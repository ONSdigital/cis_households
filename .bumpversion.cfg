[bumpversion]
<<<<<<< HEAD
current_version = 1.3.0-beta.4
=======
current_version = 1.3.0-beta.5
>>>>>>> fd0bac72
commit = True
commit_args = --no-verify
tag = True
parse = (?P<major>\d+)\.(?P<minor>\d+)\.(?P<patch>\d+)(-(?P<release>.*)\.(?P<pre>\d+))?
serialize = 
	{major}.{minor}.{patch}-{release}.{pre}
	{major}.{minor}.{patch}

[bumpversion:part:release]
optional_value = gamma
values = 
	beta
	gamma

[bumpversion:file:setup.py]
search = version="{current_version}"
replace = version="{new_version}"<|MERGE_RESOLUTION|>--- conflicted
+++ resolved
@@ -1,9 +1,5 @@
 [bumpversion]
-<<<<<<< HEAD
-current_version = 1.3.0-beta.4
-=======
 current_version = 1.3.0-beta.5
->>>>>>> fd0bac72
 commit = True
 commit_args = --no-verify
 tag = True
