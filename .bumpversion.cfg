--- conflicted
+++ resolved
@@ -1,9 +1,5 @@
 [bumpversion]
-<<<<<<< HEAD
-current_version = 2.11.0-beta.1
-=======
 current_version = 2.11.0-beta.2
->>>>>>> d2ff231b
 commit = True
 commit_args = --no-verify
 tag = True
