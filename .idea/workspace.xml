--- conflicted
+++ resolved
@@ -2,16 +2,7 @@
 <project version="4">
   <component name="ChangeListManager">
     <list default="true" id="a883ae9b-7377-40bc-ad47-d00f1cbffbf0" name="Changes" comment="">
-<<<<<<< HEAD
       <change beforePath="$PROJECT_DIR$/cishouseholds/pipeline/load.py" beforeDir="false" afterPath="$PROJECT_DIR$/cishouseholds/pipeline/load.py" afterDir="false" />
-=======
-      <change afterPath="$PROJECT_DIR$/cishouseholds/pipeline/vaccine_transformations.py" afterDir="false" />
-      <change afterPath="$PROJECT_DIR$/tests/derive/test_assign_max_doses.py" afterDir="false" />
-      <change afterPath="$PROJECT_DIR$/tests/derive/test_assign_pos_1_2.py" afterDir="false" />
-      <change afterPath="$PROJECT_DIR$/tests/derive/test_group_participant_within_date_range.py" afterDir="false" />
-      <change beforePath="$PROJECT_DIR$/.idea/workspace.xml" beforeDir="false" afterPath="$PROJECT_DIR$/.idea/workspace.xml" afterDir="false" />
-      <change beforePath="$PROJECT_DIR$/cishouseholds/derive.py" beforeDir="false" afterPath="$PROJECT_DIR$/cishouseholds/derive.py" afterDir="false" />
->>>>>>> a989942d
     </list>
     <option name="SHOW_DIALOG" value="false" />
     <option name="HIGHLIGHT_CONFLICTS" value="true" />
@@ -28,10 +19,7 @@
   <component name="Git.Settings">
     <option name="RECENT_BRANCH_BY_REPOSITORY">
       <map>
-<<<<<<< HEAD
         <entry key="$PROJECT_DIR$" value="main" />
-=======
->>>>>>> a989942d
       </map>
     </option>
     <option name="RECENT_GIT_ROOT_PATH" value="$PROJECT_DIR$" />
