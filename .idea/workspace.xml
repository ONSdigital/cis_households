--- conflicted
+++ resolved
@@ -2,15 +2,7 @@
 <project version="4">
   <component name="ChangeListManager">
     <list default="true" id="a883ae9b-7377-40bc-ad47-d00f1cbffbf0" name="Changes" comment="">
-<<<<<<< HEAD
-      <change afterPath="$PROJECT_DIR$/tests/derive/test_assign_order_number.py" afterDir="false" />
-      <change beforePath="$PROJECT_DIR$/.idea/workspace.xml" beforeDir="false" afterPath="$PROJECT_DIR$/.idea/workspace.xml" afterDir="false" />
-      <change beforePath="$PROJECT_DIR$/cishouseholds/derive.py" beforeDir="false" afterPath="$PROJECT_DIR$/cishouseholds/derive.py" afterDir="false" />
-      <change beforePath="$PROJECT_DIR$/cishouseholds/filter.py" beforeDir="false" afterPath="$PROJECT_DIR$/cishouseholds/filter.py" afterDir="false" />
-      <change beforePath="$PROJECT_DIR$/cishouseholds/pipeline/vaccine_transformations.py" beforeDir="false" afterPath="$PROJECT_DIR$/cishouseholds/pipeline/vaccine_transformations.py" afterDir="false" />
-=======
       <change beforePath="$PROJECT_DIR$/cishouseholds/pipeline/load.py" beforeDir="false" afterPath="$PROJECT_DIR$/cishouseholds/pipeline/load.py" afterDir="false" />
->>>>>>> bdb52690
     </list>
     <option name="SHOW_DIALOG" value="false" />
     <option name="HIGHLIGHT_CONFLICTS" value="true" />
@@ -27,11 +19,7 @@
   <component name="Git.Settings">
     <option name="RECENT_BRANCH_BY_REPOSITORY">
       <map>
-<<<<<<< HEAD
-        <entry key="$PROJECT_DIR$" value="2913" />
-=======
         <entry key="$PROJECT_DIR$" value="main" />
->>>>>>> bdb52690
       </map>
     </option>
     <option name="RECENT_GIT_ROOT_PATH" value="$PROJECT_DIR$" />
