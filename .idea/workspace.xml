<?xml version="1.0" encoding="UTF-8"?>
<project version="4">
  <component name="ChangeListManager">
    <list default="true" id="a883ae9b-7377-40bc-ad47-d00f1cbffbf0" name="Changes" comment="">
      <change beforePath="$PROJECT_DIR$/.idea/workspace.xml" beforeDir="false" afterPath="$PROJECT_DIR$/.idea/workspace.xml" afterDir="false" />
<<<<<<< HEAD
      <change beforePath="$PROJECT_DIR$/cishouseholds/pipeline/run.py" beforeDir="false" afterPath="$PROJECT_DIR$/cishouseholds/pipeline/run.py" afterDir="false" />
=======
      <change beforePath="$PROJECT_DIR$/cishouseholds/pipeline/job_transformations.py" beforeDir="false" afterPath="$PROJECT_DIR$/cishouseholds/pipeline/job_transformations.py" afterDir="false" />
>>>>>>> bed2a69e
    </list>
    <option name="SHOW_DIALOG" value="false" />
    <option name="HIGHLIGHT_CONFLICTS" value="true" />
    <option name="HIGHLIGHT_NON_ACTIVE_CHANGELIST" value="false" />
    <option name="LAST_RESOLUTION" value="IGNORE" />
  </component>
  <component name="FileTemplateManagerImpl">
    <option name="RECENT_TEMPLATES">
      <list>
        <option value="Python Script" />
      </list>
    </option>
  </component>
  <component name="Git.Settings">
    <option name="RECENT_BRANCH_BY_REPOSITORY">
      <map>
<<<<<<< HEAD
        <entry key="$PROJECT_DIR$" value="main" />
=======
        <entry key="$PROJECT_DIR$" value="CISDP-2966" />
>>>>>>> bed2a69e
      </map>
    </option>
    <option name="RECENT_GIT_ROOT_PATH" value="$PROJECT_DIR$" />
  </component>
  <component name="MarkdownSettingsMigration">
    <option name="stateVersion" value="1" />
  </component>
  <component name="ProjectId" id="2K5pIG31AmYXjxxqwXxuXGeKxZm" />
  <component name="ProjectLevelVcsManager" settingsEditedManually="true" />
  <component name="ProjectViewState">
    <option name="hideEmptyMiddlePackages" value="true" />
    <option name="showLibraryContents" value="true" />
  </component>
  <component name="PropertiesComponent">{
  &quot;keyToString&quot;: {
    &quot;RunOnceActivity.OpenProjectViewOnStart&quot;: &quot;true&quot;,
    &quot;RunOnceActivity.ShowReadmeOnStart&quot;: &quot;true&quot;,
    &quot;last_opened_file_path&quot;: &quot;C:/code/cis_households/tests/pipeline&quot;,
    &quot;settings.editor.selected.configurable&quot;: &quot;com.jetbrains.python.configuration.PyActiveSdkModuleConfigurable&quot;
  }
}</component>
  <component name="RecentsManager">
    <key name="CopyFile.RECENT_KEYS">
      <recent name="C:\code\cis_households\tests\pipeline" />
      <recent name="C:\code\cis_households\tests\expressions" />
    </key>
  </component>
  <component name="SpellCheckerSettings" RuntimeDictionaries="0" Folders="0" CustomDictionaries="0" DefaultDictionary="application-level" UseSingleDictionary="true" transferred="true" />
  <component name="TaskManager">
    <task active="true" id="Default" summary="Default task">
      <changelist id="a883ae9b-7377-40bc-ad47-d00f1cbffbf0" name="Changes" comment="" />
      <created>1673274217061</created>
      <option name="number" value="Default" />
      <option name="presentableId" value="Default" />
      <updated>1673274217061</updated>
    </task>
    <servers />
  </component>
  <component name="Vcs.Log.Tabs.Properties">
    <option name="TAB_STATES">
      <map>
        <entry key="MAIN">
          <value>
            <State />
          </value>
        </entry>
      </map>
    </option>
  </component>
  <component name="VcsManagerConfiguration">
    <option name="RELOAD_CONTEXT" value="false" />
  </component>
</project><|MERGE_RESOLUTION|>--- conflicted
+++ resolved
@@ -3,11 +3,7 @@
   <component name="ChangeListManager">
     <list default="true" id="a883ae9b-7377-40bc-ad47-d00f1cbffbf0" name="Changes" comment="">
       <change beforePath="$PROJECT_DIR$/.idea/workspace.xml" beforeDir="false" afterPath="$PROJECT_DIR$/.idea/workspace.xml" afterDir="false" />
-<<<<<<< HEAD
-      <change beforePath="$PROJECT_DIR$/cishouseholds/pipeline/run.py" beforeDir="false" afterPath="$PROJECT_DIR$/cishouseholds/pipeline/run.py" afterDir="false" />
-=======
       <change beforePath="$PROJECT_DIR$/cishouseholds/pipeline/job_transformations.py" beforeDir="false" afterPath="$PROJECT_DIR$/cishouseholds/pipeline/job_transformations.py" afterDir="false" />
->>>>>>> bed2a69e
     </list>
     <option name="SHOW_DIALOG" value="false" />
     <option name="HIGHLIGHT_CONFLICTS" value="true" />
@@ -24,11 +20,7 @@
   <component name="Git.Settings">
     <option name="RECENT_BRANCH_BY_REPOSITORY">
       <map>
-<<<<<<< HEAD
-        <entry key="$PROJECT_DIR$" value="main" />
-=======
         <entry key="$PROJECT_DIR$" value="CISDP-2966" />
->>>>>>> bed2a69e
       </map>
     </option>
     <option name="RECENT_GIT_ROOT_PATH" value="$PROJECT_DIR$" />
