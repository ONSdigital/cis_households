--- conflicted
+++ resolved
@@ -6,7 +6,6 @@
 from pyspark.sql.window import Window
 
 
-<<<<<<< HEAD
 def filter_single_dose(
     df: DataFrame,
     participant_id_column: str,
@@ -30,7 +29,8 @@
     df = df.withColumn("ROW", F.row_number().over(disambiguation_window))
     df = df.filter(F.col("ROW") == 1)
     return df.drop("ROW", "MIN")
-=======
+
+
 def filter_before_date_or_null(df: DataFrame, date_column: str, min_date: str):
     """
     Filter rows which have a date before a given `min_date`.
@@ -44,7 +44,6 @@
         a  minimum date within the 'date_column' for which to retain rows
     """
     return df.filter(F.when((F.col(date_column) >= min_date) | (F.col(date_column).isNull())))
->>>>>>> d0890452
 
 
 def filter_invalid_vaccines(
