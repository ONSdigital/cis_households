--- conflicted
+++ resolved
@@ -6,7 +6,6 @@
 from pyspark.sql.window import Window
 
 
-<<<<<<< HEAD
 def filter_invalid_vaccines(
     df: DataFrame,
     num_doses_column: str,
@@ -38,11 +37,6 @@
     return df
 
 
-#
-
-
-=======
->>>>>>> 572de2a9
 def filter_all_not_null(df: DataFrame, reference_columns: List[str]) -> DataFrame:
     """
     Filter rows which have NULL values in all the specified columns.
