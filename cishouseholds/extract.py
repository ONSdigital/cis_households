--- conflicted
+++ resolved
@@ -49,12 +49,7 @@
 
     if not csv_header:
         raise InvalidFileError(
-<<<<<<< HEAD
-            f"Header of ({csv_file_path}): {text_file.first()} \
-            does not match expected header: {expected_raw_header_row}"
-=======
             f"Header of {csv_file_path} ({text_file.first()}) does not match expected header: {expected_raw_header_row}"
->>>>>>> 8e259daa
         )
 
     if not csv_fields:
