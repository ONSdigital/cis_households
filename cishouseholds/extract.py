--- conflicted
+++ resolved
@@ -57,12 +57,7 @@
 
         if not csv_header:
             print(
-<<<<<<< HEAD
-                f"FILE ERROR: Header of {csv_file} ({text_file.first()}) "
-                f"does not match expected header: {expected_raw_header_row}"
-=======
                 f"FILE ERROR: Header of {csv_file} ({text_file.first()}) does not match expected header: {expected_raw_header_row}"
->>>>>>> e78504fd
             )  # functional
             error = True
 
@@ -72,11 +67,7 @@
             )  # functional
             error = True
         if error:
-<<<<<<< HEAD
-            add_error_file_log_entry(get_config(), csv_file, datetime.now())
-=======
             add_error_file_log_entry(csv_file)
->>>>>>> e78504fd
 
     return spark_session.read.csv(
         csv_file_path,
