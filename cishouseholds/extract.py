import subprocess
from datetime import datetime
from typing import List
from typing import Optional
from typing import Union

import pandas as pd
from pyspark.sql import DataFrame

from cishouseholds.pyspark_utils import column_to_list


class InvalidFileError(Exception):
    pass


def list_contents(
    path: str, recursive: Optional[bool] = False, date_from_filename: Optional[bool] = False
) -> DataFrame:
    """
    Read contents of a directory and return the path for each file and
    returns a dataframe of
    Parameters
    ----------
    path : String
    recursive
    """
    command = ["hadoop", "fs", "-ls"]
    if recursive:
        command.append("-R")
    ls = subprocess.Popen([*command, path], stdout=subprocess.PIPE)
    names = ["permission", "id", "owner", "group", "value", "upload_date", "upload_time", "file_path"]
    files = []
    for line in ls.stdout:  # type: ignore
        dic = {}
        f = line.decode("utf-8")
        if "Found" not in f:
            for i, component in enumerate(f.split()):
                dic[names[i]] = component
            dic["filename"] = dic["file_path"].split("/")[-1]
        files.append(dic)
    df = pd.DataFrame(files)
    if date_from_filename:
<<<<<<< HEAD
        df["upload_date"] = df["filename"].str.extract((r"(\d{8})(_\d{6})?(?=(.txt|.csv))"), expand=False)
=======
        df["upload_date"] = df["filename"].str.extract((r"_(\d{8})(?:_\d{4}|_\d{6})?[.](?:csv|txt)"), expand=False)
>>>>>>> b0556baa
        df["upload_date"] = pd.to_datetime(df["upload_date"], errors="coerce", format="%Y%m%d")
    return df


def get_files_by_date(
    path: str,
    start_date: Optional[Union[str, datetime]] = None,
    end_date: Optional[Union[str, datetime]] = None,
) -> List:
    """
    Get a list of hdfs file paths for a given set of date critera and parent path on hdfs.

    Parameters
    ----------
    path
        hdfs file path to search
    selector
        options for selection type: latest, after(date), before(date)
    start_date
        date to select files after
    end_date
        date to select files before
    """
    file_df = list_contents(path, date_from_filename=True)
    file_df = file_df.dropna(subset=["upload_date"])
    file_df = file_df.sort_values(["upload_date", "upload_time"])

    if start_date is not None:
        if isinstance(start_date, str):
            start_date = datetime.strptime(start_date, "%Y-%m-%d")
        file_df = file_df[file_df["upload_date"].dt.date >= start_date]
    if end_date is not None:
        if isinstance(end_date, str):
            end_date = datetime.strptime(end_date, "%Y-%m-%d")
        file_df = file_df[file_df["upload_date"].dt.date <= end_date]

    file_list = file_df["file_path"].tolist()
    return file_list


def remove_list_items_in_table(item_list: list, table_name: str, item_column: str):
    """
    Returns a list with items removed that exist in a specified table column.
    Used for removed previously processed or errored files.

    Parameters
    ----------
    item_list
        items to remove from
    table_name
        name of HIVE table that contains the list of items to remove
    item_column
        name of column in table containing items to remove from list
    """
    from cishouseholds.pipeline.input_file_processing import extract_from_table

    table_item_column = extract_from_table(table_name).select(item_column).distinct()
    table_items = column_to_list(table_item_column, item_column)

    item_list = [i for i in item_list if i not in table_items]
    return item_list


def get_files_to_be_processed(
    resource_path,
    latest_only=False,
    start_date=None,
    end_date=None,
    include_processed=False,
    include_invalid=False,
):
    """
    Get list of files matching the specified pattern and optionally filter
    to only those that have not been processed or were previously invalid.
    """
    from cishouseholds.pipeline.load import check_table_exists

    file_paths = get_files_by_date(resource_path, start_date, end_date)

    if check_table_exists("error_file_log") and not include_invalid:
        file_paths = remove_list_items_in_table(file_paths, "error_file_log", "file_path")
    if latest_only and len(file_paths) > 0:
        file_paths = [file_paths[-1]]
    if check_table_exists("processed_filenames") and not include_processed:
        # After latest_only as we don't want to process earlier files if the latest has already been processed
        file_paths = remove_list_items_in_table(file_paths, "processed_filenames", "processed_filename")

    return file_paths<|MERGE_RESOLUTION|>--- conflicted
+++ resolved
@@ -41,11 +41,7 @@
         files.append(dic)
     df = pd.DataFrame(files)
     if date_from_filename:
-<<<<<<< HEAD
-        df["upload_date"] = df["filename"].str.extract((r"(\d{8})(_\d{6})?(?=(.txt|.csv))"), expand=False)
-=======
         df["upload_date"] = df["filename"].str.extract((r"_(\d{8})(?:_\d{4}|_\d{6})?[.](?:csv|txt)"), expand=False)
->>>>>>> b0556baa
         df["upload_date"] = pd.to_datetime(df["upload_date"], errors="coerce", format="%Y%m%d")
     return df
 
