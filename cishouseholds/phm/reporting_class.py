--- conflicted
+++ resolved
@@ -1,18 +1,18 @@
+from datetime import datetime
+from io import BytesIO
+
+import pandas as pd
 from pyspark.sql import functions as F
 from pyspark.sql import Window
 from pyspark.sql.dataframe import DataFrame
 
-<<<<<<< HEAD
 from cishouseholds.expressions import all_columns_not_null
 from cishouseholds.hdfs_utils import write_string_to_file
 
-=======
->>>>>>> 3ca393e3
 
 class Report:
     def __init__(self):
         """"""
-<<<<<<< HEAD
         self.sheets = []
         self.output = BytesIO()
 
@@ -29,8 +29,6 @@
             self.output.getbuffer(),
             f"{output_directory}/phm_report_output_{datetime.now().strftime('%Y-%m-%d_%H-%M-%S')}.xlsx",
         )
-=======
->>>>>>> 3ca393e3
 
     @staticmethod
     def add_start_end_delta_columns(
@@ -191,18 +189,13 @@
             partial_column_name="partial_completion_rate",
             window_range=window_range,
         )
-        sheet_names = ["daily_count_partial", "daily_count_full", "daily_rate_partial", "daily_rate_full"]
-
-<<<<<<< HEAD
+
         self.add_sheet(partial_df_count, f"{sheet_name_prefix} pc counts")
         self.add_sheet(full_df_count, f"{sheet_name_prefix} fc counts")
         self.add_sheet(partial_df_rate, f"{sheet_name_prefix} pc rates")
         self.add_sheet(full_df_rate, f"{sheet_name_prefix} fc rates")
 
         return partial_df_rate, full_df_rate
-=======
-        return [partial_df_count, full_df_count, partial_df_rate, full_df_rate], sheet_names
->>>>>>> 3ca393e3
 
     def create_completion_table_set_range(
         self,
