import re
from typing import List
from typing import Union

from pyspark.sql import DataFrame
from pyspark.sql import functions as F
from pyspark.sql.window import Window

from cishouseholds.derive import assign_count_by_group
from cishouseholds.derive import assign_distinct_count_in_group
from cishouseholds.derive import assign_filename_column
from cishouseholds.derive import count_value_occurrences_in_column_subset_row_wise
from cishouseholds.edit import clean_postcode
from cishouseholds.merge import union_multiple_tables
from cishouseholds.weights.derive import assign_sample_new_previous
from cishouseholds.weights.derive import assign_tranche_factor
from cishouseholds.weights.edit import join_on_existing
from cishouseholds.weights.edit import null_to_value

# from cishouseholds.weights.edit import clean_df

# from cishouseholds.weights.derive import get_matches

# notes:
# validation checks relate to final dweights for entire column for both datasets (each hh must have a dweight)


def generate_weights(
    household_level_populations_df: DataFrame,
    master_sample_df: DataFrame,
    old_sample_df: DataFrame,
    new_sample_df: DataFrame,
    tranche_df: DataFrame,
    postcode_lookup_df: DataFrame,
    country_lookup_df: DataFrame,
    lsoa_cis_lookup_df: DataFrame,
    first_run: bool,
):
    # initialise lookup dataframes
    df = join_and_process_lookups(
        household_level_populations_df,
        master_sample_df,
        old_sample_df,
        new_sample_df,
        postcode_lookup_df,
        country_lookup_df,
        lsoa_cis_lookup_df,
        first_run,
    )

    # transform sample files
    df = assign_sample_new_previous(df, "sample_new_previous", "date_sample_created", "batch_number")

    if tranche_df is not None:
        tranche_df = assign_filename_column(tranche_df, "tranche_source_file")
        tranche_df = tranche_df.withColumn("TRANCHE_BARCODE_REF", F.col("ons_household_id"))

        # df = df.join(tranche_df, on="ons_household_id", how="leftouter").drop("UAC")
        df = join_on_existing(df=df, df_to_join=tranche_df, on=["ons_household_id"]).drop("UAC")
        df = assign_tranche_factor(
            df=df,
            column_name_to_assign="tranche_factor",
            barcode_column="ons_household_id",
            barcode_ref_column="TRANCHE_BARCODE_REF",
            tranche_column="tranche",
            group_by_columns=["cis_area_code_20", "enrolment_date"],
        )
    else:
        df = df.withColumn("tranche_eligible_households", F.lit("No"))
        df = df.withColumn("number_eligible_households_tranche_bystrata_enrolment", F.lit(None).cast("integer"))
        df = df.withColumn("number_sampled_households_tranche_bystrata_enrolment", F.lit(None).cast("integer"))

    cis_window = Window.partitionBy("cis_area_code_20")
    df = swab_weight_wrapper(
        df=df, household_level_populations_df=household_level_populations_df, cis_window=cis_window
    )
    scenario_string = chose_scenario_of_dweight_for_antibody_different_household(
        df=df,
        tranche_eligible_indicator="tranche_eligible_households",
        eligibility_pct_column="eligibility_pct",
        n_eligible_hh_tranche_bystrata_column="number_eligible_households_tranche_bystrata_enrolment",
        n_sampled_hh_tranche_bystrata_column="number_sampled_households_tranche_bystrata_enrolment",
    )
    df = antibody_weight_wrapper(df=df, cis_window=cis_window, scenario=scenario_string)  # type: ignore
    df = carry_forward_design_weights(
        df=df,
        scenario=scenario_string,  # type: ignore
        groupby_column="cis_area_code_20",
        household_population_column="number_of_households_by_cis_area",
    )
    # validate_design_weights_or_precal(
    #     df=df,
    #     num_households_by_cis_column="number_of_households_by_cis_area",
    #     num_households_by_country_column="number_of_households_by_country",
    #     swab_weight_column="scaled_design_weight_swab_nonadjusted",
    #     antibody_weight_column="scaled_design_weight_antibodies_nonadjusted",
    #     group_by_columns=["cis_area_code_20"],
    # )
    return df


def join_and_process_lookups(
    household_level_populations_df: DataFrame,
    master_sample_df: DataFrame,
    old_sample_df: DataFrame,
    new_sample_df: DataFrame,
    postcode_lookup_df: DataFrame,
    country_lookup_df: DataFrame,
    lsoa_cis_lookup_df: DataFrame,
    first_run: bool,
) -> DataFrame:
    """
    Add data from the additional lookup files to main dataset
    """
    master_sample_df = clean_postcode(master_sample_df, "postcode").withColumn(
        "ons_household_id", F.regexp_replace(F.col("ons_household_id"), r"[^\d]{1,}", "")
    )

    postcode_lookup_df = clean_postcode(postcode_lookup_df, "postcode")

    old_sample_df = recode_columns(old_sample_df, new_sample_df, household_level_populations_df)
    old_sample_df = old_sample_df.withColumn("date_sample_created", F.lit("2021/11/30"))
    new_sample_df = assign_filename_column(new_sample_df, "sample_source_file")

    new_sample_df = new_sample_df.join(
        master_sample_df.select("ons_household_id", "sample_type").withColumn(
            "ons_household_id", F.regexp_replace(F.col("ons_household_id"), r"^.{4}", "")
        ),
        on="ons_household_id",
        how="left",
    ).withColumn("date_sample_created", F.lit("2021/12/06"))

    new_sample_df = new_sample_df.withColumn(
        "sample_addressbase_indicator", F.when(F.col("sample_type").isin(["AB", "AB-Trial"]), 1).otherwise(0)
    )

    if first_run:
        old_sample_df = assign_filename_column(old_sample_df, "sample_source_file")
        df = union_multiple_tables([old_sample_df, new_sample_df])
    else:
        df = new_sample_df

    df = df.join(
        master_sample_df.select("postcode", "ons_household_id"),
        on="ons_household_id",
        how="left",
    )

    df = df.join(
        lsoa_cis_lookup_df.select("lower_super_output_area_code_11", "cis_area_code_20"),
        on="lower_super_output_area_code_11",
        how="left",
    )
    df = df.drop("rural_urban_classification_11", "country_code_12").join(
        postcode_lookup_df.select(
            "postcode", "rural_urban_classification_11", "output_area_code_11", "country_code_12"
        ).distinct(),
        on="postcode",
        how="left",
    )
    df = df.join(
        country_lookup_df.select("country_code_12", "country_name_12").distinct(), on="country_code_12", how="left"
    )
    df = df.withColumn("batch_number", F.lit(1))
    if first_run:
        return df

    return union_multiple_tables([old_sample_df, df])


def recode_columns(old_df: DataFrame, new_df: DataFrame, hh_info_df: DataFrame) -> DataFrame:
    """
    Recode and rename old column values in sample data if change detected in new sample data
    Paramaters
    """
    old_lsoa = list(filter(re.compile(r"^lower_super_output_area_code_\d{1,}$").match, old_df.columns))[0]
    new_lsoa = list(filter(re.compile(r"^lower_super_output_area_code_\d{1,}$").match, new_df.columns))[0]
    info_lsoa = list(filter(re.compile(r"^lower_super_output_area_code_\d{1,}$").match, hh_info_df.columns))[0]
    info_cis = list(filter(re.compile(r"^cis_area_code_\d{1,}$").match, hh_info_df.columns))[0]
    if old_lsoa != new_lsoa:
        old_df = clean_postcode(old_df, "postcode")
        hh_info_df = clean_postcode(hh_info_df, "postcode")
        old_df = old_df.join(
            hh_info_df.select(info_lsoa, info_cis, "postcode")
            .withColumnRenamed(info_lsoa, "lsoa_from_lookup")
            .withColumnRenamed(info_cis, "cis_from_lookup"),
            on="postcode",
            how="left",
        )
        old_df = old_df.withColumn(old_lsoa, "lsoa_from_lookup").withColumnRenamed(old_lsoa, new_lsoa).drop(old_lsoa)
    return old_df


def household_level_populations(
    address_lookup: DataFrame, postcode_lookup: DataFrame, lsoa_cis_lookup: DataFrame, country_lookup: DataFrame
) -> DataFrame:
    """
    1. join address base extract with NSPL by postcode to get LSOA 11 and country 12
    2. join LSOA to CIS lookup, by LSOA 11 to get CIS area 20
    3. join country lookup by country_code to get country names
    4. calculate household counts by CIS area and country

    N.B. Expects join keys to be deduplicated.
    """
    address_lookup = clean_postcode(address_lookup, "postcode")
    postcode_lookup = clean_postcode(postcode_lookup, "postcode")
    df = address_lookup.join(F.broadcast(postcode_lookup), on="postcode", how="left")
    df = df.join(F.broadcast(lsoa_cis_lookup), on="lower_super_output_area_code_11", how="left")
    df = df.join(F.broadcast(country_lookup), on="country_code_12", how="left")
    df = assign_count_by_group(df, "number_of_households_by_cis_area", ["cis_area_code_20"])
    df = assign_count_by_group(df, "number_of_households_by_country", ["country_code_12"])

    return df


# Wrapper
def swab_weight_wrapper(df: DataFrame, household_level_populations_df: DataFrame, cis_window: Window):
    """
    Wrapper function to calculate swab design weights
    """
    # Swab weights
    df = calculate_dweight_swabs(
        df=df,
        household_level_populations_df=household_level_populations_df,
        column_name_to_assign="raw_design_weights_swab",
        sample_type_column="sample_new_previous",
        group_by_columns=["cis_area_code_20", "sample_new_previous"],
        barcode_column="ons_household_id",
        previous_dweight_column="household_level_designweight_swab",
    )
    df = calculate_generic_dweight_variables(
        df=df,
        design_weight_column="raw_design_weights_swab",
        num_eligible_hosusehold_column="number_eligible_household_sample",
        groupby_columns=["cis_area_code_20", "sample_new_previous"],
        test_type="swab",
        cis_window=cis_window,
    )
    df = calculate_combined_dweight_swabs(
        df=df,
        design_weight_column="combined_design_weight_swab",
        num_households_column="number_of_households_by_cis_area",
        cis_window=cis_window,
    )
    return df


# Wrapper
def antibody_weight_wrapper(df: DataFrame, cis_window: Window, scenario: str = "A"):
    # Antibody weights
    if scenario in "AB":
        design_weight_column = "raw_design_weight_antibodies_ab"
        df = calculate_scenario_ab_antibody_dweights(
            df=df,
            column_name_to_assign=design_weight_column,
            hh_dweight_antibodies_column="household_level_designweight_antibodies",
            sample_new_previous_column="sample_new_previous",
            scaled_dweight_swab_nonadjusted_column="scaled_design_weight_swab_nonadjusted",
        )
    elif scenario == "C":
        design_weight_column = "raw_design_weight_antibodies_c"
        df = calculate_scenario_c_antibody_dweights(
            df=df,
            column_name_to_assign=design_weight_column,
            sample_new_previous_column="sample_new_previous",
            tranche_eligible_column="tranche_eligible_households",
            tranche_num_column="tranche",
            design_weight_column="scaled_design_weight_swab_nonadjusted",
            tranche_factor_column="tranche_factor",
            household_dweight_column="household_level_designweight_antibodies",
        )
    df = calculate_generic_dweight_variables(
        df=df,
        design_weight_column=design_weight_column,
        num_eligible_hosusehold_column="number_eligible_household_sample",
        groupby_columns=["cis_area_code_20", "sample_new_previous"],
        test_type="antibody",
        cis_window=cis_window,
    )
    return df


def calculate_dweight_swabs(
    df: DataFrame,
    household_level_populations_df: DataFrame,
    column_name_to_assign: str,
    sample_type_column: str,
    group_by_columns: List[str],
    barcode_column: str,
    previous_dweight_column: str,
):
    """
    Assign design weight for swabs sample by applying the ratio between number_of_households_population_by_cis and
    number_eligible_household_sample when the sample type is "new"
    """
    window = Window.partitionBy(*group_by_columns)
    df = df.drop("number_of_households_by_cis_area").join(
        household_level_populations_df.select(
            "number_of_households_by_cis_area", "number_of_households_by_country", "cis_area_code_20"
        ).distinct(),
        on="cis_area_code_20",
        how="left",
    )
    df = df.withColumn("number_eligible_household_sample", F.approx_count_distinct(barcode_column).over(window))
    df = df.withColumn(
        column_name_to_assign,
        F.when(
            F.col(sample_type_column) == "new",
            F.col("number_of_households_by_cis_area") / F.col("number_eligible_household_sample"),
        ).otherwise(F.col(previous_dweight_column)),
    )
    return df


# 1166
def calculate_generic_dweight_variables(
    df: DataFrame,
    design_weight_column: str,
    num_eligible_hosusehold_column: str,
    groupby_columns: List[str],
    test_type: str,
    cis_window: Window,
) -> DataFrame:
    """
    calculate variables common to design weights
    """
    window = Window.partitionBy(*groupby_columns)
    df = df.withColumn(f"sum_raw_design_weight_{test_type}_cis", F.sum(design_weight_column).over(window))
    df = df.withColumn(f"standard_deviation_raw_design_weight_{test_type}", F.stddev(design_weight_column).over(window))
    df = df.withColumn(f"mean_raw_design_weight_{test_type}", F.mean(design_weight_column).over(window))

    df = df.withColumn(
        f"coefficient_variation_design_weight_{test_type}",
        (F.col(f"standard_deviation_raw_design_weight_{test_type}") / F.col(f"mean_raw_design_weight_{test_type}")),
    )
    df = df.withColumn(
        f"design_effect_weight_{test_type}", 1 + F.pow(F.col(f"coefficient_variation_design_weight_{test_type}"), 2)
    )
    df = df.withColumn(
        f"effective_sample_size_design_weight_{test_type}",
        F.col(num_eligible_hosusehold_column) / F.col(f"design_effect_weight_{test_type}"),
    )
    df = null_to_value(df, f"effective_sample_size_design_weight_{test_type}")

    df = df.withColumn(
        f"sum_effective_sample_size_design_weight_{test_type}",
        F.sum(f"effective_sample_size_design_weight_{test_type}").over(cis_window),
    )
    df = df.withColumn(
        f"combining_factor_design_weight_{test_type}",
        F.col(f"effective_sample_size_design_weight_{test_type}")
        / F.col(f"sum_effective_sample_size_design_weight_{test_type}"),
    )
    df = df.withColumn(
        f"combined_design_weight_{test_type}",
        F.col(f"combining_factor_design_weight_{test_type}") * F.col(design_weight_column),
    )
    return df


# 1166
def calculate_combined_dweight_swabs(
    df: DataFrame, design_weight_column: str, num_households_column: str, cis_window: Window
) -> DataFrame:
    """
    Apply logic to derive overall design weights
    """
    df = df.withColumn("sum_combined_design_weight_swab", F.sum(design_weight_column).over(cis_window))
    df = df.withColumn(
        "scaling_factor_combined_design_weight_swab",
        F.col(num_households_column) / F.col("sum_combined_design_weight_swab"),
    )
    df = df.withColumn(
        "scaled_design_weight_swab_nonadjusted",
        F.col("scaling_factor_combined_design_weight_swab") * F.col(design_weight_column),
    )
    return df


class DesignWeightError(Exception):
    pass


# 1166
def validate_design_weights_or_precal(
    df: DataFrame,
    num_households_by_cis_column: str,
    num_households_by_country_column: str,
    swab_weight_column: str,
    antibody_weight_column: str,
    group_by_columns: List[str],
):
    """
    Validate the derived design weights by checking 3 conditions are true:
    - design weights add to household population total
    - no design weights are negative
    - no design weights are missing
    - dweights consistent by cis area
    """
    # import pdb; pdb.set_trace()
    window = Window.partitionBy(F.lit(1))
    columns = [col for col in df.columns if "weight" in col and list(df.select(col).dtypes[0])[1] == "double"]
    # check 1.1
    df = df.withColumn(
        "CHECK1s",
        F.when(F.sum(swab_weight_column).over(window) == F.col(num_households_by_cis_column), 0).otherwise(1),
    )
    # check 1.2
    df = df.withColumn(
        "CHECK1a",
        F.when(F.sum(antibody_weight_column).over(window) == F.col(num_households_by_country_column), 0).otherwise(1),
    )
    # check 2
    df = df.withColumn("CHECK2", F.when(F.least(*columns) < 0, 1).otherwise(0))
    # check 3
    df = count_value_occurrences_in_column_subset_row_wise(df, "NUM_NULLS", columns, None)
    df = df.withColumn("CHECK3", F.when(F.col("NUM_NULLS") != 0, 1).otherwise(0)).drop("NUM_NULLS")
    # check 4
    df = assign_distinct_count_in_group(df, "TEMP_DISTINCT_COUNT", columns, group_by_columns)
    df = df.withColumn("CHECK4", F.when(F.col("TEMP_DISTINCT_COUNT") != 1, 1).otherwise(0)).drop("TEMP_DISTINCT_COUNT")
    check_1_s = True if df.filter(F.col("CHECK1s") == 1).count() == 0 else False
    check_1_a = True if df.filter(F.col("CHECK1a") == 1).count() == 0 else False
    check_2 = True if df.filter(F.col("CHECK2") == 1).count() == 0 else False
    check_3 = True if df.filter(F.col("CHECK3") == 1).count() == 0 else False
    check_4 = True if df.filter(F.col("CHECK4") == 1).count() == 0 else False
    print("CHECKS: ", check_1_a, check_1_s, check_2, check_3, check_4)  # functional
    # if not (check_1_a or check_1_s):
    #     raise DesignWeightError("check_1: The design weights are NOT adding up to total population.")
    # if not check_2:
    #     raise DesignWeightError("check_2: The design weights are NOT all are positive.")
    # if not check_3:
    #     raise DesignWeightError("check_3 There are no missing design weights.")
    # if not check_4:
    #     raise DesignWeightError("check_4: There are weights that are NOT the same across sample groups.")


# 1167
def chose_scenario_of_dweight_for_antibody_different_household(
    df: DataFrame,
    eligibility_pct_column: str,
    tranche_eligible_indicator: str,
    # household_samples_dataframe: List[str],
    n_eligible_hh_tranche_bystrata_column,
    n_sampled_hh_tranche_bystrata_column,
) -> Union[str, None]:
    """
    Decide what scenario to use for calculation of the design weights
    for antibodies for different households
    Parameters
    ----------
    df
    tranche_eligible_indicator
    household_samples_dataframe
    n_eligible_hh_tranche_bystrata_column
    n_sampled_hh_tranche_bystrata_column
    """
    if tranche_eligible_indicator not in df.columns:  # TODO: not in household_samples_dataframe?
        return "A"
    df = df.withColumn(
        eligibility_pct_column,
        F.when(
            F.col(n_eligible_hh_tranche_bystrata_column).isNull()
            & F.col(n_sampled_hh_tranche_bystrata_column).isNull(),
            0,
        )
        .when(
            F.col(n_eligible_hh_tranche_bystrata_column).isNotNull()
            & F.col(n_sampled_hh_tranche_bystrata_column).isNotNull()
            & (F.col(n_sampled_hh_tranche_bystrata_column) > 0),
            (
                100
                * (F.col(n_eligible_hh_tranche_bystrata_column) - F.col(n_sampled_hh_tranche_bystrata_column))
                / F.col(n_sampled_hh_tranche_bystrata_column)
            ),
        )
        .otherwise(None),  # TODO: check this
    )
    eligibility_pct_val = df.select(eligibility_pct_column).collect()[0][0]
    df = df.drop(eligibility_pct_column)
    if eligibility_pct_val == 0:
        return "B"
    else:
        return "C"


# 1168
def calculate_scenario_ab_antibody_dweights(
    df: DataFrame,
    column_name_to_assign: str,
    hh_dweight_antibodies_column: str,
    sample_new_previous_column: str,
    scaled_dweight_swab_nonadjusted_column: str,
) -> DataFrame:
    """
    Parameters
    ----------
    df
    column_name_to_assign
    hh_dweight_antibodies_column
    sample_new_previous_column
    scaled_dweight_swab_nonadjusted_column
    """

    df = df.withColumn(
        column_name_to_assign,
        F.when(
            (F.col(hh_dweight_antibodies_column).isNotNull()) & (F.col(sample_new_previous_column) == "previous"),
            F.col(hh_dweight_antibodies_column),
<<<<<<< HEAD
        ).otherwise(F.col(scaled_dweight_swab_nonadjusted_column)),
=======
        ).when(
            (F.col(hh_dweight_antibodies_column).isNull()) | (F.col(sample_new_previous_column) == "new"),
            F.col(scaled_dweight_swab_nonadjusted_column),
        ),
>>>>>>> 02fdad8f
    )
    return df


# 1169
def calculate_scenario_c_antibody_dweights(
    df: DataFrame,
    column_name_to_assign: str,
    sample_new_previous_column: str,
    tranche_eligible_column: str,
    tranche_num_column: str,
    design_weight_column: str,
    tranche_factor_column: str,
    household_dweight_column: str,
) -> DataFrame:
    """
    1 step: for cases with sample_new_previous = "previous" AND tranche_eligible_households=yes(1)
    AND  tranche_number_indicator = max value, calculate raw design weight antibodies by using
    tranche_factor
    2 step: for cases with sample_new_previous = "previous";  tranche_number_indicator != max value;
    tranche_ eligible_households != yes(1), calculate the  raw design weight antibodies by using
    previous dweight antibodies
    3 step: for cases with sample_new_previous = new, calculate  raw design weights antibodies
    by using  design weights for swab

    Parameters
    ----------
    df,
    column_name_to_assign,
    sample_new_previous_column,
    tranche_eligible_column,
    tranche_num_column,
    design_weight_column,
    tranche_factor_column,
    household_dweight_column,
    """
    max_value = df.agg({tranche_num_column: "max"}).first()[0]

    df = df.withColumn(
        column_name_to_assign,
        F.when(
            (F.col(sample_new_previous_column) == "previous")
            & (F.col(tranche_eligible_column) == "Yes")
            & (F.col(tranche_num_column) == max_value),
            F.col(design_weight_column) * F.col(tranche_factor_column),
        )
        .when(
            (F.col(sample_new_previous_column) == "previous")
            & (F.col(tranche_num_column) != max_value)
            & (F.col(tranche_eligible_column) != "Yes"),
            F.col(household_dweight_column),
        )
        .when((F.col(sample_new_previous_column) == "new"), F.col(design_weight_column)),
    )
    return df


def carry_forward_design_weights(df: DataFrame, scenario: str, groupby_column: str, household_population_column: str):
    """
    Use scenario lookup to apply dependent function to carry forward design weights variable
    to current dataframe
    """
    window = Window.partitionBy(groupby_column)
    scenario_carry_forward_lookup = {
        "A": "raw_design_weight_antibodies_ab",
        "B": "raw_design_weight_antibodies_ab",
        "C": "combined_design_weight_antibody",
    }
    df = df.withColumn("carryforward_design_weight_antibodies", F.col(scenario_carry_forward_lookup[scenario]))
    df = df.withColumn(
        "sum_carryforward_design_weight_antibodies", F.sum("carryforward_design_weight_antibodies").over(window)
    )
    df = df.withColumn(
        "scaling_factor_carryforward_design_weight_antibodies",
        F.col(household_population_column) / F.col("sum_carryforward_design_weight_antibodies"),
    )
    df = df.withColumn(
        "scaled_design_weight_antibodies_nonadjusted",
        F.col("scaling_factor_carryforward_design_weight_antibodies") * F.col("carryforward_design_weight_antibodies"),
    )
    return df<|MERGE_RESOLUTION|>--- conflicted
+++ resolved
@@ -506,14 +506,7 @@
         F.when(
             (F.col(hh_dweight_antibodies_column).isNotNull()) & (F.col(sample_new_previous_column) == "previous"),
             F.col(hh_dweight_antibodies_column),
-<<<<<<< HEAD
         ).otherwise(F.col(scaled_dweight_swab_nonadjusted_column)),
-=======
-        ).when(
-            (F.col(hh_dweight_antibodies_column).isNull()) | (F.col(sample_new_previous_column) == "new"),
-            F.col(scaled_dweight_swab_nonadjusted_column),
-        ),
->>>>>>> 02fdad8f
     )
     return df
 
