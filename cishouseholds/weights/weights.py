--- conflicted
+++ resolved
@@ -391,13 +391,9 @@
     antibody_weight_column: str,
     cis_area_column: str,
     country_column: str,
-<<<<<<< HEAD
-    group_by_columns: List[str],
-    rounding_value: float = 18,
-=======
     swab_group_by_columns: List[str],
     antibody_group_by_columns: List[str],
->>>>>>> ffecc064
+    rounding_value: float = 18,
 ):
     """
     Validate the derived design weights by checking 4 conditions are true:
@@ -411,17 +407,11 @@
 
     df = df.withColumn(
         "SWAB_DESIGN_WEIGHT_SUM_CHECK_FAILED",
-<<<<<<< HEAD
         F.when(
-            F.round(F.sum(swab_weight_column).over(cis_window), rounding_value)
+            F.round(F.sum(swab_weight_column).over(cis_area_window), rounding_value)
             == F.round(F.col(num_households_by_cis_column).cast(DecimalType(38, 20)), rounding_value),
             False,
         ).otherwise(True),
-=======
-        F.when(F.sum(swab_weight_column).over(cis_area_window) == F.col(num_households_by_cis_column), False).otherwise(
-            True
-        ),
->>>>>>> ffecc064
     )
     df = df.withColumn(
         "ANTIBODY_DESIGN_WEIGHT_SUM_CHECK_FAILED",
@@ -431,30 +421,6 @@
             False,
         ).otherwise(True),
     )
-<<<<<<< HEAD
-
-    df = count_value_occurrences_in_column_subset_row_wise(df, "NULL_DESIGN_WEIGHT_COUNT", design_weight_columns, None)
-    df = df.withColumn(
-        "NULL_DESIGN_WEIGHT_CHECK_FAILED", F.when(F.col("NULL_DESIGN_WEIGHT_COUNT") != 0, False).otherwise(True)
-    ).drop("NULL_DESIGN_WEIGHT_COUNT")
-
-    df = assign_distinct_count_in_group(df, "DISTINCT_DESIGN_WEIGHT_BY_GROUP", design_weight_columns, group_by_columns)
-    df = df.withColumn(
-        "DISTINCT_WITHIN_GROUP_CHECK_FAILED",
-        F.when(F.col("DISTINCT_DESIGN_WEIGHT_BY_GROUP") != 1, False).otherwise(True),
-    ).drop("DISTINCT_DESIGN_WEIGHT_BY_GROUP")
-
-    df = df.withColumn(
-        "DESIGN_WEIGHT_15_DECIMALS_SWAB_CHECK_FAILED",
-        F.when(F.col(swab_weight_column).cast("string")[::-1].find(".") == 15, True),
-    )
-    df = df.withColumn(
-        "DESIGN_WEIGHT_15_DECIMALS_ANTIBODY_CHECK_FAILED",
-        F.when(F.col(antibody_weight_column).cast("string")[::-1].find(".") == 15, True),
-    )
-
-=======
->>>>>>> ffecc064
     swab_design_weights_sum_to_population = (
         True if df.filter(F.col("SWAB_DESIGN_WEIGHT_SUM_CHECK_FAILED")).count() == 0 else False
     )
@@ -474,45 +440,13 @@
     swab_design_weights_inconsistent_within_group = (
         False if df.filter((F.col("SWAB_DISTINCT_DESIGN_WEIGHT_BY_GROUP") > 1)).count() == 0 else True
     )
-<<<<<<< HEAD
-
-    design_weights_swab_decimal_consistent = (
-        True if df.filter(F.col("DESIGN_WEIGHT_15_DECIMALS_SWAB_CHECK_FAILED")).count() == 0 else False
-    )
-    design_weights_antibody_decimal_consistent = (
-        True if df.filter(F.col("DESIGN_WEIGHT_15_DECIMALS_ANTIBODY_CHECK_FAILED")).count() == 0 else False
-=======
     antibody_design_weights_inconsistent_within_group = (
         False if df.filter((F.col("ANTIBODY_DISTINCT_DESIGN_WEIGHT_BY_GROUP") > 1)).count() == 0 else True
->>>>>>> ffecc064
     )
 
     df.drop(
         "SWAB_DESIGN_WEIGHT_SUM_CHECK_FAILED",
         "ANTIBODY_DESIGN_WEIGHT_SUM_CHECK_FAILED",
-<<<<<<< HEAD
-        "NULL_DESIGN_WEIGHT_CHECK_FAILED",
-        "DISTINCT_WITHIN_GROUP_CHECK_FAILED",
-        "DESIGN_WEIGHT_15_DECIMALS_SWAB_CHECK_FAILED",
-        "DESIGN_WEIGHT_15_DECIMALS_ANTIBODY_CHECK_FAILED",
-    )
-    error_string = ""
-
-    if not (antibody_design_weights_sum_to_population or swab_design_weights_sum_to_population):
-        error_string += "Design weights do not sum to population totals.\n"
-    if not design_weights_positive:
-        error_string += "Design weights are not all positive.\n"
-    if design_weights_null:
-        error_string += "There are missing design weights.\n"
-    if not design_weights_consistent_within_group:
-        error_string += "Design weights are not consistent within groups.\n"
-
-    if not design_weights_swab_decimal_consistent:
-        error_string += "Swab Design weights are not consistent within groups.\n"
-    if not design_weights_antibody_decimal_consistent:
-        error_string += "Antibody Design weights are not consistent within groups.\n"
-
-=======
         "SWAB_DISTINCT_DESIGN_WEIGHT_BY_GROUP",
         "ANTIBODY_DISTINCT_DESIGN_WEIGHT_BY_GROUP",
     )
@@ -529,7 +463,6 @@
         error_string += "Swab design weights are not consistent within CIS area population groups.\n"
     if antibody_design_weights_inconsistent_within_group:
         error_string += "Antibody design weights are not consistent within country population groups.\n"
->>>>>>> ffecc064
     if error_string:
         raise DesignWeightError(error_string)
 
