--- conflicted
+++ resolved
@@ -64,11 +64,7 @@
         "dweight_hh_atb": "household_level_designweight_antibodies",
         "hh_dweight_atb": "household_level_designweight_antibodies",
         "rgn/gor9d": "region_code",
-<<<<<<< HEAD
-        "gord9d": "region_code",
-=======
         "gor9d": "region_code",
->>>>>>> 1dd62f7c
         "laua": "local_authority_unity_authority_code",
         "oa11oac11": "output_area_code_11_census_output_area_classification_11",
         "msoa11": "middle_super_output_area_code_11",
