from itertools import chain
from typing import List
from typing import Mapping

import pyspark.sql.functions as F
from pyspark.sql import DataFrame


<<<<<<< HEAD
def convert_barcode_null_if_zero(df: DataFrame, barcode_column_name: str) -> DataFrame:
=======
def convert_null_if_not_in_list(df: DataFrame, column_name: str, options_list: List[str]) -> DataFrame:
    """
    Convert column values to null if the entry is no present in provided list
    Parameters
    ----------
    df
    column_name
    options_list
    """
    df = df.withColumn(
        column_name, F.when((F.col(column_name).isin(*options_list)), F.col(column_name)).otherwise(None)
    )

    return df


def convert_barcode_null_if_zero(df: DataFrame, barcode_column_name: str):
>>>>>>> ec6bdac9
    """
    Converts barcode to null if numeric characters are all 0 otherwise performs no change
    Parameters
    ----------
    df
    barcode_column_name
    """
    df = df.withColumn(
        barcode_column_name,
        F.when(F.substring(barcode_column_name, 4, 999) == "0" * (F.length(barcode_column_name) - 3), None).otherwise(
            F.col(barcode_column_name)
        ),
    )

    return df


def convert_columns_to_timestamps(df: DataFrame, column_format_map: dict) -> DataFrame:
    """
    Convert string columns to timestamp given format.
    Parameters
    ----------
    df
    column_format_map
        format of datetime string and associated list of column names to which it applies
    """
    for format, columns_list in column_format_map.items():
        for column_name in columns_list:
            df = df.withColumn(column_name, F.to_timestamp(F.col(column_name), format=format))
    return df


def update_schema_types(schema: dict, column_names: list, new_type: dict):
    """
    Update entries within schema dictionary to reflect a common change across all rows in list (column_names)
    Parameters
    ----------
    schema
    column_names
        list of names of keys within schema to assign new type to
    new_type
        type dictionary to update the schame entry to
    """
    for column_name in column_names:
        schema[column_name] = new_type
    return schema


def format_string_upper_and_clean(df: DataFrame, column_name_to_assign: str) -> str:
    """
    Remove all instances of whitespace before and after a string field including all duplicate spaces
    along with dots (.) aswell
    Parameters
    ----------
    df
    column_name_to_assign
    """
    df = df.withColumn(
        column_name_to_assign,
        F.upper(F.ltrim(F.rtrim(F.regexp_replace(column_name_to_assign, "\s+", " ")))),  # noqa W605
    )
    df = df.withColumn(
        column_name_to_assign,
        F.when(
            F.substring(column_name_to_assign, -1, 1) == ".",
            F.rtrim(F.col(column_name_to_assign).substr(F.lit(1), F.length(column_name_to_assign) - 1)),
        ).otherwise(F.col(column_name_to_assign)),
    )

    return df


def rename_column_names(df: DataFrame, variable_name_map: dict) -> DataFrame:
    """
    Rename column names.
    Parameters
    ----------
    df
    variable_name_map
        map of current column names to new names
    """
    cleaned_columns = [variable_name_map[old_column_name] for old_column_name in df.columns]
    return df.toDF(*cleaned_columns)


def assign_from_map(df: DataFrame, column_name_to_assign: str, reference_column: str, mapper: Mapping) -> DataFrame:
    """
    Assign column with values based on a dictionary map of reference_column.
    From households_aggregate_processes.xlsx, edit number 1.
    Parameters
    ----------
    df
    column_name_to_assign
        Name of column to be assigned
    reference_column
        Name of column of TimeStamp type to be converted
    mapper
        Dictionary of key value pairs to edit values
    Return
    ------
    pyspark.sql.DataFrame
    Notes
    -----
    Function works if key and value are of the same type and there is a missing key in the mapper
    If types are the same, the missing keys will be replaced with the reference column value/
    If types are not the same, the missing keys will be given as NULLS
    If key and value are of a different type and there is a missing key in the mapper,
        then the type is not converted.
    """
    key_types = set([type(key) for key in mapper.keys()])
    value_types = set([type(values) for values in mapper.values()])
    assert len(key_types) == 1, f"all map keys must be the same type, they are {key_types}"
    assert len(value_types) == 1, f"all map values must be the same type, they are {value_types}"

    mapping_expr = F.create_map([F.lit(x) for x in chain(*mapper.items())])

    if key_types == value_types:
        return df.withColumn(
            column_name_to_assign, F.coalesce(mapping_expr[F.col(reference_column)], F.col(reference_column))
        )
    else:
        return df.withColumn(column_name_to_assign, mapping_expr[F.col(reference_column)])


def assign_null_if_insufficient(
    df: DataFrame, column_name_to_assign: str, first_reference_column: str, second_reference_column: str
):
    """
    Assign a null values based on bloods insufficient logic, where two columns both have specified values.
    From households_aggregate_processes.xlsx, edit number 2.
    Parameters
    ----------
    df
    column_name_to_assign
        Name of column to be assigned
    first_reference_column
        First column to check value of for null condition
    second_reference_column
        Second column to check value of for null condition
    Return
    ------
    pyspark.sql.DataFrame
    """
    return df.withColumn(
        column_name_to_assign,
        F.when(
            (F.col(first_reference_column) == 0) & (F.col(second_reference_column) == "Insufficient sample"), None
        ).otherwise(F.col(first_reference_column)),
    )


def edit_swab_results_single(
    df: DataFrame, gene_result_classification: str, gene_result_value: str, overall_result_classification: str
) -> DataFrame:
    """
    The objective of this function is to edit/correct the gene_result_classification from Positive to Negative or 1 to 0
        in case gene_result_value is 0.0 or lower and overall_result_classification is Positive or 1.

    Parameters
    ----------
    df
    gene_result_classification
    gene_result_value
        column name that consists of float values
    overall_result_classification
    """
    return df.withColumn(
        gene_result_classification,
        F.when(
            # boolean logic:
            (F.col(gene_result_classification) == "Positive")
            & (F.col(gene_result_value) <= 0.0)
            & (F.col(overall_result_classification) == "Positive"),
            "Negative"
            # if boolean condition not met, keep the same value.
        ).otherwise(F.col(gene_result_classification)),
    )<|MERGE_RESOLUTION|>--- conflicted
+++ resolved
@@ -6,9 +6,6 @@
 from pyspark.sql import DataFrame
 
 
-<<<<<<< HEAD
-def convert_barcode_null_if_zero(df: DataFrame, barcode_column_name: str) -> DataFrame:
-=======
 def convert_null_if_not_in_list(df: DataFrame, column_name: str, options_list: List[str]) -> DataFrame:
     """
     Convert column values to null if the entry is no present in provided list
@@ -26,7 +23,6 @@
 
 
 def convert_barcode_null_if_zero(df: DataFrame, barcode_column_name: str):
->>>>>>> ec6bdac9
     """
     Converts barcode to null if numeric characters are all 0 otherwise performs no change
     Parameters
