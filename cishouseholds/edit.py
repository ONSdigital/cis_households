--- conflicted
+++ resolved
@@ -2,10 +2,6 @@
 import pyspark.sql.functions as F
 from pyspark.sql import DataFrame
 
-<<<<<<< HEAD
-=======
-
->>>>>>> 11a9ffd0
 def edit_swab_results_single(
                                 df:DataFrame, 
                                 gene_result_classification:str, 
@@ -35,4 +31,5 @@
                             (F.col(gene_result_value) <= 0.0) & 
                             (F.col(overall_result_classification) == 'Positive'), 'Negative'
                         # if boolean condition not met, keep the same value.
-                            ).otherwise(F.col(gene_result_classification))) 
+                            ).otherwise(F.col(gene_result_classification))
+                        )
