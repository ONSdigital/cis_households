--- conflicted
+++ resolved
@@ -23,7 +23,7 @@
 from cishouseholds.expressions import sum_within_row
 
 
-<<<<<<< HEAD
+
 def update_valid_order_2(
     df: DataFrame,
     participant_id_column: str,
@@ -59,7 +59,8 @@
             F.col(valid_order_column)
         ),
     ).drop("TEMP")
-=======
+    return df
+    
 def update_valid_order(
     df: DataFrame,
     column_name_to_update: str,
@@ -92,7 +93,6 @@
         )
         .otherwise(F.col(column_name_to_update)),
     )
->>>>>>> d2097c32
     return df
 
 
