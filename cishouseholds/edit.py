--- conflicted
+++ resolved
@@ -11,36 +11,6 @@
 from cishouseholds.pyspark_utils import get_or_create_spark_session
 
 
-<<<<<<< HEAD
-def update_household_count(
-    df: DataFrame,
-    column_name_to_update: str,
-    infant_column_pattern: str,
-    infant_column_pattern_with_exceptions: str,
-    participant_column_pattern: str,
-    non_consented_count: str,
-):
-    """
-    Update household count column by correcting value using null participants
-    """
-    infant_columns = [x for x in df.columns if re.match(infant_column_pattern, x)]
-    infant_columns_with_exceptions = [x for x in df.columns if re.match(infant_column_pattern_with_exceptions, x)]
-    participant_columns = [x for x in df.columns if re.match(participant_column_pattern, x)]
-
-    infant_array = F.array([F.when(F.col(col).isNull(), 0).otherwise(1) for col in infant_columns])
-    infant_exceptions_array = F.array(
-        [F.when(F.col(col).isNull(), 0).otherwise(1) for col in infant_columns_with_exceptions]
-    )
-    participant_array = F.array([F.when(F.col(col).isNull(), 0).otherwise(1) for col in participant_columns])
-
-    infant_num = F.when(
-        F.size(F.array_remove(infant_exceptions_array, 0)) == len(infant_column_pattern_with_exceptions), 0
-    ).otherwise(F.size(F.array_remove(infant_array, 0)))
-
-    participant_num = F.size(F.array_remove(participant_array, 0))
-
-    df = df.withColumn(column_name_to_update, infant_num + participant_num + F.col(non_consented_count))
-=======
 def update_participant_not_consented(
     df: DataFrame, column_name_to_update: str, participant_non_consented_column_pattern: str
 ):
@@ -63,7 +33,6 @@
             non_consent_count,
         ).otherwise(F.col(column_name_to_update)),
     )
->>>>>>> a3b72175
     return df
 
 
