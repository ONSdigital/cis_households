import re
from functools import reduce
from itertools import chain
from operator import add
from operator import and_
from typing import List
from typing import Mapping
from typing import Optional
from typing import Union

import pyspark.sql.functions as F
from pyspark.sql import DataFrame

from cishouseholds.extract import extract_lookup_csv
from cishouseholds.pipeline.validation_schema import csv_lookup_schema


def update_travel_column(df: DataFrame, travelled_column: str, country_column, travel_date_column: str):
    df = df.withColumn(
        travelled_column,
        F.when((F.col(country_column).isNotNull()) | (F.col(travel_date_column).isNotNull()), "Yes").otherwise(
            F.col(travelled_column)
        ),
    )
    return df


def update_column_if_ref_in_list(
    df: DataFrame,
    column_name_to_update: str,
    old_value,
    new_value,
    reference_column: str,
    check_list: List[Union[str, int]],
):
    """
    Update column value with new_value if the current value is equal to old_value
    and reference column is in list
    Parameters
    ----------
    df
    column_name_to_update
    old_value
    new_value
    reference_column:str
    check_list
    """
    df = df.withColumn(
        column_name_to_update,
        F.when(
            F.col(column_name_to_update).eqNullSafe(old_value) & F.col(reference_column).isin(check_list), new_value
        ).otherwise(F.col(column_name_to_update)),
    )
    return df


# SUBSTITUTED by update_column_values_from_map()
# def update_column_values_from_column_reference(
#     df: DataFrame, column_name_to_update: str, reference_column: str, map: Mapping
# ):
#     """
#     Map column values depending on values of reference columns
#     Parameters
#     ----------
#     df
#     column_name_to_update
#     reference_column
#     map
#     """
#     for key, val in map.items():
#         df = df.withColumn(
#             column_name_to_update, F.when(F.col(reference_column) == key, val).otherwise(F.col(column_name_to_update))
#         )
#     return df


def clean_within_range(df: DataFrame, column_name_to_update: str, range: List[int]) -> DataFrame:
    """
    convert values outside range to null
    Parameters
    ----------
    df
    column_name_to_update
    range
    """
    df = df.withColumn(
        column_name_to_update,
        F.when(
            (F.col(column_name_to_update) >= range[0]) & (F.col(column_name_to_update) <= range[1]),
            F.col(column_name_to_update),
        ).otherwise(None),
    )
    return df


def update_participant_not_consented(
    df: DataFrame, column_name_to_update: str, participant_non_consented_column_pattern: str
):
    """
    update the participant consented column following specific logic
    Parameters
    ---------
    df
    column_name_to_update
    """
    r = re.compile(participant_non_consented_column_pattern)
    non_consent_columns = list(filter(r.match, df.columns))
    non_consent_count = F.size(
        F.array_remove(F.array([F.when(F.col(col) > 0, 1).otherwise(0) for col in non_consent_columns]), 0)
    )
    df = df.withColumn(
        column_name_to_update,
        F.when(
            (F.col(column_name_to_update).isNull()) & (non_consent_count > 0),
            non_consent_count,
        ).otherwise(F.col(column_name_to_update)),
    )
    return df


def update_face_covering_outside_of_home(
    df: DataFrame, column_name_to_update: str, covered_enclosed_column: str, covered_work_column: str
):
    """
    update the face covering variable by using a lookup to set value of cell based upon values of 2 other columns
    Parameters
    ----------
    df
    column_name_to_update
    covered_enclosed_column
    covered_work_column
    """
    df = df.withColumn(
        column_name_to_update,
        F.when(
            (
                (
                    F.col(covered_enclosed_column).isin(
                        "Never", "Not going to other enclosed public spaces or using public transport"
                    )
                )
                & (F.col(covered_work_column).isin(["Never", "Not going to place of work or education"]))
            ),
            "No",
        )
        .when(
            (
                ~(F.col(covered_enclosed_column).isin(["Yes, sometimes", "Yes, always", "My face is already covered"]))
                | F.col(covered_enclosed_column).isNull()
            )
            & F.col(covered_work_column).isin(["Yes, sometimes", "Yes, always"]),
            "Yes, at work/school only",
        )
        .when(
            (F.col(covered_enclosed_column).isin(["Yes, sometimes", "Yes, always"]))
            & (
                (~F.col(covered_work_column).isin(["Yes, sometimes", "Yes, always", "My face is already covered"]))
                | F.col(covered_work_column).isNull()
            ),
            "Yes, in other situations only",
        )
        .when(
            ~(
                # Don't want them both to have this value, as should result in next outcome if they are
                (F.col(covered_enclosed_column) == "My face is already covered")
                & (F.col(covered_work_column) == "My face is already covered")
            )
            & F.col(covered_enclosed_column).isin(["Yes, sometimes", "Yes, always", "My face is already covered"])
            & F.col(covered_work_column).isin(["Yes, sometimes", "Yes, always", "My face is already covered"]),
            "Yes, usually both Work/school/other",
        )
        .when(
            (F.col(covered_enclosed_column) == "My face is already covered")
            & (
                (~F.col(covered_work_column).isin(["Yes, sometimes", "Yes, always"]))
                | F.col(covered_work_column).isNull()
            ),
            "My face is already covered",
        )
        .when(
            (
                (~F.col(covered_enclosed_column).isin(["Yes, sometimes", "Yes, always"]))
                | F.col(covered_enclosed_column).isNull()
            )
            & (F.col(covered_work_column) == "My face is already covered"),
            "My face is already covered",
        )
        .otherwise(F.col(column_name_to_update)),
    )
    return df


def update_symptoms_last_7_days_any(df: DataFrame, column_name_to_update: str, count_reference_column: str):
    """
    update value to no if symptoms are ongoing
    Parameters
    ----------
    df
    column_name_to_update
    count_reference_column
    """
    df = df.withColumn(
        column_name_to_update, F.when(F.col(count_reference_column) > 0, "Yes").otherwise(F.col(column_name_to_update))
    )
    return df


def update_visit_order(df: DataFrame, visit_order_column: str) -> DataFrame:
    """
    Ensures visit order row value in list of allowed values
    Parameters
    df
    visit_order_column
    """
    allowed = [
        "First Visit",
        "Follow-up 1",
        "Follow-up 2",
        "Follow-up 3",
        "Follow-up 4",
        "Month 2",
        "Month 3",
        "Month 4",
        "Month 5",
        "Month 6",
        "Month 7",
        "Month 8",
        "Month 9",
        "Month 10",
        "Month 11",
        "Month 12",
        "Month 13",
        "Month 14",
        "Month 15",
        "Month 16",
        "Month 17",
        "Month 18",
        "Month 19",
        "Month 20",
        "Month 21",
        "Month 22",
        "Month 23",
        "Month 24",
    ]
    df = df.withColumn(
        visit_order_column, F.when(F.col(visit_order_column).isin(allowed), F.col(visit_order_column)).otherwise(None)
    )
    return df


def clean_barcode(df: DataFrame, barcode_column: str, edited_column: str) -> DataFrame:
    """
    Clean lab sample barcodes.
    Converts barcode start to 'ONS' if not a valid variant. Removes barcodes with only 0 values in numeric part or not
    matching the expected format.
    Parameters
    ---------
    df
    barcode_column
    edited_column
        signifies if updating was performed on row
    """
    df = df.withColumn("BARCODE_COPY", F.col(barcode_column))
    df = df.withColumn(barcode_column, F.upper(F.regexp_replace(F.col(barcode_column), " ", "")))
    df = df.withColumn(barcode_column, F.regexp_replace(F.col(barcode_column), r"[^a-zA-Z0-9]", ""))

    df = df.withColumn("SUFFIX", F.regexp_extract(barcode_column, r"[\dOI]{1,8}$", 0))
    df = df.withColumn("PREFIX", F.regexp_replace(F.col(barcode_column), r"[\dOI]{1,8}$", ""))

    # prefix cleaning
    df = df.withColumn("PREFIX", F.regexp_replace(F.col("PREFIX"), r"[0Q]", "O"))
    df = df.withColumn(
        "PREFIX", F.when(~F.col("PREFIX").isin(["ONS", "ONW", "ONC", "ONN"]), F.lit("ONS")).otherwise(F.col("PREFIX"))
    )

    # suffix cleaning
    df = df.withColumn("SUFFIX", F.when(F.length("SUFFIX") >= 4, F.col("SUFFIX")).otherwise(None))
    df = df.withColumn("SUFFIX", F.when(F.col("SUFFIX").rlike(r"^0{1,}$"), None).otherwise(F.col("SUFFIX")))
    df = df.withColumn("SUFFIX", F.regexp_replace(F.col("SUFFIX"), r"[.O]", "0"))
    df = df.withColumn("SUFFIX", F.regexp_replace(F.col("SUFFIX"), "I", "1"))
    df = df.withColumn("SUFFIX", F.substring(F.concat(F.lit("00000000"), F.col("SUFFIX")), -8, 8))
    df = df.withColumn("SUFFIX", F.regexp_replace(F.col("SUFFIX"), r"^[^027]", "0"))

    df = df.withColumn(
        barcode_column, F.when(F.col("SUFFIX").isNotNull(), F.concat("PREFIX", "SUFFIX")).otherwise(None)
    )
    df = df.withColumn(
        edited_column, F.when(~F.col("BARCODE_COPY").eqNullSafe(F.col(barcode_column)), 1).otherwise(None)
    )
    return df.drop("PREFIX", "SUFFIX", "BARCODE_COPY")


def clean_postcode(df: DataFrame, postcode_column: str):
    """
    update postcode variable to include only uppercase alpha numeric characters and set
    to null if required format cannot be identified
    Parameters
    ----------
    df
    postcode_column
    """
    df = df.withColumn(
        postcode_column,
        F.upper(F.ltrim(F.rtrim(F.regexp_replace(postcode_column, r"[^a-zA-Z\d:]", "")))),
    )
    df = df.withColumn("TEMP", F.substring(df[postcode_column], -3, 3))
    df = df.withColumn(postcode_column, F.regexp_replace(postcode_column, r"[^*]{3}$", ""))
    df = df.withColumn(
        postcode_column,
        F.when(
            (F.length(postcode_column) <= 4), F.format_string("%s %s", F.col(postcode_column), F.col("TEMP"))
        ).otherwise(None),
    )
    return df.drop("TEMP")


def update_from_csv_lookup(df: DataFrame, csv_filepath: str, dataset_name: Union[str, None], id_column: str):
    """
    Update specific cell values from a map contained in a csv file.
    Allows a match on Null old values.

    Parameters
    ----------
    df
    csv_filepath
    id_column
        column in dataframe containing unique identifier
    """
    if csv_filepath == "" or csv_filepath is None:
        return df
<<<<<<< HEAD
    csv = extract_lookup_csv(csv_filepath, csv_lookup_schema)
=======
    spark = get_or_create_spark_session()
    csv = spark.read.csv(csv_filepath, header=True)

    if dataset_name is not None:
        csv = csv.filter(F.col("dataset_name").eqNullSafe(dataset_name))

>>>>>>> fff66eb5
    csv = (
        csv.groupBy("id")
        .pivot("target_column_name")
        .agg(F.first("old_value").alias("old_value"), F.first("new_value").alias("new_value"))
        .drop("old_value", "new_value")
    )
    df = df.join(csv, csv.id == df[id_column], how="left").drop(csv.id)
    r = re.compile(r"(.*){1,}_old_value$")
    cols = [col[:-10] for col in list(filter(r.match, csv.columns))]
    for col in cols:
        df = df.withColumn(
            col,
            F.when(
                F.col(col).eqNullSafe(F.col(f"{col}_old_value")),
                F.col(f"{col}_new_value"),
            ).otherwise(F.col(col)),
        )

    drop_list = [*[f"{col}_old_value" for col in cols], *[f"{col}_new_value" for col in cols]]
    return df.drop(*drop_list)


def split_school_year_by_country(df: DataFrame, school_year_column: str, country_column: str):
    """
    Create separate columns for school year depending on the individuals country of residence
    Parameters
    ----------
    df
    school_year_column
    country_column
    id_column
    """
    countries = [["England", "Wales"], ["Scotland"], ["NI"]]
    column_names = ["school_year_england_wales", "school_year_scotland", "school_year_northern_ireland"]
    for column_name, country_set in zip(column_names, countries):
        df = df.withColumn(
            column_name, F.when(F.col(country_column).isin(country_set), F.col(school_year_column)).otherwise(None)
        )
    return df


def update_social_column(df: DataFrame, social_column: str, health_column: str):
    """
    Update the value of the social column to that of the health column
    provided that the social column is null and health column is not
    Parameters
    ----------
    df
    social_column
    health_column
    """
    df = df.withColumn(
        social_column,
        F.when((F.col(social_column).isNull()) & (~F.col(health_column).isNull()), F.col(health_column)).otherwise(
            F.col(social_column)
        ),
    )
    return df


def update_column_values_from_map(
    df: DataFrame,
    column: str,
    map: dict,
    condition_column: str = None,
    error_if_value_not_found: Optional[bool] = False,
    default_value: Union[str, bool, int] = None,
) -> DataFrame:
    """
    Convert column values matching map key to value
    Parameters
    ----------
    df
    column
    map
    error_if_value_not_found
    default_value
    """
    if condition_column is None:
        condition_column = column

    if default_value is None:
        default_value = F.col(column)

    mapping_expr = F.create_map([F.lit(x) for x in chain(*map.items())])  # type: ignore
    if error_if_value_not_found:
        temp_df = df.distinct()
        values_set = set(temp_df.select(column).toPandas()[column].tolist())
        map_set = set(map.keys())
        if map_set != values_set:
            missing = set(temp_df.select(column).toPandas()[column].tolist()) - set(map.keys())
            raise LookupError(f"Insufficient mapping values: contents of:{missing} remains unmapped")
        df = df.withColumn(column, mapping_expr[df[column]])
    else:
        df = df.withColumn(
            column,
            F.when(F.col(condition_column).isin(*list(map.keys())), mapping_expr[df[condition_column]]).otherwise(
                default_value
            ),
        )
    return df


def update_work_facing_now_column(
    df: DataFrame,
    column_name_to_update: str,
    work_status_column: str,
    work_status_list: List[str],
) -> DataFrame:
    """
    Update value of variable depending on state of reference column work_status_column
    Parameters
    ----------
    df
    column_name_to_update
    work_status_column
    work_status_list
        list of possible work statuses which result in "no" as column to update
    """
    df = df.withColumn(
        column_name_to_update,
        F.when(
            F.col(work_status_column).isin(*work_status_list),
            "No",
        ).otherwise(F.col(column_name_to_update)),
    )
    return df


def dedudiplicate_rows(df: DataFrame, reference_columns: Union[List[str], str]):
    """
    Remove rows based on duplicate values present in reference columns
    Parameters
    ---------
    df
    reference_columns
    """
    if reference_columns == "all":
        return df.distinct()
    else:
        return df.dropDuplicates(reference_columns)


def convert_null_if_not_in_list(df: DataFrame, column_name: str, options_list: List[str]) -> DataFrame:
    """
    Convert column values to null if the entry is no present in provided list
    Parameters
    ----------
    df
    column_name
    options_list
    """
    df = df.withColumn(
        column_name, F.when((F.col(column_name).isin(*options_list)), F.col(column_name)).otherwise(None)
    )

    return df


def convert_barcode_null_if_zero(df: DataFrame, barcode_column_name: str):
    """
    Converts barcode to null if numeric characters are all 0 otherwise performs no change
    Parameters
    ----------
    df
    barcode_column_name
    """
    df = df.withColumn(
        barcode_column_name,
        F.when(F.substring(barcode_column_name, 4, 999) == "0" * (F.length(barcode_column_name) - 3), None).otherwise(
            F.col(barcode_column_name)
        ),
    )

    return df


def map_column_values_to_null(df: DataFrame, column_list: List[str], value: str):
    """
    Map columns from column list with given value to null
    Parameters
    ----------
    df
    column_list
    value
    """
    for col in column_list:
        df = df.withColumn(col, F.when(F.col(col) == value, None).otherwise(F.col(col)))
    return df


def convert_columns_to_timestamps(df: DataFrame, column_format_map: dict) -> DataFrame:
    """
    Convert string columns to timestamp given format.
    Parameters
    ----------
    df
    column_format_map
        format of datetime string and associated list of column names to which it applies
    """
    for format, columns_list in column_format_map.items():
        for column_name in columns_list:
            if column_name in df.columns:
                df = df.withColumn(column_name, F.to_timestamp(F.col(column_name), format=format))

    return df


def apply_value_map_multiple_columns(df: DataFrame, column_map_dic: Mapping):
    for col, map in column_map_dic.items():
        df = update_column_values_from_map(df, col, map)
    return df


def update_schema_types(schema: dict, column_names: list, new_type: dict):
    """
    Update entries within schema dictionary to reflect a common change across all rows in list (column_names)
    Parameters
    ----------
    schema
    column_names
        list of names of keys within schema to assign new type to
    new_type
        type dictionary to update the schame entry to
    """
    schema = schema.copy()
    for column_name in column_names:
        schema[column_name] = new_type
    return schema


def update_schema_names(schema: dict, column_name_map: dict):
    """
    Update schema dictionary column names using a column name map, of old to new names.
    """
    return {column_name_map[key]: value for key, value in schema.items()}


def format_string_upper_and_clean(df: DataFrame, column_name_to_assign: str) -> str:
    """
    Remove all instances of whitespace before and after a string field including all duplicate spaces
    along with dots (.) aswell
    Parameters
    ----------
    df
    column_name_to_assign
    """
    df = df.withColumn(
        column_name_to_assign,
        F.upper(F.ltrim(F.rtrim(F.regexp_replace(column_name_to_assign, r"\s+", " ")))),
    )
    df = df.withColumn(
        column_name_to_assign,
        F.when(
            F.substring(column_name_to_assign, -1, 1) == ".",
            F.rtrim(F.col(column_name_to_assign).substr(F.lit(1), F.length(column_name_to_assign) - 1)),
        ).otherwise(F.col(column_name_to_assign)),
    )

    return df


def rename_column_names(df: DataFrame, variable_name_map: dict) -> DataFrame:
    """
    Rename column names.
    Parameters
    ----------
    df
    variable_name_map
        map of current column names to new names
    """
    cleaned_columns = [variable_name_map[old_column_name] for old_column_name in df.columns]
    return df.toDF(*cleaned_columns)


def assign_from_map(df: DataFrame, column_name_to_assign: str, reference_column: str, mapper: Mapping) -> DataFrame:
    """
    Assign column with values based on a dictionary map of reference_column.
    From households_aggregate_processes.xlsx, edit number 1.
    Parameters
    ----------
    df
    column_name_to_assign
        Name of column to be assigned
    reference_column
        Name of column of TimeStamp type to be converted
    mapper
        Dictionary of key value pairs to edit values
    Return
    ------
    pyspark.sql.DataFrame
    Notes
    -----
    Function works if key and value are of the same type and there is a missing key in the mapper
    If types are the same, the missing keys will be replaced with the reference column value/
    If types are not the same, the missing keys will be given as NULLS
    If key and value are of a different type and there is a missing key in the mapper,
        then the type is not converted.
    """
    key_types = set([type(key) for key in mapper.keys()])
    value_types = set([type(values) for values in mapper.values()])
    assert len(key_types) == 1, f"all map keys must be the same type, they are {key_types} for {column_name_to_assign}"
    assert (
        len(value_types) == 1
    ), f"all map values must be the same type, they are {value_types} for {column_name_to_assign}"

    mapping_expr = F.create_map([F.lit(x) for x in chain(*mapper.items())])

    if key_types == value_types:
        return df.withColumn(
            column_name_to_assign, F.coalesce(mapping_expr[F.col(reference_column)], F.col(reference_column))
        )
    else:
        return df.withColumn(column_name_to_assign, mapping_expr[F.col(reference_column)])


def assign_null_if_insufficient(
    df: DataFrame, column_name_to_assign: str, first_reference_column: str, second_reference_column: str
) -> DataFrame:
    """
    Assign a reference value to null, where two reference columns have specified values.
    Used to null test result values when sample is insufficient.

    Parameters
    ----------
    df
    column_name_to_assign
        Name of column to assign outcome to
    first_reference_column
        Name of column to check for zero value
    second_reference_column
        Name of column to check for insufficient indicator
    """
    return df.withColumn(
        column_name_to_assign,
        F.when(
            (F.col(first_reference_column) == 0) & (F.col(second_reference_column) == "Insufficient sample"), None
        ).otherwise(F.col(first_reference_column)),
    )


def edit_swab_results_single(
    df: DataFrame, gene_result_classification: str, gene_result_value: str, overall_result_classification: str
) -> DataFrame:
    """
    The objective of this function is to edit/correct the gene_result_classification from Positive to Negative or 1 to 0
        in case gene_result_value is 0.0 or lower and overall_result_classification is Positive or 1.

    Parameters
    ----------
    df
    gene_result_classification
    gene_result_value
        column name that consists of float values
    overall_result_classification
    """
    return df.withColumn(
        gene_result_classification,
        F.when(
            # boolean logic:
            (F.col(gene_result_classification) == "Positive")
            & (F.col(gene_result_value) <= 0.0)
            & (F.col(overall_result_classification) == "Positive"),
            "Negative"
            # if boolean condition not met, keep the same value.
        ).otherwise(F.col(gene_result_classification)),
    )


def re_cast_column_if_null(df: DataFrame, desired_column_type: str = "integer") -> DataFrame:
    """
    Searches for null type schema in all columns of given dataframe df
    and returns desired format by cast().
    Parameters
    ----------
    df
    desired_column_type
        valid inputs in string: integer, string, double
    """
    for column_name, column_type in df.dtypes:
        if column_type == "null":
            df = df.withColumn(column_name, F.col(column_name).cast(desired_column_type))
    return df


def cast_columns_from_string(df: DataFrame, column_list: list, cast_type: str) -> DataFrame:
    """
    Convert string columns to a given datatype.
    Parameters
    ----------
    df
    column_list
        list of columns to be converted
    cast_type
        string containing the datatype for re_casting
    """
    for column_name in column_list:
        if column_name in df.columns:
            df = df.withColumn(column_name, F.col(column_name).cast(cast_type))

    return df


def edit_to_sum_or_max_value(
    df: DataFrame,
    column_name_to_assign: str,
    columns_to_sum: List[str],
    max_value: int,
):
    """
    Imputes column_name_to_assign based a sum of the columns_to_sum.
    If exceeds max, uses max_value. If all values are Null, sets outcome to Null.

    column_name_to_assign must already exist on the df.
    """
    df = df.withColumn(
        column_name_to_assign,
        F.when(reduce(and_, [F.col(col).isNull() for col in [column_name_to_assign, *columns_to_sum]]), None)
        .when(
            F.col(column_name_to_assign).isNull(),
            F.least(F.lit(max_value), reduce(add, [F.coalesce(F.col(x), F.lit(0)) for x in columns_to_sum])),
        )
        .otherwise(F.col(column_name_to_assign))
        .cast("integer"),
    )
    return df<|MERGE_RESOLUTION|>--- conflicted
+++ resolved
@@ -328,16 +328,11 @@
     """
     if csv_filepath == "" or csv_filepath is None:
         return df
-<<<<<<< HEAD
     csv = extract_lookup_csv(csv_filepath, csv_lookup_schema)
-=======
-    spark = get_or_create_spark_session()
-    csv = spark.read.csv(csv_filepath, header=True)
 
     if dataset_name is not None:
         csv = csv.filter(F.col("dataset_name").eqNullSafe(dataset_name))
 
->>>>>>> fff66eb5
     csv = (
         csv.groupBy("id")
         .pivot("target_column_name")
