from itertools import chain
from typing import List
from typing import Mapping
from typing import Union

import pyspark.sql.functions as F
from pyspark.sql import DataFrame

from cishouseholds.pyspark_utils import get_or_create_spark_session


<<<<<<< HEAD
=======
def clean_postcode(df: DataFrame, postcode_column: str):
    """
    update postcode variable to include only uppercase alpha numeric characters and set
    to null if required format cannot be identified
    Parameters
    ----------
    df
    postcode_column
    """
    df = df.withColumn(
        postcode_column,
        F.upper(F.ltrim(F.rtrim(F.regexp_replace(postcode_column, "[^a-zA-Z\d:]", "")))),  # noqa W605
    )
    df = df.withColumn("TEMP", F.substring(df[postcode_column], -3, 3))
    df = df.withColumn(postcode_column, F.regexp_replace(postcode_column, "[^*]{3}$", ""))
    df = df.withColumn(
        postcode_column,
        F.when(
            (F.length(postcode_column) <= 4), F.format_string("%s %s", F.col(postcode_column), F.col("TEMP"))
        ).otherwise(None),
    )
    return df.drop("TEMP")


>>>>>>> 7de8aa63
def update_from_csv_lookup(df: DataFrame, csv_filepath: str, id_column: str):
    """
    Update specific cell values from a map contained in a csv file
    Parameters
    ----------
    df
    csv_filepath
    id_column
        column in dataframe containing unique identifier
    """
    spark = get_or_create_spark_session()
    csv = spark.read.csv(csv_filepath, header=True)
    csv = csv.groupBy("id", "old", "new").pivot("column").count()
    cols = csv.columns[3:]
    for col in cols:
        copy = csv.filter(F.col(col) == 1)
        copy = copy.drop(col).withColumnRenamed("old", col)
        df = df.join(copy.select("id", "new", col), on=["id", col], how="left")
        df = df.withColumn(col, F.when(~F.col("new").isNull(), F.col("new")).otherwise(F.col(col))).drop("new")
    return df

<<<<<<< HEAD
=======

def split_school_year_by_country(df: DataFrame, school_year_column: str, country_column: str, id_column: str):
    """
    Create seperate columns for school year depending on the individuals counrty of residience
    Parameters
    ----------
    df
    school_year_column
    country_column
    id_column
    """
    countries = [["England", "Wales"], ["Scotland"], ["NI"]]
    column_names = ["school_year_england_wales", "school_year_scotland", "school_year_northern_ireland"]
    for column_name, country_set in zip(column_names, countries):
        temp_df = (
            df.select(country_column, school_year_column, id_column)
            .filter(F.col(country_column).isin(country_set))
            .withColumnRenamed(school_year_column, column_name)
        )
        df = df.join(temp_df, on=[country_column, id_column], how="left")
    return df.drop(school_year_column)

>>>>>>> 7de8aa63

def update_column_values_from_map(df: DataFrame, column: str, map: dict, error_if_value_not_found=False) -> DataFrame:
    """
    Convert column values matching map key to value
    Parameters
    ----------
    df
    column
    map
    """
    mapping_expr = F.create_map([F.lit(x) for x in chain(*map.items())])  # type: ignore
    if error_if_value_not_found:
        temp_df = df.distinct()
        values_set = set(temp_df.select(column).toPandas()[column].tolist())
        map_set = set(map.keys())
        if map_set != values_set:
            missing = set(temp_df.select(column).toPandas()[column].tolist()) - set(map.keys())
            raise LookupError(f"Insufficient mapping values: contents of:{missing} remains unmapped")
        df = df.withColumn(column, mapping_expr[df[column]])
    else:
        df = df.withColumn(
            column, F.when(F.col(column).isin(*list(map.keys())), mapping_expr[df[column]]).otherwise(F.col(column))
        )
    return df


def update_work_facing_now_column(
    df: DataFrame,
    column_name_to_update: str,
    work_status_column: str,
    work_status_list: List[str],
) -> DataFrame:
    """
    Update value of variable depending on state of reference column work_status_column
    Parameters
    ----------
    df
    column_name_to_update
    work_status_column
    work_status_list
        list of possible work statuses which result in "no" as column to update
    """
    df = df.withColumn(
        column_name_to_update,
        F.when(
            F.col(work_status_column).isin(*work_status_list),
            "No",
        ).otherwise(F.col(column_name_to_update)),
    )
    return df


def dedudiplicate_rows(df: DataFrame, reference_columns: Union[List[str], str]):
    """
    Remove rows based on duplicate values present in reference columns
    Parameters
    ---------
    df
    reference_columns
    """
    if reference_columns == "all":
        return df.distinct()
    else:
        return df.dropDuplicates(reference_columns)


def convert_null_if_not_in_list(df: DataFrame, column_name: str, options_list: List[str]) -> DataFrame:
    """
    Convert column values to null if the entry is no present in provided list
    Parameters
    ----------
    df
    column_name
    options_list
    """
    df = df.withColumn(
        column_name, F.when((F.col(column_name).isin(*options_list)), F.col(column_name)).otherwise(None)
    )

    return df


def convert_barcode_null_if_zero(df: DataFrame, barcode_column_name: str):
    """
    Converts barcode to null if numeric characters are all 0 otherwise performs no change
    Parameters
    ----------
    df
    barcode_column_name
    """
    df = df.withColumn(
        barcode_column_name,
        F.when(F.substring(barcode_column_name, 4, 999) == "0" * (F.length(barcode_column_name) - 3), None).otherwise(
            F.col(barcode_column_name)
        ),
    )

    return df


def convert_columns_to_timestamps(df: DataFrame, column_format_map: dict) -> DataFrame:
    """
    Convert string columns to timestamp given format.
    Parameters
    ----------
    df
    column_format_map
        format of datetime string and associated list of column names to which it applies
    """
    for format, columns_list in column_format_map.items():
        for column_name in columns_list:
            df = df.withColumn(column_name, F.to_timestamp(F.col(column_name), format=format))
    return df


def update_schema_types(schema: dict, column_names: list, new_type: dict):
    """
    Update entries within schema dictionary to reflect a common change across all rows in list (column_names)
    Parameters
    ----------
    schema
    column_names
        list of names of keys within schema to assign new type to
    new_type
        type dictionary to update the schame entry to
    """
    schema = schema.copy()
    for column_name in column_names:
        schema[column_name] = new_type
    return schema


def update_schema_names(schema: dict, column_name_map: dict):
    """
    Update schema dictionary column names using a column name map, of old to new names.
    """
    return {column_name_map[key]: value for key, value in schema.items()}


def format_string_upper_and_clean(df: DataFrame, column_name_to_assign: str) -> str:
    """
    Remove all instances of whitespace before and after a string field including all duplicate spaces
    along with dots (.) aswell
    Parameters
    ----------
    df
    column_name_to_assign
    """
    df = df.withColumn(
        column_name_to_assign,
        F.upper(F.ltrim(F.rtrim(F.regexp_replace(column_name_to_assign, "\s+", " ")))),  # noqa W605
    )
    df = df.withColumn(
        column_name_to_assign,
        F.when(
            F.substring(column_name_to_assign, -1, 1) == ".",
            F.rtrim(F.col(column_name_to_assign).substr(F.lit(1), F.length(column_name_to_assign) - 1)),
        ).otherwise(F.col(column_name_to_assign)),
    )

    return df


def rename_column_names(df: DataFrame, variable_name_map: dict) -> DataFrame:
    """
    Rename column names.
    Parameters
    ----------
    df
    variable_name_map
        map of current column names to new names
    """
    cleaned_columns = [variable_name_map[old_column_name] for old_column_name in df.columns]
    return df.toDF(*cleaned_columns)


def assign_from_map(df: DataFrame, column_name_to_assign: str, reference_column: str, mapper: Mapping) -> DataFrame:
    """
    Assign column with values based on a dictionary map of reference_column.
    From households_aggregate_processes.xlsx, edit number 1.
    Parameters
    ----------
    df
    column_name_to_assign
        Name of column to be assigned
    reference_column
        Name of column of TimeStamp type to be converted
    mapper
        Dictionary of key value pairs to edit values
    Return
    ------
    pyspark.sql.DataFrame
    Notes
    -----
    Function works if key and value are of the same type and there is a missing key in the mapper
    If types are the same, the missing keys will be replaced with the reference column value/
    If types are not the same, the missing keys will be given as NULLS
    If key and value are of a different type and there is a missing key in the mapper,
        then the type is not converted.
    """
    key_types = set([type(key) for key in mapper.keys()])
    value_types = set([type(values) for values in mapper.values()])
    assert len(key_types) == 1, f"all map keys must be the same type, they are {key_types}"
    assert len(value_types) == 1, f"all map values must be the same type, they are {value_types}"

    mapping_expr = F.create_map([F.lit(x) for x in chain(*mapper.items())])

    if key_types == value_types:
        return df.withColumn(
            column_name_to_assign, F.coalesce(mapping_expr[F.col(reference_column)], F.col(reference_column))
        )
    else:
        return df.withColumn(column_name_to_assign, mapping_expr[F.col(reference_column)])


def assign_null_if_insufficient(
    df: DataFrame, column_name_to_assign: str, first_reference_column: str, second_reference_column: str
):
    """
    Assign a null values based on bloods insufficient logic, where two columns both have specified values.
    From households_aggregate_processes.xlsx, edit number 2.
    Parameters
    ----------
    df
    column_name_to_assign
        Name of column to be assigned
    first_reference_column
        First column to check value of for null condition
    second_reference_column
        Second column to check value of for null condition
    Return
    ------
    pyspark.sql.DataFrame
    """
    return df.withColumn(
        column_name_to_assign,
        F.when(
            (F.col(first_reference_column) == 0) & (F.col(second_reference_column) == "Insufficient sample"), None
        ).otherwise(F.col(first_reference_column)),
    )


def edit_swab_results_single(
    df: DataFrame, gene_result_classification: str, gene_result_value: str, overall_result_classification: str
) -> DataFrame:
    """
    The objective of this function is to edit/correct the gene_result_classification from Positive to Negative or 1 to 0
        in case gene_result_value is 0.0 or lower and overall_result_classification is Positive or 1.

    Parameters
    ----------
    df
    gene_result_classification
    gene_result_value
        column name that consists of float values
    overall_result_classification
    """
    return df.withColumn(
        gene_result_classification,
        F.when(
            # boolean logic:
            (F.col(gene_result_classification) == "Positive")
            & (F.col(gene_result_value) <= 0.0)
            & (F.col(overall_result_classification) == "Positive"),
            "Negative"
            # if boolean condition not met, keep the same value.
        ).otherwise(F.col(gene_result_classification)),
    )


def re_cast_column_if_null(df: DataFrame, desired_column_type: str = "integer") -> DataFrame:
    """
    Searches for null type schema in all columns of given dataframe df
    and returns desired format by cast().
    Parameters
    ----------
    df
    desired_column_type
        valid inputs in string: integer, string, double
    """
    for column_name, column_type in df.dtypes:
        if column_type == "null":
            df = df.withColumn(column_name, F.col(column_name).cast(desired_column_type))
    return df<|MERGE_RESOLUTION|>--- conflicted
+++ resolved
@@ -9,8 +9,6 @@
 from cishouseholds.pyspark_utils import get_or_create_spark_session
 
 
-<<<<<<< HEAD
-=======
 def clean_postcode(df: DataFrame, postcode_column: str):
     """
     update postcode variable to include only uppercase alpha numeric characters and set
@@ -35,7 +33,6 @@
     return df.drop("TEMP")
 
 
->>>>>>> 7de8aa63
 def update_from_csv_lookup(df: DataFrame, csv_filepath: str, id_column: str):
     """
     Update specific cell values from a map contained in a csv file
@@ -57,8 +54,6 @@
         df = df.withColumn(col, F.when(~F.col("new").isNull(), F.col("new")).otherwise(F.col(col))).drop("new")
     return df
 
-<<<<<<< HEAD
-=======
 
 def split_school_year_by_country(df: DataFrame, school_year_column: str, country_column: str, id_column: str):
     """
@@ -81,7 +76,6 @@
         df = df.join(temp_df, on=[country_column, id_column], how="left")
     return df.drop(school_year_column)
 
->>>>>>> 7de8aa63
 
 def update_column_values_from_map(df: DataFrame, column: str, map: dict, error_if_value_not_found=False) -> DataFrame:
     """
