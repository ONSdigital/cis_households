--- conflicted
+++ resolved
@@ -27,13 +27,9 @@
     df: DataFrame,
     column_name_to_update: str,
     participant_id_column: str,
-<<<<<<< HEAD
     reference_not_null_columns: List[str],
     reference_value_columns: List[str],
     value: Any,
-=======
-    reference_columns: List[str],
->>>>>>> 3ec20ae1
 ):
     """
     re-derive work main job changed to denote whether any of the work variables differ between rows.
@@ -41,19 +37,12 @@
     if column_name_to_update not in df.columns:
         df = df.withColumn(column_name_to_update, F.lit(None))
 
-<<<<<<< HEAD
     reference_not_null_columns = [c for c in reference_not_null_columns if c in df.columns]
     reference_value_columns = [c for c in reference_value_columns if c in df.columns]
 
     window = Window.partitionBy(participant_id_column).orderBy(F.lit("A"))
     x = lambda c: (~F.lag(c, 1).over(window).eqNullSafe(F.col(c))) & (F.col(c).isNotNull())  # noqa: E731
     y = lambda c: (~F.lag(c, 1).over(window).eqNullSafe(F.col(c))) & (F.col(c) == value)  # noqa: E731
-=======
-    reference_columns = [c for c in reference_columns if c in df.columns]
-
-    window = Window.partitionBy(participant_id_column).orderBy(F.lit("A"))
-    x = lambda c: (~F.lag(c, 1).over(window).eqNullSafe(F.col(c))) & (F.col(c).isNotNull())  # noqa: E731
->>>>>>> 3ec20ae1
 
     df = df.withColumn("ROW", F.row_number().over(window))
     df = df.withColumn(
@@ -61,7 +50,6 @@
         F.when(
             ~F.col(column_name_to_update).eqNullSafe("Yes"),
             F.when(
-<<<<<<< HEAD
                 (
                     ((F.col("ROW") == 1) & any_column_not_null(reference_not_null_columns))
                     | (reduce(or_, [x(c) for c in reference_not_null_columns], F.lit(False)))
@@ -70,10 +58,6 @@
                     ((F.col("ROW") == 1) & any_column_equal_value(reference_value_columns, value))
                     | (reduce(or_, [y(c) for c in reference_value_columns], F.lit(False)))
                 ),
-=======
-                ((F.col("ROW") == 1) & any_column_not_null(reference_columns))
-                | (reduce(or_, [x(c) for c in reference_columns])),
->>>>>>> 3ec20ae1
                 "Yes",
             ).otherwise("No"),
         ).otherwise("Yes"),
