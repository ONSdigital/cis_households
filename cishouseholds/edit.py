--- conflicted
+++ resolved
@@ -837,7 +837,6 @@
     return df
 
 
-<<<<<<< HEAD
 def join_on_existing(df: DataFrame, df_to_join: DataFrame, on: List):
     """
     Join 2 dataframes on columns in 'on' list and
@@ -905,7 +904,10 @@
         lookup_df=auxillary_dfs["cis_phase_lookup"],
         column_name_to_update="cis_area_code_20",
         join_on_columns=["lower_super_output_area_code_11"],
-=======
+    )
+    return df
+
+
 def survey_edit_auto_complete(
     df: DataFrame,
     column_name_to_assign: str,
@@ -927,6 +929,5 @@
             & (F.col(last_question_column).isNotNull()),
             "Auto Completed",
         ).otherwise(F.lit(F.col(column_name_to_assign))),
->>>>>>> ffdab986
     )
     return df