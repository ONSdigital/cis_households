--- conflicted
+++ resolved
@@ -7,7 +7,6 @@
 from pyspark.sql import DataFrame
 
 
-<<<<<<< HEAD
 def update_work_facing_now_column(
     df: DataFrame,
     column_name_to_update: str,
@@ -32,7 +31,8 @@
         ).otherwise(F.col(column_name_to_update)),
     )
     return df
-=======
+
+
 def dedudiplicate_rows(df: DataFrame, reference_columns: Union[List[str], str]):
     """
     Remove rows based on duplicate values present in reference columns
@@ -45,7 +45,6 @@
         return df.distinct()
     else:
         return df.dropDuplicates(reference_columns)
->>>>>>> f28bc0b0
 
 
 def convert_null_if_not_in_list(df: DataFrame, column_name: str, options_list: List[str]) -> DataFrame:
