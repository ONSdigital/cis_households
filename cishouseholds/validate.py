# import csv
import csv
from datetime import datetime
<<<<<<< HEAD
from typing import List
=======
from io import StringIO
from operator import add
>>>>>>> 4f605000

from cerberus import TypeDefinition
from cerberus import Validator
from pyspark import RDD
from pyspark.accumulators import AddingAccumulatorParam
from pyspark.sql import DataFrame
from pyspark.sql import functions as F
from pyspark.sql import Row


class PySparkValidator(Validator):
    """
    A Cerberus validator class, which adds support for `timestamp` time. This is an alias for `datetime`.
    This allows reuse of validation schema as PySpark schema.
    """

    types_mapping = Validator.types_mapping.copy()
    types_mapping["timestamp"] = TypeDefinition("timestamp", (datetime,), ())
    types_mapping["double"] = TypeDefinition("double", (float,), ())


def filter_and_accumulate_validation_errors(
    row: Row, accumulator: AddingAccumulatorParam, cerberus_validator: Validator
) -> bool:
    """
    Validate rows of data using a Cerberus validator object, filtering invalid rows out of the returned dataframe.
    Field errors are recorded in the given accumulator, as a list of dictionaries.
    Examples
    --------
    >>> validator = cerberus.Validator({"id": {"type": "string"}})
    >>> error_accumulator = spark_session.sparkContext.accumulator(
            value=[], accum_param=AddingAccumulatorParam(zero_value=[])
            )
    >>> filtered_df = df.rdd.filter(lambda r: filter_and_accumulate_validation_errors(r, error_accumulator, validator))
    """
    row_dict = row.asDict()
    result = cerberus_validator.validate(row_dict)
    if not result:
        accumulator += [(row, cerberus_validator.errors)]
    return result


def validate_and_filter(df: DataFrame, validation_schema: Validator, error_accumulator: AddingAccumulatorParam):
    """
    High level function to validate a PySpark DataFrame using Cerberus.
    Filters invalid records out and accumulates errors.

    Notes
    -----
    As a side effect, errors are added to the ``error_accumulator``.
    """
    return df
    validator = PySparkValidator(validation_schema)
    filtered_df = df.rdd.filter(
        lambda r: filter_and_accumulate_validation_errors(r, error_accumulator, validator)
    ).toDF(schema=df.schema)
    return filtered_df


def validate_csv_fields(text_file: RDD, delimiter: str = ","):
    """
    Function to validate the number of fields within records of a csv file.
    Parameters
    ----------
    text_file
        A text file (csv) that has been ready by spark context
    delimiter
        Delimiter used in csv file, default as ','
    """

    def count_fields_in_row(delimiter, row):
        f = StringIO(row)
        reader = csv.reader(f, delimiter=delimiter)
        n_fields = len(next(reader))
        return n_fields

    header = text_file.first()
    number_of_columns = count_fields_in_row(delimiter, header)
    error_count = text_file.map(lambda row: count_fields_in_row(delimiter, row) != number_of_columns).reduce(add)
    return True if error_count == 0 else False


def validate_csv_header(text_file: RDD, expected_header: str):
    """
    Function to validate header in csv file matches expected header.

    Parameters
    ----------
    text_file
        A text file (csv) that has been ready by spark context
    expected_header
        Exact header expected in csv file
    """
    header = text_file.first()
    return expected_header == header


def check_singular_match(
    df: DataFrame, flag_column_name: str, failure_column_name: str, match_type_column: str, group_by_column: str
):
    """
    Given a set of columns related to the final drop flag of a given merge function on the complete
    (merged) dataframe produce an indication column (failure column) which stipulates whether the
    merge function has returned a unique match
    Parameters
    ----------
    df
    flag_column_name
        Column with final flag from merge function
    failure_column_name
        Column in which to store bool flag that shows if singular match occured for given merge
    match_type_column
        Column to identify type of merge
    group_by_column
        Column to check is singular given criteria
    """
    dft = (
        df.filter((F.col(flag_column_name).isNull()) & (F.col(match_type_column) == 1))
        .groupBy(group_by_column)
        .count()
        .withColumnRenamed(group_by_column, "b")
        .withColumnRenamed(failure_column_name, "f")
    )
    dft = dft.withColumn(failure_column_name, F.when(F.col("count") > 1, 1).otherwise(None))
    df = (
        df.drop(failure_column_name)
        .join(dft, dft.b == F.col(group_by_column), "outer")
        .withColumnRenamed("f", failure_column_name)
        .drop("b", "count")
    )
    return df


def validate_merge_logic(
    df: DataFrame,
    flag_column_names: List[str],
    failed_column_names: List[str],
    match_type_colums: List[str],
    group_by_column: str,
):
    """
    Wrapper function to call check_singular_match for each set of parameters in list
    Parameters. For creating a new failure column specify a name of a column which does not currently exist
    ----------
    df
    flag_column_names
        List of columns with final flag from merge function
    failure_column_name
        List of columns in which to store bool flag that shows if singular match occured for given merge
    match_type_column
        List of columns to identify type of merge
    group_by_column
        List of columns to check is singular given criteria
    """
    columns = df.columns
    for i, flag_column in enumerate(flag_column_names):
        df = check_singular_match(df, flag_column, failed_column_names[i], match_type_colums[i], group_by_column)
    return df.select(*columns)<|MERGE_RESOLUTION|>--- conflicted
+++ resolved
@@ -1,12 +1,10 @@
 # import csv
 import csv
 from datetime import datetime
-<<<<<<< HEAD
 from typing import List
-=======
 from io import StringIO
 from operator import add
->>>>>>> 4f605000
+
 
 from cerberus import TypeDefinition
 from cerberus import Validator
