--- conflicted
+++ resolved
@@ -13,11 +13,8 @@
 from cishouseholds.derive import assign_datetime_from_coalesced_columns_and_log_source
 from cishouseholds.derive import assign_datetime_from_combined_columns
 from cishouseholds.derive import assign_raw_copies
-<<<<<<< HEAD
 from cishouseholds.derive import assign_survey_completed_status
-=======
 from cishouseholds.derive import assign_window_status
->>>>>>> c7d33f3e
 from cishouseholds.derive import combine_like_array_columns
 from cishouseholds.derive import concat_fields_if_true
 from cishouseholds.derive import derive_had_symptom_last_7days_from_digital
@@ -683,8 +680,12 @@
             "8 doses or more": 8,
         },
     )
-<<<<<<< HEAD
-
+    df = assign_window_status(
+        df=df,
+        column_name_to_assign="participant_completion_window_status",
+        window_start_column="participant_completion_window_start_date",
+        window_end_column="participant_completion_window_end_date",
+    )
     df = assign_survey_completed_status(
         df=df,
         column_name_to_assign="survey_completion_status",
@@ -692,14 +693,6 @@
         survey_flushed_column="survey_completion_status_flushed",
     )
 
-=======
-    df = assign_window_status(
-        df=df,
-        column_name_to_assign="participant_completion_window_status",
-        window_start_column="participant_completion_window_start_date",
-        window_end_column="participant_completion_window_end_date",
-    )
->>>>>>> c7d33f3e
     return df
 
 
