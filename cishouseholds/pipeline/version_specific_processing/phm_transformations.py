--- conflicted
+++ resolved
@@ -817,7 +817,26 @@
         "multiple errors sample retained",
         ",",
     )
-<<<<<<< HEAD
+    df = df.withColumn("cis_covid_vaccine_number_of_doses", F.col("phm_covid_vaccine_number_of_doses"))
+
+    df = update_column_values_from_map(
+        df,
+        "phm_covid_vaccine_number_of_doses",
+        {
+            "1 dose": 1,
+            "1": 1,
+            "2 doses": 2,
+            "2": 2,
+            "3 doses": 3,
+            "3 or more": 3,
+            "4 doses": 4,
+            "5 doses": 5,
+            "6 doses or more": 6,
+            "6 doses": 6,
+            "7 doses": 7,
+            "8 doses or more": 8,
+        },
+    )
     return df
 
 
@@ -850,44 +869,4 @@
             prefix=col.split("_list")[0],
             true_false_values=["Yes", "No"],
         )
-    return df
-=======
-    df = df.withColumn("cis_covid_vaccine_number_of_doses", F.col("phm_covid_vaccine_number_of_doses"))
-
-    df = update_column_values_from_map(
-        df,
-        "phm_covid_vaccine_number_of_doses",
-        {
-            "1 dose": 1,
-            "1": 1,
-            "2 doses": 2,
-            "2": 2,
-            "3 doses": 3,
-            "3 or more": 3,
-            "4 doses": 4,
-            "5 doses": 5,
-            "6 doses or more": 6,
-            "6 doses": 6,
-            "7 doses": 7,
-            "8 doses or more": 8,
-        },
-    )
-    return df
-
-    df = map_options_to_bool_columns(
-        df,
-        "transport_shared_outside_household_last_28_days",
-        {
-            "Underground or metro or light rail or tram": "transport_shared_outside_household_last_28_days_underground_metro",
-            "Train": "transport_shared_outside_household_last_28_days_train",
-            "Bus or minibus or coach": "transport_shared_outside_household_last_28_days_bus_coach",
-            "Car or van": "transport_shared_outside_household_last_28_days_car_van",
-            "Taxi or minicab": "transport_shared_outside_household_last_28_days_taxi",
-            "Plane": "transport_shared_outside_household_last_28_days_plane",
-            "Ferry or boat": "transport_shared_outside_household_last_28_days_ferry_boat",
-            "Other method": "transport_shared_outside_household_last_28_days_other",
-            "I have not used transport shared with people outside of my home for reasons other than travel to work or education": "transport_shared_outside_household_last_28_days_none",
-        },
-        ";",
-    )
->>>>>>> 47c09680
+    return df