import pyspark.sql.functions as F

from cishouseholds.derive import assign_column_uniform_value
<<<<<<< HEAD
from cishouseholds.derive import assign_column_value_from_multiple_column_map
=======
from cishouseholds.edit import clean_barcode_simple
from cishouseholds.edit import edit_to_sum_or_max_value
>>>>>>> 04189bdf
from cishouseholds.pipeline.survey_responses_version_2_ETL import transform_survey_responses_generic


def digital_specific_transformations(df):
    df = assign_column_uniform_value(df, "survey_response_dataset_major_version", 3)
    df = df.withColumn("face_covering_outside_of_home", F.lit(None).cast("string"))
    df = df.withColumn("visit_id", F.col("participant_completion_window_id"))
    df = df.withColumn("visit_datetime", F.col("digital_enrolment_invite_datetime"))
    df = df.withColumn("times_outside_shopping_or_socialising_last_7_days", F.lit(None))
    df = transform_survey_responses_generic(df)
<<<<<<< HEAD
    column_list = ["work_status_digital", "work_status_employment", "work_status_unemployment", "work_status_education"]
    df = assign_column_value_from_multiple_column_map(
        df,
        "work_status_v2",
        [
            [1, [1, 1, None, None]],
            [2, [1, 2, None, None]],
            [3, [2, 1, None, None]],
            [4, [2, 2, None, None]],
            [5, [3, None, 1, None]],
            [6, [3, None, 2, None]],
            [7, [3, None, 3, None]],
            [8, [4, None, None, 1]],
            [9, [4, None, None, 2]],
            [10, [4, None, None, [3, 4]]],
            [11, [4, None, None, 5]],
            [12, [4, None, None, 6]],
        ],
        column_list,
    )
    df = assign_column_value_from_multiple_column_map(
        df,
        "work_status_v0",
        [
            [1, [1, 1, None, None]],
            [4, [1, 2, None, None]],
            [1, [2, None, 1, None]],
            [2, [2, None, 2, None]],
            [2, [None, None, None]],
            [4, [2, None, None, None]],
            [4, [3, None, 1, None]],
            [4, [3, None, 2, None]],
            [4, [3, None, 3, None]],
            [4, [3, None, None, None]],
            [5, [4, None, None, 1]],
            [5, [4, None, None, 2]],
            [5, [4, None, None, 3]],
            [5, [4, None, None, 4]],
            [5, [4, None, None, 5]],
        ],
        column_list,
=======
    df = clean_barcode_simple(df, "swab_sample_barcode_user_entered")
    df = clean_barcode_simple(df, "blood_sample_barcode_user_entered")
    df = edit_to_sum_or_max_value(
        df=df,
        column_name_to_assign="times_outside_shopping_or_socialising_last_7_days",
        columns_to_sum=[
            "times_shopping_last_7_days",
            "times_socialise_last_7_days",
        ],
        max_value=7,
    )
    df = df.withColumn(
        "work_not_from_home_days_per_week",
        F.greatest("work_not_from_home_days_per_week", "education_in_person_days_per_week"),
>>>>>>> 04189bdf
    )
    return df<|MERGE_RESOLUTION|>--- conflicted
+++ resolved
@@ -1,12 +1,9 @@
 import pyspark.sql.functions as F
 
 from cishouseholds.derive import assign_column_uniform_value
-<<<<<<< HEAD
 from cishouseholds.derive import assign_column_value_from_multiple_column_map
-=======
 from cishouseholds.edit import clean_barcode_simple
 from cishouseholds.edit import edit_to_sum_or_max_value
->>>>>>> 04189bdf
 from cishouseholds.pipeline.survey_responses_version_2_ETL import transform_survey_responses_generic
 
 
@@ -17,7 +14,6 @@
     df = df.withColumn("visit_datetime", F.col("digital_enrolment_invite_datetime"))
     df = df.withColumn("times_outside_shopping_or_socialising_last_7_days", F.lit(None))
     df = transform_survey_responses_generic(df)
-<<<<<<< HEAD
     column_list = ["work_status_digital", "work_status_employment", "work_status_unemployment", "work_status_education"]
     df = assign_column_value_from_multiple_column_map(
         df,
@@ -59,7 +55,7 @@
             [5, [4, None, None, 5]],
         ],
         column_list,
-=======
+    )
     df = clean_barcode_simple(df, "swab_sample_barcode_user_entered")
     df = clean_barcode_simple(df, "blood_sample_barcode_user_entered")
     df = edit_to_sum_or_max_value(
@@ -74,6 +70,5 @@
     df = df.withColumn(
         "work_not_from_home_days_per_week",
         F.greatest("work_not_from_home_days_per_week", "education_in_person_days_per_week"),
->>>>>>> 04189bdf
     )
     return df