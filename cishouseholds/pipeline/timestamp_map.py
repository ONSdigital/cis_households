csv_datetime_maps = {
    "imputed_value_lookup": {"yyyy-MM-dd": ["date_of_birth"]},
    "vaccine_capture_lookup": {
        "dd-MM-yyyy": [
            "cis_covid_vaccine_date_1",
            "cis_covid_vaccine_date_2",
        ]
    },
}

lab_results_glasgow_datetime_map = {"yyyy-MM-dd HH:mm:ss 'UTC'": ["pcr_result_recorded_datetime"]}
historical_blood_datetime_map = {"yyyy/MM/dd": ["received_date"]}
blood_datetime_map = {
    "yyyy-MM-dd": [
        "antibody_test_result_recorded_date",
        "blood_sample_arrayed_date",
        "blood_sample_received_date",
    ],
    "yyyy-MM-dd HH:mm:ss": ["blood_sample_collected_datetime"],
}

survey_responses_v2_datetime_map = {
    "dd/MM/yyyy": [
        "think_have_covid_onset_date",
        "last_covid_contact_date",
        "last_suspected_covid_contact_date",
        "think_had_covid_onset_date",
        "other_covid_infection_test_first_positive_date",
        "other_covid_infection_test_last_negative_date",
        "other_antibody_test_first_positive_date",
        "other_antibody_test_last_negative_date",
        "cis_covid_vaccine_date",
        "been_outside_uk_last_return_date",
        "improved_visit_date",
        "cis_covid_vaccine_date_1",
        "cis_covid_vaccine_date_2",
        "cis_covid_vaccine_date_3",
        "cis_covid_vaccine_date_4",
    ],
    "dd/MM/yyyy HH:mm": ["date_of_birth"],
    "yyyy-MM-dd'T'HH:mm:ss.SSS'Z'": ["visit_datetime", "samples_taken_datetime"],
}

survey_responses_v1_datetime_map = {
    "dd/MM/yyyy": [
        "think_have_covid_onset_date",
        "last_covid_contact_date",
        "last_suspected_covid_contact_date",
        "think_had_covid_onset_date",
        "other_covid_infection_test_first_positive_date",
        "other_covid_infection_test_last_negative_date",
        "cis_covid_vaccine_date",
        "been_outside_uk_last_return_date",
    ],
    "yyyy-MM-dd": [
        "date_of_birth",
        "other_antibody_test_first_positive_date",
        "other_antibody_test_last_negative_date",
    ],
    "yyyy-MM-dd'T'HH:mm:ss.SSS'Z'": ["visit_datetime", "samples_taken_datetime"],
}

survey_responses_v0_datetime_map = {
    "dd/MM/yyyy": [
        "think_have_covid_date",
        "last_covid_contact_date",
        "last_suspected_covid_contact_date",
        "think_had_covid_onset_date",
        "date_of_birth",
    ],
    "yyyy-MM-dd'T'HH:mm:ss.SSS'Z'": ["visit_datetime", "samples_taken_datetime"],
}

cis_digital_datetime_map = {
    "yyyy-MM-dd'T'HH:mm:ss'Z'": [
        "participant_completion_window_start_datetime",
        "participant_completion_window_end_datetime",
        "swab_taken_datetime",
        "blood_taken_datetime",
        "visit_datetime",
        "samples_taken_datetime",
        "household_digital_enrolment_invited_datetime",
        "existing_participant_digital_opt_in_window_start_datetime",
        "existing_participant_digital_opt_in_window_end_datetime",
        "existing_participant_digital_opted_in_datetime",
        "household_digital_enrolment_datetime",
        "participant_digital_enrolment_datetime",
        "existing_participant_digital_opt_in_datetime",
        "participant_completion_window_start_datetime",
        "participant_completion_window_end_datetime",
        "opted_out_of_next_window_datetime",
        "opted_out_of_blood_next_window_datetime",
        "sample_kit_dispatched_datetime",
        "sample_collection_kit_received_delivery_partner_datetime",
        "survey_last_modified_datetime",
        "survey_completed_datetime",
        "swab_sample_received_consolidation_point_datetime",
        "blood_sample_received_consolidation_point_datetime",
        "swab_sample_received_lab_datetime",
        "blood_sample_received_lab_datetime",
        "form_start_datetime",
        "swab_barcode_corrected_datetime",
        "blood_barcode_corrected_datetime",
    ],
    "yyyy-MM-dd": [
        "date_of_birth",
        "swab_return_date",
        "swab_return_future_date",
        "blood_return_date",
        "blood_return_future_date",
        "think_have_covid_onset_date",
        "cis_covid_vaccine_date_1",
        "cis_covid_vaccine_date_2",
        "cis_covid_vaccine_date_3",
        "cis_covid_vaccine_date_4",
        "cis_covid_vaccine_date_5",
        "cis_covid_vaccine_date_6",
        "been_outside_uk_last_return_date",
        "think_had_covid_onset_date",
        "other_covid_infection_test_first_positive_date",
        "other_covid_infection_test_last_negative_date",
        "other_antibody_test_first_positive_date",
        "other_antibody_test_last_negative_date",
        "last_covid_contact_date",
        "last_suspected_covid_contact_date",
        "cis_covid_vaccine_date",
        "think_have_covid_onset_date",
        "think_have_covid_symptom_onset_date",  # tempvar
        "other_covid_infection_test_first_positive_date",
        "other_covid_infection_test_positive_date",  # tempvar
        "other_covid_infection_test_last_negative_date",
        "other_covid_infection_test_negative_date",  # tempvar
        "other_antibody_test_first_positive_date",
        "other_antibody_test_positive_date",  # tempvar
        "other_antibody_test_last_negative_date",
        "other_antibody_test_negative_date",  # tempvar
        "sample_collection_courier_datetime",
        "existing_participant_digital_opt_in_reminder_1_due_datetime",
        "existing_participant_digital_opt_in_reminder_1_sent_datetime",
        "existing_participant_digital_opt_in_reminder_2_due_datetime",
        "existing_participant_digital_opt_in_reminder_2_sent_datetime",
        "digital_entry_pack_sent_datetime",
    ],
}

phm_datetime_map = {
    "yyyy-MM-dd": [
        "swab_taken_date",
        "swab_return_date",
        "swab_return_future_date",
        "blood_taken_date",
        "blood_return_date",
        "blood_return_future_date",
        "think_had_covid_onset_date",
        "phm_think_had_flu_onset_date",
        "flu_vaccine_date",
        "phm_think_had_other_infection_onset_date",
        "been_outside_uk_last_return_date",
        "other_covid_infection_test_positive_date",
        "cis_covid_vaccine_date",
        "think_have_covid_onset_date",
<<<<<<< HEAD
        "survey_start_datetime",
=======
        "participant_completion_window_start_date",
        "participant_completion_window_end_date",
>>>>>>> 1537d762
    ],
    "yyyy-MM-dd'T'HH:mm:ss'Z'": ["survey_completed_datetime"],
}<|MERGE_RESOLUTION|>--- conflicted
+++ resolved
@@ -159,12 +159,9 @@
         "other_covid_infection_test_positive_date",
         "cis_covid_vaccine_date",
         "think_have_covid_onset_date",
-<<<<<<< HEAD
         "survey_start_datetime",
-=======
         "participant_completion_window_start_date",
         "participant_completion_window_end_date",
->>>>>>> 1537d762
     ],
     "yyyy-MM-dd'T'HH:mm:ss'Z'": ["survey_completed_datetime"],
 }