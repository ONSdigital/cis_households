--- conflicted
+++ resolved
@@ -45,11 +45,7 @@
 
     call all functions in order necessary to update the demographic columns.
     """
-<<<<<<< HEAD
-    log_directory = get_config()["imputation_log_directory"]
-=======
     log_directory: str = get_config()["imputation_log_directory"]
->>>>>>> 5eb5afed
 
     df = generic_processing(df).custom_checkpoint()
     df = replace_design_weights_transformations(
