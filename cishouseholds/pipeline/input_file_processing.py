from pathlib import Path
from typing import Callable
from typing import List
from typing import Union

import pandas as pd
from pyspark.sql import DataFrame
from pyspark.sql import functions as F

from cishouseholds.derive import assign_filename_column
from cishouseholds.edit import cast_columns_from_string
from cishouseholds.edit import convert_columns_to_timestamps
from cishouseholds.edit import rename_column_names
from cishouseholds.edit import update_from_lookup_df
from cishouseholds.hdfs_utils import read_file_to_string
from cishouseholds.merge import union_multiple_tables
from cishouseholds.phm.json_decode import decode_phm_json
from cishouseholds.pipeline.config import get_config
from cishouseholds.pipeline.config import get_secondary_config
from cishouseholds.pipeline.load import update_table
from cishouseholds.pipeline.validation_schema import validation_schemas
from cishouseholds.pyspark_utils import convert_array_to_array_strings
from cishouseholds.pyspark_utils import convert_cerberus_schema_to_pyspark
from cishouseholds.pyspark_utils import get_or_create_spark_session
from cishouseholds.validate import validate_files


class InvalidFileError(Exception):
    pass


def extract_lookup_csv(
    lookup_file_path: str, validation_schema: dict, column_name_map: dict = None, drop_not_found: bool = False
):
    """
    Extract and validate a csv lookup file from path with validation_schema for column data types
    whilst applying a map to rename columns from the csv file to the dataframe.

    Parameters
    ----------
    validation_schema
        schema to map column names to required data type, if type not compatible value set to null
    column_name_map
        map of current column names to new pipeline names
    drop_not_found
        optional boolean flag to drop any columns not on the column name map from the input data
    """
    valid_files = validate_files(lookup_file_path, validation_schema)  # type: ignore
    if not valid_files:
        raise InvalidFileError(f"Lookup csv file {lookup_file_path} is not valid.")
    df = extract_input_data(lookup_file_path, validation_schema, sep=",")  # type: ignore
    if column_name_map is None:
        return df
    if drop_not_found:
        df = df.select(*column_name_map.keys())
    df = rename_column_names(df, column_name_map)
    return df


def extract_validate_transform_input_data(
    dataset_name: str,
    id_column: str,
    resource_path: list,
    datetime_map: dict,
    validation_schema: dict,
    transformation_functions: List[Callable],
    source_file_column: str,
    write_mode: str,
    column_name_map: dict = None,
    sep: str = ",",
    cast_to_double_columns_list: list = [],
    include_hadoop_read_write: bool = False,
    dataset_version: str = None,
):
    """
    Wraps the extract input data function reading a set of csv files into a single dataframe,
    logs the source file name, creates and saves a "raw" table that acts as an unaltered archive of the input
    table. After this any manual filtering and editing steps are applied to the table before the correct
    column timestamp formats are applied to the data and the main transformation function is finally executed.

    Parameters
    ----------
    dataset_name
        name for the group of files being read in
    id_column
        column on the table which acts as unique id for the particular dataset
    resource_path
        hdfs file pattern to the input data
    datetime_map
        dictionary of datetime columns to format mapping
    validation_schema
        schema to map column names to required data type
    transformation_functions: List[Callable]
        list of functions in order of which they need to be applied to the input dataframe
    source_file_column
        column name in which to store the source file name
    write_mode
        mode to adress the hdfs table (overwrite / append)
    column_name_map
        map of current column names to new pipeline names
    sep
        optional value seperator used in the csv file
        e.g. | or ,
    cast_to_double_columns_list
        optional list of column names that must be casted to double type columns
    include_hadoop_read_write
        optional boolean toggle to denote if hdfs operations should be used
    dataset_version
        optional integer to denote the voyager version of the survey file
    """
    if include_hadoop_read_write:
        storage_config = get_config()["storage"]
        record_editing_config_path = storage_config["record_editing_config_file"]
        extraction_config = get_secondary_config(storage_config["record_extraction_config_file"])

    df = extract_input_data(resource_path, validation_schema, sep, source_file_column)
    if column_name_map is not None:
        df = rename_column_names(df, column_name_map)
    if source_file_column not in df.columns:
        df = assign_filename_column(df, source_file_column)  # Must be called before update_from_lookup_df
    dataset_version = "" if dataset_version is None else "_" + dataset_version
    df = convert_array_to_array_strings(df)
    if include_hadoop_read_write:
        update_table(df, f"raw_{dataset_name}{dataset_version}", write_mode)
        filter_ids = []
        if extraction_config is not None and dataset_name in extraction_config:
            filter_ids = extraction_config[dataset_name]
        filtered_df = df.filter(F.col(id_column).isin(filter_ids))
        update_table(filtered_df, f"extracted_{dataset_name}{dataset_version}", write_mode)
        df = df.filter(~F.col(id_column).isin(filter_ids))

        if record_editing_config_path is not None:
            editing_lookup_df = extract_lookup_csv(
                record_editing_config_path, validation_schemas["csv_lookup_schema_extended"]
            )
            df = update_from_lookup_df(df, editing_lookup_df, dataset_name=dataset_name)

<<<<<<< HEAD
    df = df.distinct()
=======
    df = df.dropDuplicates([col for col in df.columns if col not in source_file_column])
>>>>>>> b6fcb0a8
    df = convert_columns_to_timestamps(df, datetime_map)
    df = cast_columns_from_string(df, cast_to_double_columns_list, "double")

    for transformation_function in transformation_functions:
        df = transformation_function(df)

    return df


def extract_input_data(
    file_paths: Union[List[str], str],
    validation_schema: Union[dict, None],
    sep: str = ",",
    source_file_column: str = "",
) -> DataFrame:
    """
    Converts a validation schema in cerberus format into a pyspsark readable schema and uses it to read
    a csv filepath into a dataframe.

    Parameters
    ----------
    file_paths
        file path or pattern to extract any number of matching files into single dataframe
    validation_schema
        schema to map column names to required data type
    """
    spark_session = get_or_create_spark_session()
    spark_schema = convert_cerberus_schema_to_pyspark(validation_schema) if validation_schema is not None else None
    file_paths = [file_paths] if type(file_paths) == str else file_paths
    csv_file_paths = [p for p in file_paths if Path(p).suffix in [".txt", ".csv"]]
    xl_file_paths = [p for p in file_paths if Path(p).suffix == ".xlsx"]
    json_file_paths = [p for p in file_paths if Path(p).suffix == ".json"]
    df = None
    if csv_file_paths:
        if validation_schema:
            csv_file_paths = validate_files(csv_file_paths, validation_schema, sep=sep)
        if not csv_file_paths:
            print(f"        - No valid files found in: {csv_file_paths}.")  # functional
            return {"status": "Error"}
        df = spark_session.read.csv(
            csv_file_paths,
            header=True,
            schema=spark_schema,
            ignoreLeadingWhiteSpace=True,
            ignoreTrailingWhiteSpace=True,
            sep=sep,
        )
    if xl_file_paths:
        spark = get_or_create_spark_session()
        dfs = [
            spark.createDataFrame(
                data=pd.read_excel(read_file_to_string(file, True), engine="openpyxl"), schema=spark_schema
            ).withColumn(source_file_column, (F.regexp_replace(F.lit(file), r"(?<=:\/{2})(\w+|\d+)(?=\/{1})", "")))
            for file in xl_file_paths
        ]
        if df is None:
            df = union_multiple_tables(dfs)
        else:
            df = union_multiple_tables([df, *dfs])
    if json_file_paths:
        dfs = []
        data_strings = [read_file_to_string(file, True) for file in json_file_paths]
        for file_name, data_string in zip(json_file_paths, data_strings):
            data = decode_phm_json(data_string)
            _df = spark_session.createDataFrame(data=data, schema=spark_schema)
            _df = _df.withColumn(source_file_column, F.lit(file_name))
            dfs.append(_df)
        if df is None:
            df = union_multiple_tables(dfs)
        else:
            df = union_multiple_tables([df, *dfs])
    return df<|MERGE_RESOLUTION|>--- conflicted
+++ resolved
@@ -135,11 +135,7 @@
             )
             df = update_from_lookup_df(df, editing_lookup_df, dataset_name=dataset_name)
 
-<<<<<<< HEAD
-    df = df.distinct()
-=======
     df = df.dropDuplicates([col for col in df.columns if col not in source_file_column])
->>>>>>> b6fcb0a8
     df = convert_columns_to_timestamps(df, datetime_map)
     df = cast_columns_from_string(df, cast_to_double_columns_list, "double")
 
