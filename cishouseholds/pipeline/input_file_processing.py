--- conflicted
+++ resolved
@@ -126,11 +126,7 @@
             editing_lookup_df = extract_lookup_csv(
                 record_editing_config_path, validation_schemas["csv_lookup_schema_extended"]
             )
-<<<<<<< HEAD
-            df = update_from_lookup_df(df, editing_lookup_df, id_column=id_column, dataset_name=dataset_name)
-=======
             df = update_from_lookup_df(df, editing_lookup_df, dataset_name=dataset_name)
->>>>>>> 55104008
 
     df = convert_columns_to_timestamps(df, datetime_map)
     df = cast_columns_from_string(df, cast_to_double_columns_list, "double")
