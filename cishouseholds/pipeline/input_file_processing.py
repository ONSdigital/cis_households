import inspect
from typing import Callable
from typing import List

from pyspark.sql import DataFrame
from pyspark.sql import functions as F

from cishouseholds.derive import assign_filename_column
from cishouseholds.edit import cast_columns_from_string
from cishouseholds.edit import convert_columns_to_timestamps
from cishouseholds.edit import rename_column_names
from cishouseholds.edit import update_from_lookup_df
from cishouseholds.pipeline.config import get_config
from cishouseholds.pipeline.config import get_secondary_config
from cishouseholds.pipeline.load import check_table_exists
from cishouseholds.pipeline.load import get_full_table_name
from cishouseholds.pipeline.load import table_operations
from cishouseholds.pipeline.load import update_table
from cishouseholds.pipeline.validation_schema import csv_lookup_schema
from cishouseholds.pyspark_utils import convert_cerberus_schema_to_pyspark
from cishouseholds.pyspark_utils import get_or_create_spark_session
from cishouseholds.validate import validate_files


class InvalidFileError(Exception):
    pass


def extract_validate_transform_input_data(
    dataset_name: str,
    id_column: str,
    resource_path: list,
    variable_name_map: dict,
    datetime_map: dict,
    validation_schema: dict,
    transformation_functions: List[Callable],
    source_file_column: str,
    sep: str = ",",
    cast_to_double_columns_list: list = [],
    include_hadoop_read_write: bool = False,
    processing_function_name: str = None,
):
    if include_hadoop_read_write:
        storage_config = get_config()["storage"]
        csv_location = storage_config["csv_editing_file"]
        filter_config = get_secondary_config(storage_config["filter_config_file"])

<<<<<<< HEAD
    df = extract_input_data(resource_path, validation_schema, sep, processing_function_name)
    df = rename_column_names(df, variable_name_map)
    df = assign_filename_column(df, source_file_column)  # Must be called before update_from_csv_lookup
=======
    raw_df = extract_input_data(resource_path, validation_schema, sep)
    raw_df = rename_column_names(raw_df, variable_name_map)
    raw_df = assign_filename_column(raw_df, source_file_column)  # Must be called before update_from_csv_lookup
>>>>>>> 64bafdb8

    df = raw_df
    filtered_df = None
    if include_hadoop_read_write:
        update_table(raw_df, f"raw_{dataset_name}")
        if filter_config is not None and dataset_name in filter_config:
            filter_ids = filter_config[dataset_name]
            filtered_df = df.filter(F.col(id_column).isin(filter_ids))
<<<<<<< HEAD
            update_table(df, f"raw_{dataset_name}", processing_function_name=processing_function_name)
            update_table(
                filtered_df, f"{dataset_name}_rows_extracted", processing_function_name=processing_function_name
            )
=======
            update_table(filtered_df, f"{dataset_name}_rows_extracted")
>>>>>>> 64bafdb8

            df = df.filter(~F.col(id_column).isin(filter_ids))

        if csv_location is not None:
            lookup_df = extract_input_data(
                csv_location, csv_lookup_schema, processing_function_name=processing_function_name, sep=sep
            )
            df = update_from_lookup_df(df, lookup_df, id_column=id_column, dataset_name=dataset_name)

    df = convert_columns_to_timestamps(df, datetime_map)
    df = cast_columns_from_string(df, cast_to_double_columns_list, "double")

    for transformation_function in transformation_functions:
        df = transformation_function(df)
    return raw_df, df, filtered_df


<<<<<<< HEAD
def extract_input_data(file_paths: list, validation_schema: dict, sep: str, processing_function_name: str = None):
    """
    extract and validate a csv lookup file from path with validation_schema
    """
    if type(file_paths) != list:
        file_paths = [file_paths]
=======
def extract_input_data(file_paths: list, validation_schema: dict, sep: str) -> DataFrame:
>>>>>>> 64bafdb8
    spark_session = get_or_create_spark_session()
    valid_files = True
    file_name = file_paths[0].split("/")[-1]
    if validation_schema is not None:
        valid_files = validate_files(file_paths, validation_schema, sep)
    if not valid_files:
        raise InvalidFileError(f"csv file {file_paths} is not valid.")
    spark_schema = convert_cerberus_schema_to_pyspark(validation_schema) if validation_schema is not None else None
    if processing_function_name in table_operations.keys() and processing_function_name is not None:
        table_operations[processing_function_name]["inputs"].append(file_name)  # type: ignore
    else:
        table_operations[processing_function_name] = {"inputs": [file_name], "outputs": []}  # type: ignore
    return spark_session.read.csv(
        file_paths,
        header=True,
        schema=spark_schema,
        ignoreLeadingWhiteSpace=True,
        ignoreTrailingWhiteSpace=True,
        sep=sep,
    )


<<<<<<< HEAD
def extract_from_table(table_name: str, chart: bool = True, processing_function_name: str = None):
    if chart:
        calling_function_name = inspect.stack()[1].function
        if processing_function_name is not None:
            calling_function_name = processing_function_name
        if calling_function_name in table_operations.keys():
            table_operations[calling_function_name]["inputs"].append(table_name)  # type: ignore
        else:
            table_operations[calling_function_name] = {"inputs": [table_name], "outputs": []}
=======
def extract_from_table(table_name: str) -> DataFrame:
>>>>>>> 64bafdb8
    spark_session = get_or_create_spark_session()
    check_table_exists(table_name, raise_if_missing=True)
    return spark_session.sql(f"SELECT * FROM {get_full_table_name(table_name)}")


def extract_df_list(files, processing_function_name):
    dfs = {}
    for key, file in files.items():
        if file["file"] == "" or file["file"] is None:
            dfs[key] = None
        elif file["type"] == "table":
            dfs[key] = extract_from_table(file["file"], processing_function_name=processing_function_name)
        else:
            dfs[key] = extract_input_data(
                file_paths=file["file"],
                validation_schema=None,
                sep=",",
                processing_function_name=processing_function_name,
            )
    return dfs<|MERGE_RESOLUTION|>--- conflicted
+++ resolved
@@ -2,7 +2,6 @@
 from typing import Callable
 from typing import List
 
-from pyspark.sql import DataFrame
 from pyspark.sql import functions as F
 
 from cishouseholds.derive import assign_filename_column
@@ -45,15 +44,9 @@
         csv_location = storage_config["csv_editing_file"]
         filter_config = get_secondary_config(storage_config["filter_config_file"])
 
-<<<<<<< HEAD
-    df = extract_input_data(resource_path, validation_schema, sep, processing_function_name)
-    df = rename_column_names(df, variable_name_map)
-    df = assign_filename_column(df, source_file_column)  # Must be called before update_from_csv_lookup
-=======
     raw_df = extract_input_data(resource_path, validation_schema, sep)
     raw_df = rename_column_names(raw_df, variable_name_map)
     raw_df = assign_filename_column(raw_df, source_file_column)  # Must be called before update_from_csv_lookup
->>>>>>> 64bafdb8
 
     df = raw_df
     filtered_df = None
@@ -62,14 +55,7 @@
         if filter_config is not None and dataset_name in filter_config:
             filter_ids = filter_config[dataset_name]
             filtered_df = df.filter(F.col(id_column).isin(filter_ids))
-<<<<<<< HEAD
-            update_table(df, f"raw_{dataset_name}", processing_function_name=processing_function_name)
-            update_table(
-                filtered_df, f"{dataset_name}_rows_extracted", processing_function_name=processing_function_name
-            )
-=======
             update_table(filtered_df, f"{dataset_name}_rows_extracted")
->>>>>>> 64bafdb8
 
             df = df.filter(~F.col(id_column).isin(filter_ids))
 
@@ -87,16 +73,12 @@
     return raw_df, df, filtered_df
 
 
-<<<<<<< HEAD
 def extract_input_data(file_paths: list, validation_schema: dict, sep: str, processing_function_name: str = None):
     """
     extract and validate a csv lookup file from path with validation_schema
     """
     if type(file_paths) != list:
         file_paths = [file_paths]
-=======
-def extract_input_data(file_paths: list, validation_schema: dict, sep: str) -> DataFrame:
->>>>>>> 64bafdb8
     spark_session = get_or_create_spark_session()
     valid_files = True
     file_name = file_paths[0].split("/")[-1]
@@ -119,7 +101,6 @@
     )
 
 
-<<<<<<< HEAD
 def extract_from_table(table_name: str, chart: bool = True, processing_function_name: str = None):
     if chart:
         calling_function_name = inspect.stack()[1].function
@@ -129,9 +110,6 @@
             table_operations[calling_function_name]["inputs"].append(table_name)  # type: ignore
         else:
             table_operations[calling_function_name] = {"inputs": [table_name], "outputs": []}
-=======
-def extract_from_table(table_name: str) -> DataFrame:
->>>>>>> 64bafdb8
     spark_session = get_or_create_spark_session()
     check_table_exists(table_name, raise_if_missing=True)
     return spark_session.sql(f"SELECT * FROM {get_full_table_name(table_name)}")
