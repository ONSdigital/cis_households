--- conflicted
+++ resolved
@@ -65,16 +65,6 @@
         first_imputation_value="Female",
         second_imputation_value="Male",
     )
-<<<<<<< HEAD
-
-    # deduplicated_df = impute_and_flag(
-    #     deduplicated_df,
-    #     impute_by_k_nearest_neighbours,
-    #     reference_column="date_of_birth",
-    #     donor_group_columns=["region_code", "other_survey_household_size_group"], # "work_status_group",
-    #     log_file_path=log_directory,
-    # )
-=======
     df = impute_and_flag(
         df=df,
         imputation_function=impute_date_by_k_nearest_neighbours,
@@ -82,7 +72,6 @@
         donor_group_columns=["gor9d", "work_status_group", "dvhsize"],
         log_file_path=log_directory,
     )
->>>>>>> 21e7c6f7
 
     return deduplicated_df.select(
         unique_id_column, *columns_to_fill, *[col for col in deduplicated_df.columns if "_imputation_method" in col]
