import pyspark.sql.functions as F
from pyspark.sql.dataframe import DataFrame

from cishouseholds.derive import assign_age_at_date
from cishouseholds.derive import assign_column_from_mapped_list_key
from cishouseholds.derive import assign_column_to_date_string
from cishouseholds.derive import assign_ethnicity_white
from cishouseholds.edit import rename_column_names
from cishouseholds.impute import impute_and_flag
from cishouseholds.impute import impute_by_distribution
from cishouseholds.impute import impute_by_k_nearest_neighbours
from cishouseholds.impute import impute_by_mode
from cishouseholds.impute import impute_by_ordered_fill_forward
from cishouseholds.impute import merge_previous_imputed_values
from cishouseholds.pipeline.input_variable_names import nims_column_name_map


def impute_key_columns(df: DataFrame, imputed_value_lookup_df: DataFrame, columns_to_fill: list, log_directory: str):
    """
    Impute missing values for key variables that are required for weight calibration.
    Most imputations require geographic data being joined onto the participant records.

    Returns a single record per participant.
    """
    unique_id_column = "participant_id"
    for column in columns_to_fill:
        df = impute_and_flag(
            df,
            imputation_function=impute_by_ordered_fill_forward,
            reference_column=column,
            column_identity=unique_id_column,
            order_by_column="visit_datetime",
            order_type="asc",
        )
        df = impute_and_flag(
            df,
            imputation_function=impute_by_ordered_fill_forward,
            reference_column=column,
            column_identity=unique_id_column,
            order_by_column="visit_datetime",
            order_type="desc",
        )
    deduplicated_df = df.dropDuplicates([unique_id_column] + columns_to_fill)

    if imputed_value_lookup_df is not None:
        deduplicated_df = merge_previous_imputed_values(deduplicated_df, imputed_value_lookup_df, unique_id_column)

    deduplicated_df = impute_and_flag(
        deduplicated_df,
        imputation_function=impute_by_mode,
        reference_column="ethnicity_white",
        group_by_column="ons_household_id",
    )

    deduplicated_df = impute_and_flag(
        deduplicated_df,
        impute_by_k_nearest_neighbours,
        reference_column="ethnicity_white",
        donor_group_columns=["cis_area_code_20"],
        donor_group_column_weights=[5000],
        log_file_path=log_directory,
    )

    deduplicated_df = impute_and_flag(
        deduplicated_df,
        imputation_function=impute_by_distribution,
        reference_column="sex",
        group_by_columns=["ethnicity_white", "region_code"],
        first_imputation_value="Female",
        second_imputation_value="Male",
    )

    # deduplicated_df = impute_and_flag(
    #     deduplicated_df,
    #     impute_by_k_nearest_neighbours,
    #     reference_column="date_of_birth",
    #     donor_group_columns=["region_code", "other_survey_household_size_group"], # "work_status_group",
    #     log_file_path=log_directory,
    # )

    return deduplicated_df.select(
        unique_id_column, *columns_to_fill, *[col for col in deduplicated_df.columns if "_imputation_method" in col]
    )


<<<<<<< HEAD
def merge_dependent_transform(df: DataFrame):
    """
    Transformations depending on the merged dataset or imputed columns.
    """
    df = assign_age_at_date(df, "age_at_visit_corrected", base_date="visit_datetime", date_of_birth="date_of_birth")

    ethnicity_map = {
        "White": ["White-British", "White-Irish", "White-Gypsy or Irish Traveller", "Any other white background"],
        "Asian": [
            "Asian or Asian British-Indian",
            "Asian or Asian British-Pakistani",
            "Asian or Asian British-Bangladeshi",
            "Asian or Asian British-Chinese",
            "Any other Asian background",
        ],
        "Black": ["Black,Caribbean,African-African", "Black,Caribbean,Afro-Caribbean", "Any other Black background"],
        "Mixed": [
            "Mixed-White & Black Caribbean",
            "Mixed-White & Black African",
            "Mixed-White & Asian",
            "Any other Mixed background",
        ],
        "Other": ["Other ethnic group-Arab", "Any other ethnic group"],
    }

    df = assign_column_from_mapped_list_key(
        df=df, column_name_to_assign="ethnicity_group_corrected", reference_column="ethnicity", map=ethnicity_map
    )
    df = assign_ethnicity_white(
        df, column_name_to_assign="ethnicity_white_corrected", ethnicity_group_column_name="ethnicity_group"
    )

    return df


=======
>>>>>>> 38a654ef
def nims_transformations(df: DataFrame) -> DataFrame:
    """Clean and transform NIMS data after reading from table."""
    df = rename_column_names(df, nims_column_name_map)
    df = assign_column_to_date_string(df, "nims_vaccine_dose_1_date", reference_column="nims_vaccine_dose_1_datetime")
    df = assign_column_to_date_string(df, "nims_vaccine_dose_2_date", reference_column="nims_vaccine_dose_2_datetime")

    # TODO: Derive nims_linkage_status, nims_vaccine_classification, nims_vaccine_dose_1_time, nims_vaccine_dose_2_time
    return df


def derive_overall_vaccination(df: DataFrame) -> DataFrame:
    """Derive overall vaccination status from NIMS and CIS data."""
    return df


def filter_response_records(df: DataFrame, visit_date: str):
    """Creating column for file datetime and filter out dates after file date"""
    df = df.withColumn("file_date", F.regexp_extract(F.col("survey_response_source_file"), r"\d{8}(?=.csv)", 0))
    df = df.withColumn("file_date", F.to_timestamp(F.col("file_date"), format="yyyyMMdd"))
    df = df.withColumn(
        "filter_response_flag",
        F.when(
            (
                (F.col("file_date") < F.col(visit_date))
                & F.col("swab_sample_barcode").isNull()
                & F.col("blood_sample_barcode").isNull()
            ),
            1,
        ).otherwise(None),
    )
    df_flagged = df.where(F.col("filter_response_flag") == 1)
    df = df.where(F.col("filter_response_flag").isNull())

    return df.drop("filter_response_flag"), df_flagged.drop("filter_response_flag")<|MERGE_RESOLUTION|>--- conflicted
+++ resolved
@@ -1,10 +1,7 @@
 import pyspark.sql.functions as F
 from pyspark.sql.dataframe import DataFrame
 
-from cishouseholds.derive import assign_age_at_date
-from cishouseholds.derive import assign_column_from_mapped_list_key
 from cishouseholds.derive import assign_column_to_date_string
-from cishouseholds.derive import assign_ethnicity_white
 from cishouseholds.edit import rename_column_names
 from cishouseholds.impute import impute_and_flag
 from cishouseholds.impute import impute_by_distribution
@@ -83,44 +80,6 @@
     )
 
 
-<<<<<<< HEAD
-def merge_dependent_transform(df: DataFrame):
-    """
-    Transformations depending on the merged dataset or imputed columns.
-    """
-    df = assign_age_at_date(df, "age_at_visit_corrected", base_date="visit_datetime", date_of_birth="date_of_birth")
-
-    ethnicity_map = {
-        "White": ["White-British", "White-Irish", "White-Gypsy or Irish Traveller", "Any other white background"],
-        "Asian": [
-            "Asian or Asian British-Indian",
-            "Asian or Asian British-Pakistani",
-            "Asian or Asian British-Bangladeshi",
-            "Asian or Asian British-Chinese",
-            "Any other Asian background",
-        ],
-        "Black": ["Black,Caribbean,African-African", "Black,Caribbean,Afro-Caribbean", "Any other Black background"],
-        "Mixed": [
-            "Mixed-White & Black Caribbean",
-            "Mixed-White & Black African",
-            "Mixed-White & Asian",
-            "Any other Mixed background",
-        ],
-        "Other": ["Other ethnic group-Arab", "Any other ethnic group"],
-    }
-
-    df = assign_column_from_mapped_list_key(
-        df=df, column_name_to_assign="ethnicity_group_corrected", reference_column="ethnicity", map=ethnicity_map
-    )
-    df = assign_ethnicity_white(
-        df, column_name_to_assign="ethnicity_white_corrected", ethnicity_group_column_name="ethnicity_group"
-    )
-
-    return df
-
-
-=======
->>>>>>> 38a654ef
 def nims_transformations(df: DataFrame) -> DataFrame:
     """Clean and transform NIMS data after reading from table."""
     df = rename_column_names(df, nims_column_name_map)
