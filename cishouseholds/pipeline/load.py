--- conflicted
+++ resolved
@@ -75,19 +75,8 @@
     return spark_session.sql(f"SELECT * FROM {get_full_table_name(table_name)}")
 
 
-<<<<<<< HEAD
-def update_table(df, table_name, write_mode, archive=False, force=False):
-    if force:
-        spark = get_or_create_spark_session()
-        df.registerTempTable("TEMP")
-        df = spark.sql("select * from TEMP")
-        df.write.mode("overwrite").saveAsTable(get_full_table_name(table_name))
-    else:
-        df.write.mode(write_mode).saveAsTable(get_full_table_name(table_name))
-=======
 def update_table(df, table_name, write_mode, archive=False):
     df.write.mode(write_mode).saveAsTable(get_full_table_name(table_name))
->>>>>>> 05b0ce38
     if archive:
         now = datetime.strftime(datetime.now(), format="%Y%m%d_%H%M%S")
         df.write.mode(write_mode).saveAsTable(f"{get_full_table_name(table_name)}_{now}")
