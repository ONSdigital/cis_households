--- conflicted
+++ resolved
@@ -89,13 +89,9 @@
 
 
 def update_table(df: DataFrame, table_name, write_mode, archive=False):
-<<<<<<< HEAD
-    SurveyTableLengths.log_length(table_name, df.count())
-=======
     if "survey_resposes" in table_name:
         df.cache()
         SurveyTableLengths.log_length(table_name, df.count())
->>>>>>> d38225ca
     df.write.mode(write_mode).saveAsTable(get_full_table_name(table_name))
     if archive:
         now = datetime.strftime(datetime.now(), "%Y%m%d_%H%M%S")
