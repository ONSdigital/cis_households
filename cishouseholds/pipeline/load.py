--- conflicted
+++ resolved
@@ -139,35 +139,23 @@
 
 
 def update_table_and_log_source_files(
-<<<<<<< HEAD
-=======
     raw_df: DataFrame,
->>>>>>> 64bafdb8
     df: DataFrame,
     filtered_df: DataFrame,
     table_name: str,
     filename_column: str,
-<<<<<<< HEAD
+    dataset_name: str,
+    processing_function_name: str = None,
     override_mode: str = None,
-    processing_function_name: str = None,
-=======
-    dataset_name: str,
-    override_mode: str = None,
->>>>>>> 64bafdb8
 ):
     """
     Update a table with the specified dataframe and log the source files that have been processed.
     Used to record which files have been processed for each input file type.
     """
-<<<<<<< HEAD
     update_table(
         df=df, table_name=table_name, mode_overide=override_mode, processing_function_name=processing_function_name
     )
-    update_processed_file_log(df, filtered_df, filename_column, table_name)
-=======
-    update_table(df, table_name, override_mode)
     update_processed_file_log(raw_df, df, filtered_df, filename_column, table_name, dataset_name)
->>>>>>> 64bafdb8
 
 
 def update_processed_file_log(
