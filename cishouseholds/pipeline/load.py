import functools
import json
from datetime import datetime

import pkg_resources
import pyspark.sql.functions as F
from pyspark.sql.dataframe import DataFrame

from cishouseholds.pipeline.config import get_config
from cishouseholds.pyspark_utils import get_or_create_spark_session


class TableNotFoundError(Exception):
    pass


def update_table(df, table_name, mode_overide=None):
    storage_config = get_config()["storage"]
    df.write.mode(mode_overide or storage_config["write_mode"]).saveAsTable(get_full_table_name(table_name))


def check_table_exists(table_name: str, raise_if_missing: bool = False):
    spark_session = get_or_create_spark_session()
<<<<<<< HEAD
    table_exists = spark_session.catalog._jcatalog.tableExists(get_full_table_name(table_name))
    if raise_if_missing and not table_exists:
        raise TableNotFoundError(f"Table does not exist: {table_name}")
=======
    full_table_name = get_full_table_name(table_name)
    table_exists = spark_session.catalog._jcatalog.tableExists(full_table_name)
    if raise_if_missing and not table_exists:
        raise TableNotFoundError(f"Table does not exist: {full_table_name}")
>>>>>>> ebd73a01
    return table_exists


def add_error_file_log_entry(file_path: str, error_text: str):
    """
    Log the state of the current file to the lookup table
    """
    run_id = get_run_id()
    file_log_entry = _create_error_file_log_entry(run_id, file_path, error_text)
    file_log_entry.write.mode("append").saveAsTable(get_full_table_name("error_file_log"))  # Always append


def add_run_log_entry(run_datetime: datetime):
    """
    Adds an entry to the pipeline's run log. Pipeline name is inferred from the Spark App name.
    """
    spark_session = get_or_create_spark_session()
    pipeline_name = spark_session.sparkContext.appName
    pipeline_version = pkg_resources.get_distribution(pipeline_name).version
    run_id = get_run_id()

    run_log_entry = _create_run_log_entry(run_datetime, run_id, pipeline_version, pipeline_name)
    run_log_entry.write.mode("append").saveAsTable(get_full_table_name("run_log"))  # Always append
    return run_id


@functools.lru_cache(maxsize=1)
def get_run_id():
    """
    Get the current run ID.
    Adds 1 to the latest ID in the ID log and caches this result for this run.
    Returns 1 if the run log table doesn't yet exist.
    """
    run_id = 1
    if check_table_exists("run_log"):
        spark_session = get_or_create_spark_session()
        log_table = get_full_table_name("run_log")
        run_id += spark_session.read.table(log_table).select(F.max("run_id")).first()[0]
    return run_id


def get_full_table_name(table_short_name):
    """
    Get the full database.table_name address for the specified table.
    Based on database and name prefix from config.
    """
    storage_config = get_config()["storage"]
    return f'{storage_config["database"]}.{storage_config["table_prefix"]}{table_short_name}'


def _create_error_file_log_entry(file_id: int, file_path: str, error_text: str):
    """
    Creates an entry (row) to be inserted into the file log
    """
    spark_session = get_or_create_spark_session()
    schema = "file_id integer, run_datetime timestamp, file_path string, error string"

    file_log_entry = [[file_id, datetime.now(), file_path, error_text]]

    return spark_session.createDataFrame(file_log_entry, schema)


def _create_run_log_entry(run_datetime: datetime, run_id: int, version: str, pipeline: str):
    """
    Creates an entry (row) to be inserted into the run log.
    """
    spark_session = get_or_create_spark_session()
    config = get_config()
    schema = """
        run_id integer,
        run_datetime timestamp,
        pipeline_name string,
        pipeline_version string,
        config string
    """

    run_log_entry = [[run_id, run_datetime, pipeline, version, json.dumps(config, default=str)]]

    return spark_session.createDataFrame(run_log_entry, schema)


def add_run_status(run_id: int, run_status: str, error_stage: str = None, run_error: str = None):
    """Append new record to run status table, with run status and any error messages"""
    schema = """
        run_id integer,
        run_status_datetime timestamp,
        run_status string,
        error_stage string,
        run_error string
    """
    run_status_entry = [[run_id, datetime.now(), run_status, error_stage, run_error]]

    spark_session = get_or_create_spark_session()
    run_status_table = get_full_table_name("run_status")

    df = spark_session.createDataFrame(run_status_entry, schema)
    df.write.mode("append").saveAsTable(run_status_table)  # Always append


def update_table_and_log_source_files(
    df: DataFrame, filtered_df: DataFrame, table_name: str, filename_column: str, override_mode: str = None
):
    """
    Update a table with the specified dataframe and log the source files that have been processed.
    Used to record which files have been processed for each input file type.
    """
    update_table(df, table_name, override_mode)
    update_processed_file_log(df, filtered_df, filename_column, table_name)


def update_processed_file_log(df: DataFrame, filtered_df: DataFrame, filename_column: str, file_type: str):
    """Collects a list of unique filenames that have been processed and writes them to the specified table."""
    spark_session = get_or_create_spark_session()
    newly_processed_files = df.select(filename_column).distinct().rdd.flatMap(lambda x: x).collect()
    file_lengths = df.groupBy(filename_column).count().select("count").rdd.flatMap(lambda x: x).collect()

    filtered_lengths = {file: 0 for file in newly_processed_files}
    if filtered_df is not None:
        filtered_files = filtered_df.select(filename_column).distinct().rdd.flatMap(lambda x: x).collect()
        filtered_lengths_list = (
            filtered_df.groupBy(filename_column).count().select("count").rdd.flatMap(lambda x: x).collect()
        )
        for file, count in zip(filtered_files, filtered_lengths_list):
            filtered_lengths[file] = count

    schema = """
        run_id integer,
        file_type string,
        processed_filename string,
        processed_datetime timestamp,
        file_row_count integer,
        filtered_row_count integer
    """
    run_id = get_run_id()
    entry = [
        [run_id, file_type, filename, datetime.now(), row_count, filtered_row_count]
        for filename, row_count, filtered_row_count in zip(
            newly_processed_files, file_lengths, filtered_lengths.values()
        )
    ]
    df = spark_session.createDataFrame(entry, schema)
    table_name = get_full_table_name("processed_filenames")
    df.write.mode("append").saveAsTable(table_name)  # Always append<|MERGE_RESOLUTION|>--- conflicted
+++ resolved
@@ -21,16 +21,10 @@
 
 def check_table_exists(table_name: str, raise_if_missing: bool = False):
     spark_session = get_or_create_spark_session()
-<<<<<<< HEAD
-    table_exists = spark_session.catalog._jcatalog.tableExists(get_full_table_name(table_name))
-    if raise_if_missing and not table_exists:
-        raise TableNotFoundError(f"Table does not exist: {table_name}")
-=======
     full_table_name = get_full_table_name(table_name)
     table_exists = spark_session.catalog._jcatalog.tableExists(full_table_name)
     if raise_if_missing and not table_exists:
         raise TableNotFoundError(f"Table does not exist: {full_table_name}")
->>>>>>> ebd73a01
     return table_exists
 
 
