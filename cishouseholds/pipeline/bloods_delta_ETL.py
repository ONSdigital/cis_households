from pyspark.accumulators import AddingAccumulatorParam
from pyspark.sql import DataFrame

from cishouseholds.derive import assign_column_uniform_value
from cishouseholds.derive import substring_column
from cishouseholds.extract import read_csv_to_pyspark_df
from cishouseholds.pipeline.input_variable_names import bloods_variable_name_map
from cishouseholds.pipeline.pipeline_stages import register_pipeline_stage
from cishouseholds.pipeline.validation_schema import bloods_validation_schema
from cishouseholds.pyspark_utils import convert_cerberus_schema_to_pyspark
from cishouseholds.pyspark_utils import get_or_create_spark_session
from cishouseholds.validate import validate_and_filter

# from cishouseholds.compare import prepare_for_union
<<<<<<< HEAD

=======
>>>>>>> 71239572


@register_pipeline_stage("bloods_delta_ETL")
def bloods_delta_ETL(delta_file_path: str):
    spark_session = get_or_create_spark_session()
    bloods_spark_schema = convert_cerberus_schema_to_pyspark(bloods_validation_schema)
    # ref_file_path = "" # reference to parquet file path

    raw_bloods_delta_header = ",".join(bloods_variable_name_map.keys())
    df = read_csv_to_pyspark_df(
        spark_session,
        delta_file_path,
        raw_bloods_delta_header,
        bloods_spark_schema,
        timestampFormat="yyyy-MM-dd HH:mm:ss 'UTC'",
    )

    error_accumulator = spark_session.sparkContext.accumulator(
        value=[], accum_param=AddingAccumulatorParam(zero_value=[])
    )
    df = validate_and_filter(df, bloods_validation_schema, error_accumulator)
    df = transform_bloods_delta(df)
    # df = prepare_for_union(df, None)
<<<<<<< HEAD
    df = load_bloods_delta(df)
=======
    # df = load_bloods_delta(df)
>>>>>>> 71239572

    return df


def transform_bloods_delta(df: DataFrame) -> DataFrame:
    """
    Call functions to process input for bloods deltas.
    D1: substring_column
    D11: assign_column_uniform_value

    Parameters
    ----------
    df: pyspark.sql.DataFrame

    Return
    ------
    df: pyspark.sql.DataFrame
    """
    df = substring_column(df, "plate", "antibody_test_plate_id", 5, 5)
    df = assign_column_uniform_value(df, "assay_category", 1)

    return df


def load_bloods_delta(df: DataFrame) -> DataFrame:
    pass


# comments<|MERGE_RESOLUTION|>--- conflicted
+++ resolved
@@ -12,11 +12,6 @@
 from cishouseholds.validate import validate_and_filter
 
 # from cishouseholds.compare import prepare_for_union
-<<<<<<< HEAD
-
-=======
->>>>>>> 71239572
-
 
 @register_pipeline_stage("bloods_delta_ETL")
 def bloods_delta_ETL(delta_file_path: str):
@@ -39,11 +34,7 @@
     df = validate_and_filter(df, bloods_validation_schema, error_accumulator)
     df = transform_bloods_delta(df)
     # df = prepare_for_union(df, None)
-<<<<<<< HEAD
-    df = load_bloods_delta(df)
-=======
     # df = load_bloods_delta(df)
->>>>>>> 71239572
 
     return df
 
