--- conflicted
+++ resolved
@@ -6,10 +6,7 @@
 # from cishouseholds.pipeline.category_map import category_maps
 # from cishouseholds.pipeline.output_variable_name_map import output_name_map
 
-<<<<<<< HEAD
-=======
 
->>>>>>> fa2adaad
 def validation_ETL(df: DataFrame):
     SparkVal = SparkValidate(dataframe=df, error_column_name="ERROR")
 
@@ -72,11 +69,6 @@
         # },
     }
 
-<<<<<<< HEAD
-    SparkVal.validate_column(column_calls)
-
-=======
->>>>>>> fa2adaad
     SparkVal.validate(dataset_calls)
 
     SparkVal.validate_udl(
