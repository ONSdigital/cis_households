import pyspark.sql.functions as F
from pyspark.sql import DataFrame

from cishouseholds.pipeline.category_map import category_maps
from cishouseholds.validate_class import SparkValidate

# from cishouseholds.pipeline.output_variable_name_map import output_name_map


def validate_column_categories(SparkVal):
    # calls
    value_checks = {}
    for col in SparkVal.dataframe.columns:
        if col in category_maps["iqvia_raw_category_map"]:
            value_checks[col] = list(category_maps["iqvia_raw_category_map"][col].keys())
    SparkVal.validate_categories(value_checks)


def additional_validation_calls(SparkVal):
    column_calls = {
        "visit_datetime": {
            "between": {
                "lower_bound": {"inclusive": True, "value": F.to_timestamp(F.lit("26/04/2020"), format="dd/MM/yyyy")},
                "upper_bound": {
                    "inclusive": True,
                    "value": F.date_add(
                        F.to_timestamp(
                            F.regexp_extract(F.col("survey_response_source_file"), r"\d{8}(?=.csv)", 0),
                            format="yyyyMMdd",
                        ),
                        1,
                    ),
                },
            }
        },
        "visit_id": {"contains": r"^DHV"},
        "blood_sample_barcode": {"contains": r"(ON([SWCN]0|S2|S7)[0-9]{7})"},
        "swab_sample_barcode": {"contains": r"(ON([SWCN]0|S2|S7)[0-9]{7})"},
    }

    SparkVal.validate_column(column_calls)

    dataset_calls = {
        "null": {"check_columns": ["ons_household_id", "visit_id", "visit_date_string"]},
        "duplicated": [
            {"check_columns": SparkVal.dataframe.columns},
            {"check_columns": ["participant_id", "visit_id", "visit_datetime"]},
            {"check_columns": ["participant_id", "visit_datetime", "participant_visit_status"]},
            {"check_columns": ["visit_id"]},
        ],
        # "valid_vaccination": {
        #     "visit_type_column": "visit_type",
        #     "check_columns": [
        #         "cis_covid_vaccine_type_1",
        #         "cis_covid_vaccine_type_other_1",
        #         "cis_covid_vaccine_date_1",
        #         "cis_covid_vaccine_type_2",
        #         "cis_covid_vaccine_type_other_2",
        #         "cis_covid_vaccine_date_2",
        #         "cis_covid_vaccine_type_3",
        #         "cis_covid_vaccine_type_other_3",
        #         "cis_covid_vaccine_date_3",
        #         "cis_covid_vaccine_type_4",
        #         "cis_covid_vaccine_type_other_4",
        #         "cis_covid_vaccine_date_4",
        #     ],
        # },
    }

    SparkVal.validate(dataset_calls)

    SparkVal.validate_udl(
        logic=(
            F.when(
                (
                    ((F.col("cis_covid_vaccine_type") == "Other") & F.col("cis_covid_vaccine_type_other").isNull())
                    | (F.col("cis_covid_vaccine_type") != "Other")
                ),
                True,
            ).otherwise(False)
        ),
        error_message="Vaccine type other should be null unless vaccine type is 'Other'",
    )

    SparkVal.validate_udl(
        logic=(
            (
                (F.col("work_social_care") == "Yes")
                & (
                    (F.col("work_nursing_or_residential_care_home") == "Yes")
                    | (F.col("work_direct_contact_persons") == "Yes")
                )  # double check work_direct_contact_persons
            )
            | (F.col("work_social_care") == "No")
        ),
        error_message="relationship between socialcare columns",
    )

    SparkVal.validate_udl(
        logic=(
            (F.col("face_covering_other_enclosed_places").isNotNull() | F.col("face_covering_work").isNotNull())
            & (F.col("face_covering_outside_of_home").isNull())
        ),
        error_message="Validate face covering",
    )

<<<<<<< HEAD
    SparkVal.flag_duplicates("duplicated_row_flag")

    passed_df, failed_df = SparkVal.filter(
=======

def validation_ETL(df: DataFrame):
    SparkVal = SparkValidate(dataframe=df, error_column_name="ERROR")
    # passed_df, failed_df = additional_validation_calls(df)
    validate_column_categories(SparkVal)
    return SparkVal.filter(
>>>>>>> 03cfd518
        selected_errors=["participant_id, visit_datetime, visit_id, ons_household_id should not be null"],
        any=True,
        return_failed=True,
    )<|MERGE_RESOLUTION|>--- conflicted
+++ resolved
@@ -104,18 +104,12 @@
         error_message="Validate face covering",
     )
 
-<<<<<<< HEAD
-    SparkVal.flag_duplicates("duplicated_row_flag")
-
-    passed_df, failed_df = SparkVal.filter(
-=======
 
 def validation_ETL(df: DataFrame):
     SparkVal = SparkValidate(dataframe=df, error_column_name="ERROR")
     # passed_df, failed_df = additional_validation_calls(df)
     validate_column_categories(SparkVal)
     return SparkVal.filter(
->>>>>>> 03cfd518
         selected_errors=["participant_id, visit_datetime, visit_id, ons_household_id should not be null"],
         any=True,
         return_failed=True,
