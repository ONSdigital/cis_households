# flake8: noqa
from datetime import datetime
from functools import reduce
from operator import add
from operator import and_
from operator import or_
from typing import List

import pandas as pd
from pyspark.sql import DataFrame
from pyspark.sql import functions as F
from pyspark.sql import SparkSession
from pyspark.sql import Window
from pyspark.sql.dataframe import DataFrame

from cishouseholds.derive import assign_age_at_date
from cishouseholds.derive import assign_any_symptoms_around_visit
from cishouseholds.derive import assign_column_from_mapped_list_key
from cishouseholds.derive import assign_column_given_proportion
from cishouseholds.derive import assign_column_regex_match
from cishouseholds.derive import assign_column_to_date_string
from cishouseholds.derive import assign_column_uniform_value
from cishouseholds.derive import assign_column_value_from_multiple_column_map
from cishouseholds.derive import assign_consent_code
from cishouseholds.derive import assign_date_difference
from cishouseholds.derive import assign_date_from_filename
from cishouseholds.derive import assign_datetime_from_coalesced_columns_and_log_source
from cishouseholds.derive import assign_ethnicity_white
from cishouseholds.derive import assign_ever_had_long_term_health_condition_or_disabled
from cishouseholds.derive import assign_fake_id
from cishouseholds.derive import assign_first_visit
from cishouseholds.derive import assign_grouped_variable_from_days_since
from cishouseholds.derive import assign_household_participant_count
from cishouseholds.derive import assign_household_under_2_count
from cishouseholds.derive import assign_isin_list
from cishouseholds.derive import assign_last_non_null_value_from_col_list
from cishouseholds.derive import assign_last_visit
from cishouseholds.derive import assign_named_buckets
from cishouseholds.derive import assign_outward_postcode
from cishouseholds.derive import assign_raw_copies
from cishouseholds.derive import assign_regex_from_map
from cishouseholds.derive import assign_regex_from_map_additional_rules
from cishouseholds.derive import assign_regex_match_result
from cishouseholds.derive import assign_school_year_september_start
from cishouseholds.derive import assign_taken_column
from cishouseholds.derive import assign_true_if_any
from cishouseholds.derive import assign_unique_id_column
from cishouseholds.derive import assign_visit_order
from cishouseholds.derive import assign_work_health_care
from cishouseholds.derive import assign_work_social_column
from cishouseholds.derive import assign_work_status_group
from cishouseholds.derive import clean_postcode
from cishouseholds.derive import concat_fields_if_true
from cishouseholds.derive import contact_known_or_suspected_covid_type
from cishouseholds.derive import count_value_occurrences_in_column_subset_row_wise
from cishouseholds.derive import derive_had_symptom_last_7days_from_digital
from cishouseholds.derive import derive_household_been_columns
from cishouseholds.derive import flag_records_for_childcare_v0_rules
from cishouseholds.derive import flag_records_for_childcare_v1_rules
from cishouseholds.derive import flag_records_for_childcare_v2_b_rules
from cishouseholds.derive import flag_records_for_college_v0_rules
from cishouseholds.derive import flag_records_for_college_v1_rules
from cishouseholds.derive import flag_records_for_college_v2_rules
from cishouseholds.derive import flag_records_for_furlough_rules_v0
from cishouseholds.derive import flag_records_for_furlough_rules_v1_a
from cishouseholds.derive import flag_records_for_furlough_rules_v1_b
from cishouseholds.derive import flag_records_for_furlough_rules_v2_a
from cishouseholds.derive import flag_records_for_furlough_rules_v2_b
from cishouseholds.derive import flag_records_for_not_working_rules_v0
from cishouseholds.derive import flag_records_for_not_working_rules_v1_a
from cishouseholds.derive import flag_records_for_not_working_rules_v1_b
from cishouseholds.derive import flag_records_for_not_working_rules_v2_a
from cishouseholds.derive import flag_records_for_not_working_rules_v2_b
from cishouseholds.derive import flag_records_for_retired_rules
from cishouseholds.derive import flag_records_for_school_v2_rules
from cishouseholds.derive import flag_records_for_self_employed_rules_v0
from cishouseholds.derive import flag_records_for_self_employed_rules_v1_a
from cishouseholds.derive import flag_records_for_self_employed_rules_v1_b
from cishouseholds.derive import flag_records_for_self_employed_rules_v2_a
from cishouseholds.derive import flag_records_for_self_employed_rules_v2_b
from cishouseholds.derive import flag_records_for_uni_v0_rules
from cishouseholds.derive import flag_records_for_uni_v1_rules
from cishouseholds.derive import flag_records_for_uni_v2_rules
from cishouseholds.derive import flag_records_for_work_from_home_rules
from cishouseholds.derive import flag_records_for_work_location_null
from cishouseholds.derive import flag_records_for_work_location_student
from cishouseholds.derive import map_options_to_bool_columns
from cishouseholds.derive import regex_match_result
from cishouseholds.edit import apply_value_map_multiple_columns
from cishouseholds.edit import assign_from_map
from cishouseholds.edit import clean_barcode
from cishouseholds.edit import clean_barcode_simple
from cishouseholds.edit import clean_job_description_string
from cishouseholds.edit import clean_within_range
from cishouseholds.edit import conditionally_replace_columns
from cishouseholds.edit import conditionally_set_column_values
from cishouseholds.edit import convert_null_if_not_in_list
from cishouseholds.edit import correct_date_ranges
from cishouseholds.edit import correct_date_ranges_union_dependent
from cishouseholds.edit import edit_to_sum_or_max_value
from cishouseholds.edit import format_string_upper_and_clean
from cishouseholds.edit import fuzzy_update
from cishouseholds.edit import map_column_values_to_null
from cishouseholds.edit import normalise_think_had_covid_columns
from cishouseholds.edit import remove_incorrect_dates
from cishouseholds.edit import rename_column_names
from cishouseholds.edit import replace_sample_barcode
from cishouseholds.edit import survey_edit_auto_complete
from cishouseholds.edit import update_column_if_ref_in_list
from cishouseholds.edit import update_column_in_time_window
from cishouseholds.edit import update_column_values_from_map
from cishouseholds.edit import update_face_covering_outside_of_home
from cishouseholds.edit import update_from_lookup_df
from cishouseholds.edit import update_person_count_from_ages
from cishouseholds.edit import update_strings_to_sentence_case
from cishouseholds.edit import update_think_have_covid_symptom_any
from cishouseholds.edit import update_to_value_if_any_not_null
from cishouseholds.edit import update_value_if_multiple_and_ref_in_list
from cishouseholds.edit import update_work_facing_now_column
from cishouseholds.edit import update_work_main_job_changed
from cishouseholds.expressions import all_columns_values_in_list
from cishouseholds.expressions import any_column_equal_value
from cishouseholds.expressions import any_column_null
from cishouseholds.expressions import array_contains_any
from cishouseholds.expressions import count_occurrence_in_row
from cishouseholds.expressions import first_sorted_val_row_wise
from cishouseholds.expressions import last_sorted_val_row_wise
from cishouseholds.expressions import sum_within_row
from cishouseholds.impute import fill_backwards_overriding_not_nulls
from cishouseholds.impute import fill_backwards_work_status_v2
from cishouseholds.impute import fill_forward_event
from cishouseholds.impute import fill_forward_from_last_change
from cishouseholds.impute import fill_forward_from_last_change_marked_subset
from cishouseholds.impute import fill_forward_only_to_nulls
from cishouseholds.impute import fill_forward_only_to_nulls_in_dataset_based_on_column
from cishouseholds.impute import impute_and_flag
from cishouseholds.impute import impute_by_distribution
from cishouseholds.impute import impute_by_k_nearest_neighbours
from cishouseholds.impute import impute_by_mode
from cishouseholds.impute import impute_by_ordered_fill_forward
from cishouseholds.impute import impute_date_by_k_nearest_neighbours
from cishouseholds.impute import impute_latest_date_flag
from cishouseholds.impute import impute_outside_uk_columns
from cishouseholds.impute import impute_visit_datetime
from cishouseholds.impute import merge_previous_imputed_values
from cishouseholds.merge import null_safe_join
from cishouseholds.merge import union_multiple_tables
from cishouseholds.pipeline.config import get_config
from cishouseholds.pipeline.generate_outputs import generate_sample
from cishouseholds.pipeline.input_file_processing import extract_lookup_csv
from cishouseholds.pipeline.mapping import column_name_maps
from cishouseholds.pipeline.timestamp_map import cis_digital_datetime_map
from cishouseholds.pipeline.translate import backup_and_replace_translation_lookup_df
from cishouseholds.pipeline.translate import export_responses_to_be_translated_to_translation_directory
from cishouseholds.pipeline.translate import get_new_translations_from_completed_translations_directory
from cishouseholds.pipeline.translate import get_welsh_responses_to_be_translated
from cishouseholds.pipeline.translate import translate_welsh_fixed_text_responses_digital
from cishouseholds.pipeline.translate import translate_welsh_free_text_responses_digital
from cishouseholds.pipeline.validation_schema import validation_schemas  # noqa: F401
from cishouseholds.pyspark_utils import get_or_create_spark_session
from cishouseholds.regex.healthcare_regex import healthcare_classification
from cishouseholds.regex.healthcare_regex import patient_facing_classification
from cishouseholds.regex.healthcare_regex import patient_facing_pattern
from cishouseholds.regex.healthcare_regex import priority_map
from cishouseholds.regex.healthcare_regex import roles_map
from cishouseholds.regex.healthcare_regex import social_care_classification
from cishouseholds.regex.regex_patterns import at_school_pattern
from cishouseholds.regex.regex_patterns import at_university_pattern
from cishouseholds.regex.regex_patterns import childcare_pattern
from cishouseholds.regex.regex_patterns import furloughed_pattern
from cishouseholds.regex.regex_patterns import in_college_or_further_education_pattern
from cishouseholds.regex.regex_patterns import not_working_pattern
from cishouseholds.regex.regex_patterns import retired_regex_pattern
from cishouseholds.regex.regex_patterns import self_employed_regex
from cishouseholds.regex.regex_patterns import work_from_home_pattern
from cishouseholds.regex.vaccine_regex import vaccine_regex_map
from cishouseholds.regex.vaccine_regex import vaccine_regex_priority_map
from cishouseholds.validate_class import SparkValidate


# from cishouseholds.pipeline.regex_patterns import healthcare_bin_pattern

date_cols_min_date_dict = {
    "think_had_covid_onset_date": "2019-11-17",
    "think_had_contacted_nhs": "2019-11-17",
    "think_had_covid_admitted_to_hospital": "2019-11-17",
    "been_outside_uk_last_return_date": "2021-04-01",
}


def clean_covid_test_swab(df: DataFrame):
    """
    Clean all variables related to the swab covid test.
    """
    df = df.withColumn(
        "other_covid_infection_test_results",
        F.when(
            (
                (F.col("other_covid_infection_test_results") == "Negative")
                & (F.col("think_had_covid_onset_date").isNull())
                & (F.col("think_had_covid_symptom_count") == 0)
            ),
            None,
        ).otherwise(F.col("other_covid_infection_test_results")),
    )

    # if the participant sais they have not had another covid test but there is a result for the test
    # and covid symptoms present or a date where symptoms occured exists or the user has been involved with a hospital
    # due to covid then set to 'Yes'
    df = df.withColumn(
        "other_covid_infection_test",
        F.when(
            (~F.col("other_covid_infection_test").eqNullSafe("Yes"))
            & (F.col("other_covid_infection_test_results").isNotNull())
            & (
                ((F.col("think_had_covid_symptom_count") > 0) | (F.col("think_had_covid_onset_date").isNotNull()))
                | (
                    (F.col("think_had_covid_admitted_to_hospital") == "Yes")
                    & (F.col("think_had_covid_contacted_nhs") == "Yes")
                )
            ),
            "Yes",
        ).otherwise(F.col("other_covid_infection_test")),
    )
    df.cache()

    # Reset no (0) to missing where ‘No’ overall and random ‘No’s given for other covid variables.
    flag = (
        (F.col("think_had_covid_symptom_count") == 0)
        & (~F.col("other_covid_infection_test_results").eqNullSafe("Positive"))
        & reduce(
            and_,
            (
                (~F.col(c).eqNullSafe("Yes"))
                for c in [
                    "think_had_covid",
                    "think_had_covid_contacted_nhs",
                    "think_had_covid_admitted_to_hospital",
                    "other_covid_infection_test",
                ]
            ),
        )
    )
    for col in ["think_had_covid_contacted_nhs", "think_had_covid_admitted_to_hospital"]:
        df = df.withColumn(col, F.when(flag, None).otherwise(F.col(col)))

    for col in ["other_covid_infection_test", "other_covid_infection_test_results"]:
        df = df.withColumn(
            col,
            F.when((flag) & (F.col("survey_response_dataset_major_version") == 0), None).otherwise(F.col(col)),
        )

    # Clean where date and/or symptoms are present, but ‘feeder question’ is no to thinking had covid.

    df = df.withColumn(
        "think_had_covid",
        F.when(
            (F.col("think_had_covid_onset_date").isNotNull()) | (F.col("think_had_covid_symptom_count") > 0), "Yes"
        ).otherwise(F.col("think_had_covid")),
    )

    df.cache()

    # Clean where admitted is 1 but no to ‘feeder question’ for v0 dataset.

    for col in ["think_had_covid", "think_had_covid_admitted_to_hospital"]:
        df = df.withColumn(
            col,
            F.when(
                (F.col("think_had_covid_admitted_to_hospital") == "Yes")
                & (~F.col("think_had_covid_contacted_nhs").eqNullSafe("Yes"))
                & (~F.col("other_covid_infection_test").eqNullSafe("Yes"))
                & (F.col("think_had_covid_symptom_count") == 0)
                & (~F.col("other_covid_infection_test_results").eqNullSafe("Positive")),
                "No",
            ).otherwise(F.col(col)),
        )

    for col in ["think_had_covid_admitted_to_hospital", "think_had_covid_contacted_nhs"]:
        df = df.withColumn(
            col,
            F.when(
                (F.col("think_had_covid") == "No")
                & (F.col("think_had_covid_admitted_to_hospital") == "Yes")
                & (F.col("think_had_covid_contacted_nhs") == "Yes")
                & (~F.col("other_covid_infection_test").eqNullSafe("Yes"))
                & (F.col("other_covid_infection_test_results").isNull())
                & (F.col("think_had_covid_onset_date").isNull())
                & (F.col("think_had_covid_symptom_count") == 0)
                & (F.col("survey_response_dataset_major_version") == 0),
                "No",
            ).otherwise(F.col(col)),
        )

    for col in ["think_had_covid_admitted_to_hospital", "other_covid_infection_test", "think_had_covid"]:
        df = df.withColumn(
            col,
            F.when(
                F.col("think_had_covid").isNull()
                & (F.col("think_had_covid_admitted_to_hospital") == "Yes")
                & (~F.col("think_had_covid_contacted_nhs").eqNullSafe("Yes"))
                & (F.col("other_covid_infection_test") == "Yes")
                & (F.col("other_covid_infection_test_results").isNull())
                & (F.col("think_had_covid_onset_date").isNull())
                & (F.col("think_had_covid_symptom_count") == 0)
                & (F.col("survey_response_dataset_major_version") == 0),
                "No",
            ).otherwise(F.col(col)),
        )

    # Clean where admitted is 1 but no to ‘feeder question’.

    df = df.withColumn(
        "think_had_covid",
        F.when(
            (F.col("think_had_covid") != "Yes")
            & (F.col("think_had_covid_admitted_to_hospital") == "Yes")
            & (F.col("think_had_covid_symptom_count") == 0)
            & (
                (F.col("think_had_covid_contacted_nhs") != "Yes")
                | (F.col("other_covid_infection_test_results").isNotNull())
            )
            & (F.col("other_covid_infection_test") == "Yes"),
            "Yes",
        ).otherwise(F.col("think_had_covid")),
    )
    return df


def transform_participant_extract_digital(df: DataFrame) -> DataFrame:
    """
    transform and process participant extract data received from cis digital
    """
    col_val_map = {
        "participant_withdrawal_reason": {
            "Moving Location": "Moving location",
            "Bad experience with tester / survey": "Bad experience with interviewer/survey",
            "Swab / blood process too distressing": "Swab/blood process too distressing",
            "Do NOT Reinstate": "",
        },
        "ethnicity": {
            "African": "Black,Caribbean,African-African",
            "Caribbean": "Black,Caribbean,Afro-Caribbean",
            "Any other Black or African or Carribbean background": "Any other Black background",
            "Any other Mixed/Multiple background": "Any other Mixed background",
            "Bangladeshi": "Asian or Asian British-Bangladeshi",
            "Chinese": "Asian or Asian British-Chinese",
            "English, Welsh, Scottish, Northern Irish or British": "White-British",
            "Indian": "Asian or Asian British-Indian",
            "Irish": "White-Irish",
            "Pakistani": "Asian or Asian British-Pakistani",
            "White and Asian": "Mixed-White & Asian",
            "White and Black African": "Mixed-White & Black African",
            "White and Black Caribbean": "Mixed-White & Black Caribbean",
            "Gypsy or Irish Traveller": "White-Gypsy or Irish Traveller",
            "Arab": "Other ethnic group-Arab",
        },
    }

    ethnicity_map = {
        "White": ["White-British", "White-Irish", "White-Gypsy or Irish Traveller", "Any other white background"],
        "Asian": [
            "Asian or Asian British-Indian",
            "Asian or Asian British-Pakistani",
            "Asian or Asian British-Bangladeshi",
            "Asian or Asian British-Chinese",
            "Any other Asian background",
        ],
        "Black": ["Black,Caribbean,African-African", "Black,Caribbean,Afro-Caribbean", "Any other Black background"],
        "Mixed": [
            "Mixed-White & Black Caribbean",
            "Mixed-White & Black African",
            "Mixed-White & Asian",
            "Any other Mixed background",
        ],
        "Other": ["Other ethnic group-Arab", "Any other ethnic group"],
    }

    df = assign_column_from_mapped_list_key(
        df=df, column_name_to_assign="ethnicity_group", reference_column="ethnic_group", map=ethnicity_map
    )

    df = apply_value_map_multiple_columns(df, col_val_map)
    df = create_formatted_datetime_string_columns(df)

    return df


def transform_cis_soc_data(
    soc_lookup_df: DataFrame, inconsistences_resolution_df: DataFrame, join_on_columns: List[str]
) -> DataFrame:
    """
    transform and process cis soc data
    """

    soc_lookup_df = soc_lookup_df.drop_duplicates(["standard_occupational_classification_code", *join_on_columns])
    drop_null_title_df = soc_lookup_df.filter(F.col("work_main_job_title").isNull()).withColumn(
        "drop_reason", F.lit("null job title")
    )

    # cleanup soc lookup df and resolve inconsistences
    soc_lookup_df = soc_lookup_df.filter(F.col("work_main_job_title").isNotNull())

    # allow nullsafe join on title as soc is sometimes assigned without job role
    soc_lookup_df = null_safe_join(
        soc_lookup_df.distinct(), inconsistences_resolution_df.distinct(), null_safe_on=join_on_columns, how="left"
    )

    soc_lookup_df = soc_lookup_df.withColumn(
        "standard_occupational_classification_code",
        F.coalesce(F.col("resolved_soc_code"), F.col("standard_occupational_classification_code")),
    ).drop("resolved_soc_code")

    # normalise uncodeable values
    soc_lookup_df = soc_lookup_df.withColumn(
        "standard_occupational_classification_code",
        F.when(
            (F.col("standard_occupational_classification_code").rlike(r".*[^0-9].*|^\s*$"))
            | (F.col("standard_occupational_classification_code").isNull()),
            "uncodeable",
        ).otherwise(F.col("standard_occupational_classification_code")),
    )

    # decide on rows to drop
    soc_lookup_df = soc_lookup_df.withColumn(
        "LENGTH",
        F.length(
            F.when(
                F.col("standard_occupational_classification_code") != "uncodeable",
                F.col("standard_occupational_classification_code"),
            )
        ),
    ).orderBy(F.desc("LENGTH"))

    # create windows with descending soc code
    window = Window.partitionBy(*join_on_columns)

    # flag non specific soc codes and uncodeable codes
    soc_lookup_df = soc_lookup_df.withColumn(
        "drop_reason",
        F.when(
            (F.col("LENGTH") != F.max("LENGTH").over(window))
            | (F.col("standard_occupational_classification_code") == "uncodeable"),
            "more specific code available",
        ).otherwise(None),
    )
    retain_count = F.sum(F.when(F.col("drop_reason").isNull(), 1).otherwise(0)).over(window)
    # flag ambiguous codes from remaining set
    soc_lookup_df = soc_lookup_df.withColumn(
        "drop_reason",
        F.when(
            (retain_count > 1) & (F.col("drop_reason").isNull()),
            "ambiguous code",
        ).otherwise(F.col("drop_reason")),
    ).drop("LENGTH")

    # remove flag from first row of dropped set if all codes from group are flagged
    soc_lookup_df = soc_lookup_df.withColumn(
        "drop_reason", F.when(F.count("*").over(window) == 1, None).otherwise(F.col("drop_reason"))
    )
    resolved_df = soc_lookup_df.filter(F.col("drop_reason").isNull()).drop("drop_reason", "ROW_NUMBER")
    duplicate_df = soc_lookup_df.filter(F.col("drop_reason").isNotNull()).drop("ROW_NUMBER")

    return duplicate_df.unionByName(drop_null_title_df), resolved_df


def transform_survey_responses_version_0_delta(df: DataFrame) -> DataFrame:
    """
    Call functions to process input for iqvia version 0 survey deltas.
    """
    df = assign_taken_column(df=df, column_name_to_assign="swab_taken", reference_column="swab_sample_barcode")
    df = assign_taken_column(df=df, column_name_to_assign="blood_taken", reference_column="blood_sample_barcode")

    df = assign_column_uniform_value(df, "survey_response_dataset_major_version", 0)
    invalid_covid_date = "2019-11-17"
    v0_condition = (
        (F.col("survey_response_dataset_major_version") == 0)
        & (F.col("think_had_covid_onset_date").isNotNull())
        & (F.col("think_had_covid_onset_date") < invalid_covid_date)
    )
    v0_value_map = {
        "other_covid_infection_test": None,
        "other_covid_infection_test_results": None,
    }
    df = conditionally_set_column_values(
        df=df,
        condition=v0_condition,
        cols_to_set_to_value=v0_value_map,
    )
    df = df.withColumn("sex", F.coalesce(F.col("sex"), F.col("gender"))).drop("gender")

    df = map_column_values_to_null(
        df=df,
        value="Participant Would Not/Could Not Answer",
        column_list=[
            "ethnicity",
            "work_status_v0",
            "work_location",
            "survey_response_type",
            "participant_withdrawal_reason",
            "work_not_from_home_days_per_week",
        ],
    )

    # Create before editing to v1 version below
    df = df.withColumn("work_health_care_area", F.col("work_health_care_patient_facing"))

    column_editing_map = {
        "work_health_care_area": {
            "Yes, primary care, patient-facing": "Primary",
            "Yes, secondary care, patient-facing": "Secondary",
            "Yes, other healthcare, patient-facing": "Other",
            "Yes, primary care, non-patient-facing": "Primary",
            "Yes, secondary care, non-patient-facing": "Secondary",
            "Yes, other healthcare, non-patient-facing": "Other",
        },
        "work_location": {
            "Both (working from home and working outside of your home)": "Both (from home and somewhere else)",
            "Working From Home": "Working from home",
            "Working Outside of your Home": "Working somewhere else (not your home)",
            "Not applicable": "Not applicable, not currently working",
        },
        "last_covid_contact_type": {
            "In your own household": "Living in your own home",
            "Outside your household": "Outside your home",
        },
        "last_suspected_covid_contact_type": {
            "In your own household": "Living in your own home",
            "Outside your household": "Outside your home",
        },
        "other_covid_infection_test_results": {
            "Positive": "One or more positive test(s)",
            "Negative": "Any tests negative, but none positive",
        },
    }
    df = apply_value_map_multiple_columns(df, column_editing_map)

    df = clean_barcode(df=df, barcode_column="swab_sample_barcode", edited_column="swab_sample_barcode_edited_flag")
    df = clean_barcode(df=df, barcode_column="blood_sample_barcode", edited_column="blood_sample_barcode_edited_flag")
    df = df.drop(
        "cis_covid_vaccine_date",
        "cis_covid_vaccine_number_of_doses",
        "cis_covid_vaccine_type",
        "cis_covid_vaccine_type_other",
        "cis_covid_vaccine_received",
    )
    return df


def clean_survey_responses_version_1(df: DataFrame) -> DataFrame:
    df = map_column_values_to_null(
        df=df,
        value="Participant Would Not/Could Not Answer",
        column_list=[
            "ethnicity",
            "work_sector",
            "work_health_care_area",
            "work_status_v1",
            "work_location",
            "work_direct_contact_patients_or_clients",
            "survey_response_type",
            "self_isolating_reason",
            "illness_reduces_activity_or_ability",
            "ability_to_socially_distance_at_work_or_education",
            "transport_to_work_or_education",
            "face_covering_outside_of_home",
            "other_antibody_test_location",
            "participant_withdrawal_reason",
            "work_not_from_home_days_per_week",
        ],
    )

    health_care_area_map = {
        "Primary care for example in a GP or dentist": "Primary",
        "Secondary care for example in a hospital": "Secondary",
        "Yes, in secondary care, e.g. hospital": "Secondary",
        "Yes, in other healthcare settings, e.g. mental health": "Other",
        "Yes, in primary care, e.g. GP,dentist": "Primary",
        "Another type of healthcare-for example mental health services?": "Other",
    }

    v1_times_value_map = {
        "None": 0,
        "1": 1,
        "2": 2,
        "3": 3,
        "4": 4,
        "5": 5,
        "6": 6,
        "7 times or more": 7,
        "Participant Would Not/Could Not Answer": None,
    }
    v1_column_editing_map = {
        "times_hour_or_longer_another_home_last_7_days": v1_times_value_map,
        "times_hour_or_longer_another_person_your_home_last_7_days": v1_times_value_map,
        "work_health_care_area": health_care_area_map,
    }
    df = apply_value_map_multiple_columns(df, v1_column_editing_map)

    df = df.withColumn("work_main_job_changed", F.lit(None).cast("string"))
    fill_forward_columns = [
        "work_main_job_title",
        "work_main_job_role",
        "work_sector",
        "work_sector_other",
        "work_health_care_area",
        "work_nursing_or_residential_care_home",
        "work_direct_contact_patients_or_clients",
    ]
    df = update_to_value_if_any_not_null(
        df=df,
        column_name_to_assign="work_main_job_changed",
        true_false_values=["Yes", "No"],
        column_list=fill_forward_columns,
    )

    df = df.drop(
        "cis_covid_vaccine_date",
        "cis_covid_vaccine_number_of_doses",
        "cis_covid_vaccine_type",
        "cis_covid_vaccine_type_other",
        "cis_covid_vaccine_received",
    )
    return df


def transform_survey_responses_version_1_delta(df: DataFrame) -> DataFrame:
    """
    Call functions to process input for iqvia version 1 survey deltas.
    """
    df = assign_taken_column(df=df, column_name_to_assign="swab_taken", reference_column="swab_sample_barcode")
    df = assign_taken_column(df=df, column_name_to_assign="blood_taken", reference_column="blood_sample_barcode")

    df = assign_column_uniform_value(df, "survey_response_dataset_major_version", 1)

    df = df.withColumn("work_status_v0", F.col("work_status_v1"))
    df = df.withColumn("work_status_v2", F.col("work_status_v1"))

    been_value_map = {"No, someone else in my household has": "No I haven’t, but someone else in my household has"}
    column_editing_map = {
        "work_status_v0": {
            "Employed and currently working": "Employed",  # noqa: E501
            "Employed and currently not working": "Furloughed (temporarily not working)",  # noqa: E501
            "Self-employed and currently not working": "Furloughed (temporarily not working)",  # noqa: E501
            "Retired": "Not working (unemployed, retired, long-term sick etc.)",  # noqa: E501
            "Looking for paid work and able to start": "Not working (unemployed, retired, long-term sick etc.)",
            # noqa: E501
            "Not working and not looking for work": "Not working (unemployed, retired, long-term sick etc.)",
            # noqa: E501
            "Child under 5y not attending child care": "Student",  # noqa: E501
            "Child under 5y attending child care": "Student",  # noqa: E501
            "5y and older in full-time education": "Student",  # noqa: E501
            "Self-employed and currently working": "Self-employed",  # noqa: E501
        },
        "work_status_v2": {
            "Child under 5y not attending child care": "Child under 4-5y not attending child care",  # noqa: E501
            "Child under 5y attending child care": "Child under 4-5y attending child care",  # noqa: E501
            "5y and older in full-time education": "4-5y and older at school/home-school",  # noqa: E501
        },
        "household_been_hospital_last_28_days": been_value_map,
        "household_been_care_home_last_28_days": been_value_map,
        "times_outside_shopping_or_socialising_last_7_days": {
            "None": 0,
            "1": 1,
            "2": 2,
            "3": 3,
            "4": 4,
            "5": 5,
            "6": 6,
            "7 times or more": 7,
        },
    }

    df = assign_isin_list(
        df=df,
        column_name_to_assign="self_isolating",
        reference_column="self_isolating_reason",
        values_list=[
            "Yes, for other reasons (e.g. going into hospital, quarantining)",
            "Yes, you have/have had symptoms",
            "Yes, someone you live with had symptoms",
        ],
        true_false_values=["Yes", "No"],
    )
    df = apply_value_map_multiple_columns(df, column_editing_map)
    df = clean_barcode(df=df, barcode_column="swab_sample_barcode", edited_column="swab_sample_barcode_edited_flag")
    df = clean_barcode(df=df, barcode_column="blood_sample_barcode", edited_column="blood_sample_barcode_edited_flag")
    return df


def translate_welsh_survey_responses_version_digital(df: DataFrame) -> DataFrame:
    """
    High-level function that manages the translation of both fixed-text and free-text Welsh responses in the
    CIS Digital response extract.

    Loads values from config to determine if the translation_project_workflow_enabled flag is true, if the
    translation_project_workflow_enabled flag is true then it works through the translation project workflow to:
    1. check for new completed free-text translations
    2. if there are new completed free-text translations then backup and update the translations_lookup_df
    3. update the df from the translations_lookup_df
    4. filter the df to get free-text responses to be translated
    5. export free-text responses to be translated

    If the translation_project_workflow_enabled flag is false then it will just carry out step 3. above.
    After this check it will update the fixed-text responses in the df.

    This function requires that the config contains a valid translation_lookup_path in the storage dictionary of
    the pipeline_config file.

    Parameters
    ----------
    df :  DataFrame
        df containing free- or fixed-text responses to translate)

    Returns
    -------
    df : DataFrame
        df incorporating any available translations to free- or fixed-text responses
    """
    translation_settings = get_config().get("translation", {"inactive": "inactive"})
    storage_settings = get_config().get("storage", {"inactive": "inactive"})
    translation_lookup_path = storage_settings.get("translation_lookup_path", "inactive")

    translation_settings_in_pipeline_config = translation_settings != {"inactive": "inactive"}
    translation_lookup_path_in_pipeline_config = translation_lookup_path != "inactive"

    if translation_settings_in_pipeline_config:

        translation_directory = translation_settings.get("translation_directory", None)
        translation_lookup_directory = translation_settings.get("translation_lookup_directory", None)
        translation_backup_directory = translation_settings.get("translation_backup_directory", None)

        new_translations_df = get_new_translations_from_completed_translations_directory(
            translation_directory=translation_directory,
            translation_lookup_path=translation_lookup_path,
        )

        if new_translations_df.count() > 0:
            translation_lookup_df = extract_lookup_csv(
                translation_lookup_path, validation_schemas["csv_lookup_schema_extended"]
            )

            new_translations_lookup_df = translation_lookup_df.union(new_translations_df)

            backup_and_replace_translation_lookup_df(
                new_lookup_df=new_translations_lookup_df,
                lookup_directory=translation_lookup_directory,
                backup_directory=translation_backup_directory,
            )

        df = translate_welsh_free_text_responses_digital(
            df=df,
            lookup_path=translation_lookup_path,
        )

        to_be_translated_df = get_welsh_responses_to_be_translated(df)

        if to_be_translated_df.count() > 0:
            export_responses_to_be_translated_to_translation_directory(
                to_be_translated_df=to_be_translated_df, translation_directory=translation_directory
            )

    if translation_lookup_path_in_pipeline_config and not translation_settings_in_pipeline_config:
        df = translate_welsh_free_text_responses_digital(
            df=df,
            lookup_path=translation_lookup_path,
        )

    df = translate_welsh_fixed_text_responses_digital(df)

    return df


def pre_generic_digital_transformations(df: DataFrame) -> DataFrame:
    """
    Call transformations to digital data necessary before generic transformations are applied
    """
    df = assign_column_uniform_value(df, "survey_response_dataset_major_version", 3)
    df = assign_date_from_filename(df, "file_date", "survey_response_source_file")
    df = update_strings_to_sentence_case(df, ["survey_completion_status", "survey_not_completed_reason_code"])
    df = df.withColumn("visit_id", F.col("participant_completion_window_id"))
    df = df.withColumn(
        "swab_manual_entry", F.when(F.col("swab_sample_barcode_user_entered").isNull(), "No").otherwise("Yes")
    )
    df = df.withColumn(
        "blood_manual_entry", F.when(F.col("blood_sample_barcode_user_entered").isNull(), "No").otherwise("Yes")
    )

    df = assign_datetime_from_coalesced_columns_and_log_source(
        df,
        column_name_to_assign="visit_datetime",
        source_reference_column_name="visit_date_type",
        primary_datetime_columns=[
            "swab_taken_datetime",
            "blood_taken_datetime",
            "survey_completed_datetime",
            "survey_last_modified_datetime",
        ],
        secondary_date_columns=[],
        min_datetime_column_name="participant_completion_window_start_datetime",
        max_datetime_column_name="participant_completion_window_end_datetime",
        reference_datetime_column_name="swab_sample_received_consolidation_point_datetime",
        default_timestamp="12:00:00",
        final_fallback_column="participant_completion_window_start_datetime",
    )
    df = update_column_in_time_window(
        df,
        "digital_survey_collection_mode",
        "survey_completed_datetime",
        "Telephone",
        ["20-05-2022T21:30:00", "25-05-2022 11:00:00"],
    )
    return df


def transform_survey_responses_version_digital_delta(df: DataFrame) -> DataFrame:
    """
    Call functions to process digital specific variable transformations.
    """
    dont_know_columns = [
        "work_in_additional_paid_employment",
        "work_nursing_or_residential_care_home",
        "work_direct_contact_patients_or_clients",
        "self_isolating",
        "illness_lasting_over_12_months",
        "ever_smoked_regularly",
        "currently_smokes_or_vapes",
        "cis_covid_vaccine_type_1",
        "cis_covid_vaccine_type_2",
        "cis_covid_vaccine_type_3",
        "cis_covid_vaccine_type_4",
        "cis_covid_vaccine_type_5",
        "cis_covid_vaccine_type_6",
        "other_household_member_hospital_last_28_days",
        "other_household_member_care_home_last_28_days",
        "hours_a_day_with_someone_else_at_home",
        "physical_contact_under_18_years",
        "physical_contact_18_to_69_years",
        "physical_contact_over_70_years",
        "social_distance_contact_under_18_years",
        "social_distance_contact_18_to_69_years",
        "social_distance_contact_over_70_years",
        "times_hour_or_longer_another_home_last_7_days",
        "times_hour_or_longer_another_person_your_home_last_7_days",
        "times_shopping_last_7_days",
        "times_socialising_last_7_days",
        "face_covering_work_or_education",
        "face_covering_other_enclosed_places",
        "cis_covid_vaccine_type",
    ]
    df = assign_raw_copies(df, dont_know_columns)
    dont_know_mapping_dict = {
        "Prefer not to say": None,
        "Don't know": None,
        "Don't Know": None,
        "I don't know the type": "Don't know type",
        "Dont know": None,
        "Don&#39;t know": None,
        "Do not know": None,
        "Don&amp;#39;t Know": None,
    }
    df = apply_value_map_multiple_columns(
        df,
        {k: dont_know_mapping_dict for k in dont_know_columns},
    )

    df = assign_column_value_from_multiple_column_map(
        df,
        "self_isolating_reason",
        [
            [
                "No",
                ["No", None],
            ],
            [
                "Yes, you have/have had symptoms",
                ["Yes", "I have or have had symptoms of COVID-19 or a positive test"],
            ],
            [
                "Yes, someone you live with had symptoms",
                [
                    "Yes",
                    [
                        "I haven't had any symptoms but I live with someone who has or has had symptoms or a positive test",
                        # noqa: E501
                        # TODO: Remove once encoding fixed in raw data
                        "I haven&#39;t had any symptoms but I live with someone who has or has had symptoms or a positive test",
                        # noqa: E501
                    ],
                ],
            ],
            [
                "Yes, for other reasons (e.g. going into hospital, quarantining)",
                [
                    "Yes",
                    "Due to increased risk of getting COVID-19 such as having been in contact with a known case or quarantining after travel abroad",
                ],  # noqa: E501
            ],
            [
                "Yes, for other reasons (e.g. going into hospital, quarantining)",
                [
                    "Yes",
                    "Due to reducing my risk of getting COVID-19 such as going into hospital or shielding",
                ],  # noqa: E501
            ],
        ],
        ["self_isolating", "self_isolating_reason_detailed"],
    )

    column_list = ["work_status_digital", "work_status_employment", "work_status_unemployment", "work_status_education"]
    df = assign_column_value_from_multiple_column_map(
        df,
        "work_status_v2",
        [
            [
                "Employed and currently working",
                [
                    "Employed",
                    "Currently working. This includes if you are on sick or other leave for less than 4 weeks",
                    None,
                    None,
                ],
            ],
            [
                "Employed and currently not working",
                [
                    "Employed",
                    [
                        "Currently not working -  for example on sick or other leave such as maternity or paternity for longer than 4 weeks",
                        # noqa: E501
                        "Or currently not working -  for example on sick or other leave such as maternity or paternity for longer than 4 weeks?",
                        # noqa: E501
                    ],
                    None,
                    None,
                ],
            ],
            [
                "Self-employed and currently working",
                [
                    "Self-employed",
                    "Currently working. This includes if you are on sick or other leave for less than 4 weeks",
                    None,
                    None,
                ],
            ],
            [
                "Self-employed and currently not working",
                [
                    "Self-employed",
                    [
                        "Currently not working -  for example on sick or other leave such as maternity or paternity for longer than 4 weeks",
                        # noqa: E501
                        "Or currently not working -  for example on sick or other leave such as maternity or paternity for longer than 4 weeks?",
                        # noqa: E501
                    ],
                    None,
                    None,
                ],
            ],
            [
                "Looking for paid work and able to start",
                [
                    "Not in paid work. This includes being unemployed or retired or doing voluntary work",
                    None,
                    "Looking for paid work and able to start",
                    None,
                ],
            ],
            [
                "Not working and not looking for work",
                [
                    "Not in paid work. This includes being unemployed or retired or doing voluntary work",
                    None,
                    "Not looking for paid work. This includes looking after the home or family or not wanting a job or being long-term sick or disabled",
                    # noqa: E501
                    None,
                ],
            ],
            [
                "Retired",
                [
                    "Not in paid work. This includes being unemployed or retired or doing voluntary work",
                    None,
                    ["Retired", "Or retired?"],
                    None,
                ],
            ],
            [
                "Child under 4-5y not attending child care",
                [
                    ["In education", None],
                    None,
                    None,
                    "A child below school age and not attending a nursery or pre-school or childminder",
                ],
            ],
            [
                "Child under 4-5y attending child care",
                [
                    ["In education", None],
                    None,
                    None,
                    "A child below school age and attending a nursery or a pre-school or childminder",
                ],
            ],
            [
                "4-5y and older at school/home-school",
                [
                    ["In education", None],
                    None,
                    None,
                    ["A child aged 4 or over at school", "A child aged 4 or over at home-school"],
                ],
            ],
            [
                "Attending college or FE (including if temporarily absent)",
                [
                    ["In education", None],
                    None,
                    None,
                    "Attending a college or other further education provider including apprenticeships",
                ],
            ],
            [
                "Attending university (including if temporarily absent)",
                [
                    ["In education", None],
                    None,
                    None,
                    ["Attending university", "Or attending university?"],
                ],
            ],
        ],
        column_list,
    )
    df = assign_column_value_from_multiple_column_map(
        df,
        "work_status_v1",
        [
            [
                "Employed and currently working",
                [
                    "Employed",
                    "Currently working. This includes if you are on sick or other leave for less than 4 weeks",
                    None,
                    None,
                ],
            ],
            [
                "Employed and currently not working",
                [
                    "Employed",
                    "Currently not working -  for example on sick or other leave such as maternity or paternity for longer than 4 weeks",
                    # noqa: E501
                    None,
                    None,
                ],
            ],
            [
                "Self-employed and currently working",
                [
                    "Self-employed",
                    "Currently working. This includes if you are on sick or other leave for less than 4 weeks",
                    None,
                    None,
                ],
            ],
            [
                "Self-employed and currently not working",
                [
                    "Self-employed",
                    "Currently not working -  for example on sick or other leave such as maternity or paternity for longer than 4 weeks",
                    None,
                    None,
                ],
            ],
            [
                "Looking for paid work and able to start",
                [
                    "Not in paid work. This includes being unemployed or retired or doing voluntary work",
                    None,
                    "Looking for paid work and able to start",
                    None,
                ],
            ],
            [
                "Not working and not looking for work",
                [
                    "Not in paid work. This includes being unemployed or retired or doing voluntary work",
                    None,
                    "Not looking for paid work. This includes looking after the home or family or not wanting a job or being long-term sick or disabled",
                    None,
                ],
            ],
            [
                "Retired",
                [
                    "Not in paid work. This includes being unemployed or retired or doing voluntary work",
                    None,
                    ["Or retired?", "Retired"],
                    None,
                ],
            ],
            [
                "Child under 5y not attending child care",
                [
                    ["In education", None],
                    None,
                    None,
                    "A child below school age and not attending a nursery or pre-school or childminder",
                ],
            ],
            [
                "Child under 5y attending child care",
                [
                    ["In education", None],
                    None,
                    None,
                    "A child below school age and attending a nursery or a pre-school or childminder",
                ],
            ],
            [
                "5y and older in full-time education",
                [
                    ["In education", None],
                    None,
                    None,
                    [
                        "A child aged 4 or over at school",
                        "A child aged 4 or over at home-school",
                        "Attending a college or other further education provider including apprenticeships",
                        "Attending university",
                    ],
                ],
            ],
        ],
        column_list,
    )
    df = assign_column_value_from_multiple_column_map(
        df,
        "work_status_v0",
        [
            [
                "Employed",
                [
                    "Employed",
                    "Currently working. This includes if you are on sick or other leave for less than 4 weeks",
                    None,
                    None,
                ],
            ],
            [
                "Not working (unemployed, retired, long-term sick etc.)",
                [
                    "Employed",
                    "Currently not working -  for example on sick or other leave such as maternity or paternity for longer than 4 weeks",
                    # noqa: E501
                    None,
                    None,
                ],
            ],
            ["Employed", ["Employed", None, None, None]],
            [
                "Self-employed",
                [
                    "Self-employed",
                    "Currently working. This includes if you are on sick or other leave for less than 4 weeks",
                    None,
                    None,
                ],
            ],
            ["Self-employed", ["Self-employed", None, None, None]],
            [
                "Not working (unemployed, retired, long-term sick etc.)",
                [
                    "Self-employed",
                    "Currently not working -  for example on sick or other leave such as maternity or paternity for longer than 4 weeks",
                    # noqa: E501,
                    None,
                    None,
                ],
            ],
            [
                "Not working (unemployed, retired, long-term sick etc.)",
                [
                    "Not in paid work. This includes being unemployed or retired or doing voluntary work",
                    None,
                    "Looking for paid work and able to start",
                    None,
                ],
            ],
            [
                "Not working (unemployed, retired, long-term sick etc.)",
                [
                    "Not in paid work. This includes being unemployed or retired or doing voluntary work",
                    None,
                    "Not looking for paid work. This includes looking after the home or family or not wanting a job or being long-term sick or disabled",
                    # noqa: E501
                    None,
                ],
            ],
            [
                "Not working (unemployed, retired, long-term sick etc.)",
                [
                    "Not in paid work. This includes being unemployed or retired or doing voluntary work",
                    None,
                    ["Retired", "Or retired?"],
                    None,
                ],
            ],
            [
                "Not working (unemployed, retired, long-term sick etc.)",
                [
                    "Not in paid work. This includes being unemployed or retired or doing voluntary work",
                    None,
                    None,
                    None,
                ],
            ],
            [
                "Student",
                [
                    ["In education", None],
                    None,
                    None,
                    [
                        "A child below school age and not attending a nursery or pre-school or childminder",
                        "A child below school age and attending a nursery or a pre-school or childminder",
                        "A child aged 4 or over at school",
                        "A child aged 4 or over at home-school",
                        "Attending a college or other further education provider including apprenticeships",
                        "Attending university",
                    ],
                ],
            ],
            ["Student", ["In education", None, None, None]],
        ],
        column_list,
    )
    df = clean_barcode_simple(df, "swab_sample_barcode_user_entered")
    df = clean_barcode_simple(df, "blood_sample_barcode_user_entered")

    df = clean_barcode_simple(df, "swab_barcode_corrected")
    df = clean_barcode_simple(df, "blood_barcode_corrected")

    df = map_options_to_bool_columns(
        df,
        "currently_smokes_or_vapes_description",
        {
            "Cigarettes": "smoke_cigarettes",
            "Cigars": "smokes_cigar",
            "Pipe": "smokes_pipe",
            "Vape or E-cigarettes": "smokes_vape_e_cigarettes",
            "Hookah or shisha pipes": "smokes_hookah_shisha_pipes",
        },
        ";",
    )
    df = map_options_to_bool_columns(
        df,
        "blood_not_taken_missing_parts",
        {
            "Small sample test tube. This is the tube that is used to collect the blood.": "blood_not_taken_missing_parts_small_sample_tube",
            # noqa: E501
            "Large sample carrier tube with barcode on. This is the tube that you put the small sample test tube in to after collecting blood.": "blood_not_taken_missing_parts_large_sample_carrier",
            # noqa: E501
            "Re-sealable biohazard bag with absorbent pad": "blood_not_taken_missing_parts_biohazard_bag",
            "Copy of your blood barcode": "blood_not_taken_missing_parts_blood_barcode",
            "Lancets": "blood_not_taken_missing_parts_lancets",
            "Plasters": "blood_not_taken_missing_parts_plasters",
            "Alcohol wipes": "blood_not_taken_missing_parts_alcohol_wipes",
            "Cleansing wipe": "blood_not_taken_missing_parts_cleansing_wipe",
            "Sample box": "blood_not_taken_missing_parts_sample_box",
            "Sample return bag with a return label on": "blood_not_taken_missing_parts_sample_return_bag",
            "Other please specify": "blood_not_taken_missing_parts_other",
        },
        ";",
    )
    df = map_options_to_bool_columns(
        df,
        "blood_not_taken_could_not_reason",
        {
            "I couldn't get enough blood into the pot": "blood_not_taken_could_not_reason_not_enough_blood",
            "The pot spilled": "blood_not_taken_could_not_reason_pot_spilled",
            "I had bruising or pain": "blood_not_taken_could_not_reason_had_bruising",
            "I felt unwell": "blood_not_taken_could_not_reason_unwell",
            "Other please specify": "blood_not_taken_could_not_reason_other",
        },
        ";",
    )
    df = map_options_to_bool_columns(
        df,
        "swab_not_taken_missing_parts",
        {
            "Sample pot with fluid in the bottom and barcode on": "swab_not_taken_missing_parts_sample_pot",
            "Swab stick": "swab_not_taken_missing_parts_swab_stick",
            "Re-sealable biohazard bag with absorbent pad": "swab_not_taken_missing_parts_biohazard_bag",
            "Copy of your swab barcode": "swab_not_taken_missing_parts_swab_barcode",
            "Sample box": "swab_not_taken_missing_parts_sample_box",
            "Sample return bag with a return label on": "swab_not_taken_missing_parts_return_bag",
            "Other please specify": "swab_not_taken_missing_parts_other",
        },
        ";",
    )
    df = df.withColumn("times_outside_shopping_or_socialising_last_7_days", F.lit(None))
    raw_copy_list = [
        "participant_survey_status",
        "participant_withdrawal_type",
        "survey_response_type",
        "work_sector",
        "illness_reduces_activity_or_ability",
        "ability_to_socially_distance_at_work_or_education",
        "last_covid_contact_type",
        "last_suspected_covid_contact_type",
        "physical_contact_under_18_years",
        "physical_contact_18_to_69_years",
        "physical_contact_over_70_years",
        "social_distance_contact_under_18_years",
        "social_distance_contact_18_to_69_years",
        "social_distance_contact_over_70_years",
        "times_hour_or_longer_another_home_last_7_days",
        "times_hour_or_longer_another_person_your_home_last_7_days",
        "times_shopping_last_7_days",
        "times_socialising_last_7_days",
        "face_covering_work_or_education",
        "face_covering_other_enclosed_places",
        "other_covid_infection_test_results",
        "other_antibody_test_results",
        "cis_covid_vaccine_type",
        "cis_covid_vaccine_type_other",
        "cis_covid_vaccine_number_of_doses",
        "cis_covid_vaccine_type_1",
        "cis_covid_vaccine_type_2",
        "cis_covid_vaccine_type_3",
        "cis_covid_vaccine_type_4",
        "cis_covid_vaccine_type_5",
        "cis_covid_vaccine_type_6",
        "cis_covid_vaccine_type_other_1",
        "cis_covid_vaccine_type_other_2",
        "cis_covid_vaccine_type_other_3",
        "cis_covid_vaccine_type_other_4",
        "cis_covid_vaccine_type_other_5",
        "cis_covid_vaccine_type_other_6",
    ]
    df = assign_raw_copies(df, [column for column in raw_copy_list if column in df.columns])
    """
    Sets categories to map for digital specific variables to Voyager 0/1/2 equivalent
    """
    contact_people_value_map = {
        "1 to 5": "1-5",
        "6 to 10": "6-10",
        "11 to 20": "11-20",
        "Don't know": None,
        "Prefer not to say": None,
    }
    times_value_map = {
        "1": 1,
        "2": 2,
        "3": 3,
        "4": 4,
        "5": 5,
        "6": 6,
        "7 times or more": 7,
        "Don't know": None,
        "None": 0,
        "Prefer not to say": None,
    }
    vaccine_type_map = {
        "Pfizer / BioNTech": "Pfizer/BioNTech",
        "Oxford / AstraZeneca": "Oxford/AstraZeneca",
        "Janssen / Johnson&Johnson": "Janssen/Johnson&Johnson",
        "Another vaccine please specify": "Other / specify",
        "I don't know the type": "Don't know type",
        "Or Another vaccine please specify": "Other / specify",  # changed from "Other /specify"
        "I do not know the type": "Don't know type",
        "Or do you not know which one you had?": "Don't know type",
        "I don&#39;t know the type": "Don't know type",
        "I don&amp;#39;t know the type": "Don't know type",
        "I dont know the type": "Don't know type",
        "Janssen / Johnson&amp;Johnson": "Janssen/Johnson&Johnson",
        "Janssen / Johnson&amp;amp;Johnson": "Janssen/Johnson&Johnson",
        "Oxford also known as AstraZeneca": "Oxford/AstraZeneca",
        "Pfizer also known as BioNTech": "Pfizer/BioNTech",
    }
    column_editing_map = {
        "participant_survey_status": {"Complete": "Completed"},
        "participant_withdrawal_type": {
            "Withdrawn - no future linkage": "Withdrawn_no_future_linkage",
            "Withdrawn - no future linkage or use of samples": "Withdrawn_no_future_linkage_or_use_of_samples",
        },
        "survey_response_type": {"First Survey": "First Visit", "Follow-up Survey": "Follow-up Visit"},
        "voucher_type_preference": {"Letter": "Paper", "Email": "email_address"},
        "work_sector": {
            "Social Care": "Social care",
            "Transport. This includes storage and logistics": "Transport (incl. storage, logistic)",
            "Retail sector. This includes wholesale": "Retail sector (incl. wholesale)",
            "Hospitality - for example hotels or restaurants or cafe": "Hospitality (e.g. hotel, restaurant)",
            "Food production and agriculture. This includes farming": "Food production, agriculture, farming",
            "Personal Services - for example hairdressers or tattooists": "Personal services (e.g. hairdressers)",
            "Information technology and communication": "Information technology and communication",
            "Financial services. This includes insurance": "Financial services incl. insurance",
            "Civil Service or Local Government": "Civil service or Local Government",
            "Arts or entertainment or recreation": "Arts,Entertainment or Recreation",
            "Other employment sector please specify": "Other occupation sector",
        },
        "work_health_care_area": {
            "Secondary care for example in a hospital": "Secondary",
            "Another type of healthcare - for example mental health services?": "Other",
            "Primary care - for example in a GP or dentist": "Primary",
            "Yes, in primary care, e.g. GP, dentist": "Primary",
            "Secondary care - for example in a hospital": "Secondary",
            "Another type of healthcare - for example mental health services": "Other",  # noqa: E501
        },
        "illness_reduces_activity_or_ability": {
            "Yes a little": "Yes, a little",
            "Yes a lot": "Yes, a lot",
        },
        "work_location": {
            "From home meaning in the same grounds or building as your home": "Working from home",
            "Somewhere else meaning not at your home": "Working somewhere else (not your home)",
            "Both from home and work somewhere else": "Both (from home and somewhere else)",
        },
        "transport_to_work_or_education": {
            "Bus or minibus or coach": "Bus, minibus, coach",
            "Motorbike or scooter or moped": "Motorbike, scooter or moped",
            "Taxi or minicab": "Taxi/minicab",
            "Underground or Metro or Light Rail or Tram": "Underground, metro, light rail, tram",
        },
        "ability_to_socially_distance_at_work_or_education": {
            "Difficult to maintain 2 metres apart. But you can usually be at least 1 metre away from other people": "Difficult to maintain 2m, but can be 1m",
            # noqa: E501
            "Easy to maintain 2 metres apart. It is not a problem to stay this far away from other people": "Easy to maintain 2m",
            # noqa: E501
            "Relatively easy to maintain 2 metres apart. Most of the time you can be 2 meters away from other people": "Relatively easy to maintain 2m",
            # noqa: E501
            "Very difficult to be more than 1 metre away. Your work means you are in close contact with others on a regular basis": "Very difficult to be more than 1m away",
        },
        "last_covid_contact_type": {
            "Someone I live with": "Living in your own home",
            "Someone I do not live with": "Outside your home",
        },
        "last_suspected_covid_contact_type": {
            "Someone I live with": "Living in your own home",
            "Someone I do not live with": "Outside your home",
        },
        "physical_contact_under_18_years": contact_people_value_map,
        "physical_contact_18_to_69_years": contact_people_value_map,
        "physical_contact_over_70_years": contact_people_value_map,
        "social_distance_contact_under_18_years": contact_people_value_map,
        "social_distance_contact_18_to_69_years": contact_people_value_map,
        "social_distance_contact_over_70_years": contact_people_value_map,
        "times_hour_or_longer_another_home_last_7_days": times_value_map,
        "times_hour_or_longer_another_person_your_home_last_7_days": times_value_map,
        "times_shopping_last_7_days": times_value_map,
        "times_socialising_last_7_days": times_value_map,
        "face_covering_work_or_education": {
            "Prefer not to say": None,
            "Yes sometimes": "Yes, sometimes",
            "Yes always": "Yes, always",
            "I am not going to my place of work or education": "Not going to place of work or education",
            "I cover my face for other reasons - for example for religious or cultural reasons": "My face is already covered",
            # noqa: E501
        },
        "face_covering_other_enclosed_places": {
            "Prefer not to say": None,
            "Yes sometimes": "Yes, sometimes",
            "Yes always": "Yes, always",
            "I am not going to other enclosed public spaces or using public transport": "Not going to other enclosed public spaces or using public transport",
            # noqa: E501
            "I cover my face for other reasons - for example for religious or cultural reasons": "My face is already covered",
            # noqa: E501
        },
        "other_covid_infection_test_results": {
            "All tests failed": "All Tests failed",
            "One or more tests were negative and none were positive": "Any tests negative, but none positive",
            "One or more tests were positive": "One or more positive test(s)",
        },
        "other_antibody_test_results": {
            "All tests failed": "All Tests failed",
            "One or more tests were negative for antibodies and none were positive": "Any tests negative, but none positive",
            # noqa: E501
            "One or more tests were positive for antibodies": "One or more positive test(s)",
        },
        "cis_covid_vaccine_type": vaccine_type_map,
        "cis_covid_vaccine_number_of_doses": {
            "1 dose": "1",
            "2 doses": "2",
            "3 doses": "3 or more",
            "4 doses": "3 or more",
            "5 doses": "3 or more",
            "6 doses or more": "3 or more",
        },
        "cis_covid_vaccine_type_1": vaccine_type_map,
        "cis_covid_vaccine_type_2": vaccine_type_map,
        "cis_covid_vaccine_type_3": vaccine_type_map,
        "cis_covid_vaccine_type_4": vaccine_type_map,
        "cis_covid_vaccine_type_5": vaccine_type_map,
        "cis_covid_vaccine_type_6": vaccine_type_map,
    }
    df = apply_value_map_multiple_columns(df, column_editing_map)

    df = edit_to_sum_or_max_value(
        df=df,
        column_name_to_assign="times_outside_shopping_or_socialising_last_7_days",
        columns_to_sum=[
            "times_shopping_last_7_days",
            "times_socialising_last_7_days",
        ],
        max_value=7,
    )
    df = df.withColumn(
        "work_not_from_home_days_per_week",
        F.greatest("work_not_from_home_days_per_week", "education_in_person_days_per_week"),
    )

    df = df.withColumn("face_covering_outside_of_home", F.lit(None).cast("string"))
    df = concat_fields_if_true(df, "think_had_covid_which_symptoms", "think_had_covid_which_symptom_", "Yes", ";")
    df = concat_fields_if_true(df, "which_symptoms_last_7_days", "think_have_covid_symptom_", "Yes", ";")
    df = concat_fields_if_true(df, "long_covid_symptoms", "think_have_long_covid_symptom_", "Yes", ";")
    df = survey_edit_auto_complete(
        df,
        "survey_completion_status",
        "participant_completion_window_end_datetime",
        "face_covering_other_enclosed_places",
        "file_date",
    )
    df = update_column_values_from_map(
        df,
        "survey_completion_status",
        {
            "In progress": "Partially Completed",
            "Submitted": "Completed",
        },
    )
    df = df.withColumn(
        "ethnicity",
        F.when(F.col("ethnicity").isNull(), "Any other ethnic group").otherwise(F.col("ethnicity")),
    )
    df = derive_had_symptom_last_7days_from_digital(
        df,
        "think_have_covid_symptom_any",
        "think_have_covid_symptom_",
        [
            "fever",
            "muscle_ache",
            "fatigue",
            "sore_throat",
            "cough",
            "shortness_of_breath",
            "headache",
            "nausea_or_vomiting",
            "abdominal_pain",
            "diarrhoea",
            "loss_of_taste",
            "loss_of_smell",
        ],
    )

    df = update_value_if_multiple_and_ref_in_list(
        df,
        "swab_consolidation_point_error",
        ["sample_leaked", "sample_uncompleted"],
        "multiple errors sample discarded",
        "multiple errors sample retained",
        ",",
    )

    df = update_value_if_multiple_and_ref_in_list(
        df,
        "blood_consolidation_point_error",
        ["sample_leaked", "sample_uncompleted"],
        "multiple errors sample discarded",
        "multiple errors sample retained",
        ",",
    )
    return df


def transform_survey_responses_generic(df: DataFrame) -> DataFrame:
    """
    Generic transformation steps to be applied to all survey response records.
    """
    raw_copy_list = [
        "think_had_covid_any_symptoms",
        "think_have_covid_symptom_any",
        "work_health_care_area",
        "work_main_job_title",
        "work_main_job_role",
        "work_status_v1",
        "work_status_v2",
        "work_not_from_home_days_per_week",
        "work_location",
        "sex",
        "participant_withdrawal_reason",
        "blood_sample_barcode",
        "swab_sample_barcode",
    ]
    original_copy_list = [
        "work_health_care_patient_facing",
        "work_health_care_area",
        "work_social_care",
        "work_nursing_or_residential_care_home",
        "work_direct_contact_patients_or_clients",
        "work_patient_facing_now",
    ]

    upper_cols = [
        "cis_covid_vaccine_type_other",
        "cis_covid_vaccine_type_other_1",
        "cis_covid_vaccine_type_other_2",
        "cis_covid_vaccine_type_other_3",
        "cis_covid_vaccine_type_other_4",
        "cis_covid_vaccine_type_other_5",
        "cis_covid_vaccine_type_other_6",
    ]

    for col in upper_cols:
        if col in df.columns:
            df = df.withColumn(col, F.upper(F.col(col)))

    df = assign_raw_copies(df, [column for column in raw_copy_list if column in df.columns])

    df = assign_raw_copies(df, [column for column in original_copy_list if column in df.columns], "original")

    df = assign_unique_id_column(df, "unique_participant_response_id", concat_columns=["visit_id", "participant_id"])
    df = assign_date_from_filename(df, "file_date", "survey_response_source_file")
    date_cols_to_correct = [
        col
        for col in [
            "last_covid_contact_date",
            "last_suspected_covid_contact_date",
            "think_had_covid_onset_date",
            "think_have_covid_onset_date",
            "been_outside_uk_last_return_date",
            "other_covid_infection_test_first_positive_date",
            "other_covid_infection_test_last_negative_date",
            "other_antibody_test_first_positive_date",
            "other_antibody_test_last_negative_date",
        ]
        if col in df.columns
    ]

    df = assign_raw_copies(df, date_cols_to_correct, "pdc")
    df = correct_date_ranges(df, date_cols_to_correct, "visit_datetime", "2019-08-01", date_cols_min_date_dict)
    df = df.withColumn(
        "any_date_corrected",
        F.when(reduce(or_, [~F.col(col).eqNullSafe(F.col(f"{col}_pdc")) for col in date_cols_to_correct]), "Yes"),
    )
    df = df.drop(*[f"{col}_pdc" for col in date_cols_to_correct])
    df = assign_column_regex_match(
        df,
        "bad_email",
        reference_column="email_address",
        pattern=r"/^w+[+.w-]*@([w-]+.)*w+[w-]*.([a-z]{2,4}|d+)$/i",
    )
    df = clean_postcode(df, "postcode")
    df = normalise_think_had_covid_columns(df, "think_had_covid_symptom")
    invalid_covid_date = "2019-11-17"
    conditions = {
        "think_had_covid_onset_date": (
            (F.col("think_had_covid_onset_date").isNotNull())
            & (F.col("think_had_covid_onset_date") < invalid_covid_date)
        ),
        "last_suspected_covid_contact_date": (
            (F.col("last_suspected_covid_contact_date").isNotNull())
            & (F.col("last_suspected_covid_contact_date") < invalid_covid_date)
        ),
        "last_covid_contact_date": (
            (F.col("last_covid_contact_date").isNotNull()) & (F.col("last_covid_contact_date") < invalid_covid_date)
        ),
    }
    col_value_maps = {
        "think_had_covid_onset_date": {
            "think_had_covid_onset_date": None,
            "think_had_covid_contacted_nhs": None,
            "think_had_covid_admitted_to_hospital": None,
            "think_had_covid_symptom_": None,
        },
        "last_suspected_covid_contact_date": {
            "last_suspected_covid_": None,
            "think_had_covid_onset_date": None,
            "contact_suspected_positive_covid_last_28_days": "No",
        },
        "last_covid_contact_date": {
            "last_covid_": None,
            "think_had_covid_onset_date": None,
            "contact_known_positive_covid_last_28_days": "No",
        },
    }
    for condition in list(conditions.keys()):
        df = conditionally_set_column_values(
            df=df,
            condition=conditions.get(condition),
            cols_to_set_to_value=col_value_maps.get(condition),
        )

    # This is outside of the above function as it erroneously captured every think_had_covid col including raw
    df = df.withColumn(
        "think_had_covid",
        F.when(conditions.get("think_had_covid_onset_date"), "No").otherwise(F.col("think_had_covid")),
    )

    consent_cols = ["consent_16_visits", "consent_5_visits", "consent_1_visit"]

    if all(col in df.columns for col in consent_cols):
        df = assign_consent_code(df, "consent_summary", reference_columns=consent_cols)

    df = assign_date_difference(df, "days_since_think_had_covid", "think_had_covid_onset_date", "visit_datetime")
    df = assign_grouped_variable_from_days_since(
        df=df,
        binary_reference_column="think_had_covid",
        days_since_reference_column="days_since_think_had_covid",
        column_name_to_assign="days_since_think_had_covid_group",
    )
    df = df.withColumn("hh_id", F.col("ons_household_id"))
    df = update_column_values_from_map(
        df,
        "work_not_from_home_days_per_week",
        {"NA": "99", "N/A (not working/in education etc)": "99", "up to 1": "0.5"},
    )
    if "study_cohort" not in df.columns:
        df = df.withColumn("study_cohort", F.lit("Original"))
    df = df.withColumn(
        "study_cohort", F.when(F.col("study_cohort").isNull(), "Original").otherwise(F.col("study_cohort"))
    )

    df = clean_job_description_string(df, "work_main_job_title")
    df = clean_job_description_string(df, "work_main_job_role")
    df = df.withColumn("work_main_job_title_and_role", F.concat_ws(" ", "work_main_job_title", "work_main_job_role"))

    contact_date = ["last_suspected_covid_contact_date", "last_covid_contact_date"]

    covid_contact = ["contact_suspected_positive_covid_last_28_days", "contact_known_positive_covid_last_28_days"]

    contact_type = ["last_suspected_covid_contact_type", "last_covid_contact_type"]

    for l in range(len(contact_date)):
        # correct covid contact based on date
        df = update_to_value_if_any_not_null(
            df=df,
            column_name_to_assign=covid_contact[l - 1],
            true_false_values=["Yes", "No"],
            column_list=[contact_date[l - 1]],
        )

        # correct covid type based on date
        df = update_to_value_if_any_not_null(
            df=df,
            column_name_to_assign=contact_type[l - 1],
            true_false_values=[F.col(contact_type[l - 1]), None],
            column_list=[
                contact_date[l - 1],
            ],
        )
<<<<<<< HEAD

    vaccine_cols = []
    df.cache()
    if "cis_covid_vaccine_date" in df.columns and "cis_covid_vaccine_type_other" in df.columns:
        vaccine_cols.append(("cis_covid_vaccine_type", "cis_covid_vaccine_date", "cis_covid_vaccine_type_other"))

    for i in range(1, 7):
        vaccine_date_col = f"cis_covid_vaccine_date_{i}"
        vaccine_type_col = f"cis_covid_vaccine_type_other_{i}"
        if vaccine_date_col in df.columns and vaccine_type_col in df.columns:
            vaccine_cols.append((f"cis_covid_vaccine_type_{i}", vaccine_date_col, vaccine_type_col))

    for column_name_to_assign, vaccine_date_col, vaccine_type_col in vaccine_cols:
        df = assign_regex_from_map_additional_rules(
            df=df,
            column_name_to_assign=column_name_to_assign,
            reference_columns=[vaccine_type_col],
            map=vaccine_regex_map,
            priority_map=vaccine_regex_priority_map,
            disambiguation_conditions={"Pfizer/BioNTechDD": (F.col(vaccine_date_col) < "2021-01-31")},
            value_map={"Pfizer/BioNTechDD": "Pfizer/BioNTech"},
            first_match_only=True,
            overwrite_values=False,
            default_value="Don't know type",
        )

=======
>>>>>>> 2277b725
    return df


def derive_additional_v1_2_columns(df: DataFrame) -> DataFrame:
    """
    Transformations specific to the v1 and v2 survey responses.
    """
    df = clean_within_range(df, "hours_a_day_with_someone_else_at_home", [0, 24])
    df = df.withColumn("been_outside_uk_last_country", F.upper(F.col("been_outside_uk_last_country")))

    df = assign_work_social_column(
        df,
        "work_social_care",
        "work_sector",
        "work_nursing_or_residential_care_home",
        "work_direct_contact_patients_or_clients",
    )
    df = assign_work_health_care(
        df,
        "work_health_care_patient_facing",
        direct_contact_column="work_direct_contact_patients_or_clients",
        health_care_column="work_health_care_area",
    )
    return df


def derive_age_based_columns(df: DataFrame, column_name_to_assign: str) -> DataFrame:
    """
    Transformations involving participant age.
    """
    df = assign_named_buckets(
        df,
        reference_column=column_name_to_assign,
        column_name_to_assign="age_group_5_intervals",
        map={2: "2-11", 12: "12-19", 20: "20-49", 50: "50-69", 70: "70+"},
    )
    df = assign_named_buckets(
        df,
        reference_column=column_name_to_assign,
        column_name_to_assign="age_group_over_16",
        map={16: "16-49", 50: "50-69", 70: "70+"},
    )
    df = assign_named_buckets(
        df,
        reference_column=column_name_to_assign,
        column_name_to_assign="age_group_7_intervals",
        map={2: "2-11", 12: "12-16", 17: "17-24", 25: "25-34", 35: "35-49", 50: "50-69", 70: "70+"},
    )
    df = assign_named_buckets(
        df,
        reference_column=column_name_to_assign,
        column_name_to_assign="age_group_5_year_intervals",
        map={
            2: "2-4",
            5: "5-9",
            10: "10-14",
            15: "15-19",
            20: "20-24",
            25: "25-29",
            30: "30-34",
            35: "35-39",
            40: "40-44",
            45: "45-49",
            50: "50-54",
            55: "55-59",
            60: "60-64",
            65: "65-69",
            70: "70-74",
            75: "75-79",
            80: "80-84",
            85: "85-89",
            90: "90+",
        },
    )

    return df


def derive_work_status_columns(df: DataFrame) -> DataFrame:
    work_status_dict = {
        "work_status_v0": {
            "5y and older in full-time education": "Student",
            "Attending college or other further education provider (including apprenticeships) (including if temporarily absent)": "Student",
            # noqa: E501
            "Employed and currently not working (e.g. on leave due to the COVID-19 pandemic (furloughed) or sick leave for 4 weeks or longer or maternity/paternity leave)": "Furloughed (temporarily not working)",
            # noqa: E501
            "Self-employed and currently not working (e.g. on leave due to the COVID-19 pandemic (furloughed) or sick leave for 4 weeks or longer or maternity/paternity leave)": "Furloughed (temporarily not working)",
            # noqa: E501
            "Self-employed and currently working (include if on leave or sick leave for less than 4 weeks)": "Self-employed",
            # noqa: E501
            "Employed and currently working (including if on leave or sick leave for less than 4 weeks)": "Employed",
            # noqa: E501
            "4-5y and older at school/home-school (including if temporarily absent)": "Student",  # noqa: E501
            "Not in paid work and not looking for paid work (include doing voluntary work here)": "Not working (unemployed, retired, long-term sick etc.)",
            # noqa: E501
            "Not working and not looking for work (including voluntary work)": "Not working (unemployed, retired, long-term sick etc.)",
            "Retired (include doing voluntary work here)": "Not working (unemployed, retired, long-term sick etc.)",
            # noqa: E501
            "Looking for paid work and able to start": "Not working (unemployed, retired, long-term sick etc.)",
            # noqa: E501
            "Child under 4-5y not attending nursery or pre-school or childminder": "Student",  # noqa: E501
            "Self-employed and currently not working (e.g. on leave due to the COVID-19 pandemic or sick leave for 4 weeks or longer or maternity/paternity leave)": "Furloughed (temporarily not working)",
            # noqa: E501
            "Child under 5y attending nursery or pre-school or childminder": "Student",  # noqa: E501
            "Child under 4-5y attending nursery or pre-school or childminder": "Student",  # noqa: E501
            "Retired": "Not working (unemployed, retired, long-term sick etc.)",  # noqa: E501
            "Attending university (including if temporarily absent)": "Student",  # noqa: E501
            "Not working and not looking for work": "Not working (unemployed, retired, long-term sick etc.)",
            # noqa: E501
            "Child under 5y not attending nursery or pre-school or childminder": "Student",  # noqa: E501
        },
        "work_status_v1": {
            "Child under 5y attending child care": "Child under 5y attending child care",  # noqa: E501
            "Child under 5y attending nursery or pre-school or childminder": "Child under 5y attending child care",
            # noqa: E501
            "Child under 4-5y attending nursery or pre-school or childminder": "Child under 5y attending child care",
            # noqa: E501
            "Child under 5y not attending nursery or pre-school or childminder": "Child under 5y not attending child care",
            # noqa: E501
            "Child under 5y not attending child care": "Child under 5y not attending child care",  # noqa: E501
            "Child under 4-5y not attending nursery or pre-school or childminder": "Child under 5y not attending child care",
            # noqa: E501
            "Employed and currently not working (e.g. on leave due to the COVID-19 pandemic (furloughed) or sick leave for 4 weeks or longer or maternity/paternity leave)": "Employed and currently not working",
            # noqa: E501
            "Employed and currently working (including if on leave or sick leave for less than 4 weeks)": "Employed and currently working",
            # noqa: E501
            "Not working and not looking for work (including voluntary work)": "Not working and not looking for work",
            # noqa: E501
            "Not in paid work and not looking for paid work (include doing voluntary work here)": "Not working and not looking for work",
            "Not working and not looking for work": "Not working and not looking for work",  # noqa: E501
            "Self-employed and currently not working (e.g. on leave due to the COVID-19 pandemic (furloughed) or sick leave for 4 weeks or longer or maternity/paternity leave)": "Self-employed and currently not working",
            # noqa: E501
            "Self-employed and currently not working (e.g. on leave due to the COVID-19 pandemic or sick leave for 4 weeks or longer or maternity/paternity leave)": "Self-employed and currently not working",
            # noqa: E501
            "Self-employed and currently working (include if on leave or sick leave for less than 4 weeks)": "Self-employed and currently working",
            # noqa: E501
            "Retired (include doing voluntary work here)": "Retired",  # noqa: E501
            "Looking for paid work and able to start": "Looking for paid work and able to start",  # noqa: E501
            "Attending college or other further education provider (including apprenticeships) (including if temporarily absent)": "5y and older in full-time education",
            # noqa: E501
            "Attending university (including if temporarily absent)": "5y and older in full-time education",
            # noqa: E501
            "4-5y and older at school/home-school (including if temporarily absent)": "5y and older in full-time education",
            # noqa: E501
        },
        "work_status_v2": {
            "Retired (include doing voluntary work here)": "Retired",  # noqa: E501
            "Attending college or other further education provider (including apprenticeships) (including if temporarily absent)": "Attending college or FE (including if temporarily absent)",
            # noqa: E501
            "Attending university (including if temporarily absent)": "Attending university (including if temporarily absent)",
            # noqa: E501
            "Child under 5y attending child care": "Child under 4-5y attending child care",  # noqa: E501
            "Child under 5y attending nursery or pre-school or childminder": "Child under 4-5y attending child care",
            # noqa: E501
            "Child under 4-5y attending nursery or pre-school or childminder": "Child under 4-5y attending child care",
            # noqa: E501
            "Child under 5y not attending nursery or pre-school or childminder": "Child under 4-5y not attending child care",
            # noqa: E501
            "Child under 5y not attending child care": "Child under 4-5y not attending child care",  # noqa: E501
            "Child under 4-5y not attending nursery or pre-school or childminder": "Child under 4-5y not attending child care",
            # noqa: E501
            "4-5y and older at school/home-school (including if temporarily absent)": "4-5y and older at school/home-school",
            # noqa: E501
            "Employed and currently not working (e.g. on leave due to the COVID-19 pandemic (furloughed) or sick leave for 4 weeks or longer or maternity/paternity leave)": "Employed and currently not working",
            # noqa: E501
            "Employed and currently working (including if on leave or sick leave for less than 4 weeks)": "Employed and currently working",
            # noqa: E501
            "Not in paid work and not looking for paid work (include doing voluntary work here)": "Not working and not looking for work",
            # noqa: E501
            "Not working and not looking for work (including voluntary work)": "Not working and not looking for work",
            # noqa: E501
            "Self-employed and currently not working (e.g. on leave due to the COVID-19 pandemic or sick leave for 4 weeks or longer or maternity/paternity leave)": "Self-employed and currently not working",
            # noqa: E501
            "Self-employed and currently not working (e.g. on leave due to the COVID-19 pandemic (furloughed) or sick leave for 4 weeks or longer or maternity/paternity leave)": "Self-employed and currently not working",
            # noqa: E501
            "Self-employed and currently working (include if on leave or sick leave for less than 4 weeks)": "Self-employed and currently working",
            # noqa: E501
            "5y and older in full-time education": "4-5y and older at school/home-school",  # noqa: E501
        },
    }

    column_list = ["work_status_v0", "work_status_v1"]
    for column in column_list:
        df = df.withColumn(column, F.col("work_status_v2"))
        df = update_column_values_from_map(df=df, column=column, map=work_status_dict[column])

    df = update_column_values_from_map(df=df, column="work_status_v2", map=work_status_dict["work_status_v2"])
    return df


def create_ever_variable_columns(df: DataFrame) -> DataFrame:
    df = assign_column_given_proportion(
        df=df,
        column_name_to_assign="ever_work_person_facing_or_social_care",
        groupby_column="participant_id",
        reference_columns=["work_social_care"],
        count_if=["Yes, care/residential home, resident-facing", "Yes, other social care, resident-facing", "Yes"],
        true_false_values=["Yes", "No"],
    )
    df = assign_column_given_proportion(
        df=df,
        column_name_to_assign="ever_care_home_worker",
        groupby_column="participant_id",
        reference_columns=["work_social_care", "work_nursing_or_residential_care_home"],
        count_if=["Yes", "Yes, care/residential home, resident-facing"],
        true_false_values=["Yes", "No"],
    )
    df = assign_column_given_proportion(
        df=df,
        column_name_to_assign="ever_had_long_term_health_condition",
        groupby_column="participant_id",
        reference_columns=["illness_lasting_over_12_months"],
        count_if=["Yes"],
        true_false_values=["Yes", "No"],
    )
    df = assign_ever_had_long_term_health_condition_or_disabled(
        df=df,
        column_name_to_assign="ever_had_long_term_health_condition_or_disabled",
        health_conditions_column="illness_lasting_over_12_months",
        condition_impact_column="illness_reduces_activity_or_ability",
    )
    return df


def clean_survey_responses_version_2(df: DataFrame) -> DataFrame:
    df = map_column_values_to_null(
        df=df,
        value="Participant Would Not/Could Not Answer",
        column_list=[
            "ethnicity",
            "work_sector",
            "work_health_care_area",
            "work_status_v2",
            "work_location",
            "work_direct_contact_patients_or_clients",
            "work_nursing_or_residential_care_home",
            "survey_response_type",
            "household_visit_status",
            "participant_survey_status",
            "self_isolating_reason",
            "ability_to_socially_distance_at_work_or_education",
            "transport_to_work_or_education",
            "face_covering_outside_of_home",
            "face_covering_work_or_education",
            "face_covering_other_enclosed_places",
            "other_antibody_test_location",
            "participant_withdrawal_reason",
            "cis_covid_vaccine_type",
            "cis_covid_vaccine_number_of_doses",
            "work_not_from_home_days_per_week",
            "times_shopping_last_7_days",
            "times_socialising_last_7_days",
            "physical_contact_under_18_years",
            "physical_contact_18_to_69_years",
            "physical_contact_over_70_years",
            "social_distance_contact_under_18_years",
            "social_distance_contact_18_to_69_years",
            "social_distance_contact_over_70_years",
            "hospital_last_28_days",
            "care_home_last_28_days",
            "other_household_member_care_home_last_28_days",
            "other_household_member_hospital_last_28_days",
            "think_have_covid",
        ],
    )

    # Map to digital from raw V2 values, before editing them to V1 below
    df = assign_from_map(
        df,
        "self_isolating_reason_detailed",
        "self_isolating_reason",
        {
            "Yes for other reasons (e.g. going into hospital or quarantining)": "Due to increased risk of getting COVID-19 such as having been in contact with a known case or quarantining after travel abroad",
            # noqa: E501
            "Yes for other reasons related to reducing your risk of getting COVID-19 (e.g. going into hospital or shielding)": "Due to reducing my risk of getting COVID-19 such as going into hospital or shielding",
            # noqa: E501
            "Yes for other reasons related to you having had an increased risk of getting COVID-19 (e.g. having been in contact with a known case or quarantining after travel abroad)": "Due to increased risk of getting COVID-19 such as having been in contact with a known case or quarantining after travel abroad",
            # noqa: E501
            "Yes because you live with someone who has/has had symptoms but you haven’t had them yourself": "I haven't had any symptoms but I live with someone who has or has had symptoms or a positive test",
            # noqa: E501
            "Yes because you live with someone who has/has had symptoms or a positive test but you haven’t had symptoms yourself": "I haven't had any symptoms but I live with someone who has or has had symptoms or a positive test",
            # noqa: E501
            "Yes because you live with someone who has/has had symptoms but you haven't had them yourself": "I haven't had any symptoms but I live with someone who has or has had symptoms or a positive test",
            # noqa: E501
            "Yes because you have/have had symptoms of COVID-19": "I have or have had symptoms of COVID-19 or a positive test",
            "Yes because you have/have had symptoms of COVID-19 or a positive test": "I have or have had symptoms of COVID-19 or a positive test",
        },
    )

    v2_times_value_map = {
        "None": 0,
        "1": 1,
        "2": 2,
        "3": 3,
        "4": 4,
        "5": 5,
        "6": 6,
        "7 times or more": 7,
        "Participant Would Not/Could Not Answer": None,
    }
    column_editing_map = {
        "deferred": {"Deferred 1": "Deferred"},
        "work_location": {
            "Work from home (in the same grounds or building as your home)": "Working from home",
            "Working from home (in the same grounds or building as your home)": "Working from home",
            "From home (in the same grounds or building as your home)": "Working from home",
            "Work somewhere else (not your home)": "Working somewhere else (not your home)",
            "Somewhere else (not at your home)": "Working somewhere else (not your home)",
            "Somewhere else (not your home)": "Working somewhere else (not your home)",
            "Both (working from home and working somewhere else)": "Both (from home and somewhere else)",
            "Both (work from home and work somewhere else)": "Both (from home and somewhere else)",
        },
        "times_outside_shopping_or_socialising_last_7_days": v2_times_value_map,
        "times_shopping_last_7_days": v2_times_value_map,
        "times_socialising_last_7_days": v2_times_value_map,
        "times_hour_or_longer_another_home_last_7_days": v2_times_value_map,
        "times_hour_or_longer_another_person_your_home_last_7_days": v2_times_value_map,
        "work_sector": {
            "Social Care": "Social care",
            "Transport (incl. storage or logistic)": "Transport (incl. storage, logistic)",
            "Transport (incl. storage and logistic)": "Transport (incl. storage, logistic)",
            "Transport (incl. storage and logistics)": "Transport (incl. storage, logistic)",
            "Retail Sector (incl. wholesale)": "Retail sector (incl. wholesale)",
            "Hospitality (e.g. hotel or restaurant or cafe)": "Hospitality (e.g. hotel, restaurant)",
            "Food Production and agriculture (incl. farming)": "Food production, agriculture, farming",
            "Food production and agriculture (incl. farming)": "Food production, agriculture, farming",
            "Personal Services (e.g. hairdressers or tattooists)": "Personal services (e.g. hairdressers)",
            "Information technology and communication": "Information technology and communication",
            "Financial services (incl. insurance)": "Financial services incl. insurance",
            "Financial Services (incl. insurance)": "Financial services incl. insurance",
            "Civil Service or Local Government": "Civil service or Local Government",
            "Arts or Entertainment or Recreation": "Arts,Entertainment or Recreation",
            "Art or entertainment or recreation": "Arts,Entertainment or Recreation",
            "Arts or entertainment or recreation": "Arts,Entertainment or Recreation",
            "Other employment sector (specify)": "Other occupation sector",
            "Other occupation sector (specify)": "Other occupation sector",
        },
        "work_health_care_area": {
            "Primary Care (e.g. GP or dentist)": "Primary",
            "Primary care (e.g. GP or dentist)": "Primary",
            "Secondary Care (e.g. hospital)": "Secondary",
            "Secondary care (e.g. hospital.)": "Secondary",
            "Secondary care (e.g. hospital)": "Secondary",
            "Other Healthcare (e.g. mental health)": "Other",
            "Other healthcare (e.g. mental health)": "Other",
            "Participant Would Not/Could Not Answer": None,
            "Primary care for example in a GP or dentist": "Primary",
        },
        "face_covering_outside_of_home": {
            "My face is already covered for other reasons (e.g. religious or cultural reasons)": "My face is already covered",
            "Yes at work/school only": "Yes, at work/school only",
            "Yes in other situations only (including public transport/shops)": "Yes, in other situations only",
            "Yes usually both at work/school and in other situations": "Yes, usually both Work/school/other",
            "Yes in other situations only (including public transport or shops)": "Yes, in other situations only",
            "Yes always": "Yes, always",
            "Yes sometimes": "Yes, sometimes",
        },
        "face_covering_other_enclosed_places": {
            "My face is already covered for other reasons (e.g. religious or cultural reasons)": "My face is already covered",
            "Yes at work/school only": "Yes, at work/school only",
            "Yes in other situations only (including public transport/shops)": "Yes, in other situations only",
            "Yes usually both at work/school and in other situations": "Yes, usually both Work/school/other",
            "Yes always": "Yes, always",
            "Yes sometimes": "Yes, sometimes",
        },
        "face_covering_work_or_education": {
            "My face is already covered for other reasons (e.g. religious or cultural reasons)": "My face is already covered",
            "Yes always": "Yes, always",
            "Yes sometimes": "Yes, sometimes",
        },
        "other_antibody_test_results": {
            "One or more negative tests but none positive": "Any tests negative, but none positive",
            "One or more negative tests but none were positive": "Any tests negative, but none positive",
            "All tests failed": "All Tests failed",
        },
        "other_antibody_test_location": {
            "Private Lab": "Private lab",
            "Home Test": "Home test",
            "In the NHS (e.g. GP or hospital)": "In the NHS (e.g. GP, hospital)",
        },
        "other_covid_infection_test_results": {
            "One or more negative tests but none positive": "Any tests negative, but none positive",
            "One or more negative tests but none were positive": "Any tests negative, but none positive",
            "All tests failed": "All Tests failed",
            "Positive": "One or more positive test(s)",
            "Negative": "Any tests negative, but none positive",
            "Void": "All Tests failed",
        },
        "illness_reduces_activity_or_ability": {
            "Yes a little": "Yes, a little",
            "Yes a lot": "Yes, a lot",
            "Participant Would Not/Could Not Answer": None,
        },
        "participant_visit_status": {"Participant did not attend": "Patient did not attend", "Canceled": "Cancelled"},
        "self_isolating_reason": {
            "Yes for other reasons (e.g. going into hospital or quarantining)": "Yes, for other reasons (e.g. going into hospital, quarantining)",
            "Yes for other reasons related to reducing your risk of getting COVID-19 (e.g. going into hospital or shielding)": "Yes, for other reasons (e.g. going into hospital, quarantining)",
            "Yes for other reasons related to you having had an increased risk of getting COVID-19 (e.g. having been in contact with a known case or quarantining after travel abroad)": "Yes, for other reasons (e.g. going into hospital, quarantining)",
            "Yes because you live with someone who has/has had symptoms but you haven’t had them yourself": "Yes, someone you live with had symptoms",
            "Yes because you live with someone who has/has had symptoms or a positive test but you haven’t had symptoms yourself": "Yes, someone you live with had symptoms",
            "Yes because you live with someone who has/has had symptoms but you haven't had them yourself": "Yes, someone you live with had symptoms",
            "Yes because you have/have had symptoms of COVID-19": "Yes, you have/have had symptoms",
            "Yes because you have/have had symptoms of COVID-19 or a positive test": "Yes, you have/have had symptoms",
        },
        "ability_to_socially_distance_at_work_or_education": {
            "Difficult to maintain 2 meters - but I can usually be at least 1m from other people": "Difficult to maintain 2m, but can be 1m",
            "Difficult to maintain 2m - but you can usually be at least 1m from other people": "Difficult to maintain 2m, but can be 1m",
            "Easy to maintain 2 meters - it is not a problem to stay this far away from other people": "Easy to maintain 2m",
            "Easy to maintain 2m - it is not a problem to stay this far away from other people": "Easy to maintain 2m",
            "Relatively easy to maintain 2 meters - most of the time I can be 2m away from other people": "Relatively easy to maintain 2m",
            "Relatively easy to maintain 2m - most of the time you can be 2m away from other people": "Relatively easy to maintain 2m",
            "Very difficult to be more than 1 meter away as my work means I am in close contact with others on a regular basis": "Very difficult to be more than 1m away",
            "Very difficult to be more than 1m away as your work means you are in close contact with others on a regular basis": "Very difficult to be more than 1m away",
        },
        "transport_to_work_or_education": {
            "Bus or Minibus or Coach": "Bus, minibus, coach",
            "Bus or minibus or coach": "Bus, minibus, coach",
            "Bus": "Bus, minibus, coach",
            "Motorbike or Scooter or Moped": "Motorbike, scooter or moped",
            "Motorbike or scooter or moped": "Motorbike, scooter or moped",
            "Car or Van": "Car or van",
            "Taxi/Minicab": "Taxi/minicab",
            "On Foot": "On foot",
            "Underground or Metro or Light Rail or Tram": "Underground, metro, light rail, tram",
            "Other Method": "Other method",
        },
        "last_covid_contact_type": {
            "In your own household": "Living in your own home",
            "Outside your household": "Outside your home",
        },
        "last_suspected_covid_contact_type": {
            "In your own household": "Living in your own home",
            "Outside your household": "Outside your home",
        },
    }
    df = apply_value_map_multiple_columns(df, column_editing_map)
    df = df.withColumn("deferred", F.when(F.col("deferred").isNull(), "NA").otherwise(F.col("deferred")))

    df = df.withColumn("swab_sample_barcode", F.upper(F.col("swab_sample_barcode")))
    df = df.withColumn("blood_sample_barcode", F.upper(F.col("blood_sample_barcode")))
    return df


def transform_survey_responses_version_2_delta(df: DataFrame) -> DataFrame:
    """
    Transformations that are specific to version 2 survey responses.
    """
    raw_copy_list = ["cis_covid_vaccine_number_of_doses"]

    df = assign_raw_copies(df, [column for column in raw_copy_list if column in df.columns])

    df = assign_taken_column(df=df, column_name_to_assign="swab_taken", reference_column="swab_sample_barcode")
    df = assign_taken_column(df=df, column_name_to_assign="blood_taken", reference_column="blood_sample_barcode")

    df = assign_column_uniform_value(df, "survey_response_dataset_major_version", 2)

    # After editing to V1 values in cleaning
    df = assign_isin_list(
        df=df,
        column_name_to_assign="self_isolating",
        reference_column="self_isolating_reason",
        values_list=[
            "Yes, for other reasons (e.g. going into hospital, quarantining)",
            "Yes, you have/have had symptoms",
            "Yes, someone you live with had symptoms",
        ],
        true_false_values=["Yes", "No"],
    )
    df = edit_to_sum_or_max_value(
        df=df,
        column_name_to_assign="times_outside_shopping_or_socialising_last_7_days",
        columns_to_sum=[
            "times_shopping_last_7_days",
            "times_socialising_last_7_days",
        ],
        max_value=7,
    )
    df = derive_work_status_columns(df)
    return df


def assign_has_been_columns(df):
    df = derive_household_been_columns(
        df=df,
        column_name_to_assign="household_been_care_home_last_28_days",
        individual_response_column="care_home_last_28_days",
        household_response_column="other_household_member_care_home_last_28_days",
    )
    df = derive_household_been_columns(
        df=df,
        column_name_to_assign="household_been_hospital_last_28_days",
        individual_response_column="hospital_last_28_days",
        household_response_column="other_household_member_hospital_last_28_days",
    )
    return df


def symptom_column_transformations(df):
    df = count_value_occurrences_in_column_subset_row_wise(
        df=df,
        column_name_to_assign="think_have_covid_symptom_count",
        selection_columns=[
            "think_have_covid_symptom_fever",
            "think_have_covid_symptom_muscle_ache",
            "think_have_covid_symptom_fatigue",
            "think_have_covid_symptom_sore_throat",
            "think_have_covid_symptom_cough",
            "think_have_covid_symptom_shortness_of_breath",
            "think_have_covid_symptom_headache",
            "think_have_covid_symptom_nausea_or_vomiting",
            "think_have_covid_symptom_abdominal_pain",
            "think_have_covid_symptom_diarrhoea",
            "think_have_covid_symptom_loss_of_taste",
            "think_have_covid_symptom_loss_of_smell",
            "think_have_covid_symptom_more_trouble_sleeping",
            "think_have_covid_symptom_runny_nose_or_sneezing",
            "think_have_covid_symptom_noisy_breathing",
            "think_have_covid_symptom_loss_of_appetite",
        ],
        count_if_value="Yes",
    )
    df = count_value_occurrences_in_column_subset_row_wise(
        df=df,
        column_name_to_assign="think_had_covid_symptom_count",
        selection_columns=[
            "think_had_covid_symptom_fever",
            "think_had_covid_symptom_muscle_ache",
            "think_had_covid_symptom_fatigue",
            "think_had_covid_symptom_sore_throat",
            "think_had_covid_symptom_cough",
            "think_had_covid_symptom_shortness_of_breath",
            "think_had_covid_symptom_headache",
            "think_had_covid_symptom_nausea_or_vomiting",
            "think_had_covid_symptom_abdominal_pain",
            "think_had_covid_symptom_diarrhoea",
            "think_had_covid_symptom_loss_of_taste",
            "think_had_covid_symptom_loss_of_smell",
            "think_had_covid_symptom_more_trouble_sleeping",
            "think_had_covid_symptom_chest_pain",
            "think_had_covid_symptom_palpitations",
            "think_had_covid_symptom_vertigo_or_dizziness",
            "think_had_covid_symptom_anxiety",
            "think_had_covid_symptom_low_mood",
            "think_had_covid_symptom_memory_loss_or_confusion",
            "think_had_covid_symptom_difficulty_concentrating",
            "think_had_covid_symptom_runny_nose_or_sneezing",
            "think_had_covid_symptom_noisy_breathing",
            "think_had_covid_symptom_loss_of_appetite",
        ],
        count_if_value="Yes",
    )
    df = update_think_have_covid_symptom_any(
        df=df,
        column_name_to_update="think_have_covid_symptom_any",
    )

    df = assign_true_if_any(
        df=df,
        column_name_to_assign="any_think_have_covid_symptom_or_now",
        reference_columns=["think_have_covid_symptom_any", "think_have_covid"],
        true_false_values=["Yes", "No"],
    )

    df = assign_any_symptoms_around_visit(
        df=df,
        column_name_to_assign="any_symptoms_around_visit",
        symptoms_bool_column="any_think_have_covid_symptom_or_now",
        id_column="participant_id",
        visit_date_column="visit_datetime",
        visit_id_column="visit_id",
    )

    df = assign_true_if_any(
        df=df,
        column_name_to_assign="think_have_covid_cghfevamn_symptom_group",
        reference_columns=[
            "think_have_covid_symptom_cough",
            "think_have_covid_symptom_fever",
            "think_have_covid_symptom_loss_of_smell",
            "think_have_covid_symptom_loss_of_taste",
        ],
        true_false_values=["Yes", "No"],
    )
    df = assign_true_if_any(
        df=df,
        column_name_to_assign="think_had_covid_cghfevamn_symptom_group",
        reference_columns=[
            "think_had_covid_symptom_cough",
            "think_had_covid_symptom_fever",
            "think_had_covid_symptom_loss_of_smell",
            "think_had_covid_symptom_loss_of_taste",
        ],
        true_false_values=["Yes", "No"],
    )
    # df = assign_true_if_any(
    #     df=df,
    #     column_name_to_assign="think_have_covid_cghfevamn_symptom_group",
    #     reference_columns=[
    #         "think_had_covid_symptom_cough",
    #         "think_had_covid_symptom_fever",
    #         "think_had_covid_symptom_loss_of_smell",
    #         "think_had_covid_symptom_loss_of_taste",
    #     ],
    #     true_false_values=["Yes", "No"],
    # )
    df = assign_any_symptoms_around_visit(
        df=df,
        column_name_to_assign="symptoms_around_cghfevamn_symptom_group",
        id_column="participant_id",
        symptoms_bool_column="think_have_covid_cghfevamn_symptom_group",
        visit_date_column="visit_datetime",
        visit_id_column="visit_id",
    )
    return df


def derive_contact_any_covid_covid_variables(df: DataFrame):
    """
    Derive variables related to combination of know and suspected covid data columns.
    """
    df = df.withColumn(
        "contact_known_or_suspected_covid",
        F.when(
            any_column_equal_value(
                ["contact_suspected_positive_covid_last_28_days", "contact_known_positive_covid_last_28_days"], "Yes"
            ),
            "Yes",
        ).otherwise("No"),
    )

    df = assign_last_non_null_value_from_col_list(
        df=df,
        column_name_to_assign="contact_known_or_suspected_covid_latest_date",
        column_list=["last_covid_contact_date", "last_suspected_covid_contact_date"],
    )

    df = contact_known_or_suspected_covid_type(
        df=df,
        contact_known_covid_type_column="last_covid_contact_type",
        contact_suspect_covid_type_column="last_suspected_covid_contact_type",
        contact_any_covid_type_column="contact_known_or_suspected_covid",
        contact_any_covid_date_column="contact_known_or_suspected_covid_latest_date",
        contact_known_covid_date_column="last_covid_contact_date",
        contact_suspect_covid_date_column="last_suspected_covid_contact_date",
    )

    df = assign_date_difference(
        df,
        "contact_known_or_suspected_covid_days_since",
        "contact_known_or_suspected_covid_latest_date",
        "visit_datetime",
    )

    return df


def union_dependent_cleaning(df):
    col_val_map = {
        "ethnicity": {
            "African": "Black,Caribbean,African-African",
            "Caribbean": "Black,Caribbean,Afro-Caribbean",
            "Any other Black or African or Caribbean background": "Any other Black background",
            "Any other Black| African| Carribbean": "Any other Black background",
            "Any other Mixed/Multiple background": "Any other Mixed background",
            "Bangladeshi": "Asian or Asian British-Bangladeshi",
            "Chinese": "Asian or Asian British-Chinese",
            "English, Welsh, Scottish, Northern Irish or British": "White-British",
            "English| Welsh| Scottish| Northern Irish or British": "White-British",
            "Indian": "Asian or Asian British-Indian",
            "Irish": "White-Irish",
            "Pakistani": "Asian or Asian British-Pakistani",
            "White and Asian": "Mixed-White & Asian",
            "White and Black African": "Mixed-White & Black African",
            "White and Black Caribbean": "Mixed-White & Black Caribbean",
            "Roma": "White-Gypsy or Irish Traveller",
            "White-Roma": "White-Gypsy or Irish Traveller",
            "Gypsy or Irish Traveller": "White-Gypsy or Irish Traveller",
            "Arab": "Other ethnic group-Arab",
            "Any other white": "Any other white background",
        },
        "participant_withdrawal_reason": {
            "Bad experience with tester / survey": "Bad experience with interviewer/survey",
            "Swab / blood process too distressing": "Swab/blood process too distressing",
            "Swab / blood process to distressing": "Swab/blood process too distressing",
            "Do NOT Reinstate": "Do not reinstate",
        },
        "work_health_care_area": {
            "Secondary care for example in a hospital": "Secondary",
            "Another type of healthcare - for example mental health services?": "Other",
            "Primary care - for example in a GP or dentist": "Primary",
            "Yes, in primary care, e.g. GP, dentist": "Primary",
            "Secondary care - for example in a hospital": "Secondary",
            "Another type of healthcare - for example mental health services": "Other",  # noqa: E501
        },
    }
    date_cols_to_correct = [
        col
        for col in [
            "last_covid_contact_date",
            "last_suspected_covid_contact_date",
            "think_had_covid_onset_date",
            "think_have_covid_onset_date",
            "been_outside_uk_last_return_date",
            "other_covid_infection_test_first_positive_date",
            "other_covid_infection_test_last_negative_date",
            "other_antibody_test_first_positive_date",
            "other_antibody_test_last_negative_date",
        ]
        if col in df.columns
    ]
    df = correct_date_ranges_union_dependent(df, date_cols_to_correct, "participant_id", "visit_datetime", "visit_id")
    df = remove_incorrect_dates(df, date_cols_to_correct, "visit_datetime", "2019-08-01", date_cols_min_date_dict)

    df = apply_value_map_multiple_columns(df, col_val_map)
    df = convert_null_if_not_in_list(df, "sex", options_list=["Male", "Female"])

    df = fuzzy_update(
        df,
        id_column="participant_id",
        cols_to_check=[
            "other_covid_infection_test",
            "other_covid_infection_test_results",
            "think_had_covid_admitted_to_hospital",
            "think_had_covid_contacted_nhs",
        ],
        update_column="think_had_covid_onset_date",
        min_matches=3,
    )
    # TODO: Add in once dependencies are derived
    # df = impute_latest_date_flag(
    #     df=df,
    #     participant_id_column="participant_id",
    #     visit_date_column="visit_date",
    #     visit_id_column="visit_id",
    #     contact_any_covid_column="contact_known_or_suspected_covid",
    #     contact_any_covid_date_column="contact_known_or_suspected_covid_latest_date",
    # )

    # TODO: Add in once dependencies are derived
    # df = assign_date_difference(
    #     df,
    #     "contact_known_or_suspected_covid_days_since",
    #     "contact_known_or_suspected_covid_latest_date",
    #     "visit_datetime",
    # )

    # TODO: add the following function once contact_known_or_suspected_covid_latest_date() is created
    # df = contact_known_or_suspected_covid_type(
    #     df=df,
    #     contact_known_covid_type_column='contact_known_covid_type',
    #     contact_any_covid_type_column='contact_any_covid_type',
    #     contact_any_covid_date_column='contact_any_covid_date',
    #     contact_known_covid_date_column='contact_known_covid_date',
    #     contact_suspect_covid_date_column='contact_suspect_covid_date',
    # )

    df = update_face_covering_outside_of_home(
        df=df,
        column_name_to_update="face_covering_outside_of_home",
        covered_enclosed_column="face_covering_other_enclosed_places",
        covered_work_column="face_covering_work_or_education",
    )
    think_had_covid_cols = [
        "survey_response_dataset_major_version",
        "think_had_covid_admitted_to_hospital",
        "think_had_covid",
        "think_had_covid_contacted_nhs",
        "think_have_covid_symptom_count",
        "think_had_covid_onset_date",
    ]
    hospital_covid_cols = ["think_had_covid_contacted_nhs", "think_had_covid_admitted_to_hospital"]
    other_covid_test_cols = ["other_covid_infection_test", "other_covid_infection_test_results"]
    covid_test_cols = [*hospital_covid_cols, *other_covid_test_cols]
    # 1
    df = assign_column_value_from_multiple_column_map(
        df,
        "think_had_covid_admitted_to_hospital",
        [
            None,
            [1, "No", "No", "No", 0, None],
        ],
        think_had_covid_cols,
    )
    # 2
    df = assign_column_value_from_multiple_column_map(
        df,
        "think_had_covid_contacted_nhs",
        [
            None,
            [1, None, "No", "No", 0, None],
        ],
        think_had_covid_cols,
    )
    # 3
    for col in ["think_had_covid_contacted_nhs", "think_had_covid_admitted_to_hospital", "other_covid_infection_test"]:
        df = df.withColumn(
            col,
            F.when(
                (~F.col("think_had_covid").eqNullSafe("Yes"))
                & (F.col("other_covid_infection_test_results").isNull())
                & (F.col("survey_response_dataset_major_version") == 0)
                & (
                    reduce(
                        add,
                        [
                            F.when(F.col(c).isin(["Yes", "One or more positive test(s)"]), 1).otherwise(0)
                            for c in covid_test_cols
                        ],
                    )
                    == 1
                ),
                None,
            ).otherwise(F.col(col)),
        )
    # 4
    df = assign_column_value_from_multiple_column_map(
        df,
        "think_had_covid",
        [
            "No",
            [0, "No", None, ["No", None], 0, None, "Yes", "Any tests negative, but none positive"],
        ],
        [*think_had_covid_cols, "other_covid_infection_test", "other_covid_infection_test_results"],
    )
    # 5
    df = assign_column_value_from_multiple_column_map(
        df,
        "think_had_covid",
        ["Yes", ["No", "Yes", "One or more positive test(s)", 0]],
        [
            "think_had_covid",
            "other_covid_infection_test",
            "other_covid_infection_test_results",
            "survey_response_dataset_major_version",
        ],
    )
    # 6
    for col in covid_test_cols:
        df = df.withColumn(
            col,
            F.when(
                (all_columns_values_in_list(covid_test_cols, ["No", "Any tests negative, but none positive", None]))
                & (F.col("think_had_covid") == "Yes")
                & (F.col("think_had_covid_onset_date").isNull())
                & (F.col("survey_response_dataset_major_version") == 0),
                None,
            ).otherwise(F.col(col)),
        )
    # 7
    df = assign_column_value_from_multiple_column_map(
        df,
        "other_covid_infection_test",
        [None, ["No", "No", None, None, None, 0, 0]],
        [
            "other_covid_infection_test",
            "think_had_covid",
            "think_had_covid_contacted_nhs",
            "think_had_covid_admitted_to_hospital",
            "other_covid_infection_test_results",
            "think_have_covid_symptom_count",
            "survey_response_dataset_major_version",
        ],
    )
    # 8
    for col in hospital_covid_cols:
        df = df.withColumn(
            col,
            F.when(
                (F.col(col) == "No")
                & (F.col("think_had_covid") == "No")
                & (F.col("think_had_covid_onset_date").isNull())
                & (F.col("think_have_covid_symptom_count") == 0)
                & (F.col("survey_response_dataset_major_version") == 1)
                & (
                    reduce(
                        add,
                        [
                            F.when(F.col(c).isin(["No", "Any tests negative, but none positive", None]), 1).otherwise(0)
                            for c in hospital_covid_cols
                        ],
                    )
                    == 1
                ),
                None,
            ).otherwise(F.col(col)),
        )
    # 9
    count_no = reduce(
        add,
        [
            *[F.when(F.col(c).eqNullsafe("No"), 1).otherwise(0) for c in hospital_covid_cols],
            F.when(
                F.col("other_covid_infection_test") == "No", F.col("survey_response_dataset_major_version")
            ).otherwise(0),
        ],
    )
    count_yes = count_occurrence_in_row([*hospital_covid_cols, "other_covid_infection_test"], "Yes")
    for col in [*hospital_covid_cols, "other_covid_infection_test"]:
        df = df.withColumn(
            col,
            F.when(
                (F.col(col).eqNullSafe("No"))
                & (F.col("think_had_covid").isNull())
                & (count_no <= 2)
                & (F.col("other_covid_infection_test_results").isNull())
                & (F.col("survey_response_dataset_major_version") == 0)
            ),
        )
    # 10
    df = assign_column_value_from_multiple_column_map(
        df,
        "other_covid_infection_test_results",
        [None, ["Any tests negative, but none positive", None, None, None, None, "No", 0]],
        [
            "other_covid_infection_test_results",
            "think_had_covid",
            "think_had_covid_onset_date",
            "think_had_covid_contacted_nhs",
            "think_had_covid_admitted_to_hospital",
            "other_covid_infection_test",
            "survey_response_dataset_major_version",
        ],
    )
    # 11
    df = df.withColumn(
        "think_had_covid",
        F.when(
            (F.col("think_had_covid").isNull())
            & (count_no >= 3)
            & (count_yes == 0)
            & (F.col("other_covid_infection_test_result").isNull())
            & (F.col("think_had_covid_onset_date_string").isNull())
            & (F.col("survey_response_dataset_major_version") == 0),
            "No",
        ).otherwise(F.col("think_had_covid")),
    )
    # 12
    for col in covid_test_cols:
        df = assign_column_value_from_multiple_column_map(
            df,
            col,
            [
                None,
                [
                    ["Any tests negative, but none positive", None],
                    "No",
                    None,
                    [None, "No"],
                    [None, "No"],
                    [None, "No"],
                    0,
                    0,
                ],
            ],
            [
                "other_covid_infection_test_results",
                "think_had_covid",
                "think_had_covid_onset_date",
                "think_had_covid_contacted_nhs",
                "think_had_covid_admitted_to_hospital",
                "other_covid_infection_test",
                "survey_response_dataset_major_version",
                "think_have_covid_symptom_count",
            ],
        )
    # 13
    for col in hospital_covid_cols:
        df = assign_column_value_from_multiple_column_map(
            df,
            col,
            [None, [["Any tests negative, but none positive", None], "No", None, [None, "No"], "Yes", 0, 0]],
            [
                "other_covid_infection_test_results",
                "think_had_covid",
                "think_had_covid_onset_date",
                "think_had_covid_admitted_to_hospital",
                "other_covid_infection_test",
                "survey_response_dataset_major_version",
                "think_have_covid_symptom_count",
            ],
        )
    return df


def union_dependent_derivations(df):
    """
    Transformations that must be carried out after the union of the different survey response schemas.
    """
    df = assign_fake_id(df, "ordered_household_id", "ons_household_id")
    df = assign_visit_order(
        df=df,
        column_name_to_assign="visit_order",
        id="participant_id",
        order_list=["visit_datetime", "visit_id"],
    )
    df = symptom_column_transformations(df)
    if "survey_completion_status" in df.columns:
        df = df.withColumn(
            "participant_visit_status", F.coalesce(F.col("participant_visit_status"), F.col("survey_completion_status"))
        )
    ethnicity_map = {
        "White": ["White-British", "White-Irish", "White-Gypsy or Irish Traveller", "Any other white background"],
        "Asian": [
            "Asian or Asian British-Indian",
            "Asian or Asian British-Pakistani",
            "Asian or Asian British-Bangladeshi",
            "Asian or Asian British-Chinese",
            "Any other Asian background",
        ],
        "Black": ["Black,Caribbean,African-African", "Black,Caribbean,Afro-Caribbean", "Any other Black background"],
        "Mixed": [
            "Mixed-White & Black Caribbean",
            "Mixed-White & Black African",
            "Mixed-White & Asian",
            "Any other Mixed background",
        ],
        "Other": ["Other ethnic group-Arab", "Any other ethnic group"],
    }

    df = replace_sample_barcode(df=df)

    df = assign_column_from_mapped_list_key(
        df=df, column_name_to_assign="ethnicity_group", reference_column="ethnicity", map=ethnicity_map
    )
    df = assign_ethnicity_white(
        df, column_name_to_assign="ethnicity_white", ethnicity_group_column_name="ethnicity_group"
    )

    df = create_ever_variable_columns(df)

    df = assign_first_visit(
        df=df,
        column_name_to_assign="household_first_visit_datetime",
        id_column="ons_household_id",
        visit_date_column="visit_datetime",
    )
    df = assign_last_visit(
        df=df,
        column_name_to_assign="last_attended_visit_datetime",
        id_column="ons_household_id",
        visit_status_column="participant_visit_status",
        visit_date_column="visit_datetime",
    )
    df = assign_date_difference(
        df=df,
        column_name_to_assign="days_since_enrolment",
        start_reference_column="household_first_visit_datetime",
        end_reference_column="visit_datetime",
    )
    df = assign_date_difference(
        df=df,
        column_name_to_assign="household_weeks_since_survey_enrolment",
        start_reference_column="survey start",
        end_reference_column="visit_datetime",
        format="weeks",
    )
    df = assign_named_buckets(
        df,
        reference_column="days_since_enrolment",
        column_name_to_assign="visit_number",
        map={**{0: 1, 14: 2, 21: 3, 28: 4}, **{i * 28: (i + 3) for i in range(2, 200)}},
    )
    df = assign_any_symptoms_around_visit(
        df=df,
        column_name_to_assign="symptoms_around_cghfevamn_symptom_group",
        symptoms_bool_column="think_have_covid_cghfevamn_symptom_group",
        id_column="participant_id",
        visit_date_column="visit_datetime",
        visit_id_column="visit_id",
    )
    df = derive_people_in_household_count(df)
    df = update_column_values_from_map(
        df=df,
        column="smokes_nothing_now",
        map={"Yes": "No", "No": "Yes"},
        condition_column="currently_smokes_or_vapes",
    )
    df = fill_backwards_work_status_v2(
        df=df,
        date="visit_datetime",
        id="participant_id",
        fill_backward_column="work_status_v2",
        condition_column="work_status_v1",
        date_range=["2020-09-01", "2021-08-31"],
        condition_column_values=["5y and older in full-time education"],
        fill_only_backward_column_values=[
            "4-5y and older at school/home-school",
            "Attending college or FE (including if temporarily absent)",
            "Attending university (including if temporarily absent)",
        ],
    )
    df = assign_work_status_group(df, "work_status_group", "work_status_v0")

    window = Window.partitionBy("participant_id")
    patient_facing_percentage = F.sum(
        F.when(F.col("work_direct_contact_patients_or_clients") == "Yes", 1).otherwise(0)
    ).over(window) / F.sum(F.lit(1)).over(window)

    df = df.withColumn(
        "patient_facing_over_20_percent", F.when(patient_facing_percentage >= 0.2, "Yes").otherwise("No")
    )

    # df = fill_forward_from_last_change(
    #     df=df,
    #     fill_forward_columns=[
    #         "cis_covid_vaccine_date",
    #         "cis_covid_vaccine_number_of_doses",
    #         "cis_covid_vaccine_type",
    #         "cis_covid_vaccine_type_other",
    #         "cis_covid_vaccine_received",
    #     ],
    #     participant_id_column="participant_id",
    #     visit_datetime_column="visit_datetime",
    #     record_changed_column="cis_covid_vaccine_received",
    #     record_changed_value="Yes",
    # )
    df = create_formatted_datetime_string_columns(df)

    df = clean_covid_test_swab(df)
    return df


def fill_forward_events_for_key_columns(df):
    """
    Function that contains all fill_forward_event calls required to implement STATA-based last observation carried forward logic.
    """
    df = fill_forward_event(
        df=df,
        event_indicator_column="think_had_covid",
        event_date_column="think_had_covid_onset_date",
        event_date_tolerance=7,
        detail_columns=[
            "other_covid_infection_test",
            "other_covid_infection_test_results",
            "think_had_covid_any_symptoms",
            "think_had_covid_admitted_to_hospital",
            "think_had_covid_contacted_nhs",
            "think_had_covid_symptom_fever",
            "think_had_covid_symptom_muscle_ache",
            "think_had_covid_symptom_fatigue",
            "think_had_covid_symptom_sore_throat",
            "think_had_covid_symptom_cough",
            "think_had_covid_symptom_shortness_of_breath",
            "think_had_covid_symptom_headache",
            "think_had_covid_symptom_nausea_or_vomiting",
            "think_had_covid_symptom_abdominal_pain",
            "think_had_covid_symptom_loss_of_appetite",
            "think_had_covid_symptom_noisy_breathing",
            "think_had_covid_symptom_runny_nose_or_sneezing",
            "think_had_covid_symptom_more_trouble_sleeping",
            "think_had_covid_symptom_diarrhoea",
            "think_had_covid_symptom_loss_of_taste",
            "think_had_covid_symptom_loss_of_smell",
            "think_had_covid_symptom_memory_loss_or_confusion",
            "think_had_covid_symptom_chest_pain",
            "think_had_covid_symptom_vertigo_or_dizziness",
            "think_had_covid_symptom_difficulty_concentrating",
            "think_had_covid_symptom_anxiety",
            "think_had_covid_symptom_palpitations",
            "think_had_covid_symptom_low_mood",
        ],
        participant_id_column="participant_id",
        visit_datetime_column="visit_datetime",
        visit_id_column="visit_id",
    )
    # Derive these after fill forwards and other changes to dates
    df = fill_forward_event(
        df=df,
        event_indicator_column="contact_suspected_positive_covid_last_28_days",
        event_date_column="last_suspected_covid_contact_date",
        event_date_tolerance=7,
        detail_columns=["last_suspected_covid_contact_type"],
        participant_id_column="participant_id",
        visit_datetime_column="visit_datetime",
        visit_id_column="visit_id",
    )
    df = fill_forward_event(
        df=df,
        event_indicator_column="contact_known_positive_covid_last_28_days",
        event_date_column="last_covid_contact_date",
        event_date_tolerance=7,
        detail_columns=["last_covid_contact_type"],
        participant_id_column="participant_id",
        visit_datetime_column="visit_datetime",
        visit_id_column="visit_id",
    )
    df = derive_contact_any_covid_covid_variables(df)
    return df


def derive_people_in_household_count(df):
    """
    Correct counts of household member groups and sum to get total number of people in household. Takes maximum
    final count by household for each record.
    """
    df = assign_household_participant_count(
        df,
        column_name_to_assign="household_participant_count",
        household_id_column="ons_household_id",
        participant_id_column="participant_id",
    )
    df = update_person_count_from_ages(
        df,
        column_name_to_assign="household_participants_not_consenting_count",
        column_pattern=r"person_not_consenting_age_[1-9]",
    )
    df = update_person_count_from_ages(
        df,
        column_name_to_assign="household_members_over_2_years_and_not_present_count",
        column_pattern=r"person_not_present_age_[1-8]",
    )
    df = assign_household_under_2_count(
        df,
        column_name_to_assign="household_members_under_2_years_count",
        column_pattern=r"infant_age_months_[1-9]",
        condition_column="household_members_under_2_years",
    )
    household_window = Window.partitionBy("ons_household_id")

    household_participants = [
        "household_participant_count",
        "household_participants_not_consenting_count",
        "household_members_over_2_years_and_not_present_count",
        "household_members_under_2_years_count",
    ]
    for household_participant_type in household_participants:
        df = df.withColumn(
            household_participant_type,
            F.max(household_participant_type).over(household_window),
        )
    df = df.withColumn(
        "people_in_household_count",
        sum_within_row(household_participants),
    )
    df = df.withColumn(
        "people_in_household_count_group",
        F.when(F.col("people_in_household_count") >= 5, "5+").otherwise(
            F.col("people_in_household_count").cast("string")
        ),
    )
    return df


def create_formatted_datetime_string_columns(df):
    """
    Create columns with specific datetime formatting for use in output data.
    """
    date_format_dict = {
        "visit_date_string": "visit_datetime",
        "samples_taken_date_string": "samples_taken_datetime",
    }
    datetime_format_dict = {
        "visit_datetime_string": "visit_datetime",
        "samples_taken_datetime_string": "samples_taken_datetime",
    }
    date_format_string_list = [
        "date_of_birth",
        "improved_visit_date",
        "think_had_covid_onset_date",
        "cis_covid_vaccine_date",
        "cis_covid_vaccine_date_1",
        "cis_covid_vaccine_date_2",
        "cis_covid_vaccine_date_3",
        "cis_covid_vaccine_date_4",
        "last_suspected_covid_contact_date",
        "last_covid_contact_date",
        "other_covid_infection_test_first_positive_date",
        "other_antibody_test_last_negative_date",
        "other_antibody_test_first_positive_date",
        "other_covid_infection_test_last_negative_date",
        "been_outside_uk_last_return_date",
        "think_have_covid_onset_date",
        "swab_return_date",
        "swab_return_future_date",
        "blood_return_date",
        "blood_return_future_date",
        "cis_covid_vaccine_date_5",
        "cis_covid_vaccine_date_6",
        "cis_covid_vaccine_date",
        "think_have_covid_symptom_onset_date",  # tempvar
        "other_covid_infection_test_positive_date",  # tempvar
        "other_covid_infection_test_negative_date",  # tempvar
        "other_antibody_test_positive_date",  # tempvar
        "other_antibody_test_negative_date",  # tempvar
    ]
    date_format_string_list = [
        col for col in date_format_string_list if col not in cis_digital_datetime_map["yyyy-MM-dd"]
    ] + cis_digital_datetime_map["yyyy-MM-dd"]

    for column_name_to_assign, timestamp_column in date_format_dict.items():
        if timestamp_column in df.columns:
            df = assign_column_to_date_string(
                df=df,
                column_name_to_assign=column_name_to_assign,
                reference_column=timestamp_column,
                time_format="ddMMMyyyy",
                lower_case=True,
            )
    for timestamp_column in date_format_string_list:
        if timestamp_column in df.columns:
            df = assign_column_to_date_string(
                df=df,
                column_name_to_assign=timestamp_column + "_string",
                reference_column=timestamp_column,
                time_format="ddMMMyyyy",
                lower_case=True,
            )
    for column_name_to_assign, timestamp_column in datetime_format_dict.items():
        if timestamp_column in df.columns:
            df = assign_column_to_date_string(
                df=df,
                column_name_to_assign=column_name_to_assign,
                reference_column=timestamp_column,
                time_format="ddMMMyyyy HH:mm:ss",
                lower_case=True,
            )
    for timestamp_column in cis_digital_datetime_map["yyyy-MM-dd'T'HH:mm:ss'Z'"]:
        if timestamp_column in df.columns:
            df = assign_column_to_date_string(
                df=df,
                column_name_to_assign=timestamp_column + "_string",
                reference_column=timestamp_column,
                time_format="ddMMMyyyy HH:mm:ss",
                lower_case=True,
            )
    return df


def transform_from_lookups(
    df: DataFrame, cohort_lookup: DataFrame, travel_countries_lookup: DataFrame, tenure_group: DataFrame
):
    cohort_lookup = cohort_lookup.withColumnRenamed("participant_id", "cohort_participant_id")
    df = df.join(
        F.broadcast(cohort_lookup),
        how="left",
        on=((df.participant_id == cohort_lookup.cohort_participant_id) & (df.study_cohort == cohort_lookup.old_cohort)),
    ).drop("cohort_participant_id")
    df = df.withColumn("study_cohort", F.coalesce(F.col("new_cohort"), F.col("study_cohort"))).drop(
        "new_cohort", "old_cohort"
    )
    df = df.join(
        F.broadcast(travel_countries_lookup.withColumn("REPLACE_COUNTRY", F.lit(True))),
        how="left",
        on=df.been_outside_uk_last_country == travel_countries_lookup.been_outside_uk_last_country_old,
    )
    df = df.withColumn(
        "been_outside_uk_last_country",
        F.when(F.col("REPLACE_COUNTRY"), F.col("been_outside_uk_last_country_new")).otherwise(
            F.col("been_outside_uk_last_country"),
        ),
    ).drop("been_outside_uk_last_country_old", "been_outside_uk_last_country_new", "REPLACE_COUNTRY")

    for key, value in column_name_maps["tenure_group_variable_map"].items():
        tenure_group = tenure_group.withColumnRenamed(key, value)

    df = df.join(tenure_group, on=(df["ons_household_id"] == tenure_group["UAC"]), how="left").drop("UAC")
    return df


def fill_forwards_transformations(df):
    df = fill_forward_from_last_change_marked_subset(
        df=df,
        fill_forward_columns=[
            "work_main_job_title",
            "work_main_job_role",
            "work_sector",
            "work_sector_other",
            "work_social_care",
            "work_health_care_patient_facing",
            "work_health_care_area",
            "work_nursing_or_residential_care_home",
            "work_direct_contact_patients_or_clients",
        ],
        participant_id_column="participant_id",
        visit_datetime_column="visit_datetime",
        record_changed_column="work_main_job_changed",
        record_changed_value="Yes",
        dateset_version_column="survey_response_dataset_major_version",
        minimum_dateset_version=2,
    )

    # TODO: uncomment for releases after R1
    # df = fill_backwards_overriding_not_nulls(
    #     df=df,
    #     column_identity="participant_id",
    #     ordering_column="visit_date",
    #     dataset_column="survey_response_dataset_major_version",
    #     column_list=fill_forwards_and_then_backwards_list,
    # )

    ## TODO: Not needed until a future release, will leave commented out in code until required
    #
    # df = update_column_if_ref_in_list(
    #     df=df,
    #     column_name_to_update="work_location",
    #     old_value=None,
    #     new_value="Not applicable, not currently working",
    #     reference_column="work_status_v0",
    #     check_list=[
    #         "Furloughed (temporarily not working)",
    #         "Not working (unemployed, retired, long-term sick etc.)",
    #         "Student",
    #     ],
    # )

    df = fill_forwards_travel_column(df)

    df = fill_backwards_overriding_not_nulls(
        df=df,
        column_identity="participant_id",
        ordering_column="visit_datetime",
        dataset_column="survey_response_dataset_major_version",
        column_list=["sex", "date_of_birth", "ethnicity"],
    )
    df = fill_forward_only_to_nulls(
        df=df,
        id="participant_id",
        date="visit_datetime",
        list_fill_forward=[
            "sex",
            "date_of_birth",
            "ethnicity",
        ],
    )
    return df


def fill_forwards_travel_column(df):
    df = update_to_value_if_any_not_null(
        df=df,
        column_name_to_assign="been_outside_uk",
        true_false_values=["Yes", "No"],
        column_list=["been_outside_uk_last_country", "been_outside_uk_last_return_date"],
    )
    df = fill_forward_from_last_change(
        df=df,
        fill_forward_columns=[
            "been_outside_uk_last_country",
            "been_outside_uk_last_return_date",
            "been_outside_uk",
        ],
        participant_id_column="participant_id",
        visit_datetime_column="visit_datetime",
        record_changed_column="been_outside_uk",
        record_changed_value="Yes",
    )
    return df


def impute_key_columns(df: DataFrame, imputed_value_lookup_df: DataFrame, log_directory: str):
    """
    Impute missing values for key variables that are required for weight calibration.
    Most imputations require geographic data being joined onto the response records.

    Returns a single record per participant, with response values (when available) and missing values imputed.
    """
    unique_id_column = "participant_id"

    # Get latest record for each participant, assumes that they have been filled forwards
    participant_window = Window.partitionBy(unique_id_column).orderBy(F.col("visit_datetime").desc())
    deduplicated_df = (
        df.withColumn("ROW_NUMBER", F.row_number().over(participant_window))
        .filter(F.col("ROW_NUMBER") == 1)
        .drop("ROW_NUMBER")
    )

    if imputed_value_lookup_df is not None:
        deduplicated_df = merge_previous_imputed_values(deduplicated_df, imputed_value_lookup_df, unique_id_column)

    deduplicated_df = impute_and_flag(
        deduplicated_df,
        imputation_function=impute_by_mode,
        reference_column="ethnicity_white",
        group_by_column="ons_household_id",
    ).custom_checkpoint()

    deduplicated_df = impute_and_flag(
        deduplicated_df,
        impute_by_k_nearest_neighbours,
        reference_column="ethnicity_white",
        donor_group_columns=["cis_area_code_20"],
        donor_group_column_weights=[5000],
        log_file_path=log_directory,
    ).custom_checkpoint()

    deduplicated_df = impute_and_flag(
        deduplicated_df,
        imputation_function=impute_by_distribution,
        reference_column="sex",
        group_by_columns=["ethnicity_white", "region_code"],
        first_imputation_value="Female",
        second_imputation_value="Male",
    ).custom_checkpoint()

    deduplicated_df = impute_and_flag(
        deduplicated_df,
        impute_date_by_k_nearest_neighbours,
        reference_column="date_of_birth",
        donor_group_columns=["region_code", "people_in_household_count_group", "work_status_group"],
        log_file_path=log_directory,
    )

    return deduplicated_df.select(
        unique_id_column,
        *["ethnicity_white", "sex", "date_of_birth"],
        *[col for col in deduplicated_df.columns if col.endswith("_imputation_method")],
        *[col for col in deduplicated_df.columns if col.endswith("_is_imputed")],
    )


def nims_transformations(df: DataFrame) -> DataFrame:
    """Clean and transform NIMS data after reading from table."""
    df = rename_column_names(df, column_name_maps["nims_column_name_map"])
    df = assign_column_to_date_string(df, "nims_vaccine_dose_1_date", reference_column="nims_vaccine_dose_1_datetime")
    df = assign_column_to_date_string(df, "nims_vaccine_dose_2_date", reference_column="nims_vaccine_dose_2_datetime")

    # TODO: Derive nims_linkage_status, nims_vaccine_classification, nims_vaccine_dose_1_time, nims_vaccine_dose_2_time
    return df


def blood_past_positive_transformations(df: DataFrame) -> DataFrame:
    """Run required post-join transformations for blood_past_positive"""
    df = df.withColumn("blood_past_positive_flag", F.when(F.col("blood_past_positive").isNull(), 0).otherwise(1))
    return df


def design_weights_lookup_transformations(df: DataFrame) -> DataFrame:
    """Selects only required fields from the design_weight_lookup"""
    design_weight_columns = ["scaled_design_weight_swab_non_adjusted", "scaled_design_weight_antibodies_non_adjusted"]
    df = df.select(*design_weight_columns, "ons_household_id")
    return df


def replace_design_weights_transformations(df: DataFrame) -> DataFrame:
    """Run required post-join transformations for replace_design_weights"""
    df = df.withColumn(
        "local_authority_unity_authority_code",
        F.when(F.col("local_authority_unity_authority_code") == "E06000062", "E07000154")
        .when(F.col("local_authority_unity_authority_code") == "E06000061", "E07000156")
        .otherwise(F.col("local_authority_unity_authority_code")),
    )
    df = df.withColumn(
        "region_code",
        F.when(F.col("region_code") == "W92000004", "W99999999")
        .when(F.col("region_code") == "S92000003", "S99999999")
        .when(F.col("region_code") == "N92000002", "N99999999")
        .otherwise(F.col("region_code")),
    )
    return df


def derive_overall_vaccination(df: DataFrame) -> DataFrame:
    """Derive overall vaccination status from NIMS and CIS data."""
    return df


def ordered_household_id_tranformations(df: DataFrame) -> DataFrame:
    """Read in a survey responses table and join it onto the participants extract to ensure matching ordered household ids"""
    join_on_columns = ["ons_household_id", "ordered_household_id"]
    df = df.select(join_on_columns).distinct()
    return df


def process_vaccine_regex(df: DataFrame, vaccine_type_col: str) -> DataFrame:
    """Add result of vaccine regex pattern matchings"""

    df = df.select(vaccine_type_col)

    df = assign_regex_from_map(
        df=df,
        column_name_to_assign="cis_covid_vaccine_type_corrected",
        reference_columns=[vaccine_type_col],
        map=vaccine_regex_map,
        priority_map=vaccine_regex_priority_map,
    )
    df = df.withColumnRenamed(vaccine_type_col, "cis_covid_vaccine_type_other_raw")
    df = df.withColumn(
        vaccine_type_col, F.when(F.col(vaccine_type_col).isNull(), "Don't know type").otherwise(F.col(vaccine_type_col))
    )
    # df = df.filter(F.col("cis_covid_vaccine_type_corrected").isNotNull())
    return df


def process_healthcare_regex(df: DataFrame) -> DataFrame:
    """Add result of various healthcare regex pattern matchings"""
    # df = df.drop(
    #     "work_health_care_patient_facing_original",
    #     "work_social_care_original",
    #     "work_care_nursing_home_original",
    #     "work_direct_contact_patients_or_clients_original",
    # )

    df = df.withColumn("work_main_job_title", F.upper(F.col("work_main_job_title")))
    df = df.withColumn("work_main_job_role", F.upper(F.col("work_main_job_role")))

    df = assign_regex_from_map(
        df=df,
        column_name_to_assign="regex_derived_job_sector",
        reference_columns=["work_main_job_title", "work_main_job_role"],
        map=roles_map,
        priority_map=priority_map,
    )
    # create healthcare area flag
    df = df.withColumn("work_health_care_area", F.lit(None))
    for healthcare_type, roles in healthcare_classification.items():  # type: ignore
        df = df.withColumn(
            "work_health_care_area",
            F.when(array_contains_any("regex_derived_job_sector", roles), healthcare_type).otherwise(
                F.col("work_health_care_area")
            ),  # type: ignore
        )
    # TODO: need to exclude healthcare types from social care matching
    df = df.withColumn("work_social_care_area", F.lit(None))
    for social_care_type, roles in social_care_classification.items():  # type: ignore
        df = df.withColumn(
            "work_social_care_area",
            F.when(F.col("work_health_care_area").isNotNull(), None)
            .when(array_contains_any("regex_derived_job_sector", roles), social_care_type)
            .otherwise(F.col("work_social_care_area")),  # type: ignore
        )

    df = df.withColumn(
        "work_nursing_or_residential_care_home",
        F.when(
            array_contains_any("regex_derived_job_sector", ["residential_care"]),
            "Yes",
        ).otherwise("No"),
    )

    # add boolean flags for working in healthcare or socialcare

    df = df.withColumn("works_health_care", F.when(F.col("work_health_care_area").isNotNull(), "Yes").otherwise("No"))

    df = assign_regex_match_result(
        df=df,
        columns_to_check_in=["work_main_job_title", "work_main_job_role"],
        column_name_to_assign="work_direct_contact_patients_or_clients_regex_derived",
        positive_regex_pattern=patient_facing_pattern.positive_regex_pattern,
        negative_regex_pattern=patient_facing_pattern.negative_regex_pattern,
    )
    df = df.withColumn(
        "work_direct_contact_patients_or_clients",
        F.when(
            (F.col("work_health_care_area_original") == F.col("work_health_care_area"))
            & (F.col("work_direct_contact_patients_or_clients").isNotNull()),
            F.col("work_direct_contact_patients_or_clients"),
        )
        .when(
            (
                (F.col("works_health_care") == "Yes")
                | (F.col("work_direct_contact_patients_or_clients_regex_derived") == True)
            )
            & (~array_contains_any("regex_derived_job_sector", patient_facing_classification["N"])),
            "Yes",
        )
        .otherwise("No"),
    )
    df = assign_column_value_from_multiple_column_map(
        df,
        "work_health_care_patient_facing",
        [
            ["No", ["No", None]],
            ["No", ["Yes", None]],
            ["Yes, primary care, patient-facing", ["Yes", "Primary"]],
            ["Yes, secondary care, patient-facing", ["Yes", "Secondary"]],
            ["Yes, other healthcare, patient-facing", ["Yes", "Other"]],
            ["Yes, primary care, non-patient-facing", ["No", "Primary"]],
            ["Yes, secondary care, non-patient-facing", ["No", "Secondary"]],
            ["Yes, other healthcare, non-patient-facing", ["No", "Other"]],
        ],
        ["work_direct_contact_patients_or_clients", "work_health_care_area"],
    )
    df = assign_column_value_from_multiple_column_map(
        df,
        "work_social_care",
        [
            ["No", ["No", None]],
            ["No", ["Yes", None]],
            ["Yes, care/residential home, resident-facing", ["Yes", "Care/Residential home"]],
            ["Yes, other social care, resident-facing", ["Yes", "Other"]],
            ["Yes, care/residential home, non-resident-facing", ["No", "Care/Residential home"]],
            ["Yes, other social care, non-resident-facing", ["No", "Other"]],
        ],
        ["work_direct_contact_patients_or_clients", "work_social_care_area"],
    )
    df = assign_column_value_from_multiple_column_map(
        df,
        "work_patient_facing_clean",
        [["Yes", ["Yes", "Yes"]], ["No", ["No", "Yes"]], ["Not working in health care", ["No", "No"]]],
        ["work_direct_contact_patients_or_clients", "works_health_care"],
    )
    # work_status_columns = [col for col in df.columns if "work_status_" in col]
    # for work_status_column in work_status_columns:
    #     df = df.withColumn(
    #         work_status_column,
    #         F.when(F.col("not_working"), "not working")
    #         .when(F.col("at_school") | F.col("at_university"), "student")
    #         .when(F.array_contains(F.col("regex_derived_job_sector"), "apprentice"), "working")
    #         .otherwise(F.col(work_status_column)),
    #     )
    return df.select(
        "work_main_job_title",
        "work_main_job_role",
        "work_direct_contact_patients_or_clients",
        "work_social_care_area",
        "work_health_care_area",
        "work_health_care_patient_facing",
        "work_patient_facing_clean",
        "work_social_care",
        "works_health_care",
        "work_nursing_or_residential_care_home",
        "regex_derived_job_sector",
    )


def flag_records_to_reclassify(df: DataFrame) -> DataFrame:
    """
    Adds various flags to indicate which rules were triggered for a given record.
    TODO: Don't use this function - it is not up to date with derive module
    """
    # Work from Home rules
    df = df.withColumn("wfh_rules", flag_records_for_work_from_home_rules())

    # Furlough rules
    df = df.withColumn("furlough_rules_v0", flag_records_for_furlough_rules_v0())

    df = df.withColumn("furlough_rules_v1_a", flag_records_for_furlough_rules_v1_a())

    df = df.withColumn("furlough_rules_v1_b", flag_records_for_furlough_rules_v1_b())

    df = df.withColumn("furlough_rules_v2_a", flag_records_for_furlough_rules_v2_a())

    df = df.withColumn("furlough_rules_v2_b", flag_records_for_furlough_rules_v2_b())

    # Self-employed rules
    df = df.withColumn("self_employed_rules_v1_a", flag_records_for_self_employed_rules_v1_a())

    df = df.withColumn("self_employed_rules_v1_b", flag_records_for_self_employed_rules_v1_b())

    df = df.withColumn("self_employed_rules_v2_a", flag_records_for_self_employed_rules_v2_a())

    df = df.withColumn("self_employed_rules_v2_b", flag_records_for_self_employed_rules_v2_b())

    # Retired rules
    df = df.withColumn("retired_rules_generic", flag_records_for_retired_rules())

    # Not-working rules
    df = df.withColumn("not_working_rules_v0", flag_records_for_not_working_rules_v0())

    df = df.withColumn("not_working_rules_v1_a", flag_records_for_not_working_rules_v1_a())

    df = df.withColumn("not_working_rules_v1_b", flag_records_for_not_working_rules_v1_b())

    df = df.withColumn("not_working_rules_v2_a", flag_records_for_not_working_rules_v2_a())

    df = df.withColumn("not_working_rules_v2_b", flag_records_for_not_working_rules_v2_b())

    # Student rules
    # df = df.withColumn("student_rules_v0", flag_records_for_student_v0_rules())

    # df = df.withColumn("student_rules_v1", flag_records_for_student_v1_rules())

    df = df.withColumn("school_rules_v2", flag_records_for_school_v2_rules())

    # University rules
    df = df.withColumn("uni_rules_v2", flag_records_for_uni_v2_rules())

    df = df.withColumn("college_rules_v2", flag_records_for_college_v2_rules())

    return df


def reclassify_work_variables(
    df: DataFrame, spark_session: SparkSession, drop_original_variables: bool = True
) -> DataFrame:
    """
    Reclassify work-related variables based on rules & regex patterns

    Parameters
    ----------
    df
        The dataframe containing the work-status related variables we want to edit
    spark_session
        A active spark session - this is used to break lineage since the code generated
        in this function is very verbose, you may encounter memory error if we don't break
        lineage.
    drop_original_variables
        Set this to False if you want to retain the original variables so you can compare
        before & after edits.
    """
    # Work from Home
    working_from_home_regex_hit = regex_match_result(
        columns_to_check_in=["work_main_job_title", "work_main_job_role"],
        positive_regex_pattern=work_from_home_pattern.positive_regex_pattern,
        negative_regex_pattern=work_from_home_pattern.negative_regex_pattern,
    )
    # Rule_id: 1000
    update_work_location = flag_records_for_work_from_home_rules() & working_from_home_regex_hit

    # Furlough
    furlough_regex_hit = regex_match_result(
        columns_to_check_in=["work_main_job_title", "work_main_job_role"],
        positive_regex_pattern=furloughed_pattern.positive_regex_pattern,
        negative_regex_pattern=furloughed_pattern.negative_regex_pattern,
    )

    # Rule_id: 2000
    update_work_status_furlough_v0 = furlough_regex_hit & flag_records_for_furlough_rules_v0()
    # Rule_id: 2001
    update_work_status_furlough_v1_a = furlough_regex_hit & flag_records_for_furlough_rules_v1_a()
    # Rule_id: 2002
    update_work_status_furlough_v1_b = furlough_regex_hit & flag_records_for_furlough_rules_v1_b()
    # Rule_id: 2003
    update_work_status_furlough_v2_a = furlough_regex_hit & flag_records_for_furlough_rules_v2_a()
    # Rule_id: 2004
    update_work_status_furlough_v2_b = furlough_regex_hit & flag_records_for_furlough_rules_v2_b()

    # Self-Employed
    self_employed_regex_hit = regex_match_result(
        columns_to_check_in=["work_main_job_title", "work_main_job_role"],
        positive_regex_pattern=self_employed_regex.positive_regex_pattern,
        negative_regex_pattern=self_employed_regex.negative_regex_pattern,
    )

    # Rule_id: 3000
    update_work_status_self_employed_v0 = self_employed_regex_hit & flag_records_for_self_employed_rules_v0()
    # Rule_id: 3001
    update_work_status_self_employed_v1_a = self_employed_regex_hit & flag_records_for_self_employed_rules_v1_a()
    # Rule_id: 3002
    update_work_status_self_employed_v1_b = self_employed_regex_hit & flag_records_for_self_employed_rules_v1_b()
    # Rule_id: 3003
    update_work_status_self_employed_v2_a = self_employed_regex_hit & flag_records_for_self_employed_rules_v2_a()
    # Rule_id: 3004
    update_work_status_self_employed_v2_b = self_employed_regex_hit & flag_records_for_self_employed_rules_v2_b()

    # Retired
    retired_regex_hit = regex_match_result(
        columns_to_check_in=["work_main_job_title", "work_main_job_role"],
        positive_regex_pattern=retired_regex_pattern.positive_regex_pattern,
        negative_regex_pattern=retired_regex_pattern.negative_regex_pattern,
    )

    # Rule_id: 4000, 4001, 4002
    update_work_status_retired = retired_regex_hit | flag_records_for_retired_rules()

    # Not-working
    not_working_regex_hit = (
        regex_match_result(
            columns_to_check_in=["work_main_job_title", "work_main_job_role"],
            positive_regex_pattern=not_working_pattern.positive_regex_pattern,
            negative_regex_pattern=not_working_pattern.negative_regex_pattern,
        )
        & ~working_from_home_regex_hit  # type: ignore
    )

    # Rule_id: 5000
    update_work_status_not_working_v0 = not_working_regex_hit & flag_records_for_not_working_rules_v0()
    # Rule_id: 5001
    update_work_status_not_working_v1_a = not_working_regex_hit & flag_records_for_not_working_rules_v1_a()
    # Rule_id: 5002
    update_work_status_not_working_v1_b = not_working_regex_hit & flag_records_for_not_working_rules_v1_b()
    # Rule_id: 5003
    update_work_status_not_working_v2_a = not_working_regex_hit & flag_records_for_not_working_rules_v2_a()
    # Rule_id: 5004
    update_work_status_not_working_v2_b = not_working_regex_hit & flag_records_for_not_working_rules_v2_b()

    # School/Student
    school_regex_hit = regex_match_result(
        columns_to_check_in=["work_main_job_title", "work_main_job_role"],
        positive_regex_pattern=at_school_pattern.positive_regex_pattern,
        negative_regex_pattern=at_school_pattern.negative_regex_pattern,
    )

    college_regex_hit = regex_match_result(
        columns_to_check_in=["work_main_job_title", "work_main_job_role"],
        positive_regex_pattern=in_college_or_further_education_pattern.positive_regex_pattern,
        negative_regex_pattern=in_college_or_further_education_pattern.negative_regex_pattern,
    )

    university_regex_hit = regex_match_result(
        columns_to_check_in=["work_main_job_title", "work_main_job_role"],
        positive_regex_pattern=at_university_pattern.positive_regex_pattern,
        negative_regex_pattern=at_university_pattern.negative_regex_pattern,
    )

    # Childcare
    childcare_regex_hit = regex_match_result(
        columns_to_check_in=["work_main_job_title", "work_main_job_role"],
        positive_regex_pattern=childcare_pattern.positive_regex_pattern,
        negative_regex_pattern=childcare_pattern.negative_regex_pattern,
    )

    age_under_16 = F.col("age_at_visit") < F.lit(16)
    age_over_four = F.col("age_at_visit") > F.lit(4)

    # Rule_id: 6000
    update_work_status_student_v0 = (
        (school_regex_hit & flag_records_for_school_v2_rules())
        | (university_regex_hit & flag_records_for_uni_v0_rules())
        | (college_regex_hit & flag_records_for_college_v0_rules())
        | (age_over_four & age_under_16)
    )

    # Rule_id: 6001
    update_work_status_student_v0_a = (childcare_regex_hit & flag_records_for_childcare_v0_rules()) | (
        school_regex_hit & flag_records_for_childcare_v0_rules()
    )

    # Rule_id: 6002
    update_work_status_student_v1_a = (
        (school_regex_hit & flag_records_for_school_v2_rules())
        | (university_regex_hit & flag_records_for_uni_v1_rules())
        | (college_regex_hit & flag_records_for_college_v1_rules())
        | (age_over_four & age_under_16)
    )

    # Rule_id: 6003
    update_work_status_student_v1_c = (childcare_regex_hit & flag_records_for_childcare_v1_rules()) | (
        school_regex_hit & flag_records_for_childcare_v1_rules()
    )

    # Rule_id: 6004
    update_work_status_student_v2_e = (childcare_regex_hit & flag_records_for_childcare_v2_b_rules()) | (
        school_regex_hit & flag_records_for_childcare_v2_b_rules()
    )

    # Rule_id: 6005
    update_work_status_student_v2_a = (school_regex_hit & flag_records_for_school_v2_rules()) | (
        age_over_four & age_under_16
    )

    # Rule_id: 6006
    update_work_status_student_v2_b = college_regex_hit & flag_records_for_college_v2_rules()

    # Rule_id: 6007
    update_work_status_student_v2_c = university_regex_hit & flag_records_for_uni_v2_rules()

    # Rule_id: 6008
    update_work_location_general = flag_records_for_work_location_null() | flag_records_for_work_location_student()

    # Please note the order of *_edited columns, these must come before the in-place updates

    # first start by taking a copy of the original work variables
    _df = (
        df.withColumn("work_location_original", F.col("work_location"))
        .withColumn("work_status_v0_original", F.col("work_status_v0"))
        .withColumn("work_status_v1_original", F.col("work_status_v1"))
        .withColumn("work_status_v2_original", F.col("work_status_v2"))
        .withColumn(
            "work_location",
            F.when(update_work_location, F.lit("Working from home")).otherwise(F.col("work_location")),
        )
        .withColumn(
            "work_status_v0",
            F.when(update_work_status_self_employed_v0, F.lit("Self-employed")).otherwise(F.col("work_status_v0")),
        )
        .withColumn(
            "work_status_v1",
            F.when(update_work_status_self_employed_v1_a, F.lit("Self-employed and currently working")).otherwise(
                F.col("work_status_v1")
            ),
        )
        .withColumn(
            "work_status_v1",
            F.when(update_work_status_self_employed_v1_b, F.lit("Self-employed and currently not working")).otherwise(
                F.col("work_status_v1")
            ),
        )
        .withColumn(
            "work_status_v2",
            F.when(
                update_work_status_self_employed_v2_a,
                F.lit("Self-employed and currently working"),
            ).otherwise(F.col("work_status_v2")),
        )
        .withColumn(
            "work_status_v2",
            F.when(update_work_status_self_employed_v2_b, F.lit("Self-employed and currently not working")).otherwise(
                F.col("work_status_v2")
            ),
        )
    )

    _df2 = spark_session.createDataFrame(_df.rdd, schema=_df.schema)  # breaks lineage to avoid Java OOM Error

    _df3 = (
        _df2.withColumn(
            "work_status_v0",
            F.when(update_work_status_student_v0 | update_work_status_student_v0_a, F.lit("Student")).otherwise(
                F.col("work_status_v0")
            ),
        )
        .withColumn(
            "work_status_v1",
            F.when(update_work_status_student_v1_a, F.lit("5y and older in full-time education")).otherwise(
                F.col("work_status_v1")
            ),
        )
        .withColumn(
            "work_status_v1",
            F.when(update_work_status_student_v1_c, F.lit("Child under 5y attending child care")).otherwise(
                F.col("work_status_v1")
            ),
        )
        .withColumn(
            "work_status_v2",
            F.when(update_work_status_student_v2_a, F.lit("4-5y and older at school/home-school")).otherwise(
                F.col("work_status_v2")
            ),
        )
        .withColumn(
            "work_status_v2",
            F.when(
                update_work_status_student_v2_b, F.lit("Attending college or FE (including if temporarily absent)")
            ).otherwise(F.col("work_status_v2")),
        )
        .withColumn(
            "work_status_v2",
            F.when(
                update_work_status_student_v2_c, F.lit("Attending university (including if temporarily absent)")
            ).otherwise(F.col("work_status_v2")),
        )
        .withColumn(
            "work_status_v2",
            F.when(update_work_status_student_v2_e, F.lit("Child under 4-5y attending child care")).otherwise(
                F.col("work_status_v2")
            ),
        )
        .withColumn(
            "work_status_v0",
            F.when(
                update_work_status_retired, F.lit("Not working (unemployed, retired, long-term sick etc.)")
            ).otherwise(F.col("work_status_v0")),
        )
        .withColumn(
            "work_status_v1",
            F.when(update_work_status_retired, F.lit("Retired")).otherwise(F.col("work_status_v1")),
        )
        .withColumn(
            "work_status_v2",
            F.when(update_work_status_retired, F.lit("Retired")).otherwise(F.col("work_status_v2")),
        )
    )

    _df4 = spark_session.createDataFrame(_df3.rdd, schema=_df3.schema)  # breaks lineage to avoid Java OOM Error

    _df5 = (
        _df4.withColumn(
            "work_status_v0",
            F.when(
                update_work_status_not_working_v0, F.lit("Not working (unemployed, retired, long-term sick etc.)")
            ).otherwise(F.col("work_status_v0")),
        )
        .withColumn(
            "work_status_v1",
            F.when(update_work_status_not_working_v1_a, F.lit("Employed and currently not working")).otherwise(
                F.col("work_status_v1")
            ),
        )
        .withColumn(
            "work_status_v1",
            F.when(update_work_status_not_working_v1_b, F.lit("Self-employed and currently not working")).otherwise(
                F.col("work_status_v1")
            ),
        )
        .withColumn(
            "work_status_v2",
            F.when(update_work_status_not_working_v2_a, F.lit("Employed and currently not working")).otherwise(
                F.col("work_status_v2")
            ),
        )
        .withColumn(
            "work_status_v2",
            F.when(update_work_status_not_working_v2_b, F.lit("Self-employed and currently not working")).otherwise(
                F.col("work_status_v2")
            ),
        )
        .withColumn(
            "work_status_v0",
            F.when(update_work_status_furlough_v0, F.lit("Furloughed (temporarily not working)")).otherwise(
                F.col("work_status_v0")
            ),
        )
        .withColumn(
            "work_status_v1",
            F.when(update_work_status_furlough_v1_a, F.lit("Employed and currently not working")).otherwise(
                F.col("work_status_v1")
            ),
        )
        .withColumn(
            "work_status_v1",
            F.when(update_work_status_furlough_v1_b, F.lit("Self-employed and currently not working")).otherwise(
                F.col("work_status_v1")
            ),
        )
        .withColumn(
            "work_status_v2",
            F.when(update_work_status_furlough_v2_a, F.lit("Employed and currently not working")).otherwise(
                F.col("work_status_v2")
            ),
        )
        .withColumn(
            "work_status_v2",
            F.when(update_work_status_furlough_v2_b, F.lit("Self-employed and currently not working")).otherwise(
                F.col("work_status_v2")
            ),
        )
        .withColumn(
            "work_location",
            F.when(
                update_work_location_general,
                F.lit("Not applicable, not currently working"),
            ).otherwise(F.col("work_location")),
        )
    )

    if drop_original_variables:
        # replace original versions with their cleaned versions
        _df5 = _df5.drop(
            "work_location_original",
            "work_status_v0_original",
            "work_status_v1_original",
            "work_status_v2_original",
        )

    return _df5


def get_differences(base_df: DataFrame, compare_df: DataFrame, unique_id_column: str, diff_sample_size: int = 10):
    window = Window.partitionBy("column_name").orderBy("column_name")
    cols_to_check = [col for col in base_df.columns if col in compare_df.columns and col != unique_id_column]

    for col in cols_to_check:
        base_df = base_df.withColumnRenamed(col, f"{col}_ref")

    df = base_df.join(compare_df, on=unique_id_column, how="left")

    diffs_df = df.select(
        [
            F.when(F.col(col).eqNullSafe(F.col(f"{col}_ref")), None).otherwise(F.col(unique_id_column)).alias(col)
            for col in cols_to_check
        ]
    )
    diffs_df = diffs_df.select(
        F.explode(
            F.array(
                [
                    F.struct(F.lit(col).alias("column_name"), F.col(col).alias(unique_id_column))
                    for col in diffs_df.columns
                ]
            )
        ).alias("kvs")
    )
    diffs_df = (
        diffs_df.select("kvs.column_name", f"kvs.{unique_id_column}")
        .filter(F.col(unique_id_column).isNotNull())
        .withColumn("ROW", F.row_number().over(window))
        .filter(F.col("ROW") < diff_sample_size)
    ).drop("ROW")

    counts_df = df.select(
        *[
            F.sum(F.when(F.col(c).eqNullSafe(F.col(f"{c}_ref")), 0).otherwise(1)).alias(c).cast("integer")
            for c in cols_to_check
        ],
        *[
            F.sum(F.when((~F.col(c).eqNullSafe(F.col(f"{c}_ref"))) & (F.col(f"{c}_ref").isNotNull()), 1).otherwise(0))
            .alias(f"{c}_non_improved")
            .cast("integer")
            for c in cols_to_check
        ],
    )
    counts_df = counts_df.select(
        F.explode(
            F.array(
                [
                    F.struct(
                        F.lit(col).alias("column_name"),
                        F.col(col).alias("difference_count"),
                        F.col(f"{col}_non_improved").alias("difference_count_non_improved"),
                    )
                    for col in [c for c in counts_df.columns if not c.endswith("_non_improved")]
                ]
            )
        ).alias("kvs")
    )
    counts_df = counts_df.select("kvs.column_name", "kvs.difference_count", "kvs.difference_count_non_improved")
    return counts_df, diffs_df


def fix_timestamps(df: DataFrame):
    """
    Fix any issues with dates saved in timestamp format drifting ahead by n hours.
    """
    date_cols = [c for c in df.columns if "date" in c and "datetime" not in c]
    d_types_list = [list(d) for d in df.select(*date_cols).dtypes]
    d_types = {d[0]: d[1] for d in d_types_list}
    for col in date_cols:
        if d_types[col] == "timestamp":
            df = df.withColumn(col, F.date_format(F.col(col), "yyyy-MM-dd"))
    return df<|MERGE_RESOLUTION|>--- conflicted
+++ resolved
@@ -1752,35 +1752,6 @@
                 contact_date[l - 1],
             ],
         )
-<<<<<<< HEAD
-
-    vaccine_cols = []
-    df.cache()
-    if "cis_covid_vaccine_date" in df.columns and "cis_covid_vaccine_type_other" in df.columns:
-        vaccine_cols.append(("cis_covid_vaccine_type", "cis_covid_vaccine_date", "cis_covid_vaccine_type_other"))
-
-    for i in range(1, 7):
-        vaccine_date_col = f"cis_covid_vaccine_date_{i}"
-        vaccine_type_col = f"cis_covid_vaccine_type_other_{i}"
-        if vaccine_date_col in df.columns and vaccine_type_col in df.columns:
-            vaccine_cols.append((f"cis_covid_vaccine_type_{i}", vaccine_date_col, vaccine_type_col))
-
-    for column_name_to_assign, vaccine_date_col, vaccine_type_col in vaccine_cols:
-        df = assign_regex_from_map_additional_rules(
-            df=df,
-            column_name_to_assign=column_name_to_assign,
-            reference_columns=[vaccine_type_col],
-            map=vaccine_regex_map,
-            priority_map=vaccine_regex_priority_map,
-            disambiguation_conditions={"Pfizer/BioNTechDD": (F.col(vaccine_date_col) < "2021-01-31")},
-            value_map={"Pfizer/BioNTechDD": "Pfizer/BioNTech"},
-            first_match_only=True,
-            overwrite_values=False,
-            default_value="Don't know type",
-        )
-
-=======
->>>>>>> 2277b725
     return df
 
 
