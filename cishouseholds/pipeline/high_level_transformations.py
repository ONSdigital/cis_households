--- conflicted
+++ resolved
@@ -3032,27 +3032,6 @@
     return df
 
 
-<<<<<<< HEAD
-def process_vaccine_regex(df: DataFrame, vaccine_type_col: str) -> DataFrame:
-    """Add result of vaccine regex pattern matchings"""
-
-    df = df.select(vaccine_type_col)
-
-    df = assign_regex_from_map(
-        df=df,
-        column_name_to_assign="cis_covid_vaccine_type_corrected",
-        reference_columns=[vaccine_type_col],
-        map=vaccine_regex_map,
-        priority_map=vaccine_regex_priority_map,
-    )
-    df = df.withColumnRenamed(vaccine_type_col, "cis_covid_vaccine_type_other_raw")
-    # df = df.filter(F.col("cis_covid_vaccine_type_corrected").isNotNull())
-    return df
-
-
-def process_healthcare_regex(df: DataFrame) -> DataFrame:
-    """Add result of various healthcare regex pattern matchings"""
-=======
 def ordered_household_id_tranformations(df: DataFrame) -> DataFrame:
     """Read in a survey responses table and join it onto the participants extract to ensure matching ordered household ids"""
     join_on_columns = ["ons_household_id", "ordered_household_id"]
@@ -3060,15 +3039,31 @@
     return df
 
 
-def add_pattern_matching_flags(df: DataFrame) -> DataFrame:
-    """Add result of various regex pattern matchings"""
+def process_vaccine_regex(df: DataFrame, vaccine_type_col: str) -> DataFrame:
+    """Add result of vaccine regex pattern matchings"""
+
+    df = df.select(vaccine_type_col)
+
+    df = assign_regex_from_map(
+        df=df,
+        column_name_to_assign="cis_covid_vaccine_type_corrected",
+        reference_columns=[vaccine_type_col],
+        map=vaccine_regex_map,
+        priority_map=vaccine_regex_priority_map,
+    )
+    df = df.withColumnRenamed(vaccine_type_col, "cis_covid_vaccine_type_other_raw")
+    # df = df.filter(F.col("cis_covid_vaccine_type_corrected").isNotNull())
+    return df
+
+
+def process_healthcare_regex(df: DataFrame) -> DataFrame:
+    """Add result of various healthcare regex pattern matchings"""
     # df = df.drop(
     #     "work_health_care_patient_facing_original",
     #     "work_social_care_original",
     #     "work_care_nursing_home_original",
     #     "work_direct_contact_patients_or_clients_original",
     # )
->>>>>>> 1e6b9996
 
     df = df.withColumn("work_main_job_title", F.upper(F.col("work_main_job_title")))
     df = df.withColumn("work_main_job_role", F.upper(F.col("work_main_job_role")))
