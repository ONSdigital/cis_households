# flake8: noqa
<<<<<<< HEAD
import logging
import os
import shutil
from datetime import datetime
=======
from functools import reduce
>>>>>>> b89c234a
from typing import List

import pyspark.sql.functions as F
from pandas import pandas as pd
from pyspark.sql import DataFrame
from pyspark.sql import functions as F
from pyspark.sql import SparkSession
from pyspark.sql import Window
from pyspark.sql.dataframe import DataFrame

from cishouseholds.derive import assign_age_at_date
from cishouseholds.derive import assign_column_from_mapped_list_key
from cishouseholds.derive import assign_column_given_proportion
from cishouseholds.derive import assign_column_regex_match
from cishouseholds.derive import assign_column_to_date_string
from cishouseholds.derive import assign_column_uniform_value
from cishouseholds.derive import assign_column_value_from_multiple_column_map
from cishouseholds.derive import assign_consent_code
from cishouseholds.derive import assign_date_difference
from cishouseholds.derive import assign_date_from_filename
from cishouseholds.derive import assign_datetime_from_coalesced_columns_and_log_source
from cishouseholds.derive import assign_ethnicity_white
from cishouseholds.derive import assign_ever_had_long_term_health_condition_or_disabled
from cishouseholds.derive import assign_fake_id
from cishouseholds.derive import assign_first_visit
from cishouseholds.derive import assign_grouped_variable_from_days_since
from cishouseholds.derive import assign_household_participant_count
from cishouseholds.derive import assign_household_under_2_count
from cishouseholds.derive import assign_isin_list
from cishouseholds.derive import assign_last_visit
from cishouseholds.derive import assign_named_buckets
from cishouseholds.derive import assign_outward_postcode
from cishouseholds.derive import assign_raw_copies
from cishouseholds.derive import assign_regex_from_map
from cishouseholds.derive import assign_regex_match_result
from cishouseholds.derive import assign_school_year_september_start
from cishouseholds.derive import assign_substring
from cishouseholds.derive import assign_taken_column
from cishouseholds.derive import assign_test_target
from cishouseholds.derive import assign_true_if_any
from cishouseholds.derive import assign_unique_id_column
from cishouseholds.derive import assign_visit_order
from cishouseholds.derive import assign_work_health_care
from cishouseholds.derive import assign_work_patient_facing_now
from cishouseholds.derive import assign_work_person_facing_now
from cishouseholds.derive import assign_work_social_column
from cishouseholds.derive import assign_work_status_group
from cishouseholds.derive import concat_fields_if_true
from cishouseholds.derive import contact_known_or_suspected_covid_type
from cishouseholds.derive import count_value_occurrences_in_column_subset_row_wise
from cishouseholds.derive import derive_cq_pattern
from cishouseholds.derive import derive_had_symptom_last_7days_from_digital
from cishouseholds.derive import derive_household_been_columns
from cishouseholds.derive import flag_records_for_childcare_v1_rules
from cishouseholds.derive import flag_records_for_childcare_v2_b_rules
from cishouseholds.derive import flag_records_for_college_v0_rules
from cishouseholds.derive import flag_records_for_college_v2_rules
from cishouseholds.derive import flag_records_for_furlough_rules_v0
from cishouseholds.derive import flag_records_for_furlough_rules_v1_a
from cishouseholds.derive import flag_records_for_furlough_rules_v1_b
from cishouseholds.derive import flag_records_for_furlough_rules_v2_a
from cishouseholds.derive import flag_records_for_furlough_rules_v2_b
from cishouseholds.derive import flag_records_for_not_working_rules_v0
from cishouseholds.derive import flag_records_for_not_working_rules_v1_a
from cishouseholds.derive import flag_records_for_not_working_rules_v1_b
from cishouseholds.derive import flag_records_for_not_working_rules_v2_a
from cishouseholds.derive import flag_records_for_not_working_rules_v2_b
from cishouseholds.derive import flag_records_for_retired_rules
from cishouseholds.derive import flag_records_for_school_v2_rules
from cishouseholds.derive import flag_records_for_self_employed_rules_v1_a
from cishouseholds.derive import flag_records_for_self_employed_rules_v1_b
from cishouseholds.derive import flag_records_for_self_employed_rules_v2_a
from cishouseholds.derive import flag_records_for_self_employed_rules_v2_b
from cishouseholds.derive import flag_records_for_student_v0_rules
from cishouseholds.derive import flag_records_for_student_v1_rules
from cishouseholds.derive import flag_records_for_uni_v0_rules
from cishouseholds.derive import flag_records_for_uni_v2_rules
from cishouseholds.derive import flag_records_for_work_from_home_rules
from cishouseholds.derive import flag_records_for_work_location_null
from cishouseholds.derive import get_keys_by_value
from cishouseholds.derive import map_options_to_bool_columns
from cishouseholds.derive import mean_across_columns
from cishouseholds.derive import regex_match_result
from cishouseholds.derive import translate_column_regex_replace
from cishouseholds.edit import apply_value_map_multiple_columns
from cishouseholds.edit import assign_from_map
from cishouseholds.edit import clean_barcode
from cishouseholds.edit import clean_barcode_simple
from cishouseholds.edit import clean_job_description_string
from cishouseholds.edit import clean_postcode
from cishouseholds.edit import clean_within_range
from cishouseholds.edit import convert_null_if_not_in_list
from cishouseholds.edit import edit_to_sum_or_max_value
from cishouseholds.edit import format_string_upper_and_clean
from cishouseholds.edit import map_column_values_to_null
from cishouseholds.edit import rename_column_names
from cishouseholds.edit import update_column_if_ref_in_list
from cishouseholds.edit import update_column_in_time_window
from cishouseholds.edit import update_column_values_from_map
from cishouseholds.edit import update_face_covering_outside_of_home
from cishouseholds.edit import update_from_lookup_df
from cishouseholds.edit import update_person_count_from_ages
from cishouseholds.edit import update_strings_to_sentence_case
from cishouseholds.edit import update_think_have_covid_symptom_any
from cishouseholds.edit import update_to_value_if_any_not_null
from cishouseholds.edit import update_value_if_multiple_and_ref_in_list
from cishouseholds.edit import update_work_facing_now_column
from cishouseholds.expressions import any_column_equal_value
from cishouseholds.expressions import any_column_null
from cishouseholds.expressions import array_contains_any
from cishouseholds.expressions import sum_within_row
from cishouseholds.impute import fill_backwards_overriding_not_nulls
from cishouseholds.impute import fill_backwards_work_status_v2
from cishouseholds.impute import fill_forward_from_last_change
from cishouseholds.impute import fill_forward_from_last_change_marked_subset
from cishouseholds.impute import fill_forward_only_to_nulls
from cishouseholds.impute import fill_forward_only_to_nulls_in_dataset_based_on_column
from cishouseholds.impute import impute_and_flag
from cishouseholds.impute import impute_by_distribution
from cishouseholds.impute import impute_by_k_nearest_neighbours
from cishouseholds.impute import impute_by_mode
from cishouseholds.impute import impute_by_ordered_fill_forward
from cishouseholds.impute import impute_date_by_k_nearest_neighbours
from cishouseholds.impute import impute_latest_date_flag
from cishouseholds.impute import impute_outside_uk_columns
from cishouseholds.impute import impute_visit_datetime
from cishouseholds.impute import merge_previous_imputed_values
from cishouseholds.pipeline.config import get_config
from cishouseholds.pipeline.mapping import _welsh_ability_to_socially_distance_at_work_or_education_categories
from cishouseholds.pipeline.mapping import _welsh_blood_kit_missing_categories
from cishouseholds.pipeline.mapping import _welsh_blood_not_taken_reason_categories
from cishouseholds.pipeline.mapping import _welsh_blood_sample_not_taken_categories
from cishouseholds.pipeline.mapping import _welsh_cis_covid_vaccine_number_of_doses_categories
from cishouseholds.pipeline.mapping import _welsh_contact_type_by_age_group_categories
from cishouseholds.pipeline.mapping import _welsh_currently_smokes_or_vapes_description_categories
from cishouseholds.pipeline.mapping import _welsh_face_covering_categories
from cishouseholds.pipeline.mapping import _welsh_live_with_categories
from cishouseholds.pipeline.mapping import _welsh_lot_little_not_categories
from cishouseholds.pipeline.mapping import _welsh_number_of_types_categories
from cishouseholds.pipeline.mapping import _welsh_other_covid_infection_test_result_categories
from cishouseholds.pipeline.mapping import _welsh_self_isolating_reason_detailed_categories
from cishouseholds.pipeline.mapping import _welsh_swab_kit_missing_categories
from cishouseholds.pipeline.mapping import _welsh_swab_sample_not_taken_categories
from cishouseholds.pipeline.mapping import _welsh_transport_to_work_education_categories
from cishouseholds.pipeline.mapping import _welsh_vaccination_type_categories
from cishouseholds.pipeline.mapping import _welsh_work_location_categories
from cishouseholds.pipeline.mapping import _welsh_work_sector_categories
from cishouseholds.pipeline.mapping import _welsh_work_status_digital_categories
from cishouseholds.pipeline.mapping import _welsh_work_status_education_categories
from cishouseholds.pipeline.mapping import _welsh_work_status_employment_categories
from cishouseholds.pipeline.mapping import _welsh_work_status_unemployment_categories
from cishouseholds.pipeline.mapping import _welsh_yes_no_categories
from cishouseholds.pipeline.mapping import column_name_maps
from cishouseholds.pipeline.regex_patterns import at_school_pattern
from cishouseholds.pipeline.regex_patterns import at_university_pattern
from cishouseholds.pipeline.regex_patterns import childcare_pattern
from cishouseholds.pipeline.regex_patterns import furloughed_pattern
from cishouseholds.pipeline.regex_patterns import in_college_or_further_education_pattern
from cishouseholds.pipeline.regex_patterns import not_working_pattern
from cishouseholds.pipeline.regex_patterns import retired_regex_pattern
from cishouseholds.pipeline.regex_patterns import self_employed_regex
from cishouseholds.pipeline.regex_patterns import work_from_home_pattern
from cishouseholds.pipeline.regex_testing import healthcare_classification
from cishouseholds.pipeline.regex_testing import patient_facing_classification
from cishouseholds.pipeline.regex_testing import patient_facing_pattern
from cishouseholds.pipeline.regex_testing import roles_map
from cishouseholds.pipeline.regex_testing import social_care_classification
from cishouseholds.pipeline.timestamp_map import cis_digital_datetime_map
from cishouseholds.pyspark_utils import get_or_create_spark_session
from cishouseholds.validate_class import SparkValidate

# from cishouseholds.pipeline.regex_patterns import healthcare_bin_pattern


def transform_cis_soc_data(df: DataFrame, join_on_columns: List[str]) -> DataFrame:
    """
    transform and process cis soc data
    """
    df = df.withColumn(
        "standard_occupational_classification_code",
        F.when(F.substring(F.col("standard_occupational_classification_code"), 1, 2) == "un", "uncodeable").otherwise(
            F.col("standard_occupational_classification_code")
        ),
    )

    # remove nulls and deduplicate on all columns
    df = df.filter(F.col("work_main_job_title").isNotNull() & F.col("work_main_job_role").isNotNull()).distinct()

    df = df.withColumn(
        "LENGTH",
        F.length(
            F.when(
                F.col("standard_occupational_classification_code") != "uncodeable",
                F.col("standard_occupational_classification_code"),
            )
        ),
    ).orderBy(F.desc("LENGTH"))

    window = Window.partitionBy(*join_on_columns)
    df = df.withColumn("DROP", F.col("LENGTH") != F.max("LENGTH").over(window))
    df = df.filter((F.col("standard_occupational_classification_code") != "uncodeable") & (~F.col("DROP")))
    return df.drop("DROP", "LENGTH")


def transform_survey_responses_version_0_delta(df: DataFrame) -> DataFrame:
    """
    Call functions to process input for iqvia version 0 survey deltas.
    """
    df = assign_taken_column(df=df, column_name_to_assign="swab_taken", reference_column="swab_sample_barcode")
    df = assign_taken_column(df=df, column_name_to_assign="blood_taken", reference_column="blood_sample_barcode")

    df = assign_column_uniform_value(df, "survey_response_dataset_major_version", 0)
    df = df.withColumn("sex", F.coalesce(F.col("sex"), F.col("gender"))).drop("gender")

    df = map_column_values_to_null(
        df=df,
        value="Participant Would Not/Could Not Answer",
        column_list=[
            "ethnicity",
            "work_status_v0",
            "work_location",
            "survey_response_type",
            "participant_withdrawal_reason",
            "work_not_from_home_days_per_week",
        ],
    )

    # Create before editing to v1 version below
    df = df.withColumn("work_health_care_area", F.col("work_health_care_patient_facing"))

    column_editing_map = {
        "work_health_care_area": {
            "Yes, primary care, patient-facing": "Yes, in primary care, e.g. GP, dentist",
            "Yes, secondary care, patient-facing": "Yes, in secondary care, e.g. hospital",
            "Yes, other healthcare, patient-facing": "Yes, in other healthcare settings, e.g. mental health",
            "Yes, primary care, non-patient-facing": "Yes, in primary care, e.g. GP, dentist",
            "Yes, secondary care, non-patient-facing": "Yes, in secondary care, e.g. hospital",
            "Yes, other healthcare, non-patient-facing": "Yes, in other healthcare settings, e.g. mental health",
        },
        "work_location": {
            "Both (working from home and working outside of your home)": "Both (from home and somewhere else)",
            "Working From Home": "Working from home",
            "Working Outside of your Home": "Working somewhere else (not your home)",
            "Not applicable": "Not applicable, not currently working",
        },
        "last_covid_contact_type": {
            "In your own household": "Living in your own home",
            "Outside your household": "Outside your home",
        },
        "last_suspected_covid_contact_type": {
            "In your own household": "Living in your own home",
            "Outside your household": "Outside your home",
        },
        "other_covid_infection_test_results": {
            "Positive": "One or more positive test(s)",
            "Negative": "Any tests negative, but none positive",
        },
    }
    df = apply_value_map_multiple_columns(df, column_editing_map)

    df = clean_barcode(df=df, barcode_column="swab_sample_barcode", edited_column="swab_sample_barcode_edited_flag")
    df = clean_barcode(df=df, barcode_column="blood_sample_barcode", edited_column="blood_sample_barcode_edited_flag")
    df = df.drop(
        "cis_covid_vaccine_date",
        "cis_covid_vaccine_number_of_doses",
        "cis_covid_vaccine_type",
        "cis_covid_vaccine_type_other",
        "cis_covid_vaccine_received",
    )
    return df


def clean_survey_responses_version_1(df: DataFrame) -> DataFrame:
    df = map_column_values_to_null(
        df=df,
        value="Participant Would Not/Could Not Answer",
        column_list=[
            "ethnicity",
            "work_sector",
            "work_health_care_area",
            "work_status_v1",
            "work_location",
            "work_direct_contact_patients_or_clients",
            "survey_response_type",
            "self_isolating_reason",
            "illness_reduces_activity_or_ability",
            "ability_to_socially_distance_at_work_or_education",
            "transport_to_work_or_education",
            "face_covering_outside_of_home",
            "other_antibody_test_location",
            "participant_withdrawal_reason",
            "work_not_from_home_days_per_week",
        ],
    )

    df = df.withColumn("work_main_job_changed", F.lit(None).cast("string"))
    fill_forward_columns = [
        "work_main_job_title",
        "work_main_job_role",
        "work_sector",
        "work_sector_other",
        "work_health_care_area",
        "work_nursing_or_residential_care_home",
        "work_direct_contact_patients_or_clients",
    ]
    df = update_to_value_if_any_not_null(
        df=df,
        column_name_to_assign="work_main_job_changed",
        value_to_assign="Yes",
        column_list=fill_forward_columns,
    )
    df = df.drop(
        "cis_covid_vaccine_date",
        "cis_covid_vaccine_number_of_doses",
        "cis_covid_vaccine_type",
        "cis_covid_vaccine_type_other",
        "cis_covid_vaccine_received",
    )
    return df


def transform_survey_responses_version_1_delta(df: DataFrame) -> DataFrame:
    """
    Call functions to process input for iqvia version 1 survey deltas.
    """
    df = assign_taken_column(df=df, column_name_to_assign="swab_taken", reference_column="swab_sample_barcode")
    df = assign_taken_column(df=df, column_name_to_assign="blood_taken", reference_column="blood_sample_barcode")

    df = assign_column_uniform_value(df, "survey_response_dataset_major_version", 1)

    df = df.withColumn("work_status_v0", F.col("work_status_v1"))
    df = df.withColumn("work_status_v2", F.col("work_status_v1"))

    been_value_map = {"No, someone else in my household has": "No I haven’t, but someone else in my household has"}
    column_editing_map = {
        "work_status_v0": {
            "Employed and currently working": "Employed",  # noqa: E501
            "Employed and currently not working": "Furloughed (temporarily not working)",  # noqa: E501
            "Self-employed and currently not working": "Furloughed (temporarily not working)",  # noqa: E501
            "Retired": "Not working (unemployed, retired, long-term sick etc.)",  # noqa: E501
            "Looking for paid work and able to start": "Not working (unemployed, retired, long-term sick etc.)",  # noqa: E501
            "Not working and not looking for work": "Not working (unemployed, retired, long-term sick etc.)",  # noqa: E501
            "Child under 5y not attending child care": "Student",  # noqa: E501
            "Child under 5y attending child care": "Student",  # noqa: E501
            "5y and older in full-time education": "Student",  # noqa: E501
            "Self-employed and currently working": "Self-employed",  # noqa: E501
        },
        "work_status_v2": {
            "Child under 5y not attending child care": "Child under 4-5y not attending child care",  # noqa: E501
            "Child under 5y attending child care": "Child under 4-5y attending child care",  # noqa: E501
            "5y and older in full-time education": "4-5y and older at school/home-school",  # noqa: E501
        },
        "household_been_hospital_last_28_days": been_value_map,
        "household_been_care_home_last_28_days": been_value_map,
        "times_outside_shopping_or_socialising_last_7_days": {
            "None": 0,
            "1": 1,
            "2": 2,
            "3": 3,
            "4": 4,
            "5": 5,
            "6": 6,
            "7 times or more": 7,
        },
    }

    df = assign_isin_list(
        df=df,
        column_name_to_assign="self_isolating",
        reference_column="self_isolating_reason",
        values_list=[
            "Yes, for other reasons (e.g. going into hospital, quarantining)",
            "Yes, you have/have had symptoms",
            "Yes, someone you live with had symptoms",
        ],
        true_false_values=["Yes", "No"],
    )
    df = apply_value_map_multiple_columns(df, column_editing_map)
    df = clean_barcode(df=df, barcode_column="swab_sample_barcode", edited_column="swab_sample_barcode_edited_flag")
    df = clean_barcode(df=df, barcode_column="blood_sample_barcode", edited_column="blood_sample_barcode_edited_flag")
    return df


def pre_generic_digital_transformations(df: DataFrame) -> DataFrame:
    """
    Call transformations to digital data necessary before generic transformations are applied
    """
    df = assign_column_uniform_value(df, "survey_response_dataset_major_version", 3)
    df = assign_date_from_filename(df, "file_date", "survey_response_source_file")
    df = update_strings_to_sentence_case(df, ["survey_completion_status", "survey_not_completed_reason_code"])
    df = df.withColumn("visit_id", F.col("participant_completion_window_id"))
    df = df.withColumn(
        "swab_manual_entry", F.when(F.col("swab_sample_barcode_user_entered").isNull(), "No").otherwise("Yes")
    )
    df = df.withColumn(
        "blood_manual_entry", F.when(F.col("blood_sample_barcode_user_entered").isNull(), "No").otherwise("Yes")
    )

    df = assign_datetime_from_coalesced_columns_and_log_source(
        df,
        column_name_to_assign="visit_datetime",
        source_reference_column_name="visit_date_type",
        primary_datetime_columns=[
            "swab_taken_datetime",
            "blood_taken_datetime",
            "survey_completed_datetime",
            "survey_last_modified_datetime",
            # "swab_return_date",
            # "blood_return_date",
            # "swab_return_future_date",
            # "blood_return_future_date",
        ],
        secondary_date_columns=[],
        file_date_column="file_date",
        min_date="2022-05-01",
        default_timestamp="12:00:00",
    )
    df = update_column_in_time_window(
        df,
        "digital_survey_collection_mode",
        "survey_completed_datetime",
        "Telephone",
        ["20-05-2022T21:30:00", "25-05-2022 11:00:00"],
    )
    return df


def transform_translated_responses_into_lookup(
    spark_session: SparkSession,
    translation_directory: str,
    translation_lookup_path: str,
    translation_backup_directory: str,
    formatted_time: str = datetime.now().strftime("%Y%m%d_%H%M"),
) -> DataFrame:
    """
    checks for new translations in completed_translations_directory and builds a pandas df from excel files it finds
    there.
    checks if the translation_lookup_path already exists, and if it does, checks new translations against existing
    updates translation_lookup_df with new translations, backs up existing lookup df, replaces with updated lookup df
    """
    completed_translations_directory = os.path.join(translation_directory, "completed/")
    translation_lookup_df = pd.DataFrame(translation_lookup_path)

    translation_backup_path = os.path.join(
        translation_backup_directory, f"all_translated_responses_{formatted_time}.csv"
    )
    list_of_file_paths = [
        os.path.join(completed_translations_directory, _)
        for _ in os.listdir(completed_translations_directory)
        if _.endswith(".xlsx")
    ]

    new_translations = pd.DataFrame()
    for path in list_of_file_paths:
        translated_workbook = pd.ExcelFile(path, engine="openpyxl")
        translated_sheets = translated_workbook.sheet_names
        workbook_translations = pd.DataFrame()
        for sheet in translated_sheets:
            try:
                sheet_translation = pd.read_excel(
                    path, sheet_name=sheet, engine="openpyxl", usecols=["target_column_name", "original", "translated"]
                )
            except ValueError:
                message = "Sheet could not be read correctly. Check input sheet"
                logging.warning(message)
                continue
            sheet_translation = (
                sheet_translation.dropna()
                .assign(id=sheet, dataset_name=None)
                .reindex(columns=["id", "dataset_name", "target_column_name", "original", "translated"])
                .rename(columns={"original": "old_value", "translated": "new_value"})
            )
            if len(sheet_translation) > 0:
                sheet_translation.loc[sheet_translation.index.max() + 1] = [
                    sheet,
                    None,
                    "form_language",
                    "Welsh",
                    "Translated",
                ]
            workbook_translations = workbook_translations.append(sheet_translation)
        new_translations = new_translations.append(workbook_translations)
        if os.path.exists(os.path.join(completed_translations_directory, "processed/")):
            shutil.move(path, os.path.join(completed_translations_directory, "processed/"))

    if os.path.exists(translation_lookup_path):
        shutil.copy(translation_lookup_path, translation_backup_path)
        filtered_translations = new_translations[~new_translations["id"].isin(translation_lookup_df["id"])]
        updated_translation_lookup = translation_lookup_df.append(filtered_translations)
    else:
        updated_translation_lookup = new_translations

    updated_translation_lookup.to_csv(translation_lookup_path, sep=",", index=False)
    translations_df = spark_session.createDataFrame(
        updated_translation_lookup,
        schema="id string, dataset_name string, target_column_name string, old_value string, new_value string",
    )

    return translations_df


def export_responses_to_be_translated(
    df: DataFrame, translations_directory: str = None, formatted_time: str = datetime.now().strftime("%Y%m%d_%H%M")
) -> DataFrame:
    """
    loads to_be_translated df and converts it into pandas df for transformation into an excel workbook format
    for translator facing processes

    parameters
        translations_directory
            path of translations_directory, assumes this is supplied from the config
        formatted_time
            YYYYMMDD_HHMM

    outputs
        exports excel files to the translations_directory

    returns
        pandas df for last participant that was translated
    """
    df = df.withColumn(
        "id", F.concat(F.lit(F.col("participant_id")), F.lit(F.col("participant_completion_window_id")))
    ).drop("participant_id", "participant_completion_window_id", "form_language")
    to_be_translated_df = df.toPandas()
    unique_id_list = to_be_translated_df["id"].unique()

    if translations_directory is not None:
        translations_workbook = translations_directory + f"to_be_translated_{formatted_time}.xlsx"
    else:
        translations_workbook = f"to_be_translated_{formatted_time}.xlsx"

    with pd.ExcelWriter(translations_workbook, engine="openpyxl") as writer:
        for unique_id in unique_id_list:
            participant_to_be_translated_df = (
                to_be_translated_df.query(f'id == "{unique_id}"')
                .transpose()
                .assign(translated=([None] * len(to_be_translated_df.columns)))
            )
            participant_to_be_translated_df.index.name = "target_column_name"
            participant_to_be_translated_df.columns = ["original", "translated"]
            participant_to_be_translated_df.to_excel(writer, sheet_name=unique_id)
            writer.sheets[unique_id].column_dimensions["A"].width = 35
            writer.sheets[unique_id].column_dimensions["B"].width = 35
            writer.sheets[unique_id].column_dimensions["C"].width = 35
    return participant_to_be_translated_df


def translate_welsh_survey_responses_version_digital(df: DataFrame, spark_session: SparkSession) -> DataFrame:
    """
    Call functions to translate welsh survey responses from the cis digital questionnaire
    """
    translation_settings = get_config().get("translation", "")
    translation_directory = translation_settings.get("translation_directory", "")
    translation_lookup_path = translation_settings.get("translation_lookup_path", "")
    translation_backup_directory = translation_settings.get("translation_backup_directory", "")

    digital_unique_identifiers = ["participant_id", "participant_completion_window_id"]

    digital_free_text_columns = [
        "reason_for_not_consenting_1",
        "reason_for_not_consenting_2",
        "reason_for_not_consenting_3",
        "reason_for_not_consenting_4",
        "reason_for_not_consenting_5",
        "reason_for_not_consenting_6",
        "reason_for_not_consenting_7",
        "reason_for_not_consenting_8",
        "ethnicity_other",
        "swab_not_taken_damage_description",
        "swab_not_taken_other",
        "blood_not_taken_damage_description",
        "blood_not_taken_other",
        "blood_not_taken_could_not_other",
        "work_main_job_title",
        "work_main_job_role",
        "work_sector_other",
        "cis_covid_vaccine_type_other",
    ]

    # df = df.withColumn("id", F.concat(F.lit(F.col("participant_id")), F.lit(F.col("participant_completion_window_id"))))
    # if os.path.exists(translation_lookup_path):
    #    translation_lookup_df = transform_translated_responses_into_lookup(spark_session, translation_directory, translation_lookup_path, translation_backup_directory)
    #    df = update_from_lookup_df(df, translation_lookup_df, id_column="id")

    # to_be_translated_df = (
    #    df.select(digital_unique_identifiers + digital_free_text_columns + ["form_language"])
    #    .filter(F.col("form_language") == "Welsh")
    #    .na.drop(how="all", subset=digital_free_text_columns)
    # )
    # export_responses_to_be_translated(to_be_translated_df, translation_directory)
    # df = df.drop("id")

    digital_yes_no_columns = [
        "household_invited_to_digital",
        "household_members_under_2_years_count",
        "consent_nhs_data_share_yn",
        "consent_contact_extra_research_yn",
        "consent_use_of_surplus_blood_samples_yn",
        "consent_blood_samples_if_positive_yn",
        "participant_invited_to_digital",
        "participant_enrolled_digital",
        "opted_out_of_next_window",
        "opted_out_of_blood_next_window",
        "swab_taken",
        "questionnaire_started_no_incentive",
        "swab_returned",
        "blood_taken",
        "blood_returned",
        "work_in_additional_paid_employment",
        "work_nursing_or_residential_care_home",
        "work_direct_contact_patients_or_clients",
        "think_have_covid_symptom_fever",
        "think_have_covid_symptom_headache",
        "think_have_covid_symptom_muscle_ache",
        "think_have_covid_symptom_fatigue",
        "think_have_covid_symptom_nausea_or_vomiting",
        "think_have_covid_symptom_abdominal_pain",
        "think_have_covid_symptom_diarrhoea",
        "think_have_covid_symptom_sore_throat",
        "think_have_covid_symptom_cough",
        "think_have_covid_symptom_shortness_of_breath",
        "think_have_covid_symptom_loss_of_taste",
        "think_have_covid_symptom_loss_of_smell",
        "think_have_covid_symptom_more_trouble_sleeping",
        "think_have_covid_symptom_loss_of_appetite",
        "think_have_covid_symptom_runny_nose_or_sneezing",
        "think_have_covid_symptom_noisy_breathing",
        "think_have_covid_symptom_chest_pain",
        "think_have_covid_symptom_palpitations",
        "think_have_covid_symptom_vertigo_or_dizziness",
        "think_have_covid_symptom_anxiety",
        "think_have_covid_symptom_low_mood",
        "think_have_covid_symptom_memory_loss_or_confusion",
        "think_have_covid_symptom_difficulty_concentrating",
        "self_isolating",
        "think_have_covid",
        "illness_lasting_over_12_months",
        "ever_smoked_regularly",
        "currently_smokes_or_vapes",
        "cis_covid_vaccine_received",
        "cis_covid_vaccine_type_1",
        "cis_covid_vaccine_type_2",
        "cis_covid_vaccine_type_3",
        "cis_covid_vaccine_type_4",
        "cis_covid_vaccine_type_5",
        "cis_covid_vaccine_type_6",
        "cis_flu_vaccine_received",
        "been_outside_uk",
        "think_had_covid",
        "think_had_covid_any_symptoms",
        "think_had_covid_symptom_fever",
        "think_had_covid_symptom_headache",
        "think_had_covid_symptom_muscle_ache",
        "think_had_covid_symptom_fatigue",
        "think_had_covid_symptom_nausea_or_vomiting",
        "think_had_covid_symptom_abdominal_pain",
        "think_had_covid_symptom_diarrhoea",
        "think_had_covid_symptom_sore_throat",
        "think_had_covid_symptom_cough",
        "think_had_covid_symptom_shortness_of_breath",
        "think_had_covid_symptom_loss_of_taste",
        "think_had_covid_symptom_loss_of_smell",
        "think_had_covid_symptom_more_trouble_sleeping",
        "think_had_covid_symptom_loss_of_appetite",
        "think_had_covid_symptom_runny_nose_or_sneezing",
        "think_had_covid_symptom_noisy_breathing",
        "think_had_covid_symptom_chest_pain",
        "think_had_covid_symptom_palpitations",
        "think_had_covid_symptom_vertigo_or_dizziness",
        "think_had_covid_symptom_anxiety",
        "think_had_covid_symptom_low_mood",
        "think_had_covid_symptom_memory_loss_or_confusion",
        "think_had_covid_symptom_difficulty_concentrating",
        "think_had_covid_contacted_nhs",
        "think_had_covid_admitted_to_hospital",
        "other_covid_infection_test",
        "regularly_lateral_flow_testing",
        "other_antibody_test",
        "think_have_long_covid",
        "think_have_long_covid_symptom_fever",
        "think_have_long_covid_symptom_headache",
        "think_have_long_covid_symptom_muscle_ache",
        "think_have_long_covid_symptom_fatigue",
        "think_have_long_covid_symptom_nausea_or_vomiting",
        "think_have_long_covid_symptom_abdominal_pain",
        "think_have_long_covid_symptom_diarrhoea",
        "think_have_long_covid_symptom_loss_of_taste",
        "think_have_long_covid_symptom_loss_of_smell",
        "think_have_long_covid_symptom_sore_throat",
        "think_have_long_covid_symptom_cough",
        "think_have_long_covid_symptom_shortness_of_breath",
        "think_have_long_covid_symptom_loss_of_appetite",
        "think_have_long_covid_symptom_chest_pain",
        "think_have_long_covid_symptom_palpitations",
        "think_have_long_covid_symptom_vertigo_or_dizziness",
        "think_have_long_covid_symptom_anxiety",
        "think_have_long_covid_symptom_low_mood",
        "think_have_long_covid_symptom_more_trouble_sleeping",
        "think_have_long_covid_symptom_memory_loss_or_confusion",
        "think_have_long_covid_symptom_difficulty_concentrating",
        "think_have_long_covid_symptom_runny_nose_or_sneezing",
        "think_have_long_covid_symptom_noisy_breathing",
        "contact_known_positive_covid_last_28_days",
        "hospital_last_28_days",
        "other_household_member_hospital_last_28_days",
        "care_home_last_28_days",
        "other_household_member_care_home_last_28_days",
        "work_main_job_changed",
        "swab_sample_barcode_correct",
        "blood_sample_barcode_correct",
        "think_have_covid_symptoms",
    ]
    df = apply_value_map_multiple_columns(
        df,
        {k: _welsh_yes_no_categories for k in digital_yes_no_columns},
    )
    column_editing_map = {
        "physical_contact_under_18_years": _welsh_contact_type_by_age_group_categories,
        "physical_contact_18_to_69_years": _welsh_contact_type_by_age_group_categories,
        "physical_contact_over_70_years": _welsh_contact_type_by_age_group_categories,
        "social_distance_contact_under_18_years": _welsh_contact_type_by_age_group_categories,
        "social_distance_contact_18_to_69_years": _welsh_contact_type_by_age_group_categories,
        "social_distance_contact_over_70_years": _welsh_contact_type_by_age_group_categories,
        "times_hour_or_longer_another_home_last_7_days": _welsh_number_of_types_categories,
        "times_hour_or_longer_another_person_your_home_last_7_days": _welsh_number_of_types_categories,
        "times_shopping_last_7_days": _welsh_number_of_types_categories,
        "times_socialising_last_7_days": _welsh_number_of_types_categories,
        "cis_covid_vaccine_type": _welsh_vaccination_type_categories,
        "cis_covid_vaccine_number_of_doses": _welsh_vaccination_type_categories,
        "cis_covid_vaccine_type_1": _welsh_vaccination_type_categories,
        "cis_covid_vaccine_type_2": _welsh_vaccination_type_categories,
        "cis_covid_vaccine_type_3": _welsh_vaccination_type_categories,
        "cis_covid_vaccine_type_4": _welsh_vaccination_type_categories,
        "cis_covid_vaccine_type_5": _welsh_vaccination_type_categories,
        "cis_covid_vaccine_type_6": _welsh_vaccination_type_categories,
        "illness_reduces_activity_or_ability": _welsh_lot_little_not_categories,
        "think_have_long_covid_symptom_reduced_ability": _welsh_lot_little_not_categories,
        "last_covid_contact_type": _welsh_live_with_categories,
        "last_suspected_covid_contact_type": _welsh_live_with_categories,
        "face_covering_work_or_education": _welsh_face_covering_categories,
        "face_covering_other_enclosed_places": _welsh_face_covering_categories,
        "swab_not_taken_reason": _welsh_swab_sample_not_taken_categories,
        "blood_not_taken_reason": _welsh_blood_sample_not_taken_categories,
        "work_status_digital": _welsh_work_status_digital_categories,
        "work_status_employment": _welsh_work_status_employment_categories,
        "work_status_unemployment": _welsh_work_status_unemployment_categories,
        "work_status_education": _welsh_work_status_education_categories,
        "work_sector": _welsh_work_sector_categories,
        "work_location": _welsh_work_location_categories,
        "transport_to_work_or_education": _welsh_transport_to_work_education_categories,
        "ability_to_socially_distance_at_work_or_education": _welsh_ability_to_socially_distance_at_work_or_education_categories,
        "self_isolating_reason_detailed": _welsh_self_isolating_reason_detailed_categories,
        "cis_covid_vaccine_number_of_doses": _welsh_cis_covid_vaccine_number_of_doses_categories,
        "other_covid_infection_test_results": _welsh_other_covid_infection_test_result_categories,
        "other_antibody_test_results": _welsh_other_covid_infection_test_result_categories,  # TODO Check translation values in test file
    }
    df = apply_value_map_multiple_columns(df, column_editing_map)

    df = translate_column_regex_replace(
        df, "currently_smokes_or_vapes_description", _welsh_currently_smokes_or_vapes_description_categories
    )
    df = translate_column_regex_replace(df, "blood_not_taken_missing_parts", _welsh_blood_kit_missing_categories)
    df = translate_column_regex_replace(
        df, "blood_not_taken_could_not_reason", _welsh_blood_not_taken_reason_categories
    )
    df = translate_column_regex_replace(df, "swab_not_taken_missing_parts", _welsh_swab_kit_missing_categories)

    return df


def transform_survey_responses_version_digital_delta(df: DataFrame) -> DataFrame:
    """
    Call functions to process digital specific variable transformations.
    """
    dont_know_columns = [
        "work_in_additional_paid_employment",
        "work_nursing_or_residential_care_home",
        "work_direct_contact_patients_or_clients",
        "self_isolating",
        "illness_lasting_over_12_months",
        "ever_smoked_regularly",
        "currently_smokes_or_vapes",
        "cis_covid_vaccine_type_1",
        "cis_covid_vaccine_type_2",
        "cis_covid_vaccine_type_3",
        "cis_covid_vaccine_type_4",
        "cis_covid_vaccine_type_5",
        "cis_covid_vaccine_type_6",
        "other_household_member_hospital_last_28_days",
        "other_household_member_care_home_last_28_days",
        "hours_a_day_with_someone_else_at_home",
        "physical_contact_under_18_years",
        "physical_contact_18_to_69_years",
        "physical_contact_over_70_years",
        "social_distance_contact_under_18_years",
        "social_distance_contact_18_to_69_years",
        "social_distance_contact_over_70_years",
        "times_hour_or_longer_another_home_last_7_days",
        "times_hour_or_longer_another_person_your_home_last_7_days",
        "times_shopping_last_7_days",
        "times_socialising_last_7_days",
        "face_covering_work_or_education",
        "face_covering_other_enclosed_places",
        "cis_covid_vaccine_type",
    ]
    df = assign_raw_copies(df, dont_know_columns)
    dont_know_mapping_dict = {
        "Prefer not to say": None,
        "Don't Know": None,
        "I don't know the type": "Don't know type",
        "Dont know": None,
        "Don&#39;t know": None,
        "Do not know": None,
        "Don&amp;#39;t Know": None,
    }
    df = apply_value_map_multiple_columns(
        df,
        {k: dont_know_mapping_dict for k in dont_know_columns},
    )

    df = assign_column_value_from_multiple_column_map(
        df,
        "self_isolating_reason",
        [
            [
                "No",
                ["No", None],
            ],
            [
                "Yes, you have/have had symptoms",
                ["Yes", "I have or have had symptoms of COVID-19 or a positive test"],
            ],
            [
                "Yes, someone you live with had symptoms",
                [
                    "Yes",
                    [
                        "I haven't had any symptoms but I live with someone who has or has had symptoms or a positive test",  # noqa: E501
                        # TODO: Remove once encoding fixed in raw data
                        "I haven&#39;t had any symptoms but I live with someone who has or has had symptoms or a positive test",  # noqa: E501
                    ],
                ],
            ],
            [
                "Yes, for other reasons (e.g. going into hospital, quarantining)",
                [
                    "Yes",
                    "Due to increased risk of getting COVID-19 such as having been in contact with a known case or quarantining after travel abroad",
                ],  # noqa: E501
            ],
            [
                "Yes, for other reasons (e.g. going into hospital, quarantining)",
                [
                    "Yes",
                    "Due to reducing my risk of getting COVID-19 such as going into hospital or shielding",
                ],  # noqa: E501
            ],
        ],
        ["self_isolating", "self_isolating_reason_detailed"],
    )

    column_list = ["work_status_digital", "work_status_employment", "work_status_unemployment", "work_status_education"]
    df = assign_column_value_from_multiple_column_map(
        df,
        "work_status_v2",
        [
            [
                "Employed and currently working",
                [
                    "Employed",
                    "Currently working. This includes if you are on sick or other leave for less than 4 weeks",
                    None,
                    None,
                ],
            ],
            [
                "Employed and currently not working",
                [
                    "Employed",
                    [
                        "Currently not working -  for example on sick or other leave such as maternity or paternity for longer than 4 weeks",  # noqa: E501
                        "Or currently not working -  for example on sick or other leave such as maternity or paternity for longer than 4 weeks?",  # noqa: E501
                    ],
                    None,
                    None,
                ],
            ],
            [
                "Self-employed and currently working",
                [
                    "Self-employed",
                    "Currently working. This includes if you are on sick or other leave for less than 4 weeks",
                    None,
                    None,
                ],
            ],
            [
                "Self-employed and currently not working",
                [
                    "Self-employed",
                    [
                        "Currently not working -  for example on sick or other leave such as maternity or paternity for longer than 4 weeks",  # noqa: E501
                        "Or currently not working -  for example on sick or other leave such as maternity or paternity for longer than 4 weeks?",  # noqa: E501
                    ],
                    None,
                    None,
                ],
            ],
            [
                "Looking for paid work and able to start",
                [
                    "Not in paid work. This includes being unemployed or retired or doing voluntary work",
                    None,
                    "Looking for paid work and able to start",
                    None,
                ],
            ],
            [
                "Not working and not looking for work",
                [
                    "Not in paid work. This includes being unemployed or retired or doing voluntary work",
                    None,
                    "Not looking for paid work. This includes looking after the home or family or not wanting a job or being long-term sick or disabled",  # noqa: E501
                    None,
                ],
            ],
            [
                "Retired",
                [
                    "Not in paid work. This includes being unemployed or retired or doing voluntary work",
                    None,
                    ["Retired", "Or retired?"],
                    None,
                ],
            ],
            [
                "Child under 4-5y not attending child care",
                [
                    ["In education", None],
                    None,
                    None,
                    "A child below school age and not attending a nursery or pre-school or childminder",
                ],
            ],
            [
                "Child under 4-5y attending child care",
                [
                    ["In education", None],
                    None,
                    None,
                    "A child below school age and attending a nursery or a pre-school or childminder",
                ],
            ],
            [
                "4-5y and older at school/home-school",
                [
                    ["In education", None],
                    None,
                    None,
                    ["A child aged 4 or over at school", "A child aged 4 or over at home-school"],
                ],
            ],
            [
                "Attending college or FE (including if temporarily absent)",
                [
                    ["In education", None],
                    None,
                    None,
                    "Attending a college or other further education provider including apprenticeships",
                ],
            ],
            [
                "Attending university (including if temporarily absent)",
                [
                    ["In education", None],
                    None,
                    None,
                    ["Attending university", "Or attending university?"],
                ],
            ],
        ],
        column_list,
    )
    df = assign_column_value_from_multiple_column_map(
        df,
        "work_status_v1",
        [
            [
                "Employed and currently working",
                [
                    "Employed",
                    "Currently working. This includes if you are on sick or other leave for less than 4 weeks",
                    None,
                    None,
                ],
            ],
            [
                "Employed and currently not working",
                [
                    "Employed",
                    "Currently not working -  for example on sick or other leave such as maternity or paternity for longer than 4 weeks",  # noqa: E501
                    None,
                    None,
                ],
            ],
            [
                "Self-employed and currently working",
                [
                    "Self-employed",
                    "Currently working. This includes if you are on sick or other leave for less than 4 weeks",
                    None,
                    None,
                ],
            ],
            [
                "Self-employed and currently not working",
                [
                    "Self-employed",
                    "Currently not working -  for example on sick or other leave such as maternity or paternity for longer than 4 weeks",
                    None,
                    None,
                ],
            ],
            [
                "Looking for paid work and able to start",
                [
                    "Not in paid work. This includes being unemployed or retired or doing voluntary work",
                    None,
                    "Looking for paid work and able to start",
                    None,
                ],
            ],
            [
                "Not working and not looking for work",
                [
                    "Not in paid work. This includes being unemployed or retired or doing voluntary work",
                    None,
                    "Not looking for paid work. This includes looking after the home or family or not wanting a job or being long-term sick or disabled",
                    None,
                ],
            ],
            [
                "Retired",
                [
                    "Not in paid work. This includes being unemployed or retired or doing voluntary work",
                    None,
                    ["Or retired?", "Retired"],
                    None,
                ],
            ],
            [
                "Child under 5y not attending child care",
                [
                    ["In education", None],
                    None,
                    None,
                    "A child below school age and not attending a nursery or pre-school or childminder",
                ],
            ],
            [
                "Child under 5y attending child care",
                [
                    ["In education", None],
                    None,
                    None,
                    "A child below school age and attending a nursery or a pre-school or childminder",
                ],
            ],
            [
                "5y and older in full-time education",
                [
                    ["In education", None],
                    None,
                    None,
                    [
                        "A child aged 4 or over at school",
                        "A child aged 4 or over at home-school",
                        "Attending a college or other further education provider including apprenticeships",
                        "Attending university",
                    ],
                ],
            ],
        ],
        column_list,
    )
    df = assign_column_value_from_multiple_column_map(
        df,
        "work_status_v0",
        [
            [
                "Employed",
                [
                    "Employed",
                    "Currently working. This includes if you are on sick or other leave for less than 4 weeks",
                    None,
                    None,
                ],
            ],
            [
                "Not working (unemployed, retired, long-term sick etc.)",
                [
                    "Employed",
                    "Currently not working -  for example on sick or other leave such as maternity or paternity for longer than 4 weeks",  # noqa: E501
                    None,
                    None,
                ],
            ],
            ["Employed", ["Employed", None, None, None]],
            [
                "Self-employed",
                [
                    "Self-employed",
                    "Currently working. This includes if you are on sick or other leave for less than 4 weeks",
                    None,
                    None,
                ],
            ],
            ["Self-employed", ["Self-employed", None, None, None]],
            [
                "Not working (unemployed, retired, long-term sick etc.)",
                [
                    "Self-employed",
                    "Currently not working -  for example on sick or other leave such as maternity or paternity for longer than 4 weeks",  # noqa: E501,
                    None,
                    None,
                ],
            ],
            [
                "Not working (unemployed, retired, long-term sick etc.)",
                [
                    "Not in paid work. This includes being unemployed or retired or doing voluntary work",
                    None,
                    "Looking for paid work and able to start",
                    None,
                ],
            ],
            [
                "Not working (unemployed, retired, long-term sick etc.)",
                [
                    "Not in paid work. This includes being unemployed or retired or doing voluntary work",
                    None,
                    "Not looking for paid work. This includes looking after the home or family or not wanting a job or being long-term sick or disabled",  # noqa: E501
                    None,
                ],
            ],
            [
                "Not working (unemployed, retired, long-term sick etc.)",
                [
                    "Not in paid work. This includes being unemployed or retired or doing voluntary work",
                    None,
                    ["Retired", "Or retired?"],
                    None,
                ],
            ],
            [
                "Not working (unemployed, retired, long-term sick etc.)",
                [
                    "Not in paid work. This includes being unemployed or retired or doing voluntary work",
                    None,
                    None,
                    None,
                ],
            ],
            [
                "Student",
                [
                    ["In education", None],
                    None,
                    None,
                    [
                        "A child below school age and not attending a nursery or pre-school or childminder",
                        "A child below school age and attending a nursery or a pre-school or childminder",
                        "A child aged 4 or over at school",
                        "A child aged 4 or over at home-school",
                        "Attending a college or other further education provider including apprenticeships",
                        "Attending university",
                    ],
                ],
            ],
            ["Student", ["In education", None, None, None]],
        ],
        column_list,
    )
    df = clean_barcode_simple(df, "swab_sample_barcode_user_entered")
    df = clean_barcode_simple(df, "blood_sample_barcode_user_entered")
    df = map_options_to_bool_columns(
        df,
        "currently_smokes_or_vapes_description",
        {
            "Cigarettes": "smoke_cigarettes",
            "Cigars": "smokes_cigar",
            "Pipe": "smokes_pipe",
            "Vape or E-cigarettes": "smokes_vape_e_cigarettes",
            "Hookah or shisha pipes": "smokes_hookah_shisha_pipes",
        },
        ";",
    )
    df = map_options_to_bool_columns(
        df,
        "blood_not_taken_missing_parts",
        {
            "Small sample test tube. This is the tube that is used to collect the blood.": "blood_not_taken_missing_parts_small_sample_tube",  # noqa: E501
            "Large sample carrier tube with barcode on. This is the tube that you put the small sample test tube in to after collecting blood.": "blood_not_taken_missing_parts_large_sample_carrier",  # noqa: E501
            "Re-sealable biohazard bag with absorbent pad": "blood_not_taken_missing_parts_biohazard_bag",
            "Copy of your blood barcode": "blood_not_taken_missing_parts_blood_barcode",
            "Lancets": "blood_not_taken_missing_parts_lancets",
            "Plasters": "blood_not_taken_missing_parts_plasters",
            "Alcohol wipes": "blood_not_taken_missing_parts_alcohol_wipes",
            "Cleansing wipe": "blood_not_taken_missing_parts_cleansing_wipe",
            "Sample box": "blood_not_taken_missing_parts_sample_box",
            "Sample return bag with a return label on": "blood_not_taken_missing_parts_sample_return_bag",
            "Other please specify": "blood_not_taken_missing_parts_other",
        },
        ";",
    )
    df = map_options_to_bool_columns(
        df,
        "blood_not_taken_could_not_reason",
        {
            "I couldn't get enough blood into the pot": "blood_not_taken_could_not_reason_not_enough_blood",
            "The pot spilled": "blood_not_taken_could_not_reason_pot_spilled",
            "I had bruising or pain": "blood_not_taken_could_not_reason_had_bruising",
            "I felt unwell": "blood_not_taken_could_not_reason_unwell",
            "Other please specify": "blood_not_taken_could_not_reason_other",
        },
        ";",
    )
    df = map_options_to_bool_columns(
        df,
        "swab_not_taken_missing_parts",
        {
            "Sample pot with fluid in the bottom and barcode on": "swab_not_taken_missing_parts_sample_pot",
            "Swab stick": "swab_not_taken_missing_parts_swab_stick",
            "Re-sealable biohazard bag with absorbent pad": "swab_not_taken_missing_parts_biohazard_bag",
            "Copy of your swab barcode": "swab_not_taken_missing_parts_swab_barcode",
            "Sample box": "swab_not_taken_missing_parts_sample_box",
            "Sample return bag with a return label on": "swab_not_taken_missing_parts_return_bag",
            "Other please specify": "swab_not_taken_missing_parts_other",
        },
        ";",
    )
    df = df.withColumn("times_outside_shopping_or_socialising_last_7_days", F.lit(None))
    raw_copy_list = [
        "participant_survey_status",
        "participant_withdrawal_type",
        "survey_response_type",
        "work_sector",
        "illness_reduces_activity_or_ability",
        "ability_to_socially_distance_at_work_or_education",
        "last_covid_contact_type",
        "last_suspected_covid_contact_type",
        "physical_contact_under_18_years",
        "physical_contact_18_to_69_years",
        "physical_contact_over_70_years",
        "social_distance_contact_under_18_years",
        "social_distance_contact_18_to_69_years",
        "social_distance_contact_over_70_years",
        "times_hour_or_longer_another_home_last_7_days",
        "times_hour_or_longer_another_person_your_home_last_7_days",
        "times_shopping_last_7_days",
        "times_socialising_last_7_days",
        "face_covering_work_or_education",
        "face_covering_other_enclosed_places",
        "other_covid_infection_test_results",
        "other_antibody_test_results",
        "cis_covid_vaccine_type",
        "cis_covid_vaccine_number_of_doses",
        "cis_covid_vaccine_type_1",
        "cis_covid_vaccine_type_2",
        "cis_covid_vaccine_type_3",
        "cis_covid_vaccine_type_4",
        "cis_covid_vaccine_type_5",
        "cis_covid_vaccine_type_6",
    ]
    df = assign_raw_copies(df, [column for column in raw_copy_list if column in df.columns])
    """
    Sets categories to map for digital specific variables to Voyager 0/1/2 equivalent
    """
    contact_people_value_map = {
        "1 to 5": "1-5",
        "6 to 10": "6-10",
        "11 to 20": "11-20",
        "Don't know": None,
        "Prefer not to say": None,
    }
    times_value_map = {
        "1": 1,
        "2": 2,
        "3": 3,
        "4": 4,
        "5": 5,
        "6": 6,
        "7 times or more": 7,
        "Don't know": None,
        "None": 0,
        "Prefer not to say": None,
    }
    vaccine_type_map = {
        "Pfizer / BioNTech": "Pfizer/BioNTech",
        "Oxford / AstraZeneca": "Oxford/AstraZeneca",
        "Janssen / Johnson&Johnson": "Janssen/Johnson&Johnson",
        "Another vaccine please specify": "Other / specify",
        "I don't know the type": "Don't know type",
        "Or Another vaccine please specify": "Other / specify",  # changed from "Other /specify"
        "I do not know the type": "Don't know Type",
        "Or do you not know which one you had?": "Don't know Type",
    }
    column_editing_map = {
        "participant_survey_status": {"Complete": "Completed"},
        "participant_withdrawal_type": {
            "Withdrawn - no future linkage": "Withdrawn_no_future_linkage",
            "Withdrawn - no future linkage or use of samples": "Withdrawn_no_future_linkage_or_use_of_samples",
        },
        "survey_response_type": {"First Survey": "First Visit", "Follow-up Survey": "Follow-up Visit"},
        "voucher_type_preference": {"Letter": "Paper", "Email": "email_address"},
        "work_sector": {
            "Social Care": "Social care",
            "Transport. This includes storage and logistics": "Transport (incl. storage, logistic)",
            "Retail sector. This includes wholesale": "Retail sector (incl. wholesale)",
            "Hospitality - for example hotels or restaurants or cafe": "Hospitality (e.g. hotel, restaurant)",
            "Food production and agriculture. This includes farming": "Food production, agriculture, farming",
            "Personal Services - for example hairdressers or tattooists": "Personal services (e.g. hairdressers)",
            "Information technology and communication": "Information technology and communication",
            "Financial services. This includes insurance": "Financial services incl. insurance",
            "Civil Service or Local Government": "Civil service or Local Government",
            "Arts or entertainment or recreation": "Arts,Entertainment or Recreation",
            "Other employment sector please specify": "Other occupation sector",
        },
        "work_health_care_area": {
            "Primary care - for example in a GP or dentist": "Yes, in primary care, e.g. GP, dentist",
            "Secondary care - for example in a hospital": "Yes, in secondary care, e.g. hospital",
            "Another type of healthcare - for example mental health services": "Yes, in other healthcare settings, e.g. mental health",  # noqa: E501
        },
        "illness_reduces_activity_or_ability": {
            "Yes a little": "Yes, a little",
            "Yes a lot": "Yes, a lot",
        },
        "work_location": {
            "From home meaning in the same grounds or building as your home": "Working from home",
            "Somewhere else meaning not at your home)": "Working somewhere else (not your home)",
            "Both from home and work somewhere else": "Both (from home and somewhere else)",
        },
        "transport_to_work_or_education": {
            "Bus or minibus or coach": "Bus, minibus, coach",
            "Motorbike or scooter or moped": "Motorbike, scooter or moped",
            "Taxi or minicab": "Taxi/minicab",
            "Underground or Metro or Light Rail or Tram": "Underground, metro, light rail, tram",
        },
        "ability_to_socially_distance_at_work_or_education": {
            "Difficult to maintain 2 metres apart. But you can usually be at least 1 metre away from other people": "Difficult to maintain 2m, but can be 1m",  # noqa: E501
            "Easy to maintain 2 metres apart. It is not a problem to stay this far away from other people": "Easy to maintain 2m",  # noqa: E501
            "Relatively easy to maintain 2 metres apart. Most of the time you can be 2 meters away from other people": "Relatively easy to maintain 2m",  # noqa: E501
            "Very difficult to be more than 1 metre away. Your work means you are in close contact with others on a regular basis": "Very difficult to be more than 1m away",
        },
        "last_covid_contact_type": {
            "Someone I live with": "Living in your own home",
            "Someone I do not live with": "Outside your home",
        },
        "last_suspected_covid_contact_type": {
            "Someone I live with": "Living in your own home",
            "Someone I do not live with": "Outside your home",
        },
        "physical_contact_under_18_years": contact_people_value_map,
        "physical_contact_18_to_69_years": contact_people_value_map,
        "physical_contact_over_70_years": contact_people_value_map,
        "social_distance_contact_under_18_years": contact_people_value_map,
        "social_distance_contact_18_to_69_years": contact_people_value_map,
        "social_distance_contact_over_70_years": contact_people_value_map,
        "times_hour_or_longer_another_home_last_7_days": times_value_map,
        "times_hour_or_longer_another_person_your_home_last_7_days": times_value_map,
        "times_shopping_last_7_days": times_value_map,
        "times_socialising_last_7_days": times_value_map,
        "face_covering_work_or_education": {
            "Prefer not to say": None,
            "Yes sometimes": "Yes, sometimes",
            "Yes always": "Yes, always",
            "I am not going to my place of work or education": "Not going to place of work or education",
            "I cover my face for other reasons - for example for religious or cultural reasons": "My face is already covered",  # noqa: E501
        },
        "face_covering_other_enclosed_places": {
            "Prefer not to say": None,
            "Yes sometimes": "Yes, sometimes",
            "Yes always": "Yes, always",
            "I am not going to other enclosed public spaces or using public transport": "Not going to other enclosed public spaces or using public transport",  # noqa: E501
            "I cover my face for other reasons - for example for religious or cultural reasons": "My face is already covered",  # noqa: E501
        },
        "other_covid_infection_test_results": {
            "All tests failed": "All Tests failed",
            "One or more tests were negative and none were positive": "Any tests negative, but none positive",
            "One or more tests were positive": "One or more positive test(s)",
        },
        "other_antibody_test_results": {
            "All tests failed": "All Tests failed",
            "One or more tests were negative for antibodies and none were positive": "Any tests negative, but none positive",  # noqa: E501
            "One or more tests were positive for antibodies": "One or more positive test(s)",
        },
        "cis_covid_vaccine_type": vaccine_type_map,
        "cis_covid_vaccine_number_of_doses": {
            "1 dose": "1",
            "2 doses": "2",
            "3 doses": "3 or more",
            "4 doses": "3 or more",
            "5 doses": "3 or more",
            "6 doses or more": "3 or more",
        },
        "cis_covid_vaccine_type_1": vaccine_type_map,
        "cis_covid_vaccine_type_2": vaccine_type_map,
        "cis_covid_vaccine_type_3": vaccine_type_map,
        "cis_covid_vaccine_type_4": vaccine_type_map,
        "cis_covid_vaccine_type_5": vaccine_type_map,
        "cis_covid_vaccine_type_6": vaccine_type_map,
    }
    df = apply_value_map_multiple_columns(df, column_editing_map)

    df = edit_to_sum_or_max_value(
        df=df,
        column_name_to_assign="times_outside_shopping_or_socialising_last_7_days",
        columns_to_sum=[
            "times_shopping_last_7_days",
            "times_socialising_last_7_days",
        ],
        max_value=7,
    )
    df = df.withColumn(
        "work_not_from_home_days_per_week",
        F.greatest("work_not_from_home_days_per_week", "education_in_person_days_per_week"),
    )

    df = df.withColumn("face_covering_outside_of_home", F.lit(None).cast("string"))
    df = concat_fields_if_true(df, "think_had_covid_which_symptoms", "think_had_covid_which_symptom_", "Yes", ";")
    df = concat_fields_if_true(df, "which_symptoms_last_7_days", "think_have_covid_symptom_", "Yes", ";")
    df = concat_fields_if_true(df, "long_covid_symptoms", "think_have_long_covid_symptom_", "Yes", ";")
    df = update_column_values_from_map(
        df,
        "survey_completion_status",
        {
            "In progress": "Partially Completed",
            "Submitted": "Completed",
        },
    )
    df = derive_had_symptom_last_7days_from_digital(
        df,
        "think_have_covid_symptom_any",
        "think_have_covid_symptom_",
        [
            "fever",
            "muscle_ache",
            "fatigue",
            "sore_throat",
            "cough",
            "shortness_of_breath",
            "headache",
            "nausea_or_vomiting",
            "abdominal_pain",
            "diarrhoea",
            "loss_of_taste",
            "loss_of_smell",
        ],
    )

    df = update_value_if_multiple_and_ref_in_list(
        df,
        "swab_consolidation_point_error",
        ["sample_leaked", "sample_uncompleted"],
        "multiple errors sample discarded",
        "multiple errors sample retained",
        ",",
    )

    df = update_value_if_multiple_and_ref_in_list(
        df,
        "blood_consolidation_point_error",
        ["sample_leaked", "sample_uncompleted"],
        "multiple errors sample discarded",
        "multiple errors sample retained",
        ",",
    )

    return df


def transform_survey_responses_generic(df: DataFrame) -> DataFrame:
    """
    Generic transformation steps to be applied to all survey response records.
    """
    raw_copy_list = [
        "think_had_covid_any_symptoms",
        "think_have_covid_symptom_any",
        "work_main_job_title",
        "work_main_job_role",
        "work_health_care_patient_facing",
        "work_health_care_area",
        "work_status_v1",
        "work_status_v2",
        "work_social_care",
        "work_not_from_home_days_per_week",
        "work_location",
        "sex",
        "participant_withdrawal_reason",
        "blood_sample_barcode",
        "swab_sample_barcode",
    ]
    df = assign_raw_copies(df, [column for column in raw_copy_list if column in df.columns])
    df = assign_unique_id_column(
        df, "unique_participant_response_id", concat_columns=["visit_id", "participant_id", "visit_datetime"]
    )
    df = assign_date_from_filename(df, "file_date", "survey_response_source_file")
    df = assign_column_regex_match(
        df,
        "bad_email",
        reference_column="email_address",
        pattern=r"/^w+[+.w-]*@([w-]+.)*w+[w-]*.([a-z]{2,4}|d+)$/i",
    )
    df = clean_postcode(df, "postcode")
    df = assign_outward_postcode(df, "outward_postcode", reference_column="postcode")

    consent_cols = ["consent_16_visits", "consent_5_visits", "consent_1_visit"]
    if all(col in df.columns for col in consent_cols):
        df = assign_consent_code(df, "consent_summary", reference_columns=consent_cols)

    df = assign_date_difference(df, "days_since_think_had_covid", "think_had_covid_onset_date", "visit_datetime")
    df = assign_grouped_variable_from_days_since(
        df=df,
        binary_reference_column="think_had_covid",
        days_since_reference_column="days_since_think_had_covid",
        column_name_to_assign="days_since_think_had_covid_group",
    )
    df = df.withColumn("hh_id", F.col("ons_household_id"))
    df = update_column_values_from_map(
        df,
        "work_not_from_home_days_per_week",
        {"NA": "99", "N/A (not working/in education etc)": "99", "up to 1": "0.5"},
    )
    if "study_cohort" not in df.columns:
        df = df.withColumn("study_cohort", F.lit("Original"))
    df = df.withColumn(
        "study_cohort", F.when(F.col("study_cohort").isNull(), "Original").otherwise(F.col("study_cohort"))
    )

    df = clean_job_description_string(df, "work_main_job_title")
    df = clean_job_description_string(df, "work_main_job_role")
    df = df.withColumn("work_main_job_title_and_role", F.concat_ws(" ", "work_main_job_title", "work_main_job_role"))
    return df


def derive_additional_v1_2_columns(df: DataFrame) -> DataFrame:
    """
    Transformations specific to the v1 and v2 survey responses.
    """
    df = clean_within_range(df, "hours_a_day_with_someone_else_at_home", [0, 24])
    df = df.withColumn("been_outside_uk_last_country", F.upper(F.col("been_outside_uk_last_country")))

    df = assign_work_social_column(
        df,
        "work_social_care",
        "work_sector",
        "work_nursing_or_residential_care_home",
        "work_direct_contact_patients_or_clients",
    )
    df = assign_work_health_care(
        df,
        "work_health_care_patient_facing",
        direct_contact_column="work_direct_contact_patients_or_clients",
        health_care_column="work_health_care_area",
    )

    return df


def derive_age_based_columns(df: DataFrame, column_name_to_assign: str) -> DataFrame:
    """
    Transformations involving participant age.
    """
    df = assign_named_buckets(
        df,
        reference_column=column_name_to_assign,
        column_name_to_assign="age_group_5_intervals",
        map={2: "2-11", 12: "12-19", 20: "20-49", 50: "50-69", 70: "70+"},
    )
    df = assign_named_buckets(
        df,
        reference_column=column_name_to_assign,
        column_name_to_assign="age_group_over_16",
        map={16: "16-49", 50: "50-69", 70: "70+"},
    )
    df = assign_named_buckets(
        df,
        reference_column=column_name_to_assign,
        column_name_to_assign="age_group_7_intervals",
        map={2: "2-11", 12: "12-16", 17: "17-24", 25: "25-34", 35: "35-49", 50: "50-69", 70: "70+"},
    )
    df = assign_named_buckets(
        df,
        reference_column=column_name_to_assign,
        column_name_to_assign="age_group_5_year_intervals",
        map={
            2: "2-4",
            5: "5-9",
            10: "10-14",
            15: "15-19",
            20: "20-24",
            25: "25-29",
            30: "30-34",
            35: "35-39",
            40: "40-44",
            45: "45-49",
            50: "50-54",
            55: "55-59",
            60: "60-64",
            65: "65-69",
            70: "70-74",
            75: "75-79",
            80: "80-84",
            85: "85-89",
            90: "90+",
        },
    )

    return df


def derive_work_status_columns(df: DataFrame) -> DataFrame:

    work_status_dict = {
        "work_status_v0": {
            "5y and older in full-time education": "Student",
            "Attending college or other further education provider (including apprenticeships) (including if temporarily absent)": "Student",  # noqa: E501
            "Employed and currently not working (e.g. on leave due to the COVID-19 pandemic (furloughed) or sick leave for 4 weeks or longer or maternity/paternity leave)": "Furloughed (temporarily not working)",  # noqa: E501
            "Self-employed and currently not working (e.g. on leave due to the COVID-19 pandemic (furloughed) or sick leave for 4 weeks or longer or maternity/paternity leave)": "Furloughed (temporarily not working)",  # noqa: E501
            "Self-employed and currently working (include if on leave or sick leave for less than 4 weeks)": "Self-employed",  # noqa: E501
            "Employed and currently working (including if on leave or sick leave for less than 4 weeks)": "Employed",  # noqa: E501
            "4-5y and older at school/home-school (including if temporarily absent)": "Student",  # noqa: E501
            "Not in paid work and not looking for paid work (include doing voluntary work here)": "Not working (unemployed, retired, long-term sick etc.)",  # noqa: E501
            "Not working and not looking for work (including voluntary work)": "Not working (unemployed, retired, long-term sick etc.)",
            "Retired (include doing voluntary work here)": "Not working (unemployed, retired, long-term sick etc.)",  # noqa: E501
            "Looking for paid work and able to start": "Not working (unemployed, retired, long-term sick etc.)",  # noqa: E501
            "Child under 4-5y not attending nursery or pre-school or childminder": "Student",  # noqa: E501
            "Self-employed and currently not working (e.g. on leave due to the COVID-19 pandemic or sick leave for 4 weeks or longer or maternity/paternity leave)": "Furloughed (temporarily not working)",  # noqa: E501
            "Child under 5y attending nursery or pre-school or childminder": "Student",  # noqa: E501
            "Child under 4-5y attending nursery or pre-school or childminder": "Student",  # noqa: E501
            "Retired": "Not working (unemployed, retired, long-term sick etc.)",  # noqa: E501
            "Attending university (including if temporarily absent)": "Student",  # noqa: E501
            "Not working and not looking for work": "Not working (unemployed, retired, long-term sick etc.)",  # noqa: E501
            "Child under 5y not attending nursery or pre-school or childminder": "Student",  # noqa: E501
        },
        "work_status_v1": {
            "Child under 5y attending child care": "Child under 5y attending child care",  # noqa: E501
            "Child under 5y attending nursery or pre-school or childminder": "Child under 5y attending child care",  # noqa: E501
            "Child under 4-5y attending nursery or pre-school or childminder": "Child under 5y attending child care",  # noqa: E501
            "Child under 5y not attending nursery or pre-school or childminder": "Child under 5y not attending child care",  # noqa: E501
            "Child under 5y not attending child care": "Child under 5y not attending child care",  # noqa: E501
            "Child under 4-5y not attending nursery or pre-school or childminder": "Child under 5y not attending child care",  # noqa: E501
            "Employed and currently not working (e.g. on leave due to the COVID-19 pandemic (furloughed) or sick leave for 4 weeks or longer or maternity/paternity leave)": "Employed and currently not working",  # noqa: E501
            "Employed and currently working (including if on leave or sick leave for less than 4 weeks)": "Employed and currently working",  # noqa: E501
            "Not working and not looking for work (including voluntary work)": "Not working and not looking for work",  # noqa: E501
            "Not in paid work and not looking for paid work (include doing voluntary work here)": "Not working and not looking for work",
            "Not working and not looking for work": "Not working and not looking for work",  # noqa: E501
            "Self-employed and currently not working (e.g. on leave due to the COVID-19 pandemic (furloughed) or sick leave for 4 weeks or longer or maternity/paternity leave)": "Self-employed and currently not working",  # noqa: E501
            "Self-employed and currently not working (e.g. on leave due to the COVID-19 pandemic or sick leave for 4 weeks or longer or maternity/paternity leave)": "Self-employed and currently not working",  # noqa: E501
            "Self-employed and currently working (include if on leave or sick leave for less than 4 weeks)": "Self-employed and currently working",  # noqa: E501
            "Retired (include doing voluntary work here)": "Retired",  # noqa: E501
            "Looking for paid work and able to start": "Looking for paid work and able to start",  # noqa: E501
            "Attending college or other further education provider (including apprenticeships) (including if temporarily absent)": "5y and older in full-time education",  # noqa: E501
            "Attending university (including if temporarily absent)": "5y and older in full-time education",  # noqa: E501
            "4-5y and older at school/home-school (including if temporarily absent)": "5y and older in full-time education",  # noqa: E501
        },
        "work_status_v2": {
            "Retired (include doing voluntary work here)": "Retired",  # noqa: E501
            "Attending college or other further education provider (including apprenticeships) (including if temporarily absent)": "Attending college or FE (including if temporarily absent)",  # noqa: E501
            "Attending university (including if temporarily absent)": "Attending university (including if temporarily absent)",  # noqa: E501
            "Child under 5y attending child care": "Child under 4-5y attending child care",  # noqa: E501
            "Child under 5y attending nursery or pre-school or childminder": "Child under 4-5y attending child care",  # noqa: E501
            "Child under 4-5y attending nursery or pre-school or childminder": "Child under 4-5y attending child care",  # noqa: E501
            "Child under 5y not attending nursery or pre-school or childminder": "Child under 4-5y not attending child care",  # noqa: E501
            "Child under 5y not attending child care": "Child under 4-5y not attending child care",  # noqa: E501
            "Child under 4-5y not attending nursery or pre-school or childminder": "Child under 4-5y not attending child care",  # noqa: E501
            "4-5y and older at school/home-school (including if temporarily absent)": "4-5y and older at school/home-school",  # noqa: E501
            "Employed and currently not working (e.g. on leave due to the COVID-19 pandemic (furloughed) or sick leave for 4 weeks or longer or maternity/paternity leave)": "Employed and currently not working",  # noqa: E501
            "Employed and currently working (including if on leave or sick leave for less than 4 weeks)": "Employed and currently working",  # noqa: E501
            "Not in paid work and not looking for paid work (include doing voluntary work here)": "Not working and not looking for work",  # noqa: E501
            "Not working and not looking for work (including voluntary work)": "Not working and not looking for work",  # noqa: E501
            "Self-employed and currently not working (e.g. on leave due to the COVID-19 pandemic or sick leave for 4 weeks or longer or maternity/paternity leave)": "Self-employed and currently not working",  # noqa: E501
            "Self-employed and currently not working (e.g. on leave due to the COVID-19 pandemic (furloughed) or sick leave for 4 weeks or longer or maternity/paternity leave)": "Self-employed and currently not working",  # noqa: E501
            "Self-employed and currently working (include if on leave or sick leave for less than 4 weeks)": "Self-employed and currently working",  # noqa: E501
            "5y and older in full-time education": "4-5y and older at school/home-school",  # noqa: E501
        },
    }

    column_list = ["work_status_v0", "work_status_v1"]
    for column in column_list:
        df = df.withColumn(column, F.col("work_status_v2"))
        df = update_column_values_from_map(df=df, column=column, map=work_status_dict[column])

    df = update_column_values_from_map(df=df, column="work_status_v2", map=work_status_dict["work_status_v2"])

    ## Not needed in release 1. Confirm that these are v2-only when pulling them back in, as they should likely be union dependent.
    # df = assign_work_person_facing_now(df, "work_person_facing_now", "work_person_facing_now", "work_social_care")
    # df = assign_column_given_proportion(
    #     df=df,
    #     column_name_to_assign="ever_work_person_facing_or_social_care",
    #     groupby_column="participant_id",
    #     reference_columns=["work_social_care"],
    #     count_if=["Yes, care/residential home, resident-facing", "Yes, other social care, resident-facing"],
    #     true_false_values=["Yes", "No"],
    # )
    # df = assign_column_given_proportion(
    #     df=df,
    #     column_name_to_assign="ever_care_home_worker",
    #     groupby_column="participant_id",
    #     reference_columns=["work_social_care", "work_nursing_or_residential_care_home"],
    #     count_if=["Yes, care/residential home, resident-facing"],
    #     true_false_values=["Yes", "No"],
    # )
    # df = assign_column_given_proportion(
    #     df=df,
    #     column_name_to_assign="ever_had_long_term_health_condition",
    #     groupby_column="participant_id",
    #     reference_columns=["illness_lasting_over_12_months"],
    #     count_if=["Yes"],
    #     true_false_values=["Yes", "No"],
    # )
    # df = assign_ever_had_long_term_health_condition_or_disabled(
    #     df=df,
    #     column_name_to_assign="ever_had_long_term_health_condition_or_disabled",
    #     health_conditions_column="illness_lasting_over_12_months",
    #     condition_impact_column="illness_reduces_activity_or_ability",
    # )
    return df


def clean_survey_responses_version_2(df: DataFrame) -> DataFrame:
    df = map_column_values_to_null(
        df=df,
        value="Participant Would Not/Could Not Answer",
        column_list=[
            "ethnicity",
            "work_sector",
            "work_health_care_area",
            "work_status_v2",
            "work_location",
            "work_direct_contact_patients_or_clients",
            "work_nursing_or_residential_care_home",
            "survey_response_type",
            "household_visit_status",
            "participant_survey_status",
            "self_isolating_reason",
            "ability_to_socially_distance_at_work_or_education",
            "transport_to_work_or_education",
            "face_covering_outside_of_home",
            "face_covering_work_or_education",
            "face_covering_other_enclosed_places",
            "other_antibody_test_location",
            "participant_withdrawal_reason",
            "cis_covid_vaccine_type",
            "cis_covid_vaccine_number_of_doses",
            "work_not_from_home_days_per_week",
            "times_shopping_last_7_days",
            "times_socialising_last_7_days",
        ],
    )

    # Map to digital from raw V2 values, before editing them to V1 below
    df = assign_from_map(
        df,
        "self_isolating_reason_detailed",
        "self_isolating_reason",
        {
            "Yes for other reasons (e.g. going into hospital or quarantining)": "Due to increased risk of getting COVID-19 such as having been in contact with a known case or quarantining after travel abroad",  # noqa: E501
            "Yes for other reasons related to reducing your risk of getting COVID-19 (e.g. going into hospital or shielding)": "Due to reducing my risk of getting COVID-19 such as going into hospital or shielding",  # noqa: E501
            "Yes for other reasons related to you having had an increased risk of getting COVID-19 (e.g. having been in contact with a known case or quarantining after travel abroad)": "Due to increased risk of getting COVID-19 such as having been in contact with a known case or quarantining after travel abroad",  # noqa: E501
            "Yes because you live with someone who has/has had symptoms but you haven’t had them yourself": "I haven't had any symptoms but I live with someone who has or has had symptoms or a positive test",  # noqa: E501
            "Yes because you live with someone who has/has had symptoms or a positive test but you haven’t had symptoms yourself": "I haven't had any symptoms but I live with someone who has or has had symptoms or a positive test",  # noqa: E501
            "Yes because you live with someone who has/has had symptoms but you haven't had them yourself": "I haven't had any symptoms but I live with someone who has or has had symptoms or a positive test",  # noqa: E501
            "Yes because you have/have had symptoms of COVID-19": "I have or have had symptoms of COVID-19 or a positive test",
            "Yes because you have/have had symptoms of COVID-19 or a positive test": "I have or have had symptoms of COVID-19 or a positive test",
        },
    )

    times_value_map = {"None": 0, "1": 1, "2": 2, "3": 3, "4": 4, "5": 5, "6": 6, "7 times or more": 7}
    column_editing_map = {
        "deferred": {"Deferred 1": "Deferred"},
        "work_location": {
            "Work from home (in the same grounds or building as your home)": "Working from home",
            "Working from home (in the same grounds or building as your home)": "Working from home",
            "From home (in the same grounds or building as your home)": "Working from home",
            "Work somewhere else (not your home)": "Working somewhere else (not your home)",
            "Somewhere else (not at your home)": "Working somewhere else (not your home)",
            "Somewhere else (not your home)": "Working somewhere else (not your home)",
            "Both (working from home and working somewhere else)": "Both (from home and somewhere else)",
            "Both (work from home and work somewhere else)": "Both (from home and somewhere else)",
        },
        "times_outside_shopping_or_socialising_last_7_days": times_value_map,
        "times_shopping_last_7_days": times_value_map,
        "times_socialising_last_7_days": times_value_map,
        "work_sector": {
            "Social Care": "Social care",
            "Transport (incl. storage or logistic)": "Transport (incl. storage, logistic)",
            "Transport (incl. storage and logistic)": "Transport (incl. storage, logistic)",
            "Transport (incl. storage and logistics)": "Transport (incl. storage, logistic)",
            "Retail Sector (incl. wholesale)": "Retail sector (incl. wholesale)",
            "Hospitality (e.g. hotel or restaurant or cafe)": "Hospitality (e.g. hotel, restaurant)",
            "Food Production and agriculture (incl. farming)": "Food production, agriculture, farming",
            "Food production and agriculture (incl. farming)": "Food production, agriculture, farming",
            "Personal Services (e.g. hairdressers or tattooists)": "Personal services (e.g. hairdressers)",
            "Information technology and communication": "Information technology and communication",
            "Financial services (incl. insurance)": "Financial services incl. insurance",
            "Financial Services (incl. insurance)": "Financial services incl. insurance",
            "Civil Service or Local Government": "Civil service or Local Government",
            "Arts or Entertainment or Recreation": "Arts,Entertainment or Recreation",
            "Art or entertainment or recreation": "Arts,Entertainment or Recreation",
            "Arts or entertainment or recreation": "Arts,Entertainment or Recreation",
            "Other employment sector (specify)": "Other occupation sector",
            "Other occupation sector (specify)": "Other occupation sector",
        },
        "work_health_care_area": {
            "Primary Care (e.g. GP or dentist)": "Yes, in primary care, e.g. GP, dentist",
            "Primary care (e.g. GP or dentist)": "Yes, in primary care, e.g. GP, dentist",
            "Secondary Care (e.g. hospital)": "Yes, in secondary care, e.g. hospital",
            "Secondary care (e.g. hospital.)": "Yes, in secondary care, e.g. hospital",
            "Secondary care (e.g. hospital)": "Yes, in secondary care, e.g. hospital",
            "Other Healthcare (e.g. mental health)": "Yes, in other healthcare settings, e.g. mental health",
            "Other healthcare (e.g. mental health)": "Yes, in other healthcare settings, e.g. mental health",
        },
        "face_covering_outside_of_home": {
            "My face is already covered for other reasons (e.g. religious or cultural reasons)": "My face is already covered",
            "Yes at work/school only": "Yes, at work/school only",
            "Yes in other situations only (including public transport/shops)": "Yes, in other situations only",
            "Yes usually both at work/school and in other situations": "Yes, usually both Work/school/other",
            "Yes in other situations only (including public transport or shops)": "Yes, in other situations only",
            "Yes always": "Yes, always",
            "Yes sometimes": "Yes, sometimes",
        },
        "face_covering_other_enclosed_places": {
            "My face is already covered for other reasons (e.g. religious or cultural reasons)": "My face is already covered",
            "Yes at work/school only": "Yes, at work/school only",
            "Yes in other situations only (including public transport/shops)": "Yes, in other situations only",
            "Yes usually both at work/school and in other situations": "Yes, usually both Work/school/other",
            "Yes always": "Yes, always",
            "Yes sometimes": "Yes, sometimes",
        },
        "face_covering_work_or_education": {
            "My face is already covered for other reasons (e.g. religious or cultural reasons)": "My face is already covered",
            "Yes always": "Yes, always",
            "Yes sometimes": "Yes, sometimes",
        },
        "other_antibody_test_results": {
            "One or more negative tests but none positive": "Any tests negative, but none positive",
            "One or more negative tests but none were positive": "Any tests negative, but none positive",
            "All tests failed": "All Tests failed",
        },
        "other_antibody_test_location": {
            "Private Lab": "Private lab",
            "Home Test": "Home test",
            "In the NHS (e.g. GP or hospital)": "In the NHS (e.g. GP, hospital)",
        },
        "other_covid_infection_test_results": {
            "One or more negative tests but none positive": "Any tests negative, but none positive",
            "One or more negative tests but none were positive": "Any tests negative, but none positive",
            "All tests failed": "All Tests failed",
            "Positive": "One or more positive test(s)",
            "Negative": "Any tests negative, but none positive",
            "Void": "All Tests failed",
        },
        "illness_reduces_activity_or_ability": {
            "Yes a little": "Yes, a little",
            "Yes a lot": "Yes, a lot",
            "Participant Would Not/Could Not Answer": None,
        },
        "participant_visit_status": {"Participant did not attend": "Patient did not attend", "Canceled": "Cancelled"},
        "self_isolating_reason": {
            "Yes for other reasons (e.g. going into hospital or quarantining)": "Yes, for other reasons (e.g. going into hospital, quarantining)",
            "Yes for other reasons related to reducing your risk of getting COVID-19 (e.g. going into hospital or shielding)": "Yes, for other reasons (e.g. going into hospital, quarantining)",
            "Yes for other reasons related to you having had an increased risk of getting COVID-19 (e.g. having been in contact with a known case or quarantining after travel abroad)": "Yes, for other reasons (e.g. going into hospital, quarantining)",
            "Yes because you live with someone who has/has had symptoms but you haven’t had them yourself": "Yes, someone you live with had symptoms",
            "Yes because you live with someone who has/has had symptoms or a positive test but you haven’t had symptoms yourself": "Yes, someone you live with had symptoms",
            "Yes because you live with someone who has/has had symptoms but you haven't had them yourself": "Yes, someone you live with had symptoms",
            "Yes because you have/have had symptoms of COVID-19": "Yes, you have/have had symptoms",
            "Yes because you have/have had symptoms of COVID-19 or a positive test": "Yes, you have/have had symptoms",
        },
        "ability_to_socially_distance_at_work_or_education": {
            "Difficult to maintain 2 meters - but I can usually be at least 1m from other people": "Difficult to maintain 2m, but can be 1m",
            "Difficult to maintain 2m - but you can usually be at least 1m from other people": "Difficult to maintain 2m, but can be 1m",
            "Easy to maintain 2 meters - it is not a problem to stay this far away from other people": "Easy to maintain 2m",
            "Easy to maintain 2m - it is not a problem to stay this far away from other people": "Easy to maintain 2m",
            "Relatively easy to maintain 2 meters - most of the time I can be 2m away from other people": "Relatively easy to maintain 2m",
            "Relatively easy to maintain 2m - most of the time you can be 2m away from other people": "Relatively easy to maintain 2m",
            "Very difficult to be more than 1 meter away as my work means I am in close contact with others on a regular basis": "Very difficult to be more than 1m away",
            "Very difficult to be more than 1m away as your work means you are in close contact with others on a regular basis": "Very difficult to be more than 1m away",
        },
        "transport_to_work_or_education": {
            "Bus or Minibus or Coach": "Bus, minibus, coach",
            "Bus or minibus or coach": "Bus, minibus, coach",
            "Bus": "Bus, minibus, coach",
            "Motorbike or Scooter or Moped": "Motorbike, scooter or moped",
            "Motorbike or scooter or moped": "Motorbike, scooter or moped",
            "Car or Van": "Car or van",
            "Taxi/Minicab": "Taxi/minicab",
            "On Foot": "On foot",
            "Underground or Metro or Light Rail or Tram": "Underground, metro, light rail, tram",
            "Other Method": "Other method",
        },
        "last_covid_contact_type": {
            "In your own household": "Living in your own home",
            "Outside your household": "Outside your home",
        },
        "last_suspected_covid_contact_type": {
            "In your own household": "Living in your own home",
            "Outside your household": "Outside your home",
        },
    }
    df = apply_value_map_multiple_columns(df, column_editing_map)
    df = df.withColumn("deferred", F.when(F.col("deferred").isNull(), "NA").otherwise(F.col("deferred")))

    df = df.withColumn("swab_sample_barcode", F.upper(F.col("swab_sample_barcode")))
    df = df.withColumn("blood_sample_barcode", F.upper(F.col("blood_sample_barcode")))
    return df


def transform_survey_responses_version_2_delta(df: DataFrame) -> DataFrame:
    """
    Transformations that are specific to version 2 survey responses.
    """
    df = assign_taken_column(df=df, column_name_to_assign="swab_taken", reference_column="swab_sample_barcode")
    df = assign_taken_column(df=df, column_name_to_assign="blood_taken", reference_column="blood_sample_barcode")

    df = assign_column_uniform_value(df, "survey_response_dataset_major_version", 2)

    # After editing to V1 values in cleaning
    df = assign_isin_list(
        df=df,
        column_name_to_assign="self_isolating",
        reference_column="self_isolating_reason",
        values_list=[
            "Yes, for other reasons (e.g. going into hospital, quarantining)",
            "Yes, you have/have had symptoms",
            "Yes, someone you live with had symptoms",
        ],
        true_false_values=["Yes", "No"],
    )
    df = edit_to_sum_or_max_value(
        df=df,
        column_name_to_assign="times_outside_shopping_or_socialising_last_7_days",
        columns_to_sum=[
            "times_shopping_last_7_days",
            "times_socialising_last_7_days",
        ],
        max_value=7,
    )
    df = derive_work_status_columns(df)
    return df


def assign_has_been_columns(df):
    df = derive_household_been_columns(
        df=df,
        column_name_to_assign="household_been_care_home_last_28_days",
        individual_response_column="care_home_last_28_days",
        household_response_column="other_household_member_care_home_last_28_days",
    )
    df = derive_household_been_columns(
        df=df,
        column_name_to_assign="household_been_hospital_last_28_days",
        individual_response_column="hospital_last_28_days",
        household_response_column="other_household_member_hospital_last_28_days",
    )
    return df


def symptom_column_transformations(df):
    df = count_value_occurrences_in_column_subset_row_wise(
        df=df,
        column_name_to_assign="think_have_covid_symptom_count",
        selection_columns=[
            "think_have_covid_symptom_fever",
            "think_have_covid_symptom_muscle_ache",
            "think_have_covid_symptom_fatigue",
            "think_have_covid_symptom_sore_throat",
            "think_have_covid_symptom_cough",
            "think_have_covid_symptom_shortness_of_breath",
            "think_have_covid_symptom_headache",
            "think_have_covid_symptom_nausea_or_vomiting",
            "think_have_covid_symptom_abdominal_pain",
            "think_have_covid_symptom_diarrhoea",
            "think_have_covid_symptom_loss_of_taste",
            "think_have_covid_symptom_loss_of_smell",
            "think_have_covid_symptom_more_trouble_sleeping",
            "think_have_covid_symptom_chest_pain",
            "think_have_covid_symptom_palpitations",
            "think_have_covid_symptom_vertigo_or_dizziness",
            "think_have_covid_symptom_anxiety",
            "think_have_covid_symptom_low_mood",
            "think_have_covid_symptom_memory_loss_or_confusion",
            "think_have_covid_symptom_difficulty_concentrating",
            "think_have_covid_symptom_runny_nose_or_sneezing",
            "think_have_covid_symptom_noisy_breathing",
            "think_have_covid_symptom_loss_of_appetite",
        ],
        count_if_value="Yes",
    )
    df = count_value_occurrences_in_column_subset_row_wise(
        df=df,
        column_name_to_assign="think_had_covid_symptom_count",
        selection_columns=[
            "think_had_covid_symptom_fever",
            "think_had_covid_symptom_muscle_ache",
            "think_had_covid_symptom_fatigue",
            "think_had_covid_symptom_sore_throat",
            "think_had_covid_symptom_cough",
            "think_had_covid_symptom_shortness_of_breath",
            "think_had_covid_symptom_headache",
            "think_had_covid_symptom_nausea_or_vomiting",
            "think_had_covid_symptom_abdominal_pain",
            "think_had_covid_symptom_diarrhoea",
            "think_had_covid_symptom_loss_of_taste",
            "think_had_covid_symptom_loss_of_smell",
            "think_had_covid_symptom_more_trouble_sleeping",
            "think_had_covid_symptom_chest_pain",
            "think_had_covid_symptom_palpitations",
            "think_had_covid_symptom_vertigo_or_dizziness",
            "think_had_covid_symptom_anxiety",
            "think_had_covid_symptom_low_mood",
            "think_had_covid_symptom_memory_loss_or_confusion",
            "think_had_covid_symptom_difficulty_concentrating",
            "think_had_covid_symptom_runny_nose_or_sneezing",
            "think_had_covid_symptom_noisy_breathing",
            "think_had_covid_symptom_loss_of_appetite",
        ],
        count_if_value="Yes",
    )
    # TODO - not needed until later release
    # df = update_think_have_covid_symptom_any(
    #     df=df,
    #     column_name_to_update="think_have_covid_symptom_any",
    #     count_reference_column="think_have_covid_symptom_count",
    # )

    # df = assign_true_if_any(
    #     df=df,
    #     column_name_to_assign="any_think_have_covid_symptom_or_now",
    #     reference_columns=["think_have_covid_symptom_any", "think_have_covid"],
    #     true_false_values=["Yes", "No"],
    # )

    # df = assign_any_symptoms_around_visit(
    #     df=df,
    #     column_name_to_assign="any_symptoms_around_visit",
    #     symptoms_bool_column="any_think_have_covid_symptom_or_now",
    #     id_column="participant_id",
    #     visit_date_column="visit_datetime",
    #     visit_id_column="visit_id",
    # )

    # df = assign_true_if_any(
    #     df=df,
    #     column_name_to_assign="think_have_covid_cghfevamn_symptom_group",
    #     reference_columns=[
    #         "think_have_covid_symptom_cough",
    #         "think_have_covid_symptom_fever",
    #         "think_have_covid_symptom_loss_of_smell",
    #         "think_have_covid_symptom_loss_of_taste",
    #     ],
    #     true_false_values=["Yes", "No"],
    # )
    # df = assign_true_if_any(
    #     df=df,
    #     column_name_to_assign="think_have_covid_cghfevamn_symptom_group",
    #     reference_columns=[
    #         "think_had_covid_symptom_cough",
    #         "think_had_covid_symptom_fever",
    #         "think_had_covid_symptom_loss_of_smell",
    #         "think_had_covid_symptom_loss_of_taste",
    #     ],
    #     true_false_values=["Yes", "No"],
    # )
    # df = assign_true_if_any(
    #     df=df,
    #     column_name_to_assign="think_have_covid_cghfevamn_symptom_group",
    #     reference_columns=[
    #         "think_had_covid_symptom_cough",
    #         "think_had_covid_symptom_fever",
    #         "think_had_covid_symptom_loss_of_smell",
    #         "think_had_covid_symptom_loss_of_taste",
    #     ],
    #     true_false_values=["Yes", "No"],
    # )
    # df = assign_any_symptoms_around_visit(
    #     df=df,
    #     column_name_to_assign="symptoms_around_cghfevamn_symptom_group",
    #     id_column="participant_id",
    #     symptoms_bool_column="think_have_covid_cghfevamn_symptom_group",
    #     visit_date_column="visit_datetime",
    #     visit_id_column="visit_id",
    # )
    return df


def union_dependent_cleaning(df):
    col_val_map = {
        "ethnicity": {
            "African": "Black,Caribbean,African-African",
            "Caribbean": "Black,Caribbean,Afro-Caribbean",
            "Any other Black or African or Caribbean background": "Any other Black background",
            "Any other Black| African| Carribbean": "Any other Black background",
            "Any other Mixed/Multiple background": "Any other Mixed background",
            "Bangladeshi": "Asian or Asian British-Bangladeshi",
            "Chinese": "Asian or Asian British-Chinese",
            "English, Welsh, Scottish, Northern Irish or British": "White-British",
            "English| Welsh| Scottish| Northern Irish or British": "White-British",
            "Indian": "Asian or Asian British-Indian",
            "Irish": "White-Irish",
            "Pakistani": "Asian or Asian British-Pakistani",
            "White and Asian": "Mixed-White & Asian",
            "White and Black African": "Mixed-White & Black African",
            "White and Black Caribbean": "Mixed-White & Black Caribbean",
            "Roma": "White-Gypsy or Irish Traveller",
            "White-Roma": "White-Gypsy or Irish Traveller",
            "Gypsy or Irish Traveller": "White-Gypsy or Irish Traveller",
            "Arab": "Other ethnic group-Arab",
            "Any other white": "Any other white background",
        },
        "participant_withdrawal_reason": {
            "Bad experience with tester / survey": "Bad experience with interviewer/survey",
            "Swab / blood process too distressing": "Swab/blood process too distressing",
            "Swab / blood process to distressing": "Swab/blood process too distressing",
            "Do NOT Reinstate": "Do not reinstate",
        },
    }
    if "blood_consolidation_point_error" in df.columns:  # TEMP DELETE AFTER CONSOLIDATION PREFIX REMOVED
        df = df.withColumn(
            "blood_consolidation_point_error",
            F.regexp_replace(F.col("blood_consolidation_point_error"), r"^[Cc]onsolidation\.", ""),
        )
        df = df.withColumn(
            "swab_consolidation_point_error",
            F.regexp_replace(F.col("swab_consolidation_point_error"), r"^[Cc]onsolidation\.", ""),
        )

    df = apply_value_map_multiple_columns(df, col_val_map)
    df = convert_null_if_not_in_list(df, "sex", options_list=["Male", "Female"])
    # TODO: Add in once dependencies are derived
    # df = impute_latest_date_flag(
    #     df=df,
    #     participant_id_column="participant_id",
    #     visit_date_column="visit_date",
    #     visit_id_column="visit_id",
    #     contact_any_covid_column="contact_known_or_suspected_covid",
    #     contact_any_covid_date_column="contact_known_or_suspected_covid_latest_date",
    # )

    # TODO: Add in once dependencies are derived
    # df = assign_date_difference(
    #     df,
    #     "contact_known_or_suspected_covid_days_since",
    #     "contact_known_or_suspected_covid_latest_date",
    #     "visit_datetime",
    # )

    # TODO: add the following function once contact_known_or_suspected_covid_latest_date() is created
    # df = contact_known_or_suspected_covid_type(
    #     df=df,
    #     contact_known_covid_type_column='contact_known_covid_type',
    #     contact_any_covid_type_column='contact_any_covid_type',
    #     contact_any_covid_date_column='contact_any_covid_date',
    #     contact_known_covid_date_column='contact_known_covid_date',
    #     contact_suspect_covid_date_column='contact_suspect_covid_date',
    # )

    df = update_face_covering_outside_of_home(
        df=df,
        column_name_to_update="face_covering_outside_of_home",
        covered_enclosed_column="face_covering_other_enclosed_places",
        covered_work_column="face_covering_work_or_education",
    )

    return df


def union_dependent_derivations(df):
    """
    Transformations that must be carried out after the union of the different survey response schemas.
    """
    df = assign_fake_id(df, "ordered_household_id", "ons_household_id")
    df = assign_visit_order(
        df=df,
        column_name_to_assign="visit_order",
        id="participant_id",
        order_list=["visit_datetime", "visit_id"],
    )
    df = symptom_column_transformations(df)
    if "survey_completion_status" in df.columns:
        df = df.withColumn(
            "participant_visit_status", F.coalesce(F.col("participant_visit_status"), F.col("survey_completion_status"))
        )
    ethnicity_map = {
        "White": ["White-British", "White-Irish", "White-Gypsy or Irish Traveller", "Any other white background"],
        "Asian": [
            "Asian or Asian British-Indian",
            "Asian or Asian British-Pakistani",
            "Asian or Asian British-Bangladeshi",
            "Asian or Asian British-Chinese",
            "Any other Asian background",
        ],
        "Black": ["Black,Caribbean,African-African", "Black,Caribbean,Afro-Caribbean", "Any other Black background"],
        "Mixed": [
            "Mixed-White & Black Caribbean",
            "Mixed-White & Black African",
            "Mixed-White & Asian",
            "Any other Mixed background",
        ],
        "Other": ["Other ethnic group-Arab", "Any other ethnic group"],
    }
    if "swab_sample_barcode_user_entered" in df.columns:
        for test_type in ["swab", "blood"]:
            df = df.withColumn(
                f"{test_type}_sample_barcode_combined",
                F.when(
                    F.col(f"{test_type}_sample_barcode_correct") == "No",
                    F.col(f"{test_type}_sample_barcode_user_entered"),
                ).otherwise(F.col(f"{test_type}_sample_barcode"))
                # set to sample_barcode if _sample_barcode_correct is yes or null.
            )
    df = assign_column_from_mapped_list_key(
        df=df, column_name_to_assign="ethnicity_group", reference_column="ethnicity", map=ethnicity_map
    )
    df = assign_ethnicity_white(
        df, column_name_to_assign="ethnicity_white", ethnicity_group_column_name="ethnicity_group"
    )
    # df = assign_work_patient_facing_now(
    #     df, "work_patient_facing_now", age_column="age_at_visit", work_healthcare_column="work_health_care_patient_facing"
    # )
    # df = update_work_facing_now_column(
    #     df,
    #     "work_patient_facing_now",
    #     "work_status_v0",
    #     ["Furloughed (temporarily not working)", "Not working (unemployed, retired, long-term sick etc.)", "Student"],
    # )
    # df = assign_first_visit(
    #     df=df,
    #     column_name_to_assign="household_first_visit_datetime",
    #     id_column="participant_id",
    #     visit_date_column="visit_datetime",
    # )
    # df = assign_last_visit(
    #     df=df,
    #     column_name_to_assign="last_attended_visit_datetime",
    #     id_column="participant_id",
    #     visit_status_column="participant_visit_status",
    #     visit_date_column="visit_datetime",
    # )
    # df = assign_date_difference(
    #     df=df,
    #     column_name_to_assign="days_since_enrolment",
    #     start_reference_column="household_first_visit_datetime",
    #     end_reference_column="last_attended_visit_datetime",
    # )
    # df = assign_date_difference(
    #     df=df,
    #     column_name_to_assign="household_weeks_since_survey_enrolment",
    #     start_reference_column="survey start",
    #     end_reference_column="visit_datetime",
    #     format="weeks",
    # )
    # df = assign_named_buckets(
    #     df,
    #     reference_column="days_since_enrolment",
    #     column_name_to_assign="visit_number",
    #     map={
    #         0: 0,
    #         4: 1,
    #         11: 2,
    #         18: 3,
    #         25: 4,
    #         43: 5,
    #         71: 6,
    #         99: 7,
    #         127: 8,
    #         155: 9,
    #         183: 10,
    #         211: 11,
    #         239: 12,
    #         267: 13,
    #         295: 14,
    #         323: 15,
    #     },
    # )
    # df = assign_any_symptoms_around_visit(
    #     df=df,
    #     column_name_to_assign="symptoms_around_cghfevamn_symptom_group",
    #     symptoms_bool_column="think_have_covid_cghfevamn_symptom_group",
    #     id_column="participant_id",
    #     visit_date_column="visit_datetime",
    #     visit_id_column="visit_id",
    # )
    df = derive_people_in_household_count(df)
    df = update_column_values_from_map(
        df=df,
        column="smokes_nothing_now",
        map={"Yes": "No", "No": "Yes"},
        condition_column="currently_smokes_or_vapes",
    )
    df = add_pattern_matching_flags(df)
    df = fill_backwards_work_status_v2(
        df=df,
        date="visit_datetime",
        id="participant_id",
        fill_backward_column="work_status_v2",
        condition_column="work_status_v1",
        date_range=["2020-09-01", "2021-08-31"],
        condition_column_values=["5y and older in full-time education"],
        fill_only_backward_column_values=[
            "4-5y and older at school/home-school",
            "Attending college or FE (including if temporarily absent)",
            "Attending university (including if temporarily absent)",
        ],
    )
    df = assign_work_status_group(df, "work_status_group", "work_status_v0")

    df = fill_forward_from_last_change(
        df=df,
        fill_forward_columns=[
            "cis_covid_vaccine_date",
            "cis_covid_vaccine_number_of_doses",
            "cis_covid_vaccine_type",
            "cis_covid_vaccine_type_other",
            "cis_covid_vaccine_received",
        ],
        participant_id_column="participant_id",
        visit_datetime_column="visit_datetime",
        record_changed_column="cis_covid_vaccine_received",
        record_changed_value="Yes",
    )
    # Derive these after fill forwards and other changes to dates
    df = create_formatted_datetime_string_columns(df)
    return df


def derive_people_in_household_count(df):
    """
    Correct counts of household member groups and sum to get total number of people in household. Takes maximum
    final count by household for each record.
    """
    df = assign_household_participant_count(
        df,
        column_name_to_assign="household_participant_count",
        household_id_column="ons_household_id",
        participant_id_column="participant_id",
    )
    df = update_person_count_from_ages(
        df,
        column_name_to_assign="household_participants_not_consenting_count",
        column_pattern=r"person_not_consenting_age_[1-9]",
    )
    df = update_person_count_from_ages(
        df,
        column_name_to_assign="household_members_over_2_years_and_not_present_count",
        column_pattern=r"person_not_present_age_[1-8]",
    )
    df = assign_household_under_2_count(
        df,
        column_name_to_assign="household_members_under_2_years_count",
        column_pattern=r"infant_age_months_[1-9]",
        condition_column="household_members_under_2_years",
    )
    household_window = Window.partitionBy("ons_household_id")

    household_participants = [
        "household_participant_count",
        "household_participants_not_consenting_count",
        "household_members_over_2_years_and_not_present_count",
        "household_members_under_2_years_count",
    ]
    for household_participant_type in household_participants:
        df = df.withColumn(
            household_participant_type,
            F.max(household_participant_type).over(household_window),
        )
    df = df.withColumn(
        "people_in_household_count",
        sum_within_row(household_participants),
    )
    df = df.withColumn(
        "people_in_household_count_group",
        F.when(F.col("people_in_household_count") >= 5, "5+").otherwise(
            F.col("people_in_household_count").cast("string")
        ),
    )
    return df


def create_formatted_datetime_string_columns(df):
    """
    Create columns with specific datetime formatting for use in output data.
    """
    date_format_dict = {
        "visit_date_string": "visit_datetime",
        "samples_taken_date_string": "samples_taken_datetime",
    }
    datetime_format_dict = {
        "visit_datetime_string": "visit_datetime",
        "samples_taken_datetime_string": "samples_taken_datetime",
    }
    date_format_string_list = [
        "date_of_birth",
        "improved_visit_date",
        "think_had_covid_onset_date",
        "cis_covid_vaccine_date",
        "cis_covid_vaccine_date_1",
        "cis_covid_vaccine_date_2",
        "cis_covid_vaccine_date_3",
        "cis_covid_vaccine_date_4",
        "last_suspected_covid_contact_date",
        "last_covid_contact_date",
        "other_covid_infection_test_first_positive_date",
        "other_antibody_test_last_negative_date",
        "other_antibody_test_first_positive_date",
        "other_covid_infection_test_last_negative_date",
        "been_outside_uk_last_return_date",
        "think_have_covid_onset_date",
        "swab_return_date",
        "swab_return_future_date",
        "blood_return_date",
        "blood_return_future_date",
        "cis_covid_vaccine_date_5",
        "cis_covid_vaccine_date_6",
        "cis_covid_vaccine_date",
        "think_have_covid_symptom_onset_date",  # tempvar
        "other_covid_infection_test_positive_date",  # tempvar
        "other_covid_infection_test_negative_date",  # tempvar
        "other_antibody_test_positive_date",  # tempvar
        "other_antibody_test_negative_date",  # tempvar
    ]
    date_format_string_list = [
        col for col in date_format_string_list if col not in cis_digital_datetime_map["yyyy-MM-dd"]
    ] + cis_digital_datetime_map["yyyy-MM-dd"]

    for column_name_to_assign, timestamp_column in date_format_dict.items():
        if timestamp_column in df.columns:
            df = assign_column_to_date_string(
                df=df,
                column_name_to_assign=column_name_to_assign,
                reference_column=timestamp_column,
                time_format="ddMMMyyyy",
                lower_case=True,
            )
    for timestamp_column in date_format_string_list:
        if timestamp_column in df.columns:
            df = assign_column_to_date_string(
                df=df,
                column_name_to_assign=timestamp_column + "_string",
                reference_column=timestamp_column,
                time_format="ddMMMyyyy",
                lower_case=True,
            )
    for column_name_to_assign, timestamp_column in datetime_format_dict.items():
        if timestamp_column in df.columns:
            df = assign_column_to_date_string(
                df=df,
                column_name_to_assign=column_name_to_assign,
                reference_column=timestamp_column,
                time_format="ddMMMyyyy HH:mm:ss",
                lower_case=True,
            )
    for timestamp_column in cis_digital_datetime_map["yyyy-MM-dd'T'HH:mm:ss'Z'"]:
        if timestamp_column in df.columns:
            df = assign_column_to_date_string(
                df=df,
                column_name_to_assign=timestamp_column + "_string",
                reference_column=timestamp_column,
                time_format="ddMMMyyyy HH:mm:ss",
                lower_case=True,
            )
    return df


def transform_from_lookups(
    df: DataFrame, cohort_lookup: DataFrame, travel_countries_lookup: DataFrame, tenure_group: DataFrame
):
    cohort_lookup = cohort_lookup.withColumnRenamed("participant_id", "cohort_participant_id")
    df = df.join(
        F.broadcast(cohort_lookup),
        how="left",
        on=((df.participant_id == cohort_lookup.cohort_participant_id) & (df.study_cohort == cohort_lookup.old_cohort)),
    ).drop("cohort_participant_id")
    df = df.withColumn("study_cohort", F.coalesce(F.col("new_cohort"), F.col("study_cohort"))).drop(
        "new_cohort", "old_cohort"
    )
    df = df.join(
        F.broadcast(travel_countries_lookup.withColumn("REPLACE_COUNTRY", F.lit(True))),
        how="left",
        on=df.been_outside_uk_last_country == travel_countries_lookup.been_outside_uk_last_country_old,
    )
    df = df.withColumn(
        "been_outside_uk_last_country",
        F.when(F.col("REPLACE_COUNTRY"), F.col("been_outside_uk_last_country_new")).otherwise(
            F.col("been_outside_uk_last_country"),
        ),
    ).drop("been_outside_uk_last_country_old", "been_outside_uk_last_country_new", "REPLACE_COUNTRY")

    for key, value in column_name_maps["tenure_group_variable_map"].items():
        tenure_group = tenure_group.withColumnRenamed(key, value)

    df = df.join(tenure_group, on=(df["ons_household_id"] == tenure_group["UAC"]), how="left").drop("UAC")
    return df


def fill_forwards_transformations(df):

    df = fill_forward_from_last_change_marked_subset(
        df=df,
        fill_forward_columns=[
            "work_main_job_title",
            "work_main_job_role",
            "work_sector",
            "work_sector_other",
            "work_social_care",
            "work_health_care_patient_facing",
            "work_health_care_area",
            "work_nursing_or_residential_care_home",
            "work_direct_contact_patients_or_clients",
        ],
        participant_id_column="participant_id",
        visit_datetime_column="visit_datetime",
        record_changed_column="work_main_job_changed",
        record_changed_value="Yes",
        dateset_version_column="survey_response_dataset_major_version",
        minimum_dateset_version=2,
    )

    # TODO: uncomment for releases after R1
    # df = fill_backwards_overriding_not_nulls(
    #     df=df,
    #     column_identity="participant_id",
    #     ordering_column="visit_date",
    #     dataset_column="survey_response_dataset_major_version",
    #     column_list=fill_forwards_and_then_backwards_list,
    # )

    ## TODO: Not needed until a future release, will leave commented out in code until required
    #
    #    df = update_column_if_ref_in_list(
    #        df=df,
    #        column_name_to_update="work_location",
    #        old_value=None,
    #        new_value="Not applicable, not currently working",
    #        reference_column="work_status_v0",
    #        check_list=[
    #            "Furloughed (temporarily not working)",
    #            "Not working (unemployed, retired, long-term sick etc.)",
    #            "Student",
    #        ],
    #    )

    df = fill_forwards_travel_column(df)

    df = fill_backwards_overriding_not_nulls(
        df=df,
        column_identity="participant_id",
        ordering_column="visit_datetime",
        dataset_column="survey_response_dataset_major_version",
        column_list=["sex", "date_of_birth", "ethnicity"],
    )
    df = fill_forward_only_to_nulls(
        df=df,
        id="participant_id",
        date="visit_datetime",
        list_fill_forward=[
            "sex",
            "date_of_birth",
            "ethnicity",
        ],
    )
    return df


def fill_forwards_travel_column(df):
    df = update_to_value_if_any_not_null(
        df=df,
        column_name_to_assign="been_outside_uk",
        value_to_assign="Yes",
        column_list=["been_outside_uk_last_country", "been_outside_uk_last_return_date"],
    )
    df = fill_forward_from_last_change(
        df=df,
        fill_forward_columns=[
            "been_outside_uk_last_country",
            "been_outside_uk_last_return_date",
            "been_outside_uk",
        ],
        participant_id_column="participant_id",
        visit_datetime_column="visit_datetime",
        record_changed_column="been_outside_uk",
        record_changed_value="Yes",
    )
    return df


def impute_key_columns(df: DataFrame, imputed_value_lookup_df: DataFrame, log_directory: str):
    """
    Impute missing values for key variables that are required for weight calibration.
    Most imputations require geographic data being joined onto the response records.

    Returns a single record per participant, with response values (when available) and missing values imputed.
    """
    unique_id_column = "participant_id"

    # Get latest record for each participant, assumes that they have been filled forwards
    participant_window = Window.partitionBy(unique_id_column).orderBy(F.col("visit_datetime").desc())
    deduplicated_df = (
        df.withColumn("ROW_NUMBER", F.row_number().over(participant_window))
        .filter(F.col("ROW_NUMBER") == 1)
        .drop("ROW_NUMBER")
    )

    if imputed_value_lookup_df is not None:
        deduplicated_df = merge_previous_imputed_values(deduplicated_df, imputed_value_lookup_df, unique_id_column)

    deduplicated_df = impute_and_flag(
        deduplicated_df,
        imputation_function=impute_by_mode,
        reference_column="ethnicity_white",
        group_by_column="ons_household_id",
    ).custom_checkpoint()

    deduplicated_df = impute_and_flag(
        deduplicated_df,
        impute_by_k_nearest_neighbours,
        reference_column="ethnicity_white",
        donor_group_columns=["cis_area_code_20"],
        donor_group_column_weights=[5000],
        log_file_path=log_directory,
    ).custom_checkpoint()

    deduplicated_df = impute_and_flag(
        deduplicated_df,
        imputation_function=impute_by_distribution,
        reference_column="sex",
        group_by_columns=["ethnicity_white", "region_code"],
        first_imputation_value="Female",
        second_imputation_value="Male",
    ).custom_checkpoint()

    deduplicated_df = impute_and_flag(
        deduplicated_df,
        impute_date_by_k_nearest_neighbours,
        reference_column="date_of_birth",
        donor_group_columns=["region_code", "people_in_household_count_group", "work_status_group"],
        log_file_path=log_directory,
    )

    return deduplicated_df.select(
        unique_id_column,
        *["ethnicity_white", "sex", "date_of_birth"],
        *[col for col in deduplicated_df.columns if col.endswith("_imputation_method")],
        *[col for col in deduplicated_df.columns if col.endswith("_is_imputed")],
    )


def nims_transformations(df: DataFrame) -> DataFrame:
    """Clean and transform NIMS data after reading from table."""
    df = rename_column_names(df, column_name_maps["nims_column_name_map"])
    df = assign_column_to_date_string(df, "nims_vaccine_dose_1_date", reference_column="nims_vaccine_dose_1_datetime")
    df = assign_column_to_date_string(df, "nims_vaccine_dose_2_date", reference_column="nims_vaccine_dose_2_datetime")

    # TODO: Derive nims_linkage_status, nims_vaccine_classification, nims_vaccine_dose_1_time, nims_vaccine_dose_2_time
    return df


def derive_overall_vaccination(df: DataFrame) -> DataFrame:
    """Derive overall vaccination status from NIMS and CIS data."""
    return df


def add_pattern_matching_flags(df: DataFrame) -> DataFrame:
    """Add result of various regex pattern matchings"""

    # add work from home flag
    df = assign_regex_match_result(
        df=df,
        columns_to_check_in=["work_main_job_title", "work_main_job_role"],
        positive_regex_pattern=work_from_home_pattern.positive_regex_pattern,
        negative_regex_pattern=work_from_home_pattern.negative_regex_pattern,
        column_name_to_assign="is_working_from_home",
        debug_mode=False,
    )

    # add at-school flag
    df = assign_regex_match_result(
        df=df,
        columns_to_check_in=["work_main_job_title", "work_main_job_role"],
        positive_regex_pattern=at_school_pattern.positive_regex_pattern,
        negative_regex_pattern=at_school_pattern.negative_regex_pattern,
        column_name_to_assign="at_school",
        debug_mode=False,
    )

    # add at-university flag
    df = assign_regex_match_result(
        df=df,
        columns_to_check_in=["work_main_job_title", "work_main_job_role"],
        positive_regex_pattern=at_university_pattern.positive_regex_pattern,
        negative_regex_pattern=at_university_pattern.negative_regex_pattern,
        column_name_to_assign="at_university",
        debug_mode=False,
    )
    # add is-retired flag
    df = assign_regex_match_result(
        df=df,
        columns_to_check_in=["work_main_job_title", "work_main_job_role"],
        positive_regex_pattern=retired_regex_pattern.positive_regex_pattern,
        negative_regex_pattern=retired_regex_pattern.negative_regex_pattern,
        column_name_to_assign="is_retired",
        debug_mode=False,
    )

    # add not-working flag
    df = assign_regex_match_result(
        df=df,
        columns_to_check_in=["work_main_job_title", "work_main_job_role"],
        positive_regex_pattern=not_working_pattern.positive_regex_pattern,
        negative_regex_pattern=not_working_pattern.negative_regex_pattern,
        column_name_to_assign="not_working",
    )
    # add self-employed flag
    df = assign_regex_match_result(
        df=df,
        columns_to_check_in=["work_main_job_title", "work_main_job_role"],
        positive_regex_pattern=self_employed_regex.positive_regex_pattern,
        column_name_to_assign="is_self_employed",
        debug_mode=False,
    )
    df = assign_regex_from_map(
        df=df,
        column_name_to_assign="regex_derived_job_sector",
        reference_columns=["work_main_job_title", "work_main_job_role"],
        roles=roles_map,
    )
    df = df.withColumn("healthcare_area", F.lit(None))
    for healthcare_type, roles in healthcare_classification.items():  # type: ignore
        df = df.withColumn(
            "healthcare_area",
            F.when(array_contains_any("regex_derived_job_sector", roles), healthcare_type).otherwise(  # type: ignore
                F.col("healthcare_area")
            ),
        )

    # TODO: need to exclude healthcare types from social care matching
    df = df.withColumn("social_care_area", F.lit(None))
    for social_care_type, roles in social_care_classification.items():  # type: ignore
        df = df.withColumn(
            "social_care_area",
            F.when(array_contains_any("regex_derived_job_sector", roles), social_care_type).otherwise(  # type: ignore
                F.col("social_care_area")
            ),
        )

    # add boolean flags for working in healthcare or socialcare
    df = df.withColumn("works_healthcare", F.col("healthcare_area").isNotNull())
    df = df.withColumn("works_social_care", F.col("social_care_area").isNotNull())

    df = assign_regex_match_result(
        df=df,
        columns_to_check_in=["work_main_job_title", "work_main_job_role"],
        column_name_to_assign="is_patient_facing",
        positive_regex_pattern=patient_facing_pattern.positive_regex_pattern,
        negative_regex_pattern=patient_facing_pattern.negative_regex_pattern,
    )

    # df = df.withColumn(
    #     "works_healthcare",
    #     (array_contains_any("regex_derived_job_sector", healthcare_positive_roles))
    #     & (~array_contains_any("regex_derived_job_sector", healthcare_negative_roles)),
    # )

    df = df.withColumn(
        "is_patient_facing",
        F.when(
            (F.col("works_healthcare") | F.col("is_patient_facing"))
            & (~array_contains_any("regex_derived_job_sector", patient_facing_classification["N"])),
            True,
        ).otherwise(False),
    )

    df = assign_column_value_from_multiple_column_map(
        df,
        "work_health_care_patient_facing",
        [
            ["No", [False, None]],
            ["Yes, primary care, patient-facing", [True, "Primary"]],
            ["Yes, secondary care, patient-facing", [True, "Secondary"]],
            ["Yes, other healthcare, patient-facing", [True, "Other"]],
            ["Yes, primary care, non-patient-facing", [False, "Primary"]],
            ["Yes, secondary care, non-patient-facing", [False, "Secondary"]],
            ["Yes, other healthcare, non-patient-facing", [False, "Other"]],
        ],
        ["is_patient_facing", "healthcare_area"],
    )

    window = Window.partitionBy("participant_id")
    df = df.withColumn(
        "patient_facing_over_20_percent",
        F.sum(F.when(F.col("is_patient_facing"), 1).otherwise(0)).over(window) / F.sum(F.lit(1)).over(window),
    )

    work_status_columns = ["work_status_v0", "work_status_v1", "work_status_v2", "work_status_digital"]
    for work_status_column in work_status_columns:
        df = df.withColumn(
            work_status_column,
            F.when(F.col("not_working"), "not working")
            .when(F.col("at_school") | F.col("at_university"), "student")
            .when(F.array_contains(F.col("regex_derived_job_sector"), "apprentice"), "working")
            .otherwise(F.col(work_status_column)),
        )
    return df


def flag_records_to_reclassify(df: DataFrame) -> DataFrame:
    """
    Adds various flags to indicate which rules were triggered for a given record.
    """
    # Work from Home rules
    df = df.withColumn("wfh_rules", flag_records_for_work_from_home_rules())

    # Furlough rules
    df = df.withColumn("furlough_rules_v0", flag_records_for_furlough_rules_v0())

    df = df.withColumn("furlough_rules_v1_a", flag_records_for_furlough_rules_v1_a())

    df = df.withColumn("furlough_rules_v1_b", flag_records_for_furlough_rules_v1_b())

    df = df.withColumn("furlough_rules_v2_a", flag_records_for_furlough_rules_v2_a())

    df = df.withColumn("furlough_rules_v2_b", flag_records_for_furlough_rules_v2_b())

    # Self-employed rules
    df = df.withColumn("self_employed_rules_v1_a", flag_records_for_self_employed_rules_v1_a())

    df = df.withColumn("self_employed_rules_v1_b", flag_records_for_self_employed_rules_v1_b())

    df = df.withColumn("self_employed_rules_v2_a", flag_records_for_self_employed_rules_v2_a())

    df = df.withColumn("self_employed_rules_v2_b", flag_records_for_self_employed_rules_v2_b())

    # Retired rules
    df = df.withColumn("retired_rules_generic", flag_records_for_retired_rules())

    # Not-working rules
    df = df.withColumn("not_working_rules_v0", flag_records_for_not_working_rules_v0())

    df = df.withColumn("not_working_rules_v1_a", flag_records_for_not_working_rules_v1_a())

    df = df.withColumn("not_working_rules_v1_b", flag_records_for_not_working_rules_v1_b())

    df = df.withColumn("not_working_rules_v2_a", flag_records_for_not_working_rules_v2_a())

    df = df.withColumn("not_working_rules_v2_b", flag_records_for_not_working_rules_v2_b())

    # Student rules
    df = df.withColumn("student_rules_v0", flag_records_for_student_v0_rules())

    df = df.withColumn("student_rules_v1", flag_records_for_student_v1_rules())

    df = df.withColumn("school_rules_v2", flag_records_for_school_v2_rules())

    # University rules
    df = df.withColumn("uni_rules_v2", flag_records_for_uni_v2_rules())

    df = df.withColumn("college_rules_v2", flag_records_for_college_v2_rules())

    return df


def reclassify_work_variables(
    df: DataFrame, spark_session: SparkSession, drop_original_variables: bool = True
) -> DataFrame:
    """
    Reclassify work-related variables based on rules & regex patterns

    Parameters
    ----------
    df
        The dataframe containing the work-status related variables we want to edit
    spark_session
        A active spark session - this is used to break lineage since the code generated
        in this function is very verbose, you may encounter memory error if we don't break
        lineage.
    drop_original_variables
        Set this to False if you want to retain the original variables so you can compare
        before & after edits.
    """
    # Work from Home
    update_work_location = flag_records_for_work_from_home_rules() & regex_match_result(
        columns_to_check_in=["work_main_job_title", "work_main_job_role"],
        positive_regex_pattern=work_from_home_pattern.positive_regex_pattern,
        negative_regex_pattern=work_from_home_pattern.negative_regex_pattern,
    )

    # Furlough
    furlough_regex_hit = regex_match_result(
        columns_to_check_in=["work_main_job_title", "work_main_job_role"],
        positive_regex_pattern=furloughed_pattern.positive_regex_pattern,
        negative_regex_pattern=furloughed_pattern.negative_regex_pattern,
    )

    update_work_status_furlough_v0 = furlough_regex_hit & flag_records_for_furlough_rules_v0()
    update_work_status_furlough_v1_a = furlough_regex_hit & flag_records_for_furlough_rules_v1_a()
    update_work_status_furlough_v1_b = furlough_regex_hit & flag_records_for_furlough_rules_v1_b()
    update_work_status_furlough_v2_a = furlough_regex_hit & flag_records_for_furlough_rules_v2_a()
    update_work_status_furlough_v2_b = furlough_regex_hit & flag_records_for_furlough_rules_v2_b()

    # Self-Employed
    self_employed_regex_hit = regex_match_result(
        columns_to_check_in=["work_main_job_title", "work_main_job_role"],
        positive_regex_pattern=self_employed_regex.positive_regex_pattern,
        negative_regex_pattern=self_employed_regex.negative_regex_pattern,
    )

    update_work_status_self_employed_v1_a = self_employed_regex_hit & flag_records_for_self_employed_rules_v1_a()
    update_work_status_self_employed_v1_b = self_employed_regex_hit & flag_records_for_self_employed_rules_v1_b()
    update_work_status_self_employed_v2_a = self_employed_regex_hit & flag_records_for_self_employed_rules_v2_a()
    update_work_status_self_employed_v2_b = self_employed_regex_hit & flag_records_for_self_employed_rules_v2_b()

    # Retired
    retired_regex_hit = regex_match_result(
        columns_to_check_in=["work_main_job_title", "work_main_job_role"],
        positive_regex_pattern=retired_regex_pattern.positive_regex_pattern,
        negative_regex_pattern=retired_regex_pattern.negative_regex_pattern,
    )

    update_work_status_retired = retired_regex_hit | flag_records_for_retired_rules()

    # Not-working
    not_working_regex_hit = regex_match_result(
        columns_to_check_in=["work_main_job_title", "work_main_job_role"],
        positive_regex_pattern=not_working_pattern.positive_regex_pattern,
        negative_regex_pattern=not_working_pattern.negative_regex_pattern,
    )

    update_work_status_not_working_v0 = not_working_regex_hit & flag_records_for_not_working_rules_v0()
    update_work_status_not_working_v1_a = not_working_regex_hit & flag_records_for_not_working_rules_v1_a()
    update_work_status_not_working_v1_b = not_working_regex_hit & flag_records_for_not_working_rules_v1_b()
    update_work_status_not_working_v2_a = not_working_regex_hit & flag_records_for_not_working_rules_v2_a()
    update_work_status_not_working_v2_b = not_working_regex_hit & flag_records_for_not_working_rules_v2_b()

    # School/Student
    school_regex_hit = regex_match_result(
        columns_to_check_in=["work_main_job_title", "work_main_job_role"],
        positive_regex_pattern=at_school_pattern.positive_regex_pattern,
        negative_regex_pattern=at_school_pattern.negative_regex_pattern,
    )

    college_regex_hit = regex_match_result(
        columns_to_check_in=["work_main_job_title", "work_main_job_role"],
        positive_regex_pattern=in_college_or_further_education_pattern.positive_regex_pattern,
        negative_regex_pattern=in_college_or_further_education_pattern.negative_regex_pattern,
    )

    university_regex_hit = regex_match_result(
        columns_to_check_in=["work_main_job_title", "work_main_job_role"],
        positive_regex_pattern=at_university_pattern.positive_regex_pattern,
        negative_regex_pattern=at_university_pattern.negative_regex_pattern,
    )

    # Childcare
    childcare_regex_hit = regex_match_result(
        columns_to_check_in=["work_main_job_title", "work_main_job_role"],
        positive_regex_pattern=childcare_pattern.positive_regex_pattern,
        negative_regex_pattern=childcare_pattern.negative_regex_pattern,
    )

    age_under_16 = F.col("age_at_visit") < F.lit(16)
    age_over_four = F.col("age_at_visit") > F.lit(4)

    update_work_status_student_v0 = (
        (school_regex_hit & flag_records_for_school_v2_rules())
        | (university_regex_hit & flag_records_for_uni_v0_rules())
        | (college_regex_hit & flag_records_for_college_v0_rules())
        | (age_over_four & age_under_16)
    )

    update_work_status_student_v1_a = (
        (school_regex_hit & flag_records_for_student_v1_rules())
        | (university_regex_hit & flag_records_for_student_v1_rules())
        | (college_regex_hit & flag_records_for_student_v1_rules())
        | (age_over_four & age_under_16)
    )

    update_work_status_student_v1_b = ~childcare_regex_hit & flag_records_for_childcare_v1_rules()  # type: ignore

    update_work_status_student_v1_c = (childcare_regex_hit & flag_records_for_childcare_v1_rules()) | (
        school_regex_hit & flag_records_for_childcare_v1_rules()
    )

    update_work_status_student_v2_a = (school_regex_hit & flag_records_for_school_v2_rules()) | (
        age_over_four & age_under_16
    )

    update_work_status_student_v2_b = college_regex_hit & flag_records_for_college_v2_rules()

    update_work_status_student_v2_c = university_regex_hit & flag_records_for_uni_v2_rules()

    update_work_status_student_v2_d = ~childcare_regex_hit & flag_records_for_childcare_v2_b_rules()  # type: ignore

    update_work_status_student_v2_e = (childcare_regex_hit & flag_records_for_childcare_v2_b_rules()) | (
        school_regex_hit & flag_records_for_childcare_v2_b_rules()
    )

    update_work_location_general = flag_records_for_work_location_null()

    # Please note the order of *_edited columns, these must come before the in-place updates

    # first start by taking a copy of the original work variables
    _df = (
        df.withColumn("work_location_original", F.col("work_location"))
        .withColumn("work_status_v0_original", F.col("work_status_v0"))
        .withColumn("work_status_v1_original", F.col("work_status_v1"))
        .withColumn("work_status_v2_original", F.col("work_status_v2"))
        .withColumn(
            "work_location",
            F.when(update_work_location, F.lit("Working from home")).otherwise(F.col("work_location")),
        )
        .withColumn(
            "work_status_v0",
            F.when(self_employed_regex_hit, F.lit("Self-employed")).otherwise(F.col("work_status_v0")),
        )
        .withColumn(
            "work_status_v1",
            F.when(update_work_status_self_employed_v1_a, F.lit("Self-employed and currently working")).otherwise(
                F.col("work_status_v1")
            ),
        )
        .withColumn(
            "work_status_v1",
            F.when(update_work_status_self_employed_v1_b, F.lit("Self-employed and currently not working")).otherwise(
                F.col("work_status_v1")
            ),
        )
        .withColumn(
            "work_status_v2",
            F.when(
                update_work_status_self_employed_v2_a,
                F.lit("Self-employed and currently working"),
            ).otherwise(F.col("work_status_v2")),
        )
        .withColumn(
            "work_status_v2",
            F.when(update_work_status_self_employed_v2_b, F.lit("Self-employed and currently not working")).otherwise(
                F.col("work_status_v2")
            ),
        )
        .withColumn(
            "work_status_v0",
            F.when(update_work_status_student_v0, F.lit("Student")).otherwise(F.col("work_status_v0")),
        )
        .withColumn(
            "work_status_v1",
            F.when(update_work_status_student_v1_a, F.lit("5y and older in full-time education")).otherwise(
                F.col("work_status_v1")
            ),
        )
        .withColumn(
            "work_status_v1",
            F.when(update_work_status_student_v1_b, F.lit("Child under 5y not attending child care")).otherwise(
                F.col("work_status_v1")
            ),
        )
        .withColumn(
            "work_status_v1",
            F.when(update_work_status_student_v1_c, F.lit("Child under 5y attending child care")).otherwise(
                F.col("work_status_v1")
            ),
        )
    )

    _df2 = spark_session.createDataFrame(_df.rdd, schema=_df.schema)  # breaks lineage

    _df3 = (
        _df2.withColumn(
            "work_status_v2",
            F.when(update_work_status_student_v2_a, F.lit("4-5y and older at school/home-school")).otherwise(
                F.col("work_status_v2")
            ),
        )
        .withColumn(
            "work_status_v2",
            F.when(
                update_work_status_student_v2_b, F.lit("Attending college or FE (including if temporarily absent)")
            ).otherwise(F.col("work_status_v2")),
        )
        .withColumn(
            "work_status_v2",
            F.when(
                update_work_status_student_v2_c, F.lit("Attending university (including if temporarily absent)")
            ).otherwise(F.col("work_status_v2")),
        )
        .withColumn(
            "work_status_v2",
            F.when(update_work_status_student_v2_d, F.lit("Child under 4-5y not attending child care")).otherwise(
                F.col("work_status_v2")
            ),
        )
        .withColumn(
            "work_status_v2",
            F.when(update_work_status_student_v2_e, F.lit("Child under 4-5y attending child care")).otherwise(
                F.col("work_status_v2")
            ),
        )
        .withColumn(
            "work_status_v0",
            F.when(
                update_work_status_retired, F.lit("Not working (unemployed, retired, long-term sick etc.)")
            ).otherwise(F.col("work_status_v0")),
        )
        .withColumn(
            "work_status_v1",
            F.when(update_work_status_retired, F.lit("Retired")).otherwise(F.col("work_status_v1")),
        )
        .withColumn(
            "work_status_v2",
            F.when(update_work_status_retired, F.lit("Retired")).otherwise(F.col("work_status_v2")),
        )
        .withColumn(
            "work_status_v0",
            F.when(
                update_work_status_not_working_v0, F.lit("Not working (unemployed, retired, long-term sick etc.)")
            ).otherwise(F.col("work_status_v0")),
        )
        .withColumn(
            "work_status_v1",
            F.when(update_work_status_not_working_v1_a, F.lit("Employed and currently not working")).otherwise(
                F.col("work_status_v1")
            ),
        )
        .withColumn(
            "work_status_v1",
            F.when(update_work_status_not_working_v1_b, F.lit("Self-employed and currently not working")).otherwise(
                F.col("work_status_v1")
            ),
        )
        .withColumn(
            "work_status_v2",
            F.when(update_work_status_not_working_v2_a, F.lit("Employed and currently not working")).otherwise(
                F.col("work_status_v2")
            ),
        )
        .withColumn(
            "work_status_v2",
            F.when(update_work_status_not_working_v2_b, F.lit("Self-employed and currently not working")).otherwise(
                F.col("work_status_v2")
            ),
        )
        .withColumn(
            "work_status_v0",
            F.when(update_work_status_furlough_v0, F.lit("Furloughed (temporarily not working)")).otherwise(
                F.col("work_status_v0")
            ),
        )
        .withColumn(
            "work_status_v1",
            F.when(update_work_status_furlough_v1_a, F.lit("Employed and currently not working")).otherwise(
                F.col("work_status_v1")
            ),
        )
        .withColumn(
            "work_status_v1",
            F.when(update_work_status_furlough_v1_b, F.lit("Self-employed and currently not working")).otherwise(
                F.col("work_status_v1")
            ),
        )
        .withColumn(
            "work_status_v2",
            F.when(update_work_status_furlough_v2_a, F.lit("Employed and currently not working")).otherwise(
                F.col("work_status_v2")
            ),
        )
        .withColumn(
            "work_status_v2",
            F.when(update_work_status_furlough_v2_b, F.lit("Self-employed and currently not working")).otherwise(
                F.col("work_status_v2")
            ),
        )
        .withColumn(
            "work_location",
            F.when(
                update_work_location_general,
                F.lit("Not applicable, not currently working"),
            ).otherwise(F.col("work_location")),
        )
    )

    if drop_original_variables:
        # replace original versions with their cleaned versions
        _df3 = _df3.drop(
            "work_location_original",
            "work_status_v0_original",
            "work_status_v1_original",
            "work_status_v2_original",
        )

    return _df3<|MERGE_RESOLUTION|>--- conflicted
+++ resolved
@@ -1,12 +1,9 @@
 # flake8: noqa
-<<<<<<< HEAD
 import logging
 import os
 import shutil
 from datetime import datetime
-=======
 from functools import reduce
->>>>>>> b89c234a
 from typing import List
 
 import pyspark.sql.functions as F
