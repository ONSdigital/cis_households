--- conflicted
+++ resolved
@@ -2079,7 +2079,6 @@
         record_changed_column="cis_covid_vaccine_received",
         record_changed_value="Yes",
     )
-<<<<<<< HEAD
 
     df = fill_forward_event(
         df=df,
@@ -2136,9 +2135,7 @@
         visit_datetime_column="visit_datetime",
     )
 
-=======
     # Derive these after fill forwards and other changes to dates
->>>>>>> 7b00a16d
     df = create_formatted_datetime_string_columns(df)
     return df
 
