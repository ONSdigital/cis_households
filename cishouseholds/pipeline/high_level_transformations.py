--- conflicted
+++ resolved
@@ -591,8 +591,6 @@
     }
     df = apply_value_map_multiple_columns(df, v1_column_editing_map)
 
-<<<<<<< HEAD
-=======
     df = df.withColumn("work_main_job_changed", F.lit(None).cast("string"))
     fill_forward_columns = [
         "work_main_job_title",
@@ -610,7 +608,6 @@
         column_list=fill_forward_columns,
     )
 
->>>>>>> 3ec20ae1
     df = df.drop(
         "cis_covid_vaccine_date",
         "cis_covid_vaccine_number_of_doses",
@@ -1702,7 +1699,6 @@
     df = clean_job_description_string(df, "work_main_job_title")
     df = clean_job_description_string(df, "work_main_job_role")
     df = df.withColumn("work_main_job_title_and_role", F.concat_ws(" ", "work_main_job_title", "work_main_job_role"))
-<<<<<<< HEAD
     work_columns = [
         "work_main_job_title",
         "work_main_job_role",
@@ -1726,7 +1722,6 @@
         ],
         value="Yes",
     )
-=======
 
     contact_date = ["last_suspected_covid_contact_date", "last_covid_contact_date"]
 
@@ -1777,7 +1772,6 @@
             overwrite_values=False,
             default_value="Don't know type",
         )
->>>>>>> 3ec20ae1
     return df
 
 
