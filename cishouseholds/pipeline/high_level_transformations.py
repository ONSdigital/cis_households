# flake8: noqa
<<<<<<< HEAD
from typing import List
=======
from datetime import datetime
>>>>>>> 96a32671

import pyspark.sql.functions as F
from pyspark.sql import DataFrame
from pyspark.sql import functions as F
from pyspark.sql import SparkSession
from pyspark.sql import Window
from pyspark.sql.dataframe import DataFrame

from cishouseholds.derive import assign_age_at_date
from cishouseholds.derive import assign_column_from_mapped_list_key
from cishouseholds.derive import assign_column_given_proportion
from cishouseholds.derive import assign_column_regex_match
from cishouseholds.derive import assign_column_to_date_string
from cishouseholds.derive import assign_column_uniform_value
from cishouseholds.derive import assign_column_value_from_multiple_column_map
from cishouseholds.derive import assign_consent_code
from cishouseholds.derive import assign_date_difference
from cishouseholds.derive import assign_date_from_filename
from cishouseholds.derive import assign_datetime_from_coalesced_columns_and_log_source
from cishouseholds.derive import assign_ethnicity_white
from cishouseholds.derive import assign_ever_had_long_term_health_condition_or_disabled
from cishouseholds.derive import assign_fake_id
from cishouseholds.derive import assign_first_visit
from cishouseholds.derive import assign_grouped_variable_from_days_since
from cishouseholds.derive import assign_household_participant_count
from cishouseholds.derive import assign_household_under_2_count
from cishouseholds.derive import assign_isin_list
from cishouseholds.derive import assign_last_visit
from cishouseholds.derive import assign_named_buckets
from cishouseholds.derive import assign_raw_copies
from cishouseholds.derive import assign_regex_match_result
from cishouseholds.derive import assign_school_year_september_start
from cishouseholds.derive import assign_substring
from cishouseholds.derive import assign_taken_column
from cishouseholds.derive import assign_test_target
from cishouseholds.derive import assign_true_if_any
from cishouseholds.derive import assign_unique_id_column
from cishouseholds.derive import assign_visit_order
from cishouseholds.derive import assign_work_health_care
from cishouseholds.derive import assign_work_patient_facing_now
from cishouseholds.derive import assign_work_person_facing_now
from cishouseholds.derive import assign_work_social_column
from cishouseholds.derive import assign_work_status_group
from cishouseholds.derive import concat_fields_if_true
from cishouseholds.derive import contact_known_or_suspected_covid_type
from cishouseholds.derive import count_value_occurrences_in_column_subset_row_wise
from cishouseholds.derive import derive_cq_pattern
from cishouseholds.derive import derive_had_symptom_last_7days_from_digital
from cishouseholds.derive import derive_household_been_columns
from cishouseholds.derive import flag_records_for_college_v2_rules
from cishouseholds.derive import flag_records_for_furlough_rules_v0
from cishouseholds.derive import flag_records_for_furlough_rules_v1_a
from cishouseholds.derive import flag_records_for_furlough_rules_v1_b
from cishouseholds.derive import flag_records_for_furlough_rules_v2_a
from cishouseholds.derive import flag_records_for_furlough_rules_v2_b
from cishouseholds.derive import flag_records_for_not_working_rules_v0
from cishouseholds.derive import flag_records_for_not_working_rules_v1_a
from cishouseholds.derive import flag_records_for_not_working_rules_v1_b
from cishouseholds.derive import flag_records_for_not_working_rules_v2_a
from cishouseholds.derive import flag_records_for_not_working_rules_v2_b
from cishouseholds.derive import flag_records_for_retired_rules
from cishouseholds.derive import flag_records_for_self_employed_rules_v1_a
from cishouseholds.derive import flag_records_for_self_employed_rules_v1_b
from cishouseholds.derive import flag_records_for_self_employed_rules_v2_a
from cishouseholds.derive import flag_records_for_self_employed_rules_v2_b
from cishouseholds.derive import flag_records_for_student_v0_rules
from cishouseholds.derive import flag_records_for_student_v1_rules
from cishouseholds.derive import flag_records_for_student_v2_rules
from cishouseholds.derive import flag_records_for_uni_v2_rules
from cishouseholds.derive import flag_records_for_work_from_home_rules
from cishouseholds.derive import get_keys_by_value
from cishouseholds.derive import map_options_to_bool_columns
from cishouseholds.derive import mean_across_columns
from cishouseholds.derive import regex_match_result
from cishouseholds.derive import translate_column_regex_replace
from cishouseholds.edit import apply_value_map_multiple_columns
from cishouseholds.edit import assign_from_map
from cishouseholds.edit import clean_barcode
from cishouseholds.edit import clean_barcode_simple
from cishouseholds.edit import clean_postcode
from cishouseholds.edit import clean_within_range
from cishouseholds.edit import clean_work_main_job_role
from cishouseholds.edit import convert_null_if_not_in_list
from cishouseholds.edit import edit_to_sum_or_max_value
from cishouseholds.edit import format_string_upper_and_clean
from cishouseholds.edit import map_column_values_to_null
from cishouseholds.edit import rename_column_names
from cishouseholds.edit import update_column_if_ref_in_list
from cishouseholds.edit import update_column_in_time_window
from cishouseholds.edit import update_column_values_from_map
from cishouseholds.edit import update_face_covering_outside_of_home
from cishouseholds.edit import update_person_count_from_ages
from cishouseholds.edit import update_strings_to_sentence_case
from cishouseholds.edit import update_think_have_covid_symptom_any
from cishouseholds.edit import update_to_value_if_any_not_null
from cishouseholds.edit import update_work_facing_now_column
from cishouseholds.expressions import any_column_null
from cishouseholds.expressions import sum_within_row
from cishouseholds.impute import fill_backwards_overriding_not_nulls
from cishouseholds.impute import fill_backwards_work_status_v2
from cishouseholds.impute import fill_forward_from_last_change
from cishouseholds.impute import fill_forward_from_last_change_marked_subset
from cishouseholds.impute import fill_forward_only_to_nulls
from cishouseholds.impute import fill_forward_only_to_nulls_in_dataset_based_on_column
from cishouseholds.impute import impute_and_flag
from cishouseholds.impute import impute_by_distribution
from cishouseholds.impute import impute_by_k_nearest_neighbours
from cishouseholds.impute import impute_by_mode
from cishouseholds.impute import impute_by_ordered_fill_forward
from cishouseholds.impute import impute_date_by_k_nearest_neighbours
from cishouseholds.impute import impute_latest_date_flag
from cishouseholds.impute import impute_outside_uk_columns
from cishouseholds.impute import impute_visit_datetime
from cishouseholds.impute import merge_previous_imputed_values
from cishouseholds.pipeline.mapping import _welsh_ability_to_socially_distance_at_work_or_education_categories
from cishouseholds.pipeline.mapping import _welsh_blood_kit_missing_categories
from cishouseholds.pipeline.mapping import _welsh_blood_not_taken_reason_categories
from cishouseholds.pipeline.mapping import _welsh_blood_sample_not_taken_categories
from cishouseholds.pipeline.mapping import _welsh_cis_covid_vaccine_number_of_doses_categories
from cishouseholds.pipeline.mapping import _welsh_contact_type_by_age_group_categories
from cishouseholds.pipeline.mapping import _welsh_currently_smokes_or_vapes_description_categories
from cishouseholds.pipeline.mapping import _welsh_face_covering_categories
from cishouseholds.pipeline.mapping import _welsh_live_with_categories
from cishouseholds.pipeline.mapping import _welsh_lot_little_not_categories
from cishouseholds.pipeline.mapping import _welsh_number_of_types_categories
from cishouseholds.pipeline.mapping import _welsh_other_covid_infection_test_result_categories
from cishouseholds.pipeline.mapping import _welsh_self_isolating_reason_detailed_categories
from cishouseholds.pipeline.mapping import _welsh_swab_kit_missing_categories
from cishouseholds.pipeline.mapping import _welsh_swab_sample_not_taken_categories
from cishouseholds.pipeline.mapping import _welsh_transport_to_work_education_categories
from cishouseholds.pipeline.mapping import _welsh_vaccination_type_categories
from cishouseholds.pipeline.mapping import _welsh_work_location_categories
from cishouseholds.pipeline.mapping import _welsh_work_sector_categories
from cishouseholds.pipeline.mapping import _welsh_work_status_digital_categories
from cishouseholds.pipeline.mapping import _welsh_work_status_education_categories
from cishouseholds.pipeline.mapping import _welsh_work_status_employment_categories
from cishouseholds.pipeline.mapping import _welsh_work_status_unemployment_categories
from cishouseholds.pipeline.mapping import _welsh_yes_no_categories
from cishouseholds.pipeline.mapping import column_name_maps
from cishouseholds.pipeline.regex_patterns import at_school_pattern
from cishouseholds.pipeline.regex_patterns import at_university_pattern
from cishouseholds.pipeline.regex_patterns import furloughed_pattern
from cishouseholds.pipeline.regex_patterns import in_college_or_further_education_pattern
from cishouseholds.pipeline.regex_patterns import not_working_pattern
from cishouseholds.pipeline.regex_patterns import retired_regex_pattern
from cishouseholds.pipeline.regex_patterns import self_employed_regex
from cishouseholds.pipeline.regex_patterns import work_from_home_pattern
from cishouseholds.pipeline.timestamp_map import cis_digital_datetime_map
from cishouseholds.pyspark_utils import get_or_create_spark_session
from cishouseholds.validate_class import SparkValidate


<<<<<<< HEAD
def transform_cis_soc_data(df: DataFrame, join_on_columns: List[str]) -> DataFrame:
=======
def generate_lab_report(df: DataFrame, current_date=F.current_timestamp()) -> DataFrame:
    """
    Generate lab report of latest 7 days of results
    """
    df = df.filter(F.date_sub(current_date, 7) < F.col("survey_completed_datetime"))
    swab_df = df.select("swab_sample_barcode", "swab_taken_datetime", "survey_completed_datetime").filter(
        ~(
            ((F.col("swab_taken_datetime").isNull()) & (F.col("survey_completed_datetime").isNull()))
            | F.col("swab_sample_barcode").isNull()
        )
    )
    blood_df = df.select("blood_sample_barcode", "blood_taken_datetime", "survey_completed_datetime").filter(
        ~(
            ((F.col("blood_taken_datetime").isNull()) & (F.col("survey_completed_datetime").isNull()))
            | F.col("blood_sample_barcode").isNull()
        )
    )
    return swab_df, blood_df


def transform_cis_soc_data(df: DataFrame) -> DataFrame:
>>>>>>> 96a32671
    """
    transform and process cis soc data
    """
    # clean columns
    df = clean_work_main_job_role(df, "work_main_job_role")
    df = df.withColumn(
        "standard_occupational_classification_code",
        F.when(F.substring(F.col("standard_occupational_classification_code"), 1, 2) == "un", "uncodeable").otherwise(
            F.col("standard_occupational_classification_code")
        ),
    )

    # remove nulls and deduplicate on all columns
    df = df.filter(F.col("work_main_job_title").isNotNull() & F.col("work_main_job_role").isNotNull()).distinct()

    df = df.withColumn(
        "LENGTH",
        F.length(
            F.when(
                F.col("standard_occupational_classification_code") != "uncodeable",
                F.col("standard_occupational_classification_code"),
            )
        ),
    ).orderBy(F.desc("LENGTH"))

    window = Window.partitionBy(*join_on_columns)
    df = df.withColumn("DROP", F.col("LENGTH") != F.max("LENGTH").over(window))
    df = df.filter((F.col("standard_occupational_classification_code") != "uncodeable") & (~F.col("DROP")))

    return df.drop("DROP", "LENGTH")


def transform_blood_delta(df: DataFrame) -> DataFrame:
    """
    Call functions to process input for blood deltas.
    """
    df = assign_test_target(df, "antibody_test_target", "blood_test_source_file")
    df = assign_substring(
        df,
        column_name_to_assign="antibody_test_plate_common_id",
        column_to_substring="antibody_test_plate_id",
        start_position=5,
        substring_length=5,
    )
    df = assign_unique_id_column(
        df=df,
        column_name_to_assign="unique_antibody_test_id",
        concat_columns=["blood_sample_barcode", "antibody_test_plate_common_id", "antibody_test_well_id"],
    )
    df = clean_barcode(
        df=df, barcode_column="blood_sample_barcode", edited_column="blood_sample_barcode_edited_in_bloods_dataset_flag"
    )
    return df


def add_historical_fields(df: DataFrame):
    """
    Add empty values for union with historical data. Also adds constant
    values for continuation with historical data.
    """
    historical_columns = {
        "siemens_antibody_test_result_classification": "string",
        "siemens_antibody_test_result_value": "float",
        "antibody_test_tdi_result_value": "float",
        "lims_id": "string",
        "plate_storage_method": "string",
    }
    for column, type in historical_columns.items():
        if column not in df.columns:
            df = df.withColumn(column, F.lit(None).cast(type))
    if "antibody_assay_category" not in df.columns:
        df = assign_column_uniform_value(df, "antibody_assay_category", "Post 2021-03-01")
    df = df.select(sorted(df.columns))
    return df


def add_fields(df: DataFrame):
    """Add fields that might be missing in example data."""
    new_columns = {
        "antibody_test_undiluted_result_value": "float",
        "antibody_test_bounded_result_value": "float",
    }
    for column, type in new_columns.items():
        if column not in df.columns:
            df = df.withColumn(column, F.lit(None).cast(type))
    df = df.select(sorted(df.columns))
    return df


def transform_swab_delta(df: DataFrame) -> DataFrame:
    """
    Transform swab delta - derive new fields that do not depend on merging with survey responses.
    """
    spark_session = get_or_create_spark_session()
    df = clean_barcode(
        df=df, barcode_column="swab_sample_barcode", edited_column="swab_sample_barcode_edited_in_swab_dataset_flag"
    )
    df = assign_column_to_date_string(df, "pcr_result_recorded_date_string", "pcr_result_recorded_datetime")
    df = derive_cq_pattern(
        df, ["orf1ab_gene_pcr_cq_value", "n_gene_pcr_cq_value", "s_gene_pcr_cq_value"], spark_session
    )
    df = assign_unique_id_column(
        df, "unique_pcr_test_id", ["swab_sample_barcode", "pcr_result_recorded_datetime", "cq_pattern"]
    )

    df = mean_across_columns(
        df, "mean_pcr_cq_value", ["orf1ab_gene_pcr_cq_value", "n_gene_pcr_cq_value", "s_gene_pcr_cq_value"]
    )
    df = assign_isin_list(
        df=df,
        column_name_to_assign="one_positive_pcr_target_only",
        reference_column="cq_pattern",
        values_list=["N only", "OR only", "S only"],
        true_false_values=[1, 0],
    )
    return df


def transform_swab_delta_testKit(df: DataFrame):
    df = df.drop("testKit")

    return df


def transform_survey_responses_version_0_delta(df: DataFrame) -> DataFrame:
    """
    Call functions to process input for iqvia version 0 survey deltas.
    """
    df = assign_taken_column(df=df, column_name_to_assign="swab_taken", reference_column="swab_sample_barcode")
    df = assign_taken_column(df=df, column_name_to_assign="blood_taken", reference_column="blood_sample_barcode")

    df = assign_column_uniform_value(df, "survey_response_dataset_major_version", 0)
    df = df.withColumn("sex", F.coalesce(F.col("sex"), F.col("gender"))).drop("gender")

    df = map_column_values_to_null(
        df=df,
        value="Participant Would Not/Could Not Answer",
        column_list=[
            "ethnicity",
            "work_status_v0",
            "work_location",
            "survey_response_type",
            "participant_withdrawal_reason",
            "work_not_from_home_days_per_week",
        ],
    )

    # Create before editing to v1 version below
    df = df.withColumn("work_health_care_area", F.col("work_health_care_patient_facing"))

    column_editing_map = {
        "work_health_care_area": {
            "Yes, primary care, patient-facing": "Yes, in primary care, e.g. GP, dentist",
            "Yes, secondary care, patient-facing": "Yes, in secondary care, e.g. hospital",
            "Yes, other healthcare, patient-facing": "Yes, in other healthcare settings, e.g. mental health",
            "Yes, primary care, non-patient-facing": "Yes, in primary care, e.g. GP, dentist",
            "Yes, secondary care, non-patient-facing": "Yes, in secondary care, e.g. hospital",
            "Yes, other healthcare, non-patient-facing": "Yes, in other healthcare settings, e.g. mental health",
        },
        "work_location": {
            "Both (working from home and working outside of your home)": "Both (from home and somewhere else)",
            "Working From Home": "Working from home",
            "Working Outside of your Home": "Working somewhere else (not your home)",
            "Not applicable": "Not applicable, not currently working",
        },
        "last_covid_contact_type": {
            "In your own household": "Living in your own home",
            "Outside your household": "Outside your home",
        },
        "last_suspected_covid_contact_type": {
            "In your own household": "Living in your own home",
            "Outside your household": "Outside your home",
        },
        "other_covid_infection_test_results": {
            "Positive": "One or more positive test(s)",
            "Negative": "Any tests negative, but none positive",
        },
    }
    df = apply_value_map_multiple_columns(df, column_editing_map)

    df = clean_barcode(df=df, barcode_column="swab_sample_barcode", edited_column="swab_sample_barcode_edited_flag")
    df = clean_barcode(df=df, barcode_column="blood_sample_barcode", edited_column="blood_sample_barcode_edited_flag")
    df = df.drop(
        "cis_covid_vaccine_date",
        "cis_covid_vaccine_number_of_doses",
        "cis_covid_vaccine_type",
        "cis_covid_vaccine_type_other",
        "cis_covid_vaccine_received",
    )
    return df


def clean_survey_responses_version_1(df: DataFrame) -> DataFrame:
    df = map_column_values_to_null(
        df=df,
        value="Participant Would Not/Could Not Answer",
        column_list=[
            "ethnicity",
            "work_sector",
            "work_health_care_area",
            "work_status_v1",
            "work_location",
            "work_direct_contact_patients_or_clients",
            "survey_response_type",
            "self_isolating_reason",
            "illness_reduces_activity_or_ability",
            "ability_to_socially_distance_at_work_or_education",
            "transport_to_work_or_education",
            "face_covering_outside_of_home",
            "other_antibody_test_location",
            "participant_withdrawal_reason",
            "work_not_from_home_days_per_week",
        ],
    )

    df = df.withColumn("work_main_job_changed", F.lit(None).cast("string"))
    fill_forward_columns = [
        "work_main_job_title",
        "work_main_job_role",
        "work_sector",
        "work_sector_other",
        "work_health_care_area",
        "work_nursing_or_residential_care_home",
        "work_direct_contact_patients_or_clients",
    ]
    df = update_to_value_if_any_not_null(
        df=df,
        column_name_to_assign="work_main_job_changed",
        value_to_assign="Yes",
        column_list=fill_forward_columns,
    )
    df = df.drop(
        "cis_covid_vaccine_date",
        "cis_covid_vaccine_number_of_doses",
        "cis_covid_vaccine_type",
        "cis_covid_vaccine_type_other",
        "cis_covid_vaccine_received",
    )
    return df


def transform_survey_responses_version_1_delta(df: DataFrame) -> DataFrame:
    """
    Call functions to process input for iqvia version 1 survey deltas.
    """
    df = assign_taken_column(df=df, column_name_to_assign="swab_taken", reference_column="swab_sample_barcode")
    df = assign_taken_column(df=df, column_name_to_assign="blood_taken", reference_column="blood_sample_barcode")

    df = assign_column_uniform_value(df, "survey_response_dataset_major_version", 1)

    df = df.withColumn("work_status_v0", F.col("work_status_v1"))
    df = df.withColumn("work_status_v2", F.col("work_status_v1"))

    been_value_map = {"No, someone else in my household has": "No I haven’t, but someone else in my household has"}
    column_editing_map = {
        "work_status_v0": {
            "Employed and currently working": "Employed",  # noqa: E501
            "Employed and currently not working": "Furloughed (temporarily not working)",  # noqa: E501
            "Self-employed and currently not working": "Furloughed (temporarily not working)",  # noqa: E501
            "Retired": "Not working (unemployed, retired, long-term sick etc.)",  # noqa: E501
            "Looking for paid work and able to start": "Not working (unemployed, retired, long-term sick etc.)",  # noqa: E501
            "Not working and not looking for work": "Not working (unemployed, retired, long-term sick etc.)",  # noqa: E501
            "Child under 5y not attending child care": "Student",  # noqa: E501
            "Child under 5y attending child care": "Student",  # noqa: E501
            "5y and older in full-time education": "Student",  # noqa: E501
            "Self-employed and currently working": "Self-employed",  # noqa: E501
        },
        "work_status_v2": {
            "Child under 5y not attending child care": "Child under 4-5y not attending child care",  # noqa: E501
            "Child under 5y attending child care": "Child under 4-5y attending child care",  # noqa: E501
            "5y and older in full-time education": "4-5y and older at school/home-school",  # noqa: E501
        },
        "household_been_hospital_last_28_days": been_value_map,
        "household_been_care_home_last_28_days": been_value_map,
        "times_outside_shopping_or_socialising_last_7_days": {
            "None": 0,
            "1": 1,
            "2": 2,
            "3": 3,
            "4": 4,
            "5": 5,
            "6": 6,
            "7 times or more": 7,
        },
    }

    df = assign_isin_list(
        df=df,
        column_name_to_assign="self_isolating",
        reference_column="self_isolating_reason",
        values_list=[
            "Yes, for other reasons (e.g. going into hospital, quarantining)",
            "Yes, you have/have had symptoms",
            "Yes, someone you live with had symptoms",
        ],
        true_false_values=["Yes", "No"],
    )
    df = apply_value_map_multiple_columns(df, column_editing_map)
    df = clean_barcode(df=df, barcode_column="swab_sample_barcode", edited_column="swab_sample_barcode_edited_flag")
    df = clean_barcode(df=df, barcode_column="blood_sample_barcode", edited_column="blood_sample_barcode_edited_flag")
    return df


def pre_generic_digital_transformations(df: DataFrame) -> DataFrame:
    """
    Call transformations to digital data necessary before generic transformations are applied
    """
    df = assign_column_uniform_value(df, "survey_response_dataset_major_version", 3)
    df = assign_date_from_filename(df, "file_date", "survey_response_source_file")
    df = update_strings_to_sentence_case(df, ["survey_completion_status", "survey_not_completed_reason_code"])
    df = df.withColumn("visit_id", F.col("participant_completion_window_id"))
    df = df.withColumn(
        "swab_manual_entry", F.when(F.col("swab_sample_barcode_user_entered").isNull(), "No").otherwise("Yes")
    )
    df = df.withColumn(
        "blood_manual_entry", F.when(F.col("blood_sample_barcode_user_entered").isNull(), "No").otherwise("Yes")
    )

    df = assign_datetime_from_coalesced_columns_and_log_source(
        df,
        column_name_to_assign="visit_datetime",
        source_reference_column_name="visit_date_type",
        primary_datetime_columns=[
            "swab_taken_datetime",
            "blood_taken_datetime",
            "survey_completed_datetime",
            "survey_last_modified_datetime",
            # "swab_return_date",
            # "blood_return_date",
            # "swab_return_future_date",
            # "blood_return_future_date",
        ],
        secondary_date_columns=[],
        file_date_column="file_date",
        min_date="2022-05-01",
        default_timestamp="12:00:00",
    )
    df = update_column_in_time_window(
        df,
        "digital_survey_collection_mode",
        "survey_completed_datetime",
        "Telephone",
        ["20-05-2022T21:30:00", "25-05-2022 11:00:00"],
    )
    return df


def translate_welsh_survey_responses_version_digital(df: DataFrame) -> DataFrame:
    """
    Call functions to translate welsh survey responses from the cis digital questionnaire
    """
    digital_yes_no_columns = [
        "household_invited_to_digital",
        "household_members_under_2_years_count",
        "consent_nhs_data_share_yn",
        "consent_contact_extra_research_yn",
        "consent_use_of_surplus_blood_samples_yn",
        "consent_blood_samples_if_positive_yn",
        "participant_invited_to_digital",
        "participant_enrolled_digital",
        "opted_out_of_next_window",
        "opted_out_of_blood_next_window",
        "swab_taken",
        "questionnaire_started_no_incentive",
        "swab_returned",
        "blood_taken",
        "blood_returned",
        "work_in_additional_paid_employment",
        "work_nursing_or_residential_care_home",
        "work_direct_contact_patients_or_clients",
        "think_have_covid_symptom_fever",
        "think_have_covid_symptom_headache",
        "think_have_covid_symptom_muscle_ache",
        "think_have_covid_symptom_fatigue",
        "think_have_covid_symptom_nausea_or_vomiting",
        "think_have_covid_symptom_abdominal_pain",
        "think_have_covid_symptom_diarrhoea",
        "think_have_covid_symptom_sore_throat",
        "think_have_covid_symptom_cough",
        "think_have_covid_symptom_shortness_of_breath",
        "think_have_covid_symptom_loss_of_taste",
        "think_have_covid_symptom_loss_of_smell",
        "think_have_covid_symptom_more_trouble_sleeping",
        "think_have_covid_symptom_loss_of_appetite",
        "think_have_covid_symptom_runny_nose_or_sneezing",
        "think_have_covid_symptom_noisy_breathing",
        "think_have_covid_symptom_chest_pain",
        "think_have_covid_symptom_palpitations",
        "think_have_covid_symptom_vertigo_or_dizziness",
        "think_have_covid_symptom_anxiety",
        "think_have_covid_symptom_low_mood",
        "think_have_covid_symptom_memory_loss_or_confusion",
        "think_have_covid_symptom_difficulty_concentrating",
        "self_isolating",
        "think_have_covid",
        "illness_lasting_over_12_months",
        "ever_smoked_regularly",
        "currently_smokes_or_vapes",
        "cis_covid_vaccine_received",
        "cis_covid_vaccine_type_1",
        "cis_covid_vaccine_type_2",
        "cis_covid_vaccine_type_3",
        "cis_covid_vaccine_type_4",
        "cis_covid_vaccine_type_5",
        "cis_covid_vaccine_type_6",
        "cis_flu_vaccine_received",
        "been_outside_uk",
        "think_had_covid",
        "think_had_covid_any_symptoms",
        "think_had_covid_symptom_fever",
        "think_had_covid_symptom_headache",
        "think_had_covid_symptom_muscle_ache",
        "think_had_covid_symptom_fatigue",
        "think_had_covid_symptom_nausea_or_vomiting",
        "think_had_covid_symptom_abdominal_pain",
        "think_had_covid_symptom_diarrhoea",
        "think_had_covid_symptom_sore_throat",
        "think_had_covid_symptom_cough",
        "think_had_covid_symptom_shortness_of_breath",
        "think_had_covid_symptom_loss_of_taste",
        "think_had_covid_symptom_loss_of_smell",
        "think_had_covid_symptom_more_trouble_sleeping",
        "think_had_covid_symptom_loss_of_appetite",
        "think_had_covid_symptom_runny_nose_or_sneezing",
        "think_had_covid_symptom_noisy_breathing",
        "think_had_covid_symptom_chest_pain",
        "think_had_covid_symptom_palpitations",
        "think_had_covid_symptom_vertigo_or_dizziness",
        "think_had_covid_symptom_anxiety",
        "think_had_covid_symptom_low_mood",
        "think_had_covid_symptom_memory_loss_or_confusion",
        "think_had_covid_symptom_difficulty_concentrating",
        "think_had_covid_contacted_nhs",
        "think_had_covid_admitted_to_hospital",
        "other_covid_infection_test",
        "regularly_lateral_flow_testing",
        "other_antibody_test",
        "think_have_long_covid",
        "think_have_long_covid_symptom_fever",
        "think_have_long_covid_symptom_headache",
        "think_have_long_covid_symptom_muscle_ache",
        "think_have_long_covid_symptom_fatigue",
        "think_have_long_covid_symptom_nausea_or_vomiting",
        "think_have_long_covid_symptom_abdominal_pain",
        "think_have_long_covid_symptom_diarrhoea",
        "think_have_long_covid_symptom_loss_of_taste",
        "think_have_long_covid_symptom_loss_of_smell",
        "think_have_long_covid_symptom_sore_throat",
        "think_have_long_covid_symptom_cough",
        "think_have_long_covid_symptom_shortness_of_breath",
        "think_have_long_covid_symptom_loss_of_appetite",
        "think_have_long_covid_symptom_chest_pain",
        "think_have_long_covid_symptom_palpitations",
        "think_have_long_covid_symptom_vertigo_or_dizziness",
        "think_have_long_covid_symptom_anxiety",
        "think_have_long_covid_symptom_low_mood",
        "think_have_long_covid_symptom_more_trouble_sleeping",
        "think_have_long_covid_symptom_memory_loss_or_confusion",
        "think_have_long_covid_symptom_difficulty_concentrating",
        "think_have_long_covid_symptom_runny_nose_or_sneezing",
        "think_have_long_covid_symptom_noisy_breathing",
        "contact_known_positive_covid_last_28_days",
        "hospital_last_28_days",
        "other_household_member_hospital_last_28_days",
        "care_home_last_28_days",
        "other_household_member_care_home_last_28_days",
        "work_main_job_changed",
        "swab_sample_barcode_correct",
        "blood_sample_barcode_correct",
        "think_have_covid_symptoms",
    ]
    df = apply_value_map_multiple_columns(
        df,
        {k: _welsh_yes_no_categories for k in digital_yes_no_columns},
    )
    column_editing_map = {
        "physical_contact_under_18_years": _welsh_contact_type_by_age_group_categories,
        "physical_contact_18_to_69_years": _welsh_contact_type_by_age_group_categories,
        "physical_contact_over_70_years": _welsh_contact_type_by_age_group_categories,
        "social_distance_contact_under_18_years": _welsh_contact_type_by_age_group_categories,
        "social_distance_contact_18_to_69_years": _welsh_contact_type_by_age_group_categories,
        "social_distance_contact_over_70_years": _welsh_contact_type_by_age_group_categories,
        "times_hour_or_longer_another_home_last_7_days": _welsh_number_of_types_categories,
        "times_hour_or_longer_another_person_your_home_last_7_days": _welsh_number_of_types_categories,
        "times_shopping_last_7_days": _welsh_number_of_types_categories,
        "times_socialising_last_7_days": _welsh_number_of_types_categories,
        "cis_covid_vaccine_type": _welsh_vaccination_type_categories,
        "cis_covid_vaccine_number_of_doses": _welsh_vaccination_type_categories,
        "cis_covid_vaccine_type_1": _welsh_vaccination_type_categories,
        "cis_covid_vaccine_type_2": _welsh_vaccination_type_categories,
        "cis_covid_vaccine_type_3": _welsh_vaccination_type_categories,
        "cis_covid_vaccine_type_4": _welsh_vaccination_type_categories,
        "cis_covid_vaccine_type_5": _welsh_vaccination_type_categories,
        "cis_covid_vaccine_type_6": _welsh_vaccination_type_categories,
        "illness_reduces_activity_or_ability": _welsh_lot_little_not_categories,
        "think_have_long_covid_symptom_reduced_ability": _welsh_lot_little_not_categories,
        "last_covid_contact_type": _welsh_live_with_categories,
        "last_suspected_covid_contact_type": _welsh_live_with_categories,
        "face_covering_work_or_education": _welsh_face_covering_categories,
        "face_covering_other_enclosed_places": _welsh_face_covering_categories,
        "swab_not_taken_reason": _welsh_swab_sample_not_taken_categories,
        "blood_not_taken_reason": _welsh_blood_sample_not_taken_categories,
        "work_status_digital": _welsh_work_status_digital_categories,
        "work_status_employment": _welsh_work_status_employment_categories,
        "work_status_unemployment": _welsh_work_status_unemployment_categories,
        "work_status_education": _welsh_work_status_education_categories,
        "work_sector": _welsh_work_sector_categories,
        "work_location": _welsh_work_location_categories,
        "transport_to_work_or_education": _welsh_transport_to_work_education_categories,
        "ability_to_socially_distance_at_work_or_education": _welsh_ability_to_socially_distance_at_work_or_education_categories,
        "self_isolating_reason_detailed": _welsh_self_isolating_reason_detailed_categories,
        "cis_covid_vaccine_number_of_doses": _welsh_cis_covid_vaccine_number_of_doses_categories,
        "other_covid_infection_test_results": _welsh_other_covid_infection_test_result_categories,
        "other_antibody_test_results": _welsh_other_covid_infection_test_result_categories,  # TODO Check translation values in test file
    }
    df = apply_value_map_multiple_columns(df, column_editing_map)

    df = translate_column_regex_replace(
        df, "currently_smokes_or_vapes_description", _welsh_currently_smokes_or_vapes_description_categories
    )
    df = translate_column_regex_replace(df, "blood_not_taken_missing_parts", _welsh_blood_kit_missing_categories)
    df = translate_column_regex_replace(
        df, "blood_not_taken_could_not_reason", _welsh_blood_not_taken_reason_categories
    )
    df = translate_column_regex_replace(df, "swab_not_taken_missing_parts", _welsh_swab_kit_missing_categories)

    return df


def transform_survey_responses_version_digital_delta(df: DataFrame) -> DataFrame:
    """
    Call functions to process digital specific variable transformations.
    """
    dont_know_columns = [
        "work_in_additional_paid_employment",
        "work_nursing_or_residential_care_home",
        "work_direct_contact_patients_or_clients",
        "self_isolating",
        "illness_lasting_over_12_months",
        "ever_smoked_regularly",
        "currently_smokes_or_vapes",
        "cis_covid_vaccine_type_1",
        "cis_covid_vaccine_type_2",
        "cis_covid_vaccine_type_3",
        "cis_covid_vaccine_type_4",
        "cis_covid_vaccine_type_5",
        "cis_covid_vaccine_type_6",
        "other_household_member_hospital_last_28_days",
        "other_household_member_care_home_last_28_days",
        "hours_a_day_with_someone_else_at_home",
        "physical_contact_under_18_years",
        "physical_contact_18_to_69_years",
        "physical_contact_over_70_years",
        "social_distance_contact_under_18_years",
        "social_distance_contact_18_to_69_years",
        "social_distance_contact_over_70_years",
        "times_hour_or_longer_another_home_last_7_days",
        "times_hour_or_longer_another_person_your_home_last_7_days",
        "times_shopping_last_7_days",
        "times_socialising_last_7_days",
        "face_covering_work_or_education",
        "face_covering_other_enclosed_places",
        "cis_covid_vaccine_type",
    ]
    df = assign_raw_copies(df, dont_know_columns)
    dont_know_mapping_dict = {
        "Prefer not to say": None,
        "Don't Know": None,
        "I don't know the type": "Don't know type",
        "Dont know": None,
        "Don&#39;t know": None,
        "Do not know": None,
        "Don&amp;#39;t Know": None,
    }
    df = apply_value_map_multiple_columns(
        df,
        {k: dont_know_mapping_dict for k in dont_know_columns},
    )

    df = assign_column_value_from_multiple_column_map(
        df,
        "self_isolating_reason",
        [
            [
                "No",
                ["No", None],
            ],
            [
                "Yes, you have/have had symptoms",
                ["Yes", "I have or have had symptoms of COVID-19 or a positive test"],
            ],
            [
                "Yes, someone you live with had symptoms",
                [
                    "Yes",
                    [
                        "I haven't had any symptoms but I live with someone who has or has had symptoms or a positive test",  # noqa: E501
                        # TODO: Remove once encoding fixed in raw data
                        "I haven&#39;t had any symptoms but I live with someone who has or has had symptoms or a positive test",  # noqa: E501
                    ],
                ],
            ],
            [
                "Yes, for other reasons (e.g. going into hospital, quarantining)",
                [
                    "Yes",
                    "Due to increased risk of getting COVID-19 such as having been in contact with a known case or quarantining after travel abroad",
                ],  # noqa: E501
            ],
            [
                "Yes, for other reasons (e.g. going into hospital, quarantining)",
                [
                    "Yes",
                    "Due to reducing my risk of getting COVID-19 such as going into hospital or shielding",
                ],  # noqa: E501
            ],
        ],
        ["self_isolating", "self_isolating_reason_detailed"],
    )

    column_list = ["work_status_digital", "work_status_employment", "work_status_unemployment", "work_status_education"]
    df = assign_column_value_from_multiple_column_map(
        df,
        "work_status_v2",
        [
            [
                "Employed and currently working",
                [
                    "Employed",
                    "Currently working. This includes if you are on sick or other leave for less than 4 weeks",
                    None,
                    None,
                ],
            ],
            [
                "Employed and currently not working",
                [
                    "Employed",
                    [
                        "Currently not working -  for example on sick or other leave such as maternity or paternity for longer than 4 weeks",  # noqa: E501
                        "Or currently not working -  for example on sick or other leave such as maternity or paternity for longer than 4 weeks?",  # noqa: E501
                    ],
                    None,
                    None,
                ],
            ],
            [
                "Self-employed and currently working",
                [
                    "Self-employed",
                    "Currently working. This includes if you are on sick or other leave for less than 4 weeks",
                    None,
                    None,
                ],
            ],
            [
                "Self-employed and currently not working",
                [
                    "Self-employed",
                    [
                        "Currently not working -  for example on sick or other leave such as maternity or paternity for longer than 4 weeks",  # noqa: E501
                        "Or currently not working -  for example on sick or other leave such as maternity or paternity for longer than 4 weeks?",  # noqa: E501
                    ],
                    None,
                    None,
                ],
            ],
            [
                "Looking for paid work and able to start",
                [
                    "Not in paid work. This includes being unemployed or retired or doing voluntary work",
                    None,
                    "Looking for paid work and able to start",
                    None,
                ],
            ],
            [
                "Not working and not looking for work",
                [
                    "Not in paid work. This includes being unemployed or retired or doing voluntary work",
                    None,
                    "Not looking for paid work. This includes looking after the home or family or not wanting a job or being long-term sick or disabled",  # noqa: E501
                    None,
                ],
            ],
            [
                "Retired",
                [
                    "Not in paid work. This includes being unemployed or retired or doing voluntary work",
                    None,
                    ["Retired", "Or retired?"],
                    None,
                ],
            ],
            [
                "Child under 4-5y not attending child care",
                [
                    ["In education", None],
                    None,
                    None,
                    "A child below school age and not attending a nursery or pre-school or childminder",
                ],
            ],
            [
                "Child under 4-5y attending child care",
                [
                    ["In education", None],
                    None,
                    None,
                    "A child below school age and attending a nursery or a pre-school or childminder",
                ],
            ],
            [
                "4-5y and older at school/home-school",
                [
                    ["In education", None],
                    None,
                    None,
                    ["A child aged 4 or over at school", "A child aged 4 or over at home-school"],
                ],
            ],
            [
                "Attending college or FE (including if temporarily absent)",
                [
                    ["In education", None],
                    None,
                    None,
                    "Attending a college or other further education provider including apprenticeships",
                ],
            ],
            [
                "Attending university (including if temporarily absent)",
                [
                    ["In education", None],
                    None,
                    None,
                    ["Attending university", "Or attending university?"],
                ],
            ],
        ],
        column_list,
    )
    df = assign_column_value_from_multiple_column_map(
        df,
        "work_status_v1",
        [
            [
                "Employed and currently working",
                [
                    "Employed",
                    "Currently working. This includes if you are on sick or other leave for less than 4 weeks",
                    None,
                    None,
                ],
            ],
            [
                "Employed and currently not working",
                [
                    "Employed",
                    "Currently not working -  for example on sick or other leave such as maternity or paternity for longer than 4 weeks",  # noqa: E501
                    None,
                    None,
                ],
            ],
            [
                "Self-employed and currently working",
                [
                    "Self-employed",
                    "Currently working. This includes if you are on sick or other leave for less than 4 weeks",
                    None,
                    None,
                ],
            ],
            [
                "Self-employed and currently not working",
                [
                    "Self-employed",
                    "Currently not working -  for example on sick or other leave such as maternity or paternity for longer than 4 weeks",
                    None,
                    None,
                ],
            ],
            [
                "Looking for paid work and able to start",
                [
                    "Not in paid work. This includes being unemployed or retired or doing voluntary work",
                    None,
                    "Looking for paid work and able to start",
                    None,
                ],
            ],
            [
                "Not working and not looking for work",
                [
                    "Not in paid work. This includes being unemployed or retired or doing voluntary work",
                    None,
                    "Not looking for paid work. This includes looking after the home or family or not wanting a job or being long-term sick or disabled",
                    None,
                ],
            ],
            [
                "Retired",
                [
                    "Not in paid work. This includes being unemployed or retired or doing voluntary work",
                    None,
                    ["Or retired?", "Retired"],
                    None,
                ],
            ],
            [
                "Child under 5y not attending child care",
                [
                    ["In education", None],
                    None,
                    None,
                    "A child below school age and not attending a nursery or pre-school or childminder",
                ],
            ],
            [
                "Child under 5y attending child care",
                [
                    ["In education", None],
                    None,
                    None,
                    "A child below school age and attending a nursery or a pre-school or childminder",
                ],
            ],
            [
                "5y and older in full-time education",
                [
                    ["In education", None],
                    None,
                    None,
                    [
                        "A child aged 4 or over at school",
                        "A child aged 4 or over at home-school",
                        "Attending a college or other further education provider including apprenticeships",
                        "Attending university",
                    ],
                ],
            ],
        ],
        column_list,
    )
    df = assign_column_value_from_multiple_column_map(
        df,
        "work_status_v0",
        [
            [
                "Employed",
                [
                    "Employed",
                    "Currently working. This includes if you are on sick or other leave for less than 4 weeks",
                    None,
                    None,
                ],
            ],
            [
                "Not working (unemployed, retired, long-term sick etc.)",
                [
                    "Employed",
                    "Currently not working -  for example on sick or other leave such as maternity or paternity for longer than 4 weeks",  # noqa: E501
                    None,
                    None,
                ],
            ],
            ["Employed", ["Employed", None, None, None]],
            [
                "Self-employed",
                [
                    "Self-employed",
                    "Currently working. This includes if you are on sick or other leave for less than 4 weeks",
                    None,
                    None,
                ],
            ],
            ["Self-employed", ["Self-employed", None, None, None]],
            [
                "Not working (unemployed, retired, long-term sick etc.)",
                [
                    "Self-employed",
                    "Currently not working -  for example on sick or other leave such as maternity or paternity for longer than 4 weeks",  # noqa: E501,
                    None,
                    None,
                ],
            ],
            [
                "Not working (unemployed, retired, long-term sick etc.)",
                [
                    "Not in paid work. This includes being unemployed or retired or doing voluntary work",
                    None,
                    "Looking for paid work and able to start",
                    None,
                ],
            ],
            [
                "Not working (unemployed, retired, long-term sick etc.)",
                [
                    "Not in paid work. This includes being unemployed or retired or doing voluntary work",
                    None,
                    "Not looking for paid work. This includes looking after the home or family or not wanting a job or being long-term sick or disabled",  # noqa: E501
                    None,
                ],
            ],
            [
                "Not working (unemployed, retired, long-term sick etc.)",
                [
                    "Not in paid work. This includes being unemployed or retired or doing voluntary work",
                    None,
                    ["Retired", "Or retired?"],
                    None,
                ],
            ],
            [
                "Not working (unemployed, retired, long-term sick etc.)",
                [
                    "Not in paid work. This includes being unemployed or retired or doing voluntary work",
                    None,
                    None,
                    None,
                ],
            ],
            [
                "Student",
                [
                    ["In education", None],
                    None,
                    None,
                    [
                        "A child below school age and not attending a nursery or pre-school or childminder",
                        "A child below school age and attending a nursery or a pre-school or childminder",
                        "A child aged 4 or over at school",
                        "A child aged 4 or over at home-school",
                        "Attending a college or other further education provider including apprenticeships",
                        "Attending university",
                    ],
                ],
            ],
            ["Student", ["In education", None, None, None]],
        ],
        column_list,
    )
    df = clean_barcode_simple(df, "swab_sample_barcode_user_entered")
    df = clean_barcode_simple(df, "blood_sample_barcode_user_entered")
    df = map_options_to_bool_columns(
        df,
        "currently_smokes_or_vapes_description",
        {
            "Cigarettes": "smoke_cigarettes",
            "Cigars": "smokes_cigar",
            "Pipe": "smokes_pipe",
            "Vape or E-cigarettes": "smokes_vape_e_cigarettes",
            "Hookah or shisha pipes": "smokes_hookah_shisha_pipes",
        },
        ";",
    )
    df = map_options_to_bool_columns(
        df,
        "blood_not_taken_missing_parts",
        {
            "Small sample test tube. This is the tube that is used to collect the blood.": "blood_not_taken_missing_parts_small_sample_tube",  # noqa: E501
            "Large sample carrier tube with barcode on. This is the tube that you put the small sample test tube in to after collecting blood.": "blood_not_taken_missing_parts_large_sample_carrier",  # noqa: E501
            "Re-sealable biohazard bag with absorbent pad": "blood_not_taken_missing_parts_biohazard_bag",
            "Copy of your blood barcode": "blood_not_taken_missing_parts_blood_barcode",
            "Lancets": "blood_not_taken_missing_parts_lancets",
            "Plasters": "blood_not_taken_missing_parts_plasters",
            "Alcohol wipes": "blood_not_taken_missing_parts_alcohol_wipes",
            "Cleansing wipe": "blood_not_taken_missing_parts_cleansing_wipe",
            "Sample box": "blood_not_taken_missing_parts_sample_box",
            "Sample return bag with a return label on": "blood_not_taken_missing_parts_sample_return_bag",
            "Other please specify": "blood_not_taken_missing_parts_other",
        },
        ";",
    )
    df = map_options_to_bool_columns(
        df,
        "blood_not_taken_could_not_reason",
        {
            "I couldn't get enough blood into the pot": "blood_not_taken_could_not_reason_not_enough_blood",
            "The pot spilled": "blood_not_taken_could_not_reason_pot_spilled",
            "I had bruising or pain": "blood_not_taken_could_not_reason_had_bruising",
            "I felt unwell": "blood_not_taken_could_not_reason_unwell",
            "Other please specify": "blood_not_taken_could_not_reason_other",
        },
        ";",
    )
    df = map_options_to_bool_columns(
        df,
        "swab_not_taken_missing_parts",
        {
            "Sample pot with fluid in the bottom and barcode on": "swab_not_taken_missing_parts_sample_pot",
            "Swab stick": "swab_not_taken_missing_parts_swab_stick",
            "Re-sealable biohazard bag with absorbent pad": "swab_not_taken_missing_parts_biohazard_bag",
            "Copy of your swab barcode": "swab_not_taken_missing_parts_swab_barcode",
            "Sample box": "swab_not_taken_missing_parts_sample_box",
            "Sample return bag with a return label on": "swab_not_taken_missing_parts_return_bag",
            "Other please specify": "swab_not_taken_missing_parts_other",
        },
        ";",
    )
    df = df.withColumn("times_outside_shopping_or_socialising_last_7_days", F.lit(None))
    raw_copy_list = [
        "participant_survey_status",
        "participant_withdrawal_type",
        "survey_response_type",
        "work_sector",
        "illness_reduces_activity_or_ability",
        "ability_to_socially_distance_at_work_or_education",
        "last_covid_contact_type",
        "last_suspected_covid_contact_type",
        "physical_contact_under_18_years",
        "physical_contact_18_to_69_years",
        "physical_contact_over_70_years",
        "social_distance_contact_under_18_years",
        "social_distance_contact_18_to_69_years",
        "social_distance_contact_over_70_years",
        "times_hour_or_longer_another_home_last_7_days",
        "times_hour_or_longer_another_person_your_home_last_7_days",
        "times_shopping_last_7_days",
        "times_socialising_last_7_days",
        "face_covering_work_or_education",
        "face_covering_other_enclosed_places",
        "other_covid_infection_test_results",
        "other_antibody_test_results",
        "cis_covid_vaccine_type",
        "cis_covid_vaccine_number_of_doses",
        "cis_covid_vaccine_type_1",
        "cis_covid_vaccine_type_2",
        "cis_covid_vaccine_type_3",
        "cis_covid_vaccine_type_4",
        "cis_covid_vaccine_type_5",
        "cis_covid_vaccine_type_6",
    ]
    df = assign_raw_copies(df, [column for column in raw_copy_list if column in df.columns])
    """
    Sets categories to map for digital specific variables to Voyager 0/1/2 equivalent
    """
    contact_people_value_map = {
        "1 to 5": "1-5",
        "6 to 10": "6-10",
        "11 to 20": "11-20",
        "Don't know": None,
        "Prefer not to say": None,
    }
    times_value_map = {
        "1": 1,
        "2": 2,
        "3": 3,
        "4": 4,
        "5": 5,
        "6": 6,
        "7 times or more": 7,
        "Don't know": None,
        "None": 0,
        "Prefer not to say": None,
    }
    vaccine_type_map = {
        "Pfizer / BioNTech": "Pfizer/BioNTech",
        "Oxford / AstraZeneca": "Oxford/AstraZeneca",
        "Janssen / Johnson&Johnson": "Janssen/Johnson&Johnson",
        "Another vaccine please specify": "Other / specify",
        "I don't know the type": "Don't know type",
        "Or Another vaccine please specify": "Other / specify",  # changed from "Other /specify"
        "I do not know the type": "Don't know Type",
        "Or do you not know which one you had?": "Don't know Type",
    }
    column_editing_map = {
        "participant_survey_status": {"Complete": "Completed"},
        "participant_withdrawal_type": {
            "Withdrawn - no future linkage": "Withdrawn_no_future_linkage",
            "Withdrawn - no future linkage or use of samples": "Withdrawn_no_future_linkage_or_use_of_samples",
        },
        "survey_response_type": {"First Survey": "First Visit", "Follow-up Survey": "Follow-up Visit"},
        "voucher_type_preference": {"Letter": "Paper", "Email": "email_address"},
        "work_sector": {
            "Social Care": "Social care",
            "Transport. This includes storage and logistics": "Transport (incl. storage, logistic)",
            "Retail sector. This includes wholesale": "Retail sector (incl. wholesale)",
            "Hospitality - for example hotels or restaurants or cafe": "Hospitality (e.g. hotel, restaurant)",
            "Food production and agriculture. This includes farming": "Food production, agriculture, farming",
            "Personal Services - for example hairdressers or tattooists": "Personal services (e.g. hairdressers)",
            "Information technology and communication": "Information technology and communication",
            "Financial services. This includes insurance": "Financial services incl. insurance",
            "Civil Service or Local Government": "Civil service or Local Government",
            "Arts or entertainment or recreation": "Arts,Entertainment or Recreation",
            "Other employment sector please specify": "Other occupation sector",
        },
        "work_health_care_area": {
            "Primary care - for example in a GP or dentist": "Yes, in primary care, e.g. GP, dentist",
            "Secondary care - for example in a hospital": "Yes, in secondary care, e.g. hospital",
            "Another type of healthcare - for example mental health services": "Yes, in other healthcare settings, e.g. mental health",  # noqa: E501
        },
        "illness_reduces_activity_or_ability": {
            "Yes a little": "Yes, a little",
            "Yes a lot": "Yes, a lot",
        },
        "work_location": {
            "From home meaning in the same grounds or building as your home": "Working from home",
            "Somewhere else meaning not at your home)": "Working somewhere else (not your home)",
            "Both from home and work somewhere else": "Both (from home and somewhere else)",
        },
        "transport_to_work_or_education": {
            "Bus or minibus or coach": "Bus, minibus, coach",
            "Motorbike or scooter or moped": "Motorbike, scooter or moped",
            "Taxi or minicab": "Taxi/minicab",
            "Underground or Metro or Light Rail or Tram": "Underground, metro, light rail, tram",
        },
        "ability_to_socially_distance_at_work_or_education": {
            "Difficult to maintain 2 metres apart. But you can usually be at least 1 metre away from other people": "Difficult to maintain 2m, but can be 1m",  # noqa: E501
            "Easy to maintain 2 metres apart. It is not a problem to stay this far away from other people": "Easy to maintain 2m",  # noqa: E501
            "Relatively easy to maintain 2 metres apart. Most of the time you can be 2 meters away from other people": "Relatively easy to maintain 2m",  # noqa: E501
            "Very difficult to be more than 1 metre away. Your work means you are in close contact with others on a regular basis": "Very difficult to be more than 1m away",
        },
        "last_covid_contact_type": {
            "Someone I live with": "Living in your own home",
            "Someone I do not live with": "Outside your home",
        },
        "last_suspected_covid_contact_type": {
            "Someone I live with": "Living in your own home",
            "Someone I do not live with": "Outside your home",
        },
        "physical_contact_under_18_years": contact_people_value_map,
        "physical_contact_18_to_69_years": contact_people_value_map,
        "physical_contact_over_70_years": contact_people_value_map,
        "social_distance_contact_under_18_years": contact_people_value_map,
        "social_distance_contact_18_to_69_years": contact_people_value_map,
        "social_distance_contact_over_70_years": contact_people_value_map,
        "times_hour_or_longer_another_home_last_7_days": times_value_map,
        "times_hour_or_longer_another_person_your_home_last_7_days": times_value_map,
        "times_shopping_last_7_days": times_value_map,
        "times_socialising_last_7_days": times_value_map,
        "face_covering_work_or_education": {
            "Prefer not to say": None,
            "Yes sometimes": "Yes, sometimes",
            "Yes always": "Yes, always",
            "I am not going to my place of work or education": "Not going to place of work or education",
            "I cover my face for other reasons - for example for religious or cultural reasons": "My face is already covered",  # noqa: E501
        },
        "face_covering_other_enclosed_places": {
            "Prefer not to say": None,
            "Yes sometimes": "Yes, sometimes",
            "Yes always": "Yes, always",
            "I am not going to other enclosed public spaces or using public transport": "Not going to other enclosed public spaces or using public transport",  # noqa: E501
            "I cover my face for other reasons - for example for religious or cultural reasons": "My face is already covered",  # noqa: E501
        },
        "other_covid_infection_test_results": {
            "All tests failed": "All Tests failed",
            "One or more tests were negative and none were positive": "Any tests negative, but none positive",
            "One or more tests were positive": "One or more positive test(s)",
        },
        "other_antibody_test_results": {
            "All tests failed": "All Tests failed",
            "One or more tests were negative for antibodies and none were positive": "Any tests negative, but none positive",  # noqa: E501
            "One or more tests were positive for antibodies": "One or more positive test(s)",
        },
        "cis_covid_vaccine_type": vaccine_type_map,
        "cis_covid_vaccine_number_of_doses": {
            "1 dose": "1",
            "2 doses": "2",
            "3 doses": "3 or more",
            "4 doses": "3 or more",
            "5 doses": "3 or more",
            "6 doses or more": "3 or more",
        },
        "cis_covid_vaccine_type_1": vaccine_type_map,
        "cis_covid_vaccine_type_2": vaccine_type_map,
        "cis_covid_vaccine_type_3": vaccine_type_map,
        "cis_covid_vaccine_type_4": vaccine_type_map,
        "cis_covid_vaccine_type_5": vaccine_type_map,
        "cis_covid_vaccine_type_6": vaccine_type_map,
    }
    df = apply_value_map_multiple_columns(df, column_editing_map)

    df = edit_to_sum_or_max_value(
        df=df,
        column_name_to_assign="times_outside_shopping_or_socialising_last_7_days",
        columns_to_sum=[
            "times_shopping_last_7_days",
            "times_socialising_last_7_days",
        ],
        max_value=7,
    )
    df = df.withColumn(
        "work_not_from_home_days_per_week",
        F.greatest("work_not_from_home_days_per_week", "education_in_person_days_per_week"),
    )

    df = df.withColumn("face_covering_outside_of_home", F.lit(None).cast("string"))
    df = concat_fields_if_true(df, "think_had_covid_which_symptoms", "think_had_covid_which_symptom_", "Yes", ";")
    df = concat_fields_if_true(df, "which_symptoms_last_7_days", "think_have_covid_symptom_", "Yes", ";")
    df = concat_fields_if_true(df, "long_covid_symptoms", "think_have_long_covid_symptom_", "Yes", ";")
    df = update_column_values_from_map(
        df,
        "survey_completion_status",
        {
            "In progress": "Partially Completed",
            "Submitted": "Completed",
        },
    )
    df = derive_had_symptom_last_7days_from_digital(
        df,
        "think_have_covid_symptom_any",
        "think_have_covid_symptom_",
        [
            "fever",
            "muscle_ache",
            "fatigue",
            "sore_throat",
            "cough",
            "shortness_of_breath",
            "headache",
            "nausea_or_vomiting",
            "abdominal_pain",
            "diarrhoea",
            "loss_of_taste",
            "loss_of_smell",
        ],
    )
    return df


def transform_survey_responses_generic(df: DataFrame) -> DataFrame:
    """
    Generic transformation steps to be applied to all survey response records.
    """
    raw_copy_list = [
        "think_had_covid_any_symptoms",
        "think_have_covid_symptom_any",
        "work_main_job_title",
        "work_main_job_role",
        "work_health_care_patient_facing",
        "work_health_care_area",
        "work_status_v1",
        "work_status_v2",
        "work_social_care",
        "work_not_from_home_days_per_week",
        "work_location",
        "sex",
        "participant_withdrawal_reason",
        "blood_sample_barcode",
        "swab_sample_barcode",
    ]
    df = assign_raw_copies(df, [column for column in raw_copy_list if column in df.columns])
    df = assign_unique_id_column(
        df, "unique_participant_response_id", concat_columns=["visit_id", "participant_id", "visit_datetime"]
    )
    df = assign_date_from_filename(df, "file_date", "survey_response_source_file")
    df = assign_column_regex_match(
        df,
        "bad_email",
        reference_column="email_address",
        pattern=r"/^w+[+.w-]*@([w-]+.)*w+[w-]*.([a-z]{2,4}|d+)$/i",
    )
    df = clean_postcode(df, "postcode")

    consent_cols = ["consent_16_visits", "consent_5_visits", "consent_1_visit"]
    if all(col in df.columns for col in consent_cols):
        df = assign_consent_code(df, "consent_summary", reference_columns=consent_cols)

    df = assign_date_difference(df, "days_since_think_had_covid", "think_had_covid_onset_date", "visit_datetime")
    df = assign_grouped_variable_from_days_since(
        df=df,
        binary_reference_column="think_had_covid",
        days_since_reference_column="days_since_think_had_covid",
        column_name_to_assign="days_since_think_had_covid_group",
    )
    df = df.withColumn("hh_id", F.col("ons_household_id"))
    df = update_column_values_from_map(
        df,
        "work_not_from_home_days_per_week",
        {"NA": "99", "N/A (not working/in education etc)": "99", "up to 1": "0.5"},
    )
    if "study_cohort" not in df.columns:
        df = df.withColumn("study_cohort", F.lit("Original"))
    df = df.withColumn(
        "study_cohort", F.when(F.col("study_cohort").isNull(), "Original").otherwise(F.col("study_cohort"))
    )
    return df


def derive_additional_v1_2_columns(df: DataFrame) -> DataFrame:
    """
    Transformations specific to the v1 and v2 survey responses.
    """
    df = clean_within_range(df, "hours_a_day_with_someone_else_at_home", [0, 24])
    df = df.withColumn("been_outside_uk_last_country", F.upper(F.col("been_outside_uk_last_country")))

    df = assign_work_social_column(
        df,
        "work_social_care",
        "work_sector",
        "work_nursing_or_residential_care_home",
        "work_direct_contact_patients_or_clients",
    )
    df = assign_work_health_care(
        df,
        "work_health_care_patient_facing",
        direct_contact_column="work_direct_contact_patients_or_clients",
        health_care_column="work_health_care_area",
    )

    return df


def derive_age_based_columns(df: DataFrame, column_name_to_assign: str) -> DataFrame:
    """
    Transformations involving participant age.
    """
    df = assign_named_buckets(
        df,
        reference_column=column_name_to_assign,
        column_name_to_assign="age_group_5_intervals",
        map={2: "2-11", 12: "12-19", 20: "20-49", 50: "50-69", 70: "70+"},
    )
    df = assign_named_buckets(
        df,
        reference_column=column_name_to_assign,
        column_name_to_assign="age_group_over_16",
        map={16: "16-49", 50: "50-70", 70: "70+"},
    )
    df = assign_named_buckets(
        df,
        reference_column=column_name_to_assign,
        column_name_to_assign="age_group_7_intervals",
        map={2: "2-11", 12: "12-16", 17: "17-25", 25: "25-34", 35: "35-49", 50: "50-69", 70: "70+"},
    )
    df = assign_named_buckets(
        df,
        reference_column=column_name_to_assign,
        column_name_to_assign="age_group_5_year_intervals",
        map={
            2: "2-4",
            5: "5-9",
            10: "10-14",
            15: "15-19",
            20: "20-24",
            25: "25-29",
            30: "30-34",
            35: "35-39",
            40: "40-44",
            45: "45-49",
            50: "50-54",
            55: "55-59",
            60: "60-64",
            65: "65-69",
            70: "70-74",
            75: "75-79",
            80: "80-84",
            85: "85-89",
            90: "90+",
        },
    )

    return df


def derive_work_status_columns(df: DataFrame) -> DataFrame:

    work_status_dict = {
        "work_status_v0": {
            "5y and older in full-time education": "Student",
            "Attending college or other further education provider (including apprenticeships) (including if temporarily absent)": "Student",  # noqa: E501
            "Employed and currently not working (e.g. on leave due to the COVID-19 pandemic (furloughed) or sick leave for 4 weeks or longer or maternity/paternity leave)": "Furloughed (temporarily not working)",  # noqa: E501
            "Self-employed and currently not working (e.g. on leave due to the COVID-19 pandemic (furloughed) or sick leave for 4 weeks or longer or maternity/paternity leave)": "Furloughed (temporarily not working)",  # noqa: E501
            "Self-employed and currently working (include if on leave or sick leave for less than 4 weeks)": "Self-employed",  # noqa: E501
            "Employed and currently working (including if on leave or sick leave for less than 4 weeks)": "Employed",  # noqa: E501
            "4-5y and older at school/home-school (including if temporarily absent)": "Student",  # noqa: E501
            "Not in paid work and not looking for paid work (include doing voluntary work here)": "Not working (unemployed, retired, long-term sick etc.)",  # noqa: E501
            "Not working and not looking for work (including voluntary work)": "Not working (unemployed, retired, long-term sick etc.)",
            "Retired (include doing voluntary work here)": "Not working (unemployed, retired, long-term sick etc.)",  # noqa: E501
            "Looking for paid work and able to start": "Not working (unemployed, retired, long-term sick etc.)",  # noqa: E501
            "Child under 4-5y not attending nursery or pre-school or childminder": "Student",  # noqa: E501
            "Self-employed and currently not working (e.g. on leave due to the COVID-19 pandemic or sick leave for 4 weeks or longer or maternity/paternity leave)": "Furloughed (temporarily not working)",  # noqa: E501
            "Child under 5y attending nursery or pre-school or childminder": "Student",  # noqa: E501
            "Child under 4-5y attending nursery or pre-school or childminder": "Student",  # noqa: E501
            "Retired": "Not working (unemployed, retired, long-term sick etc.)",  # noqa: E501
            "Attending university (including if temporarily absent)": "Student",  # noqa: E501
            "Not working and not looking for work": "Not working (unemployed, retired, long-term sick etc.)",  # noqa: E501
            "Child under 5y not attending nursery or pre-school or childminder": "Student",  # noqa: E501
        },
        "work_status_v1": {
            "Child under 5y attending child care": "Child under 5y attending child care",  # noqa: E501
            "Child under 5y attending nursery or pre-school or childminder": "Child under 5y attending child care",  # noqa: E501
            "Child under 4-5y attending nursery or pre-school or childminder": "Child under 5y attending child care",  # noqa: E501
            "Child under 5y not attending nursery or pre-school or childminder": "Child under 5y not attending child care",  # noqa: E501
            "Child under 5y not attending child care": "Child under 5y not attending child care",  # noqa: E501
            "Child under 4-5y not attending nursery or pre-school or childminder": "Child under 5y not attending child care",  # noqa: E501
            "Employed and currently not working (e.g. on leave due to the COVID-19 pandemic (furloughed) or sick leave for 4 weeks or longer or maternity/paternity leave)": "Employed and currently not working",  # noqa: E501
            "Employed and currently working (including if on leave or sick leave for less than 4 weeks)": "Employed and currently working",  # noqa: E501
            "Not working and not looking for work (including voluntary work)": "Not working and not looking for work",  # noqa: E501
            "Not in paid work and not looking for paid work (include doing voluntary work here)": "Not working and not looking for work",
            "Not working and not looking for work": "Not working and not looking for work",  # noqa: E501
            "Self-employed and currently not working (e.g. on leave due to the COVID-19 pandemic (furloughed) or sick leave for 4 weeks or longer or maternity/paternity leave)": "Self-employed and currently not working",  # noqa: E501
            "Self-employed and currently not working (e.g. on leave due to the COVID-19 pandemic or sick leave for 4 weeks or longer or maternity/paternity leave)": "Self-employed and currently not working",  # noqa: E501
            "Self-employed and currently working (include if on leave or sick leave for less than 4 weeks)": "Self-employed and currently working",  # noqa: E501
            "Retired (include doing voluntary work here)": "Retired",  # noqa: E501
            "Looking for paid work and able to start": "Looking for paid work and able to start",  # noqa: E501
            "Attending college or other further education provider (including apprenticeships) (including if temporarily absent)": "5y and older in full-time education",  # noqa: E501
            "Attending university (including if temporarily absent)": "5y and older in full-time education",  # noqa: E501
            "4-5y and older at school/home-school (including if temporarily absent)": "5y and older in full-time education",  # noqa: E501
        },
        "work_status_v2": {
            "Retired (include doing voluntary work here)": "Retired",  # noqa: E501
            "Attending college or other further education provider (including apprenticeships) (including if temporarily absent)": "Attending college or FE (including if temporarily absent)",  # noqa: E501
            "Attending university (including if temporarily absent)": "Attending university (including if temporarily absent)",  # noqa: E501
            "Child under 5y attending child care": "Child under 4-5y attending child care",  # noqa: E501
            "Child under 5y attending nursery or pre-school or childminder": "Child under 4-5y attending child care",  # noqa: E501
            "Child under 4-5y attending nursery or pre-school or childminder": "Child under 4-5y attending child care",  # noqa: E501
            "Child under 5y not attending nursery or pre-school or childminder": "Child under 4-5y not attending child care",  # noqa: E501
            "Child under 5y not attending child care": "Child under 4-5y not attending child care",  # noqa: E501
            "Child under 4-5y not attending nursery or pre-school or childminder": "Child under 4-5y not attending child care",  # noqa: E501
            "4-5y and older at school/home-school (including if temporarily absent)": "4-5y and older at school/home-school",  # noqa: E501
            "Employed and currently not working (e.g. on leave due to the COVID-19 pandemic (furloughed) or sick leave for 4 weeks or longer or maternity/paternity leave)": "Employed and currently not working",  # noqa: E501
            "Employed and currently working (including if on leave or sick leave for less than 4 weeks)": "Employed and currently working",  # noqa: E501
            "Not in paid work and not looking for paid work (include doing voluntary work here)": "Not working and not looking for work",  # noqa: E501
            "Not working and not looking for work (including voluntary work)": "Not working and not looking for work",  # noqa: E501
            "Self-employed and currently not working (e.g. on leave due to the COVID-19 pandemic or sick leave for 4 weeks or longer or maternity/paternity leave)": "Self-employed and currently not working",  # noqa: E501
            "Self-employed and currently not working (e.g. on leave due to the COVID-19 pandemic (furloughed) or sick leave for 4 weeks or longer or maternity/paternity leave)": "Self-employed and currently not working",  # noqa: E501
            "Self-employed and currently working (include if on leave or sick leave for less than 4 weeks)": "Self-employed and currently working",  # noqa: E501
            "5y and older in full-time education": "4-5y and older at school/home-school",  # noqa: E501
        },
    }

    column_list = ["work_status_v0", "work_status_v1"]
    for column in column_list:
        df = df.withColumn(column, F.col("work_status_v2"))
        df = update_column_values_from_map(df=df, column=column, map=work_status_dict[column])

    df = update_column_values_from_map(df=df, column="work_status_v2", map=work_status_dict["work_status_v2"])

    ## Not needed in release 1. Confirm that these are v2-only when pulling them back in, as they should likely be union dependent.
    # df = assign_work_person_facing_now(df, "work_person_facing_now", "work_person_facing_now", "work_social_care")
    # df = assign_column_given_proportion(
    #     df=df,
    #     column_name_to_assign="ever_work_person_facing_or_social_care",
    #     groupby_column="participant_id",
    #     reference_columns=["work_social_care"],
    #     count_if=["Yes, care/residential home, resident-facing", "Yes, other social care, resident-facing"],
    #     true_false_values=["Yes", "No"],
    # )
    # df = assign_column_given_proportion(
    #     df=df,
    #     column_name_to_assign="ever_care_home_worker",
    #     groupby_column="participant_id",
    #     reference_columns=["work_social_care", "work_nursing_or_residential_care_home"],
    #     count_if=["Yes, care/residential home, resident-facing"],
    #     true_false_values=["Yes", "No"],
    # )
    # df = assign_column_given_proportion(
    #     df=df,
    #     column_name_to_assign="ever_had_long_term_health_condition",
    #     groupby_column="participant_id",
    #     reference_columns=["illness_lasting_over_12_months"],
    #     count_if=["Yes"],
    #     true_false_values=["Yes", "No"],
    # )
    # df = assign_ever_had_long_term_health_condition_or_disabled(
    #     df=df,
    #     column_name_to_assign="ever_had_long_term_health_condition_or_disabled",
    #     health_conditions_column="illness_lasting_over_12_months",
    #     condition_impact_column="illness_reduces_activity_or_ability",
    # )
    return df


def clean_survey_responses_version_2(df: DataFrame) -> DataFrame:
    df = map_column_values_to_null(
        df=df,
        value="Participant Would Not/Could Not Answer",
        column_list=[
            "ethnicity",
            "work_sector",
            "work_health_care_area",
            "work_status_v2",
            "work_location",
            "work_direct_contact_patients_or_clients",
            "work_nursing_or_residential_care_home",
            "survey_response_type",
            "household_visit_status",
            "participant_survey_status",
            "self_isolating_reason",
            "ability_to_socially_distance_at_work_or_education",
            "transport_to_work_or_education",
            "face_covering_outside_of_home",
            "face_covering_work_or_education",
            "face_covering_other_enclosed_places",
            "other_antibody_test_location",
            "participant_withdrawal_reason",
            "cis_covid_vaccine_type",
            "cis_covid_vaccine_number_of_doses",
            "work_not_from_home_days_per_week",
            "times_shopping_last_7_days",
            "times_socialising_last_7_days",
        ],
    )

    # Map to digital from raw V2 values, before editing them to V1 below
    df = assign_from_map(
        df,
        "self_isolating_reason_detailed",
        "self_isolating_reason",
        {
            "Yes for other reasons (e.g. going into hospital or quarantining)": "Due to increased risk of getting COVID-19 such as having been in contact with a known case or quarantining after travel abroad",  # noqa: E501
            "Yes for other reasons related to reducing your risk of getting COVID-19 (e.g. going into hospital or shielding)": "Due to reducing my risk of getting COVID-19 such as going into hospital or shielding",  # noqa: E501
            "Yes for other reasons related to you having had an increased risk of getting COVID-19 (e.g. having been in contact with a known case or quarantining after travel abroad)": "Due to increased risk of getting COVID-19 such as having been in contact with a known case or quarantining after travel abroad",  # noqa: E501
            "Yes because you live with someone who has/has had symptoms but you haven’t had them yourself": "I haven't had any symptoms but I live with someone who has or has had symptoms or a positive test",  # noqa: E501
            "Yes because you live with someone who has/has had symptoms or a positive test but you haven’t had symptoms yourself": "I haven't had any symptoms but I live with someone who has or has had symptoms or a positive test",  # noqa: E501
            "Yes because you live with someone who has/has had symptoms but you haven't had them yourself": "I haven't had any symptoms but I live with someone who has or has had symptoms or a positive test",  # noqa: E501
            "Yes because you have/have had symptoms of COVID-19": "I have or have had symptoms of COVID-19 or a positive test",
            "Yes because you have/have had symptoms of COVID-19 or a positive test": "I have or have had symptoms of COVID-19 or a positive test",
        },
    )

    times_value_map = {"None": 0, "1": 1, "2": 2, "3": 3, "4": 4, "5": 5, "6": 6, "7 times or more": 7}
    column_editing_map = {
        "deferred": {"Deferred 1": "Deferred"},
        "work_location": {
            "Work from home (in the same grounds or building as your home)": "Working from home",
            "Working from home (in the same grounds or building as your home)": "Working from home",
            "From home (in the same grounds or building as your home)": "Working from home",
            "Work somewhere else (not your home)": "Working somewhere else (not your home)",
            "Somewhere else (not at your home)": "Working somewhere else (not your home)",
            "Somewhere else (not your home)": "Working somewhere else (not your home)",
            "Both (working from home and working somewhere else)": "Both (from home and somewhere else)",
            "Both (work from home and work somewhere else)": "Both (from home and somewhere else)",
        },
        "times_outside_shopping_or_socialising_last_7_days": times_value_map,
        "times_shopping_last_7_days": times_value_map,
        "times_socialising_last_7_days": times_value_map,
        "work_sector": {
            "Social Care": "Social care",
            "Transport (incl. storage or logistic)": "Transport (incl. storage, logistic)",
            "Transport (incl. storage and logistic)": "Transport (incl. storage, logistic)",
            "Transport (incl. storage and logistics)": "Transport (incl. storage, logistic)",
            "Retail Sector (incl. wholesale)": "Retail sector (incl. wholesale)",
            "Hospitality (e.g. hotel or restaurant or cafe)": "Hospitality (e.g. hotel, restaurant)",
            "Food Production and agriculture (incl. farming)": "Food production, agriculture, farming",
            "Food production and agriculture (incl. farming)": "Food production, agriculture, farming",
            "Personal Services (e.g. hairdressers or tattooists)": "Personal services (e.g. hairdressers)",
            "Information technology and communication": "Information technology and communication",
            "Financial services (incl. insurance)": "Financial services incl. insurance",
            "Financial Services (incl. insurance)": "Financial services incl. insurance",
            "Civil Service or Local Government": "Civil service or Local Government",
            "Arts or Entertainment or Recreation": "Arts,Entertainment or Recreation",
            "Art or entertainment or recreation": "Arts,Entertainment or Recreation",
            "Arts or entertainment or recreation": "Arts,Entertainment or Recreation",
            "Other employment sector (specify)": "Other occupation sector",
            "Other occupation sector (specify)": "Other occupation sector",
        },
        "work_health_care_area": {
            "Primary Care (e.g. GP or dentist)": "Yes, in primary care, e.g. GP, dentist",
            "Primary care (e.g. GP or dentist)": "Yes, in primary care, e.g. GP, dentist",
            "Secondary Care (e.g. hospital)": "Yes, in secondary care, e.g. hospital",
            "Secondary care (e.g. hospital.)": "Yes, in secondary care, e.g. hospital",
            "Secondary care (e.g. hospital)": "Yes, in secondary care, e.g. hospital",
            "Other Healthcare (e.g. mental health)": "Yes, in other healthcare settings, e.g. mental health",
            "Other healthcare (e.g. mental health)": "Yes, in other healthcare settings, e.g. mental health",
        },
        "face_covering_outside_of_home": {
            "My face is already covered for other reasons (e.g. religious or cultural reasons)": "My face is already covered",
            "Yes at work/school only": "Yes, at work/school only",
            "Yes in other situations only (including public transport/shops)": "Yes, in other situations only",
            "Yes usually both at work/school and in other situations": "Yes, usually both Work/school/other",
            "Yes in other situations only (including public transport or shops)": "Yes, in other situations only",
            "Yes always": "Yes, always",
            "Yes sometimes": "Yes, sometimes",
        },
        "face_covering_other_enclosed_places": {
            "My face is already covered for other reasons (e.g. religious or cultural reasons)": "My face is already covered",
            "Yes at work/school only": "Yes, at work/school only",
            "Yes in other situations only (including public transport/shops)": "Yes, in other situations only",
            "Yes usually both at work/school and in other situations": "Yes, usually both Work/school/other",
            "Yes always": "Yes, always",
            "Yes sometimes": "Yes, sometimes",
        },
        "face_covering_work_or_education": {
            "My face is already covered for other reasons (e.g. religious or cultural reasons)": "My face is already covered",
            "Yes always": "Yes, always",
            "Yes sometimes": "Yes, sometimes",
        },
        "other_antibody_test_results": {
            "One or more negative tests but none positive": "Any tests negative, but none positive",
            "One or more negative tests but none were positive": "Any tests negative, but none positive",
            "All tests failed": "All Tests failed",
        },
        "other_antibody_test_location": {
            "Private Lab": "Private lab",
            "Home Test": "Home test",
            "In the NHS (e.g. GP or hospital)": "In the NHS (e.g. GP, hospital)",
        },
        "other_covid_infection_test_results": {
            "One or more negative tests but none positive": "Any tests negative, but none positive",
            "One or more negative tests but none were positive": "Any tests negative, but none positive",
            "All tests failed": "All Tests failed",
            "Positive": "One or more positive test(s)",
            "Negative": "Any tests negative, but none positive",
            "Void": "All Tests failed",
        },
        "illness_reduces_activity_or_ability": {
            "Yes a little": "Yes, a little",
            "Yes a lot": "Yes, a lot",
            "Participant Would Not/Could Not Answer": None,
        },
        "participant_visit_status": {"Participant did not attend": "Patient did not attend", "Canceled": "Cancelled"},
        "self_isolating_reason": {
            "Yes for other reasons (e.g. going into hospital or quarantining)": "Yes, for other reasons (e.g. going into hospital, quarantining)",
            "Yes for other reasons related to reducing your risk of getting COVID-19 (e.g. going into hospital or shielding)": "Yes, for other reasons (e.g. going into hospital, quarantining)",
            "Yes for other reasons related to you having had an increased risk of getting COVID-19 (e.g. having been in contact with a known case or quarantining after travel abroad)": "Yes, for other reasons (e.g. going into hospital, quarantining)",
            "Yes because you live with someone who has/has had symptoms but you haven’t had them yourself": "Yes, someone you live with had symptoms",
            "Yes because you live with someone who has/has had symptoms or a positive test but you haven’t had symptoms yourself": "Yes, someone you live with had symptoms",
            "Yes because you live with someone who has/has had symptoms but you haven't had them yourself": "Yes, someone you live with had symptoms",
            "Yes because you have/have had symptoms of COVID-19": "Yes, you have/have had symptoms",
            "Yes because you have/have had symptoms of COVID-19 or a positive test": "Yes, you have/have had symptoms",
        },
        "ability_to_socially_distance_at_work_or_education": {
            "Difficult to maintain 2 meters - but I can usually be at least 1m from other people": "Difficult to maintain 2m, but can be 1m",
            "Difficult to maintain 2m - but you can usually be at least 1m from other people": "Difficult to maintain 2m, but can be 1m",
            "Easy to maintain 2 meters - it is not a problem to stay this far away from other people": "Easy to maintain 2m",
            "Easy to maintain 2m - it is not a problem to stay this far away from other people": "Easy to maintain 2m",
            "Relatively easy to maintain 2 meters - most of the time I can be 2m away from other people": "Relatively easy to maintain 2m",
            "Relatively easy to maintain 2m - most of the time you can be 2m away from other people": "Relatively easy to maintain 2m",
            "Very difficult to be more than 1 meter away as my work means I am in close contact with others on a regular basis": "Very difficult to be more than 1m away",
            "Very difficult to be more than 1m away as your work means you are in close contact with others on a regular basis": "Very difficult to be more than 1m away",
        },
        "transport_to_work_or_education": {
            "Bus or Minibus or Coach": "Bus, minibus, coach",
            "Bus or minibus or coach": "Bus, minibus, coach",
            "Bus": "Bus, minibus, coach",
            "Motorbike or Scooter or Moped": "Motorbike, scooter or moped",
            "Motorbike or scooter or moped": "Motorbike, scooter or moped",
            "Car or Van": "Car or van",
            "Taxi/Minicab": "Taxi/minicab",
            "On Foot": "On foot",
            "Underground or Metro or Light Rail or Tram": "Underground, metro, light rail, tram",
            "Other Method": "Other method",
        },
        "last_covid_contact_type": {
            "In your own household": "Living in your own home",
            "Outside your household": "Outside your home",
        },
        "last_suspected_covid_contact_type": {
            "In your own household": "Living in your own home",
            "Outside your household": "Outside your home",
        },
    }
    df = apply_value_map_multiple_columns(df, column_editing_map)
    df = df.withColumn("deferred", F.when(F.col("deferred").isNull(), "NA").otherwise(F.col("deferred")))

    df = df.withColumn("swab_sample_barcode", F.upper(F.col("swab_sample_barcode")))
    df = df.withColumn("blood_sample_barcode", F.upper(F.col("blood_sample_barcode")))
    return df


def transform_survey_responses_version_2_delta(df: DataFrame) -> DataFrame:
    """
    Transformations that are specific to version 2 survey responses.
    """
    df = assign_taken_column(df=df, column_name_to_assign="swab_taken", reference_column="swab_sample_barcode")
    df = assign_taken_column(df=df, column_name_to_assign="blood_taken", reference_column="blood_sample_barcode")

    df = assign_column_uniform_value(df, "survey_response_dataset_major_version", 2)

    # After editing to V1 values in cleaning
    df = assign_isin_list(
        df=df,
        column_name_to_assign="self_isolating",
        reference_column="self_isolating_reason",
        values_list=[
            "Yes, for other reasons (e.g. going into hospital, quarantining)",
            "Yes, you have/have had symptoms",
            "Yes, someone you live with had symptoms",
        ],
        true_false_values=["Yes", "No"],
    )
    df = edit_to_sum_or_max_value(
        df=df,
        column_name_to_assign="times_outside_shopping_or_socialising_last_7_days",
        columns_to_sum=[
            "times_shopping_last_7_days",
            "times_socialising_last_7_days",
        ],
        max_value=7,
    )
    df = derive_work_status_columns(df)
    return df


def assign_has_been_columns(df):
    df = derive_household_been_columns(
        df=df,
        column_name_to_assign="household_been_care_home_last_28_days",
        individual_response_column="care_home_last_28_days",
        household_response_column="other_household_member_care_home_last_28_days",
    )
    df = derive_household_been_columns(
        df=df,
        column_name_to_assign="household_been_hospital_last_28_days",
        individual_response_column="hospital_last_28_days",
        household_response_column="other_household_member_hospital_last_28_days",
    )
    return df


def symptom_column_transformations(df):
    df = count_value_occurrences_in_column_subset_row_wise(
        df=df,
        column_name_to_assign="think_have_covid_symptom_count",
        selection_columns=[
            "think_have_covid_symptom_fever",
            "think_have_covid_symptom_muscle_ache",
            "think_have_covid_symptom_fatigue",
            "think_have_covid_symptom_sore_throat",
            "think_have_covid_symptom_cough",
            "think_have_covid_symptom_shortness_of_breath",
            "think_have_covid_symptom_headache",
            "think_have_covid_symptom_nausea_or_vomiting",
            "think_have_covid_symptom_abdominal_pain",
            "think_have_covid_symptom_diarrhoea",
            "think_have_covid_symptom_loss_of_taste",
            "think_have_covid_symptom_loss_of_smell",
            "think_have_covid_symptom_more_trouble_sleeping",
            "think_have_covid_symptom_chest_pain",
            "think_have_covid_symptom_palpitations",
            "think_have_covid_symptom_vertigo_or_dizziness",
            "think_have_covid_symptom_anxiety",
            "think_have_covid_symptom_low_mood",
            "think_have_covid_symptom_memory_loss_or_confusion",
            "think_have_covid_symptom_difficulty_concentrating",
            "think_have_covid_symptom_runny_nose_or_sneezing",
            "think_have_covid_symptom_noisy_breathing",
            "think_have_covid_symptom_loss_of_appetite",
        ],
        count_if_value="Yes",
    )
    df = count_value_occurrences_in_column_subset_row_wise(
        df=df,
        column_name_to_assign="think_had_covid_symptom_count",
        selection_columns=[
            "think_had_covid_symptom_fever",
            "think_had_covid_symptom_muscle_ache",
            "think_had_covid_symptom_fatigue",
            "think_had_covid_symptom_sore_throat",
            "think_had_covid_symptom_cough",
            "think_had_covid_symptom_shortness_of_breath",
            "think_had_covid_symptom_headache",
            "think_had_covid_symptom_nausea_or_vomiting",
            "think_had_covid_symptom_abdominal_pain",
            "think_had_covid_symptom_diarrhoea",
            "think_had_covid_symptom_loss_of_taste",
            "think_had_covid_symptom_loss_of_smell",
            "think_had_covid_symptom_more_trouble_sleeping",
            "think_had_covid_symptom_chest_pain",
            "think_had_covid_symptom_palpitations",
            "think_had_covid_symptom_vertigo_or_dizziness",
            "think_had_covid_symptom_anxiety",
            "think_had_covid_symptom_low_mood",
            "think_had_covid_symptom_memory_loss_or_confusion",
            "think_had_covid_symptom_difficulty_concentrating",
            "think_had_covid_symptom_runny_nose_or_sneezing",
            "think_had_covid_symptom_noisy_breathing",
            "think_had_covid_symptom_loss_of_appetite",
        ],
        count_if_value="Yes",
    )
    # TODO - not needed until later release
    # df = update_think_have_covid_symptom_any(
    #     df=df,
    #     column_name_to_update="think_have_covid_symptom_any",
    #     count_reference_column="think_have_covid_symptom_count",
    # )

    # df = assign_true_if_any(
    #     df=df,
    #     column_name_to_assign="any_think_have_covid_symptom_or_now",
    #     reference_columns=["think_have_covid_symptom_any", "think_have_covid"],
    #     true_false_values=["Yes", "No"],
    # )

    # df = assign_any_symptoms_around_visit(
    #     df=df,
    #     column_name_to_assign="any_symptoms_around_visit",
    #     symptoms_bool_column="any_think_have_covid_symptom_or_now",
    #     id_column="participant_id",
    #     visit_date_column="visit_datetime",
    #     visit_id_column="visit_id",
    # )

    # df = assign_true_if_any(
    #     df=df,
    #     column_name_to_assign="think_have_covid_cghfevamn_symptom_group",
    #     reference_columns=[
    #         "think_have_covid_symptom_cough",
    #         "think_have_covid_symptom_fever",
    #         "think_have_covid_symptom_loss_of_smell",
    #         "think_have_covid_symptom_loss_of_taste",
    #     ],
    #     true_false_values=["Yes", "No"],
    # )
    # df = assign_true_if_any(
    #     df=df,
    #     column_name_to_assign="think_have_covid_cghfevamn_symptom_group",
    #     reference_columns=[
    #         "think_had_covid_symptom_cough",
    #         "think_had_covid_symptom_fever",
    #         "think_had_covid_symptom_loss_of_smell",
    #         "think_had_covid_symptom_loss_of_taste",
    #     ],
    #     true_false_values=["Yes", "No"],
    # )
    # df = assign_true_if_any(
    #     df=df,
    #     column_name_to_assign="think_have_covid_cghfevamn_symptom_group",
    #     reference_columns=[
    #         "think_had_covid_symptom_cough",
    #         "think_had_covid_symptom_fever",
    #         "think_had_covid_symptom_loss_of_smell",
    #         "think_had_covid_symptom_loss_of_taste",
    #     ],
    #     true_false_values=["Yes", "No"],
    # )
    # df = assign_any_symptoms_around_visit(
    #     df=df,
    #     column_name_to_assign="symptoms_around_cghfevamn_symptom_group",
    #     id_column="participant_id",
    #     symptoms_bool_column="think_have_covid_cghfevamn_symptom_group",
    #     visit_date_column="visit_datetime",
    #     visit_id_column="visit_id",
    # )
    return df


def union_dependent_cleaning(df):
    col_val_map = {
        "ethnicity": {
            "African": "Black,Caribbean,African-African",
            "Caribbean": "Black,Caribbean,Afro-Caribbean",
            "Any other Black or African or Caribbean background": "Any other Black background",
            "Any other Black| African| Carribbean": "Any other Black background",
            "Any other Mixed/Multiple background": "Any other Mixed background",
            "Bangladeshi": "Asian or Asian British-Bangladeshi",
            "Chinese": "Asian or Asian British-Chinese",
            "English, Welsh, Scottish, Northern Irish or British": "White-British",
            "English| Welsh| Scottish| Northern Irish or British": "White-British",
            "Indian": "Asian or Asian British-Indian",
            "Irish": "White-Irish",
            "Pakistani": "Asian or Asian British-Pakistani",
            "White and Asian": "Mixed-White & Asian",
            "White and Black African": "Mixed-White & Black African",
            "White and Black Caribbean": "Mixed-White & Black Caribbean",
            "Roma": "White-Gypsy or Irish Traveller",
            "White-Roma": "White-Gypsy or Irish Traveller",
            "Gypsy or Irish Traveller": "White-Gypsy or Irish Traveller",
            "Arab": "Other ethnic group-Arab",
            "Any other white": "Any other white background",
        },
        "participant_withdrawal_reason": {
            "Bad experience with tester / survey": "Bad experience with interviewer/survey",
            "Swab / blood process too distressing": "Swab/blood process too distressing",
            "Swab / blood process to distressing": "Swab/blood process too distressing",
            "Do NOT Reinstate": "Do not reinstate",
        },
    }
    df = apply_value_map_multiple_columns(df, col_val_map)
    df = convert_null_if_not_in_list(df, "sex", options_list=["Male", "Female"])
    # TODO: Add in once dependencies are derived
    # df = impute_latest_date_flag(
    #     df=df,
    #     participant_id_column="participant_id",
    #     visit_date_column="visit_date",
    #     visit_id_column="visit_id",
    #     contact_any_covid_column="contact_known_or_suspected_covid",
    #     contact_any_covid_date_column="contact_known_or_suspected_covid_latest_date",
    # )

    # TODO: Add in once dependencies are derived
    # df = assign_date_difference(
    #     df,
    #     "contact_known_or_suspected_covid_days_since",
    #     "contact_known_or_suspected_covid_latest_date",
    #     "visit_datetime",
    # )

    # TODO: add the following function once contact_known_or_suspected_covid_latest_date() is created
    # df = contact_known_or_suspected_covid_type(
    #     df=df,
    #     contact_known_covid_type_column='contact_known_covid_type',
    #     contact_any_covid_type_column='contact_any_covid_type',
    #     contact_any_covid_date_column='contact_any_covid_date',
    #     contact_known_covid_date_column='contact_known_covid_date',
    #     contact_suspect_covid_date_column='contact_suspect_covid_date',
    # )

    df = update_face_covering_outside_of_home(
        df=df,
        column_name_to_update="face_covering_outside_of_home",
        covered_enclosed_column="face_covering_other_enclosed_places",
        covered_work_column="face_covering_work_or_education",
    )

    return df


def union_dependent_derivations(df):
    """
    Transformations that must be carried out after the union of the different survey response schemas.
    """
    df = assign_fake_id(df, "ordered_household_id", "ons_household_id")
    df = assign_visit_order(
        df=df,
        column_name_to_assign="visit_order",
        id="participant_id",
        order_list=["visit_datetime", "visit_id"],
    )
    df = symptom_column_transformations(df)
    if "survey_completion_status" in df.columns:
        df = df.withColumn(
            "participant_visit_status", F.coalesce(F.col("participant_visit_status"), F.col("survey_completion_status"))
        )
    ethnicity_map = {
        "White": ["White-British", "White-Irish", "White-Gypsy or Irish Traveller", "Any other white background"],
        "Asian": [
            "Asian or Asian British-Indian",
            "Asian or Asian British-Pakistani",
            "Asian or Asian British-Bangladeshi",
            "Asian or Asian British-Chinese",
            "Any other Asian background",
        ],
        "Black": ["Black,Caribbean,African-African", "Black,Caribbean,Afro-Caribbean", "Any other Black background"],
        "Mixed": [
            "Mixed-White & Black Caribbean",
            "Mixed-White & Black African",
            "Mixed-White & Asian",
            "Any other Mixed background",
        ],
        "Other": ["Other ethnic group-Arab", "Any other ethnic group"],
    }
    if "swab_sample_barcode_user_entered" in df.columns:
        for test_type in ["swab", "blood"]:
            df = df.withColumn(
                f"{test_type}_sample_barcode_combined",
                F.when(
                    F.col(f"{test_type}_sample_barcode_correct") == "No",
                    F.col(f"{test_type}_sample_barcode_user_entered"),
                ).otherwise(F.col(f"{test_type}_sample_barcode"))
                # set to sample_barcode if _sample_barcode_correct is yes or null.
            )
    df = assign_column_from_mapped_list_key(
        df=df, column_name_to_assign="ethnicity_group", reference_column="ethnicity", map=ethnicity_map
    )
    df = assign_ethnicity_white(
        df, column_name_to_assign="ethnicity_white", ethnicity_group_column_name="ethnicity_group"
    )
    # df = assign_work_patient_facing_now(
    #     df, "work_patient_facing_now", age_column="age_at_visit", work_healthcare_column="work_health_care_patient_facing"
    # )
    # df = update_work_facing_now_column(
    #     df,
    #     "work_patient_facing_now",
    #     "work_status_v0",
    #     ["Furloughed (temporarily not working)", "Not working (unemployed, retired, long-term sick etc.)", "Student"],
    # )
    # df = assign_first_visit(
    #     df=df,
    #     column_name_to_assign="household_first_visit_datetime",
    #     id_column="participant_id",
    #     visit_date_column="visit_datetime",
    # )
    # df = assign_last_visit(
    #     df=df,
    #     column_name_to_assign="last_attended_visit_datetime",
    #     id_column="participant_id",
    #     visit_status_column="participant_visit_status",
    #     visit_date_column="visit_datetime",
    # )
    # df = assign_date_difference(
    #     df=df,
    #     column_name_to_assign="days_since_enrolment",
    #     start_reference_column="household_first_visit_datetime",
    #     end_reference_column="last_attended_visit_datetime",
    # )
    # df = assign_date_difference(
    #     df=df,
    #     column_name_to_assign="household_weeks_since_survey_enrolment",
    #     start_reference_column="survey start",
    #     end_reference_column="visit_datetime",
    #     format="weeks",
    # )
    # df = assign_named_buckets(
    #     df,
    #     reference_column="days_since_enrolment",
    #     column_name_to_assign="visit_number",
    #     map={
    #         0: 0,
    #         4: 1,
    #         11: 2,
    #         18: 3,
    #         25: 4,
    #         43: 5,
    #         71: 6,
    #         99: 7,
    #         127: 8,
    #         155: 9,
    #         183: 10,
    #         211: 11,
    #         239: 12,
    #         267: 13,
    #         295: 14,
    #         323: 15,
    #     },
    # )
    # df = assign_any_symptoms_around_visit(
    #     df=df,
    #     column_name_to_assign="symptoms_around_cghfevamn_symptom_group",
    #     symptoms_bool_column="think_have_covid_cghfevamn_symptom_group",
    #     id_column="participant_id",
    #     visit_date_column="visit_datetime",
    #     visit_id_column="visit_id",
    # )
    df = derive_people_in_household_count(df)
    df = update_column_values_from_map(
        df=df,
        column="smokes_nothing_now",
        map={"Yes": "No", "No": "Yes"},
        condition_column="currently_smokes_or_vapes",
    )
    df = fill_backwards_work_status_v2(
        df=df,
        date="visit_datetime",
        id="participant_id",
        fill_backward_column="work_status_v2",
        condition_column="work_status_v1",
        date_range=["2020-09-01", "2021-08-31"],
        condition_column_values=["5y and older in full-time education"],
        fill_only_backward_column_values=[
            "4-5y and older at school/home-school",
            "Attending college or FE (including if temporarily absent)",
            "Attending university (including if temporarily absent)",
        ],
    )
    df = assign_work_status_group(df, "work_status_group", "work_status_v0")

    df = fill_forward_from_last_change(
        df=df,
        fill_forward_columns=[
            "cis_covid_vaccine_date",
            "cis_covid_vaccine_number_of_doses",
            "cis_covid_vaccine_type",
            "cis_covid_vaccine_type_other",
            "cis_covid_vaccine_received",
        ],
        participant_id_column="participant_id",
        visit_datetime_column="visit_datetime",
        record_changed_column="cis_covid_vaccine_received",
        record_changed_value="Yes",
    )
    # Derive these after fill forwards and other changes to dates
    df = create_formatted_datetime_string_columns(df)
    return df


def derive_people_in_household_count(df):
    """
    Correct counts of household member groups and sum to get total number of people in household. Takes maximum
    final count by household for each record.
    """
    df = assign_household_participant_count(
        df,
        column_name_to_assign="household_participant_count",
        household_id_column="ons_household_id",
        participant_id_column="participant_id",
    )
    df = update_person_count_from_ages(
        df,
        column_name_to_assign="household_participants_not_consenting_count",
        column_pattern=r"person_not_consenting_age_[1-9]",
    )
    df = update_person_count_from_ages(
        df,
        column_name_to_assign="household_members_over_2_years_and_not_present_count",
        column_pattern=r"person_not_present_age_[1-8]",
    )
    df = assign_household_under_2_count(
        df,
        column_name_to_assign="household_members_under_2_years_count",
        column_pattern=r"infant_age_months_[1-9]",
        condition_column="household_members_under_2_years",
    )
    household_window = Window.partitionBy("ons_household_id")

    household_participants = [
        "household_participant_count",
        "household_participants_not_consenting_count",
        "household_members_over_2_years_and_not_present_count",
        "household_members_under_2_years_count",
    ]
    for household_participant_type in household_participants:
        df = df.withColumn(
            household_participant_type,
            F.max(household_participant_type).over(household_window),
        )
    df = df.withColumn(
        "people_in_household_count",
        sum_within_row(household_participants),
    )
    df = df.withColumn(
        "people_in_household_count_group",
        F.when(F.col("people_in_household_count") >= 5, "5+").otherwise(
            F.col("people_in_household_count").cast("string")
        ),
    )
    return df


def create_formatted_datetime_string_columns(df):
    """
    Create columns with specific datetime formatting for use in output data.
    """
    date_format_dict = {
        "visit_date_string": "visit_datetime",
        "samples_taken_date_string": "samples_taken_datetime",
    }
    datetime_format_dict = {
        "visit_datetime_string": "visit_datetime",
        "samples_taken_datetime_string": "samples_taken_datetime",
    }
    date_format_string_list = [
        "date_of_birth",
        "improved_visit_date",
        "think_had_covid_onset_date",
        "cis_covid_vaccine_date",
        "cis_covid_vaccine_date_1",
        "cis_covid_vaccine_date_2",
        "cis_covid_vaccine_date_3",
        "cis_covid_vaccine_date_4",
        "last_suspected_covid_contact_date",
        "last_covid_contact_date",
        "other_covid_infection_test_first_positive_date",
        "other_antibody_test_last_negative_date",
        "other_antibody_test_first_positive_date",
        "other_covid_infection_test_last_negative_date",
        "been_outside_uk_last_return_date",
        "think_have_covid_onset_date",
        "swab_return_date",
        "swab_return_future_date",
        "blood_return_date",
        "blood_return_future_date",
        "cis_covid_vaccine_date_5",
        "cis_covid_vaccine_date_6",
        "cis_covid_vaccine_date",
        "think_have_covid_symptom_onset_date",  # tempvar
        "other_covid_infection_test_positive_date",  # tempvar
        "other_covid_infection_test_negative_date",  # tempvar
        "other_antibody_test_positive_date",  # tempvar
        "other_antibody_test_negative_date",  # tempvar
    ]
    date_format_string_list = [
        col for col in date_format_string_list if col not in cis_digital_datetime_map["yyyy-MM-dd"]
    ] + cis_digital_datetime_map["yyyy-MM-dd"]

    for column_name_to_assign, timestamp_column in date_format_dict.items():
        if timestamp_column in df.columns:
            df = assign_column_to_date_string(
                df=df,
                column_name_to_assign=column_name_to_assign,
                reference_column=timestamp_column,
                time_format="ddMMMyyyy",
                lower_case=True,
            )
    for timestamp_column in date_format_string_list:
        if timestamp_column in df.columns:
            df = assign_column_to_date_string(
                df=df,
                column_name_to_assign=timestamp_column + "_string",
                reference_column=timestamp_column,
                time_format="ddMMMyyyy",
                lower_case=True,
            )
    for column_name_to_assign, timestamp_column in datetime_format_dict.items():
        if timestamp_column in df.columns:
            df = assign_column_to_date_string(
                df=df,
                column_name_to_assign=column_name_to_assign,
                reference_column=timestamp_column,
                time_format="ddMMMyyyy HH:mm:ss",
                lower_case=True,
            )
    for timestamp_column in cis_digital_datetime_map["yyyy-MM-dd'T'HH:mm:ss'Z'"]:
        if timestamp_column in df.columns:
            df = assign_column_to_date_string(
                df=df,
                column_name_to_assign=timestamp_column + "_string",
                reference_column=timestamp_column,
                time_format="ddMMMyyyy HH:mm:ss",
                lower_case=True,
            )
    return df


def transform_from_lookups(
    df: DataFrame, cohort_lookup: DataFrame, travel_countries_lookup: DataFrame, tenure_group: DataFrame
):
    cohort_lookup = cohort_lookup.withColumnRenamed("participant_id", "cohort_participant_id")
    df = df.join(
        F.broadcast(cohort_lookup),
        how="left",
        on=((df.participant_id == cohort_lookup.cohort_participant_id) & (df.study_cohort == cohort_lookup.old_cohort)),
    ).drop("cohort_participant_id")
    df = df.withColumn("study_cohort", F.coalesce(F.col("new_cohort"), F.col("study_cohort"))).drop(
        "new_cohort", "old_cohort"
    )
    df = df.join(
        F.broadcast(travel_countries_lookup.withColumn("REPLACE_COUNTRY", F.lit(True))),
        how="left",
        on=df.been_outside_uk_last_country == travel_countries_lookup.been_outside_uk_last_country_old,
    )
    df = df.withColumn(
        "been_outside_uk_last_country",
        F.when(F.col("REPLACE_COUNTRY"), F.col("been_outside_uk_last_country_new")).otherwise(
            F.col("been_outside_uk_last_country"),
        ),
    ).drop("been_outside_uk_last_country_old", "been_outside_uk_last_country_new", "REPLACE_COUNTRY")

    for key, value in column_name_maps["tenure_group_variable_map"].items():
        tenure_group = tenure_group.withColumnRenamed(key, value)

    df = df.join(tenure_group, on=(df["ons_household_id"] == tenure_group["UAC"]), how="left").drop("UAC")
    return df


def fill_forwards_transformations(df):

    df = fill_forward_from_last_change_marked_subset(
        df=df,
        fill_forward_columns=[
            "work_main_job_title",
            "work_main_job_role",
            "work_sector",
            "work_sector_other",
            "work_social_care",
            "work_health_care_patient_facing",
            "work_health_care_area",
            "work_nursing_or_residential_care_home",
            "work_direct_contact_patients_or_clients",
        ],
        participant_id_column="participant_id",
        visit_datetime_column="visit_datetime",
        record_changed_column="work_main_job_changed",
        record_changed_value="Yes",
        dateset_version_column="survey_response_dataset_major_version",
        minimum_dateset_version=2,
    )

    # TODO: uncomment for releases after R1
    # df = fill_backwards_overriding_not_nulls(
    #     df=df,
    #     column_identity="participant_id",
    #     ordering_column="visit_date",
    #     dataset_column="survey_response_dataset_major_version",
    #     column_list=fill_forwards_and_then_backwards_list,
    # )

    ## TODO: Not needed until a future release, will leave commented out in code until required
    #
    #    df = update_column_if_ref_in_list(
    #        df=df,
    #        column_name_to_update="work_location",
    #        old_value=None,
    #        new_value="Not applicable, not currently working",
    #        reference_column="work_status_v0",
    #        check_list=[
    #            "Furloughed (temporarily not working)",
    #            "Not working (unemployed, retired, long-term sick etc.)",
    #            "Student",
    #        ],
    #    )

    df = fill_forwards_travel_column(df)

    df = fill_backwards_overriding_not_nulls(
        df=df,
        column_identity="participant_id",
        ordering_column="visit_datetime",
        dataset_column="survey_response_dataset_major_version",
        column_list=["sex", "date_of_birth", "ethnicity"],
    )
    df = fill_forward_only_to_nulls(
        df=df,
        id="participant_id",
        date="visit_datetime",
        list_fill_forward=[
            "sex",
            "date_of_birth",
            "ethnicity",
        ],
    )
    return df


def fill_forwards_travel_column(df):
    df = update_to_value_if_any_not_null(
        df=df,
        column_name_to_assign="been_outside_uk",
        value_to_assign="Yes",
        column_list=["been_outside_uk_last_country", "been_outside_uk_last_return_date"],
    )
    df = fill_forward_from_last_change(
        df=df,
        fill_forward_columns=[
            "been_outside_uk_last_country",
            "been_outside_uk_last_return_date",
            "been_outside_uk",
        ],
        participant_id_column="participant_id",
        visit_datetime_column="visit_datetime",
        record_changed_column="been_outside_uk",
        record_changed_value="Yes",
    )
    return df


def impute_key_columns(df: DataFrame, imputed_value_lookup_df: DataFrame, log_directory: str):
    """
    Impute missing values for key variables that are required for weight calibration.
    Most imputations require geographic data being joined onto the response records.

    Returns a single record per participant, with response values (when available) and missing values imputed.
    """
    unique_id_column = "participant_id"

    # Get latest record for each participant, assumes that they have been filled forwards
    participant_window = Window.partitionBy(unique_id_column).orderBy(F.col("visit_datetime").desc())
    deduplicated_df = (
        df.withColumn("ROW_NUMBER", F.row_number().over(participant_window))
        .filter(F.col("ROW_NUMBER") == 1)
        .drop("ROW_NUMBER")
    )

    if imputed_value_lookup_df is not None:
        deduplicated_df = merge_previous_imputed_values(deduplicated_df, imputed_value_lookup_df, unique_id_column)

    deduplicated_df = impute_and_flag(
        deduplicated_df,
        imputation_function=impute_by_mode,
        reference_column="ethnicity_white",
        group_by_column="ons_household_id",
    ).custom_checkpoint()

    deduplicated_df = impute_and_flag(
        deduplicated_df,
        impute_by_k_nearest_neighbours,
        reference_column="ethnicity_white",
        donor_group_columns=["cis_area_code_20"],
        donor_group_column_weights=[5000],
        log_file_path=log_directory,
    ).custom_checkpoint()

    deduplicated_df = impute_and_flag(
        deduplicated_df,
        imputation_function=impute_by_distribution,
        reference_column="sex",
        group_by_columns=["ethnicity_white", "region_code"],
        first_imputation_value="Female",
        second_imputation_value="Male",
    ).custom_checkpoint()

    deduplicated_df = impute_and_flag(
        deduplicated_df,
        impute_date_by_k_nearest_neighbours,
        reference_column="date_of_birth",
        donor_group_columns=["region_code", "people_in_household_count_group", "work_status_group"],
        log_file_path=log_directory,
    )

    return deduplicated_df.select(
        unique_id_column,
        *["ethnicity_white", "sex", "date_of_birth"],
        *[col for col in deduplicated_df.columns if col.endswith("_imputation_method")],
        *[col for col in deduplicated_df.columns if col.endswith("_is_imputed")],
    )


def nims_transformations(df: DataFrame) -> DataFrame:
    """Clean and transform NIMS data after reading from table."""
    df = rename_column_names(df, column_name_maps["nims_column_name_map"])
    df = assign_column_to_date_string(df, "nims_vaccine_dose_1_date", reference_column="nims_vaccine_dose_1_datetime")
    df = assign_column_to_date_string(df, "nims_vaccine_dose_2_date", reference_column="nims_vaccine_dose_2_datetime")

    # TODO: Derive nims_linkage_status, nims_vaccine_classification, nims_vaccine_dose_1_time, nims_vaccine_dose_2_time
    return df


def derive_overall_vaccination(df: DataFrame) -> DataFrame:
    """Derive overall vaccination status from NIMS and CIS data."""
    return df


def add_pattern_matching_flags(df: DataFrame) -> DataFrame:
    """Add result of various regex pattern matchings"""

    # add work from home flag
    df = assign_regex_match_result(
        df=df,
        columns_to_check_in=["work_main_job_title", "work_main_job_role"],
        positive_regex_pattern=work_from_home_pattern.positive_regex_pattern,
        negative_regex_pattern=work_from_home_pattern.negative_regex_pattern,
        column_name_to_assign="is_working_from_home",
        debug_mode=False,
    )

    # add at-school flag
    df = assign_regex_match_result(
        df=df,
        columns_to_check_in=["work_main_job_title", "work_main_job_role"],
        positive_regex_pattern=at_school_pattern.positive_regex_pattern,
        negative_regex_pattern=at_school_pattern.negative_regex_pattern,
        column_name_to_assign="at_school",
        debug_mode=False,
    )

    # add at-university flag
    df = assign_regex_match_result(
        df=df,
        columns_to_check_in=["work_main_job_title", "work_main_job_role"],
        positive_regex_pattern=at_university_pattern.positive_regex_pattern,
        negative_regex_pattern=at_university_pattern.negative_regex_pattern,
        column_name_to_assign="at_university",
        debug_mode=False,
    )
    # add is-retired flag
    df = assign_regex_match_result(
        df=df,
        columns_to_check_in=["work_main_job_title", "work_main_job_role"],
        positive_regex_pattern=retired_regex_pattern.positive_regex_pattern,
        negative_regex_pattern=retired_regex_pattern.negative_regex_pattern,
        column_name_to_assign="is_retired",
        debug_mode=False,
    )

    # add not-working flag
    df = assign_regex_match_result(
        df=df,
        columns_to_check_in=["work_main_job_title", "work_main_job_role"],
        positive_regex_pattern=not_working_pattern.positive_regex_pattern,
        negative_regex_pattern=not_working_pattern.negative_regex_pattern,
        column_name_to_assign="not_working",
    )
    # add self-employed flag
    df = assign_regex_match_result(
        df=df,
        columns_to_check_in=["work_main_job_title", "work_main_job_role"],
        positive_regex_pattern=self_employed_regex.positive_regex_pattern,
        column_name_to_assign="is_self_employed",
        debug_mode=False,
    )

    return df


def flag_records_to_reclassify(df: DataFrame) -> DataFrame:
    """
    Adds various flags to indicate which rules were triggered for a given record.
    """
    # Work from Home rules
    df = df.withColumn("wfh_rules", flag_records_for_work_from_home_rules())

    # Furlough rules
    df = df.withColumn("furlough_rules_v0", flag_records_for_furlough_rules_v0())

    df = df.withColumn("furlough_rules_v1_a", flag_records_for_furlough_rules_v1_a())

    df = df.withColumn("furlough_rules_v1_b", flag_records_for_furlough_rules_v1_b())

    df = df.withColumn("furlough_rules_v2_a", flag_records_for_furlough_rules_v2_a())

    df = df.withColumn("furlough_rules_v2_b", flag_records_for_furlough_rules_v2_b())

    # Self-employed rules
    df = df.withColumn("self_employed_rules_v1_a", flag_records_for_self_employed_rules_v1_a())

    df = df.withColumn("self_employed_rules_v1_b", flag_records_for_self_employed_rules_v1_b())

    df = df.withColumn("self_employed_rules_v2_a", flag_records_for_self_employed_rules_v2_a())

    df = df.withColumn("self_employed_rules_v2_b", flag_records_for_self_employed_rules_v2_b())

    # Retired rules
    df = df.withColumn("retired_rules_generic", flag_records_for_retired_rules())

    # Not-working rules
    df = df.withColumn("not_working_rules_v0", flag_records_for_not_working_rules_v0())

    df = df.withColumn("not_working_rules_v1_a", flag_records_for_not_working_rules_v1_a())

    df = df.withColumn("not_working_rules_v1_b", flag_records_for_not_working_rules_v1_b())

    df = df.withColumn("not_working_rules_v2_a", flag_records_for_not_working_rules_v2_a())

    df = df.withColumn("not_working_rules_v2_b", flag_records_for_not_working_rules_v2_b())

    # Student rules
    df = df.withColumn("student_rules_v0", flag_records_for_student_v0_rules())

    df = df.withColumn("student_rules_v1", flag_records_for_student_v1_rules())

    df = df.withColumn("school_rules_v2", flag_records_for_student_v2_rules())

    # University rules
    df = df.withColumn("uni_rules_v2", flag_records_for_uni_v2_rules())

    df = df.withColumn("college_rules_v2", flag_records_for_college_v2_rules())

    return df


def reclassify_work_variables(
    df: DataFrame, spark_session: SparkSession, drop_original_variables: bool = True
) -> DataFrame:
    """
    Reclassify work-related variables based on rules & regex patterns

    Parameters
    ----------
    df
        The dataframe containing the work-status related variables we want to edit
    spark_session
        A active spark session - this is used to break lineage since the code generated
        in this function is very verbose, you may encounter memory error if we don't break
        lineage.
    drop_original_variables
        Set this to False if you want to retain the original variables so you can compare
        before & after edits.
    """
    # Work from Home
    update_work_location = flag_records_for_work_from_home_rules() & regex_match_result(
        columns_to_check_in=["work_main_job_title", "work_main_job_role"],
        positive_regex_pattern=work_from_home_pattern.positive_regex_pattern,
        negative_regex_pattern=work_from_home_pattern.negative_regex_pattern,
    )

    # Furlough
    furlough_regex_hit = regex_match_result(
        columns_to_check_in=["work_main_job_title", "work_main_job_role"],
        positive_regex_pattern=furloughed_pattern.positive_regex_pattern,
        negative_regex_pattern=furloughed_pattern.negative_regex_pattern,
    )

    update_work_status_furlough_v0 = furlough_regex_hit & flag_records_for_furlough_rules_v0()
    update_work_status_furlough_v1_a = furlough_regex_hit & flag_records_for_furlough_rules_v1_a()
    update_work_status_furlough_v1_b = furlough_regex_hit & flag_records_for_furlough_rules_v1_b()
    update_work_status_furlough_v2_a = furlough_regex_hit & flag_records_for_furlough_rules_v2_a()
    update_work_status_furlough_v2_b = furlough_regex_hit & flag_records_for_furlough_rules_v2_b()

    # Self-Employed
    self_employed_regex_hit = regex_match_result(
        columns_to_check_in=["work_main_job_title", "work_main_job_role"],
        positive_regex_pattern=self_employed_regex.positive_regex_pattern,
        negative_regex_pattern=self_employed_regex.negative_regex_pattern,
    )

    update_work_status_self_employed_v1_a = self_employed_regex_hit & flag_records_for_self_employed_rules_v1_a()
    update_work_status_self_employed_v1_b = self_employed_regex_hit & flag_records_for_self_employed_rules_v1_b()
    update_work_status_self_employed_v2_a = self_employed_regex_hit & flag_records_for_self_employed_rules_v2_a()
    update_work_status_self_employed_v2_b = self_employed_regex_hit & flag_records_for_self_employed_rules_v2_b()

    # Retired
    retired_regex_hit = regex_match_result(
        columns_to_check_in=["work_main_job_title", "work_main_job_role"],
        positive_regex_pattern=retired_regex_pattern.positive_regex_pattern,
        negative_regex_pattern=retired_regex_pattern.negative_regex_pattern,
    )

    update_work_status_retired = retired_regex_hit | flag_records_for_retired_rules()

    # Not-working
    not_working_regex_hit = regex_match_result(
        columns_to_check_in=["work_main_job_title", "work_main_job_role"],
        positive_regex_pattern=not_working_pattern.positive_regex_pattern,
        negative_regex_pattern=not_working_pattern.negative_regex_pattern,
    )

    update_work_status_not_working_v0 = not_working_regex_hit & flag_records_for_not_working_rules_v0()
    update_work_status_not_working_v1_a = not_working_regex_hit & flag_records_for_not_working_rules_v1_a()
    update_work_status_not_working_v1_b = not_working_regex_hit & flag_records_for_not_working_rules_v1_b()
    update_work_status_not_working_v2_a = not_working_regex_hit & flag_records_for_not_working_rules_v2_a()
    update_work_status_not_working_v2_b = not_working_regex_hit & flag_records_for_not_working_rules_v2_b()

    # School/Student
    school_regex_hit = regex_match_result(
        columns_to_check_in=["work_main_job_title", "work_main_job_role"],
        positive_regex_pattern=at_school_pattern.positive_regex_pattern,
        negative_regex_pattern=at_school_pattern.negative_regex_pattern,
    )

    college_regex_hit = regex_match_result(
        columns_to_check_in=["work_main_job_title", "work_main_job_role"],
        positive_regex_pattern=in_college_or_further_education_pattern.positive_regex_pattern,
        negative_regex_pattern=in_college_or_further_education_pattern.negative_regex_pattern,
    )

    university_regex_hit = regex_match_result(
        columns_to_check_in=["work_main_job_title", "work_main_job_role"],
        positive_regex_pattern=at_university_pattern.positive_regex_pattern,
        negative_regex_pattern=at_university_pattern.negative_regex_pattern,
    )

    age_under_16 = F.col("age_at_visit") < F.lit(16)
    age_four_or_over = F.col("age_at_visit") >= F.lit(4)
    age_over_four = F.col("age_at_visit") > F.lit(4)

    update_work_status_student_v0 = (
        (school_regex_hit & flag_records_for_student_v0_rules())
        | (university_regex_hit & flag_records_for_student_v0_rules())
        | (college_regex_hit & flag_records_for_student_v0_rules())
        | (age_four_or_over & age_under_16)
    )

    update_work_status_student_v1 = (
        (school_regex_hit & flag_records_for_student_v1_rules())
        | (university_regex_hit & flag_records_for_student_v1_rules())
        | (college_regex_hit & flag_records_for_student_v1_rules())
        | (age_over_four & age_under_16)
    )

    update_work_status_student_v2_a = (school_regex_hit & flag_records_for_student_v2_rules()) | (
        age_four_or_over & age_under_16
    )

    update_work_status_student_v2_b = college_regex_hit & flag_records_for_college_v2_rules()

    update_work_status_student_v2_c = university_regex_hit & flag_records_for_uni_v2_rules()

    update_work_location_general = F.col("work_location").isNull() & (
        F.col("work_status_v0").isin(
            "Furloughed (temporarily not working)",
            "Not working (unemployed, retired, long-term sick etc.)",
            "Student",
        )
    )

    # Please note the order of *_edited columns, these must come before the in-place updates

    # first start by taking a copy of the original work variables
    _df = (
        df.withColumn("work_location_original", F.col("work_location"))
        .withColumn("work_status_v0_original", F.col("work_status_v0"))
        .withColumn("work_status_v1_original", F.col("work_status_v1"))
        .withColumn("work_status_v2_original", F.col("work_status_v2"))
        .withColumn(
            "work_location",
            F.when(update_work_location, F.lit("Working from home")).otherwise(F.col("work_location")),
        )
        .withColumn(
            "work_status_v0",
            F.when(self_employed_regex_hit, F.lit("Self-employed")).otherwise(F.col("work_status_v0")),
        )
        .withColumn(
            "work_status_v1",
            F.when(update_work_status_self_employed_v1_a, F.lit("Self-employed and currently working")).otherwise(
                F.col("work_status_v1")
            ),
        )
        .withColumn(
            "work_status_v1",
            F.when(update_work_status_self_employed_v1_b, F.lit("Self-employed and currently not working")).otherwise(
                F.col("work_status_v1")
            ),
        )
        .withColumn(
            "work_status_v2",
            F.when(
                update_work_status_self_employed_v2_a,
                F.lit("Self-employed and currently working"),
            ).otherwise(F.col("work_status_v2")),
        )
        .withColumn(
            "work_status_v2",
            F.when(update_work_status_self_employed_v2_b, F.lit("Self-employed and currently not working")).otherwise(
                F.col("work_status_v2")
            ),
        )
        .withColumn(
            "work_status_v0",
            F.when(update_work_status_student_v0, F.lit("Student")).otherwise(F.col("work_status_v0")),
        )
        .withColumn(
            "work_status_v1",
            F.when(update_work_status_student_v1, F.lit("5y and older in full-time education")).otherwise(
                F.col("work_status_v1")
            ),
        )
        .withColumn(
            "work_status_v2",
            F.when(update_work_status_student_v2_a, F.lit("4-5y and older at school/home-school")).otherwise(
                F.col("work_status_v2")
            ),
        )
        .withColumn(
            "work_status_v2",
            F.when(
                update_work_status_student_v2_b, F.lit("Attending college or FE (including if temporarily absent)")
            ).otherwise(F.col("work_status_v2")),
        )
        .withColumn(
            "work_status_v2",
            F.when(
                update_work_status_student_v2_c, F.lit("Attending university (including if temporarily absent)")
            ).otherwise(F.col("work_status_v2")),
        )
    )

    _df2 = spark_session.createDataFrame(_df.rdd, schema=_df.schema)  # breaks lineage

    _df3 = (
        _df2.withColumn(
            "work_status_v0",
            F.when(
                update_work_status_retired, F.lit("Not working (unemployed, retired, long-term sick etc.)")
            ).otherwise(F.col("work_status_v0")),
        )
        .withColumn(
            "work_status_v1",
            F.when(update_work_status_retired, F.lit("Retired")).otherwise(F.col("work_status_v1")),
        )
        .withColumn(
            "work_status_v2",
            F.when(update_work_status_retired, F.lit("Retired")).otherwise(F.col("work_status_v2")),
        )
        .withColumn(
            "work_status_v0",
            F.when(
                update_work_status_not_working_v0, F.lit("Not working (unemployed, retired, long-term sick etc.)")
            ).otherwise(F.col("work_status_v0")),
        )
        .withColumn(
            "work_status_v1",
            F.when(update_work_status_not_working_v1_a, F.lit("Employed and currently not working")).otherwise(
                F.col("work_status_v1")
            ),
        )
        .withColumn(
            "work_status_v1",
            F.when(update_work_status_not_working_v1_b, F.lit("Self-employed and currently not working")).otherwise(
                F.col("work_status_v1")
            ),
        )
        .withColumn(
            "work_status_v2",
            F.when(update_work_status_not_working_v2_a, F.lit("Employed and currently not working")).otherwise(
                F.col("work_status_v2")
            ),
        )
        .withColumn(
            "work_status_v2",
            F.when(update_work_status_not_working_v2_b, F.lit("Self-employed and currently not working")).otherwise(
                F.col("work_status_v2")
            ),
        )
        .withColumn(
            "work_status_v0",
            F.when(update_work_status_furlough_v0, F.lit("Furloughed (temporarily not working)")).otherwise(
                F.col("work_status_v0")
            ),
        )
        .withColumn(
            "work_status_v1",
            F.when(update_work_status_furlough_v1_a, F.lit("Employed and currently not working")).otherwise(
                F.col("work_status_v1")
            ),
        )
        .withColumn(
            "work_status_v1",
            F.when(update_work_status_furlough_v1_b, F.lit("Self-employed and currently not working")).otherwise(
                F.col("work_status_v1")
            ),
        )
        .withColumn(
            "work_status_v2",
            F.when(update_work_status_furlough_v2_a, F.lit("Employed and currently not working")).otherwise(
                F.col("work_status_v2")
            ),
        )
        .withColumn(
            "work_status_v2",
            F.when(update_work_status_furlough_v2_b, F.lit("Self-employed and currently not working")).otherwise(
                F.col("work_status_v2")
            ),
        )
        .withColumn(
            "work_location",
            F.when(
                update_work_location_general,
                F.lit("Not applicable, not currently working"),
            ).otherwise(F.col("work_location")),
        )
    )

    if drop_original_variables:
        # replace original versions with their cleaned versions
        _df3 = _df3.drop(
            "work_location_original",
            "work_status_v0_original",
            "work_status_v1_original",
            "work_status_v2_original",
        )

    return _df3<|MERGE_RESOLUTION|>--- conflicted
+++ resolved
@@ -1,9 +1,5 @@
 # flake8: noqa
-<<<<<<< HEAD
 from typing import List
-=======
-from datetime import datetime
->>>>>>> 96a32671
 
 import pyspark.sql.functions as F
 from pyspark.sql import DataFrame
@@ -156,31 +152,7 @@
 from cishouseholds.validate_class import SparkValidate
 
 
-<<<<<<< HEAD
 def transform_cis_soc_data(df: DataFrame, join_on_columns: List[str]) -> DataFrame:
-=======
-def generate_lab_report(df: DataFrame, current_date=F.current_timestamp()) -> DataFrame:
-    """
-    Generate lab report of latest 7 days of results
-    """
-    df = df.filter(F.date_sub(current_date, 7) < F.col("survey_completed_datetime"))
-    swab_df = df.select("swab_sample_barcode", "swab_taken_datetime", "survey_completed_datetime").filter(
-        ~(
-            ((F.col("swab_taken_datetime").isNull()) & (F.col("survey_completed_datetime").isNull()))
-            | F.col("swab_sample_barcode").isNull()
-        )
-    )
-    blood_df = df.select("blood_sample_barcode", "blood_taken_datetime", "survey_completed_datetime").filter(
-        ~(
-            ((F.col("blood_taken_datetime").isNull()) & (F.col("survey_completed_datetime").isNull()))
-            | F.col("blood_sample_barcode").isNull()
-        )
-    )
-    return swab_df, blood_df
-
-
-def transform_cis_soc_data(df: DataFrame) -> DataFrame:
->>>>>>> 96a32671
     """
     transform and process cis soc data
     """
