--- conflicted
+++ resolved
@@ -2766,42 +2766,28 @@
         positive_regex_pattern=at_university_pattern.positive_regex_pattern,
         negative_regex_pattern=at_university_pattern.negative_regex_pattern,
     )
-<<<<<<< HEAD
+
     age_under_16 = F.col("age_at_visit") < F.lit(16)
     age_four_or_over = F.col("age_at_visit") >= F.lit(4)
     age_over_four = F.col("age_at_visit") > F.lit(4)
-=======
-    under_16 = F.col("age_at_visit") < F.lit(16)
->>>>>>> 58952e6c
 
     update_work_status_student_v0 = (
         (school_regex_hit & flag_records_for_student_v0_rules())
         | (university_regex_hit & flag_records_for_student_v0_rules())
         | (college_regex_hit & flag_records_for_student_v0_rules())
-<<<<<<< HEAD
         | (age_four_or_over & age_under_16)
-=======
-        | under_16
->>>>>>> 58952e6c
     )
 
     update_work_status_student_v1 = (
         (school_regex_hit & flag_records_for_student_v1_rules())
         | (university_regex_hit & flag_records_for_student_v1_rules())
         | (college_regex_hit & flag_records_for_student_v1_rules())
-<<<<<<< HEAD
         | (age_over_four & age_under_16)
     )
 
     update_work_status_student_v2_a = (school_regex_hit & flag_records_for_student_v2_rules()) | (
         age_four_or_over & age_under_16
     )
-=======
-        | under_16
-    )
-
-    update_work_status_student_v2_a = (school_regex_hit & flag_records_for_student_v2_rules()) | under_16
->>>>>>> 58952e6c
 
     update_work_status_student_v2_b = college_regex_hit & flag_records_for_college_v2_rules()
 
