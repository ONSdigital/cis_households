# flake8: noqa
from datetime import datetime
from functools import reduce
from operator import and_
from operator import or_
from typing import List

import pandas as pd
from pyspark.sql import DataFrame
from pyspark.sql import functions as F
from pyspark.sql import SparkSession
from pyspark.sql import Window
from pyspark.sql.dataframe import DataFrame

from cishouseholds.derive import assign_age_at_date
from cishouseholds.derive import assign_any_symptoms_around_visit
from cishouseholds.derive import assign_column_from_mapped_list_key
from cishouseholds.derive import assign_column_given_proportion
from cishouseholds.derive import assign_column_regex_match
from cishouseholds.derive import assign_column_to_date_string
from cishouseholds.derive import assign_column_uniform_value
from cishouseholds.derive import assign_column_value_from_multiple_column_map
from cishouseholds.derive import assign_consent_code
from cishouseholds.derive import assign_date_difference
from cishouseholds.derive import assign_date_from_filename
from cishouseholds.derive import assign_datetime_from_coalesced_columns_and_log_source
from cishouseholds.derive import assign_ethnicity_white
from cishouseholds.derive import assign_ever_had_long_term_health_condition_or_disabled
from cishouseholds.derive import assign_fake_id
from cishouseholds.derive import assign_first_visit
from cishouseholds.derive import assign_grouped_variable_from_days_since
from cishouseholds.derive import assign_household_participant_count
from cishouseholds.derive import assign_household_under_2_count
from cishouseholds.derive import assign_isin_list
from cishouseholds.derive import assign_last_visit
from cishouseholds.derive import assign_named_buckets
from cishouseholds.derive import assign_outward_postcode
from cishouseholds.derive import assign_raw_copies
from cishouseholds.derive import assign_regex_from_map
from cishouseholds.derive import assign_regex_from_map_additional_rules
from cishouseholds.derive import assign_regex_match_result
from cishouseholds.derive import assign_school_year_september_start
from cishouseholds.derive import assign_taken_column
from cishouseholds.derive import assign_true_if_any
from cishouseholds.derive import assign_unique_id_column
from cishouseholds.derive import assign_visit_order
from cishouseholds.derive import assign_work_health_care
from cishouseholds.derive import assign_work_social_column
from cishouseholds.derive import assign_work_status_group
from cishouseholds.derive import clean_postcode
from cishouseholds.derive import concat_fields_if_true
from cishouseholds.derive import contact_known_or_suspected_covid_type
from cishouseholds.derive import count_value_occurrences_in_column_subset_row_wise
from cishouseholds.derive import derive_had_symptom_last_7days_from_digital
from cishouseholds.derive import derive_household_been_columns
from cishouseholds.derive import flag_records_for_childcare_v0_rules
from cishouseholds.derive import flag_records_for_childcare_v1_rules
from cishouseholds.derive import flag_records_for_childcare_v2_b_rules
from cishouseholds.derive import flag_records_for_college_v0_rules
from cishouseholds.derive import flag_records_for_college_v1_rules
from cishouseholds.derive import flag_records_for_college_v2_rules
from cishouseholds.derive import flag_records_for_furlough_rules_v0
from cishouseholds.derive import flag_records_for_furlough_rules_v1_a
from cishouseholds.derive import flag_records_for_furlough_rules_v1_b
from cishouseholds.derive import flag_records_for_furlough_rules_v2_a
from cishouseholds.derive import flag_records_for_furlough_rules_v2_b
from cishouseholds.derive import flag_records_for_not_working_rules_v0
from cishouseholds.derive import flag_records_for_not_working_rules_v1_a
from cishouseholds.derive import flag_records_for_not_working_rules_v1_b
from cishouseholds.derive import flag_records_for_not_working_rules_v2_a
from cishouseholds.derive import flag_records_for_not_working_rules_v2_b
from cishouseholds.derive import flag_records_for_retired_rules
from cishouseholds.derive import flag_records_for_school_v2_rules
from cishouseholds.derive import flag_records_for_self_employed_rules_v0
from cishouseholds.derive import flag_records_for_self_employed_rules_v1_a
from cishouseholds.derive import flag_records_for_self_employed_rules_v1_b
from cishouseholds.derive import flag_records_for_self_employed_rules_v2_a
from cishouseholds.derive import flag_records_for_self_employed_rules_v2_b
from cishouseholds.derive import flag_records_for_uni_v0_rules
from cishouseholds.derive import flag_records_for_uni_v1_rules
from cishouseholds.derive import flag_records_for_uni_v2_rules
from cishouseholds.derive import flag_records_for_work_from_home_rules
from cishouseholds.derive import flag_records_for_work_location_null
from cishouseholds.derive import flag_records_for_work_location_student
from cishouseholds.derive import map_options_to_bool_columns
from cishouseholds.derive import regex_match_result
from cishouseholds.edit import apply_value_map_multiple_columns
from cishouseholds.edit import assign_from_map
from cishouseholds.edit import clean_barcode
from cishouseholds.edit import clean_barcode_simple
from cishouseholds.edit import clean_job_description_string
from cishouseholds.edit import clean_within_range
from cishouseholds.edit import conditionally_replace_columns
from cishouseholds.edit import conditionally_set_column_values
from cishouseholds.edit import convert_null_if_not_in_list
from cishouseholds.edit import correct_date_ranges
from cishouseholds.edit import correct_date_ranges_union_dependent
from cishouseholds.edit import edit_to_sum_or_max_value
from cishouseholds.edit import format_string_upper_and_clean
from cishouseholds.edit import map_column_values_to_null
from cishouseholds.edit import normalise_think_had_covid_columns
from cishouseholds.edit import remove_incorrect_dates
from cishouseholds.edit import rename_column_names
from cishouseholds.edit import replace_sample_barcode
from cishouseholds.edit import survey_edit_auto_complete
from cishouseholds.edit import update_column_if_ref_in_list
from cishouseholds.edit import update_column_in_time_window
from cishouseholds.edit import update_column_values_from_map
from cishouseholds.edit import update_face_covering_outside_of_home
from cishouseholds.edit import update_from_lookup_df
from cishouseholds.edit import update_person_count_from_ages
from cishouseholds.edit import update_strings_to_sentence_case
from cishouseholds.edit import update_think_have_covid_symptom_any
from cishouseholds.edit import update_to_value_if_any_not_null
from cishouseholds.edit import update_value_if_multiple_and_ref_in_list
from cishouseholds.edit import update_work_facing_now_column
from cishouseholds.edit import update_work_main_job_changed
from cishouseholds.expressions import any_column_equal_value
from cishouseholds.expressions import any_column_null
from cishouseholds.expressions import array_contains_any
from cishouseholds.expressions import sum_within_row
from cishouseholds.impute import fill_backwards_overriding_not_nulls
from cishouseholds.impute import fill_backwards_work_status_v2
from cishouseholds.impute import fill_forward_event
from cishouseholds.impute import fill_forward_from_last_change
from cishouseholds.impute import fill_forward_from_last_change_marked_subset
from cishouseholds.impute import fill_forward_only_to_nulls
from cishouseholds.impute import fill_forward_only_to_nulls_in_dataset_based_on_column
from cishouseholds.impute import impute_and_flag
from cishouseholds.impute import impute_by_distribution
from cishouseholds.impute import impute_by_k_nearest_neighbours
from cishouseholds.impute import impute_by_mode
from cishouseholds.impute import impute_by_ordered_fill_forward
from cishouseholds.impute import impute_date_by_k_nearest_neighbours
from cishouseholds.impute import impute_latest_date_flag
from cishouseholds.impute import impute_outside_uk_columns
from cishouseholds.impute import impute_visit_datetime
from cishouseholds.impute import merge_previous_imputed_values
from cishouseholds.merge import null_safe_join
from cishouseholds.merge import union_multiple_tables
from cishouseholds.pipeline.config import get_config
from cishouseholds.pipeline.generate_outputs import generate_sample
from cishouseholds.pipeline.input_file_processing import extract_lookup_csv
from cishouseholds.pipeline.mapping import column_name_maps
from cishouseholds.pipeline.timestamp_map import cis_digital_datetime_map
from cishouseholds.pipeline.translate import backup_and_replace_translation_lookup_df
from cishouseholds.pipeline.translate import export_responses_to_be_translated_to_translation_directory
from cishouseholds.pipeline.translate import get_new_translations_from_completed_translations_directory
from cishouseholds.pipeline.translate import get_welsh_responses_to_be_translated
from cishouseholds.pipeline.translate import translate_welsh_fixed_text_responses_digital
from cishouseholds.pipeline.translate import translate_welsh_free_text_responses_digital
from cishouseholds.pipeline.validation_schema import validation_schemas  # noqa: F401
from cishouseholds.pyspark_utils import get_or_create_spark_session
from cishouseholds.regex.healthcare_regex import healthcare_classification
from cishouseholds.regex.healthcare_regex import patient_facing_classification
from cishouseholds.regex.healthcare_regex import patient_facing_pattern
from cishouseholds.regex.healthcare_regex import priority_map
from cishouseholds.regex.healthcare_regex import roles_map
from cishouseholds.regex.healthcare_regex import social_care_classification
from cishouseholds.regex.regex_patterns import at_school_pattern
from cishouseholds.regex.regex_patterns import at_university_pattern
from cishouseholds.regex.regex_patterns import childcare_pattern
from cishouseholds.regex.regex_patterns import furloughed_pattern
from cishouseholds.regex.regex_patterns import in_college_or_further_education_pattern
from cishouseholds.regex.regex_patterns import not_working_pattern
from cishouseholds.regex.regex_patterns import retired_regex_pattern
from cishouseholds.regex.regex_patterns import self_employed_regex
from cishouseholds.regex.regex_patterns import work_from_home_pattern
from cishouseholds.regex.vaccine_regex import vaccine_regex_map
from cishouseholds.regex.vaccine_regex import vaccine_regex_priority_map
from cishouseholds.validate_class import SparkValidate


# from cishouseholds.pipeline.regex_patterns import healthcare_bin_pattern

date_cols_min_date_dict = {
    "think_had_covid_onset_date": "2019-11-17",
    "think_had_contacted_nhs": "2019-11-17",
    "think_had_covid_admitted_to_hopsital": "2019-11-17",
    "been_outside_uk_last_return_date": "2021-04-01",
}


def clean_covid_test_swab(df: DataFrame):
    """
    Clean all variables related to the swab covid test.
    """
    df = df.withColumn(
        "other_covid_infection_test_result",
        F.when(
            (
                (F.col("other_covid_infection_test_result") == "Negative")
                & (F.col("think_had_covid_onset_date").isNull())
                & (F.col("think_had_covid_symptom_count") == 0)
            ),
            None,
        ).otherwise(F.col("other_covid_infection_test_result")),
    )

    # if the participant sais they have not had another covid test but there is a result for the test
    # and covid symptoms present or a date where symptoms occured exists or the user has been involved with a hospital
    # due to covid then set to 'Yes'
    df = df.withColumn(
        "other_covid_infection_test",
        F.when(
            (~F.col("other_covid_infection_test").eqNullSafe("Yes"))
            & (F.col("other_covid_infection_test_result").isNotNull())
            & (
                ((F.col("think_had_covid_symptom_count") > 0) | (F.col("think_had_covid_onset_date").isNotNull()))
                | (
                    (F.col("think_had_covid_admitted_to_hopsital") == "Yes")
                    & (F.col("think_had_covid_contacted_nhs") == "Yes")
                )
            ),
            "Yes",
        ).otherwise(F.col("other_covid_infection_test")),
    )
    df.cache()

    # Reset no (0) to missing where ‘No’ overall and random ‘No’s given for other covid variables.
    flag = (
        (F.col("think_had_covid_symptom_count") == 0)
        & (~F.col("other_covid_infection_test_result").eqNullSafe("Positive"))
        & reduce(
            and_,
            (
                (~F.col(c).eqNullSafe("Yes"))
                for c in [
                    "think_had_covid",
                    "think_had_covid_contacted_nhs",
                    "think_had_covid_admitted_to_hopsital",
                    "other_covid_infection_test",
                ]
            ),
        )
    )
    for col in ["think_had_covid_contacted_nhs", "think_had_covid_admitted_to_hopsital"]:
        df = df.withColumn(col, F.when(flag, None).otherwise(F.col(col)))

    for col in ["other_covid_infection_test", "other_covid_infection_test_result"]:
        df = df.withColumn(
            col,
            F.when((flag) & (F.col("survey_response_dataset_major_version") == 0), None).otherwise(F.col(col)),
        )

    # Clean where date and/or symptoms are present, but ‘feeder question’ is no to thinking had covid.

    df = df.withColumn(
        "think_had_covid",
        F.when(
            (F.col("think_had_covid_onset_date").isNotNull()) | (F.col("think_had_covid_symptom_count") > 0), "Yes"
        ).otherwise(F.col("think_had_covid")),
    )

    df.cache()

    # Clean where admitted is 1 but no to ‘feeder question’ for v0 dataset.

    for col in ["think_had_covid", "think_had_covid_admitted_to_hopsital"]:
        df = df.withColumn(
            col,
            F.when(
                (F.col("think_had_covid_admitted_to_hopsital") == "Yes")
                & (~F.col("think_had_covid_contacted_nhs").eqNullSafe("Yes"))
                & (~F.col("other_covid_infection_test").eqNullSafe("Yes"))
                & (F.col("think_had_covid_symptom_count") == 0)
                & (~F.col("other_covid_infection_test_result").eqNullSafe("Positive")),
                "No",
            ).otherwise(F.col(col)),
        )

    for col in ["think_had_covid_admitted_to_hopsital", "think_had_covid_contacted_nhs"]:
        df = df.withColumn(
            col,
            F.when(
                (F.col("think_had_covid") == "No")
                & (F.col("think_had_covid_admitted_to_hopsital") == "Yes")
                & (F.col("think_had_covid_contacted_nhs") == "Yes")
                & (~F.col("other_covid_infection_test").eqNullSafe("Yes"))
                & (F.col("other_covid_infection_test_result").isNull())
                & (F.col("think_had_covid_onset_date").isNull())
                & (F.col("think_had_covid_symptom_count") == 0)
                & (F.col("survey_response_dataset_major_version") == 0),
                "No",
            ).otherwise(F.col(col)),
        )

    for col in ["think_had_covid_admitted_to_hopsital", "other_covid_infection_test", "think_had_covid"]:
        df = df.withColumn(
            col,
            F.when(
                F.col("think_had_covid").isNull()
                & (F.col("think_had_covid_admitted_to_hopsital") == "Yes")
                & (~F.col("think_had_covid_contacted_nhs").eqNullSafe("Yes"))
                & (F.col("other_covid_infection_test") == "Yes")
                & (F.col("other_covid_infection_test_result").isNull())
                & (F.col("think_had_covid_onset_date").isNull())
                & (F.col("think_had_covid_symptom_count") == 0)
                & (F.col("survey_response_dataset_major_version") == 0),
                "No",
            ).otherwise(F.col(col)),
        )

    # Clean where admitted is 1 but no to ‘feeder question’.

    df = df.withColumn(
        "think_had_covid",
        F.when(
            (F.col("think_had_covid") != "Yes")
            & (F.col("think_had_covid_admitted_to_hopsital") == "Yes")
            & (F.col("think_had_covid_symptom_count") == 0)
            & (
                (F.col("think_had_covid_contacted_nhs") != "Yes")
                | (F.col("other_covid_infection_test_result").isNotNull())
            )
            & (F.col("other_covid_infection_test") == "Yes"),
            "Yes",
        ).otherwise(F.col("think_had_covid")),
    )
    return df


def transform_participant_extract_digital(df: DataFrame) -> DataFrame:
    """
    transform and process participant extract data received from cis digital
    """
    col_val_map = {
        "participant_withdrawal_reason": {
            "Moving Location": "Moving location",
            "Bad experience with tester / survey": "Bad experience with interviewer/survey",
            "Swab / blood process too distressing": "Swab/blood process too distressing",
            "Do NOT Reinstate": "",
        },
        "ethnicity": {
            "African": "Black,Caribbean,African-African",
            "Caribbean": "Black,Caribbean,Afro-Caribbean",
            "Any other Black or African or Carribbean background": "Any other Black background",
            "Any other Mixed/Multiple background": "Any other Mixed background",
            "Bangladeshi": "Asian or Asian British-Bangladeshi",
            "Chinese": "Asian or Asian British-Chinese",
            "English, Welsh, Scottish, Northern Irish or British": "White-British",
            "Indian": "Asian or Asian British-Indian",
            "Irish": "White-Irish",
            "Pakistani": "Asian or Asian British-Pakistani",
            "White and Asian": "Mixed-White & Asian",
            "White and Black African": "Mixed-White & Black African",
            "White and Black Caribbean": "Mixed-White & Black Caribbean",
            "Gypsy or Irish Traveller": "White-Gypsy or Irish Traveller",
            "Arab": "Other ethnic group-Arab",
        },
    }

    ethnicity_map = {
        "White": ["White-British", "White-Irish", "White-Gypsy or Irish Traveller", "Any other white background"],
        "Asian": [
            "Asian or Asian British-Indian",
            "Asian or Asian British-Pakistani",
            "Asian or Asian British-Bangladeshi",
            "Asian or Asian British-Chinese",
            "Any other Asian background",
        ],
        "Black": ["Black,Caribbean,African-African", "Black,Caribbean,Afro-Caribbean", "Any other Black background"],
        "Mixed": [
            "Mixed-White & Black Caribbean",
            "Mixed-White & Black African",
            "Mixed-White & Asian",
            "Any other Mixed background",
        ],
        "Other": ["Other ethnic group-Arab", "Any other ethnic group"],
    }

    df = assign_column_from_mapped_list_key(
        df=df, column_name_to_assign="ethnicity_group", reference_column="ethnic_group", map=ethnicity_map
    )

    df = apply_value_map_multiple_columns(df, col_val_map)
    df = create_formatted_datetime_string_columns(df)
    df = assign_fake_id(df, "ordered_household_id", "ons_household_id")

    return df


def transform_cis_soc_data(
    soc_lookup_df: DataFrame, inconsistences_resolution_df: DataFrame, join_on_columns: List[str]
) -> DataFrame:
    """
    transform and process cis soc data
    """

    soc_lookup_df = soc_lookup_df.drop_duplicates(["standard_occupational_classification_code", *join_on_columns])
    drop_null_title_df = soc_lookup_df.filter(F.col("work_main_job_title").isNull()).withColumn(
        "drop_reason", F.lit("null job title")
    )

    # cleanup soc lookup df and resolve inconsistences
    soc_lookup_df = soc_lookup_df.filter(F.col("work_main_job_title").isNotNull())

    # allow nullsafe join on title as soc is sometimes assigned without job role
    soc_lookup_df = null_safe_join(
        soc_lookup_df.distinct(), inconsistences_resolution_df.distinct(), null_safe_on=join_on_columns, how="left"
    )

    soc_lookup_df = soc_lookup_df.withColumn(
        "standard_occupational_classification_code",
        F.coalesce(F.col("resolved_soc_code"), F.col("standard_occupational_classification_code")),
    ).drop("resolved_soc_code")

    # normalise uncodeable values
    soc_lookup_df = soc_lookup_df.withColumn(
        "standard_occupational_classification_code",
        F.when(
            (F.col("standard_occupational_classification_code").rlike(r".*[^0-9].*|^\s*$"))
            | (F.col("standard_occupational_classification_code").isNull()),
            "uncodeable",
        ).otherwise(F.col("standard_occupational_classification_code")),
    )

    # decide on rows to drop
    soc_lookup_df = soc_lookup_df.withColumn(
        "LENGTH",
        F.length(
            F.when(
                F.col("standard_occupational_classification_code") != "uncodeable",
                F.col("standard_occupational_classification_code"),
            )
        ),
    ).orderBy(F.desc("LENGTH"))

    # create windows with descending soc code
    window = Window.partitionBy(*join_on_columns)

    # flag non specific soc codes and uncodeable codes
    soc_lookup_df = soc_lookup_df.withColumn(
        "drop_reason",
        F.when(
            (F.col("LENGTH") != F.max("LENGTH").over(window))
            | (F.col("standard_occupational_classification_code") == "uncodeable"),
            "more specific code available",
        ).otherwise(None),
    )
    retain_count = F.sum(F.when(F.col("drop_reason").isNull(), 1).otherwise(0)).over(window)
    # flag ambiguous codes from remaining set
    soc_lookup_df = soc_lookup_df.withColumn(
        "drop_reason",
        F.when(
            (retain_count > 1) & (F.col("drop_reason").isNull()),
            "ambiguous code",
        ).otherwise(F.col("drop_reason")),
    ).drop("LENGTH")

    # remove flag from first row of dropped set if all codes from group are flagged
    soc_lookup_df = soc_lookup_df.withColumn(
        "drop_reason", F.when(F.count("*").over(window) == 1, None).otherwise(F.col("drop_reason"))
    )
    resolved_df = soc_lookup_df.filter(F.col("drop_reason").isNull()).drop("drop_reason", "ROW_NUMBER")
    duplicate_df = soc_lookup_df.filter(F.col("drop_reason").isNotNull()).drop("ROW_NUMBER")

    return duplicate_df.unionByName(drop_null_title_df), resolved_df


def transform_survey_responses_version_0_delta(df: DataFrame) -> DataFrame:
    """
    Call functions to process input for iqvia version 0 survey deltas.
    """
    df = assign_taken_column(df=df, column_name_to_assign="swab_taken", reference_column="swab_sample_barcode")
    df = assign_taken_column(df=df, column_name_to_assign="blood_taken", reference_column="blood_sample_barcode")

    df = assign_column_uniform_value(df, "survey_response_dataset_major_version", 0)
    invalid_covid_date = "2019-11-17"
    v0_condition = (
        (F.col("survey_response_dataset_major_version") == 0)
        & (F.col("think_had_covid_onset_date").isNotNull())
        & (F.col("think_had_covid_onset_date") < invalid_covid_date)
    )
    v0_value_map = {
        "other_covid_infection_test": None,
        "other_covid_infection_test_results": None,
    }
    df = conditionally_set_column_values(
        df=df,
        condition=v0_condition,
        cols_to_set_to_value=v0_value_map,
    )
    df = df.withColumn("sex", F.coalesce(F.col("sex"), F.col("gender"))).drop("gender")

    df = map_column_values_to_null(
        df=df,
        value="Participant Would Not/Could Not Answer",
        column_list=[
            "ethnicity",
            "work_status_v0",
            "work_location",
            "survey_response_type",
            "participant_withdrawal_reason",
            "work_not_from_home_days_per_week",
        ],
    )

    # Create before editing to v1 version below
    df = df.withColumn("work_health_care_area", F.col("work_health_care_patient_facing"))

    column_editing_map = {
        "work_health_care_area": {
            "Yes, primary care, patient-facing": "Primary",
            "Yes, secondary care, patient-facing": "Secondary",
            "Yes, other healthcare, patient-facing": "Other",
            "Yes, primary care, non-patient-facing": "Primary",
            "Yes, secondary care, non-patient-facing": "Secondary",
            "Yes, other healthcare, non-patient-facing": "Other",
        },
        "work_location": {
            "Both (working from home and working outside of your home)": "Both (from home and somewhere else)",
            "Working From Home": "Working from home",
            "Working Outside of your Home": "Working somewhere else (not your home)",
            "Not applicable": "Not applicable, not currently working",
        },
        "last_covid_contact_type": {
            "In your own household": "Living in your own home",
            "Outside your household": "Outside your home",
        },
        "last_suspected_covid_contact_type": {
            "In your own household": "Living in your own home",
            "Outside your household": "Outside your home",
        },
        "other_covid_infection_test_results": {
            "Positive": "One or more positive test(s)",
            "Negative": "Any tests negative, but none positive",
        },
    }
    df = apply_value_map_multiple_columns(df, column_editing_map)

    df = clean_barcode(df=df, barcode_column="swab_sample_barcode", edited_column="swab_sample_barcode_edited_flag")
    df = clean_barcode(df=df, barcode_column="blood_sample_barcode", edited_column="blood_sample_barcode_edited_flag")
    df = df.drop(
        "cis_covid_vaccine_date",
        "cis_covid_vaccine_number_of_doses",
        "cis_covid_vaccine_type",
        "cis_covid_vaccine_type_other",
        "cis_covid_vaccine_received",
    )
    return df


def clean_survey_responses_version_1(df: DataFrame) -> DataFrame:
    df = map_column_values_to_null(
        df=df,
        value="Participant Would Not/Could Not Answer",
        column_list=[
            "ethnicity",
            "work_sector",
            "work_health_care_area",
            "work_status_v1",
            "work_location",
            "work_direct_contact_patients_or_clients",
            "survey_response_type",
            "self_isolating_reason",
            "illness_reduces_activity_or_ability",
            "ability_to_socially_distance_at_work_or_education",
            "transport_to_work_or_education",
            "face_covering_outside_of_home",
            "other_antibody_test_location",
            "participant_withdrawal_reason",
            "work_not_from_home_days_per_week",
        ],
    )

    health_care_area_map = {
        "Primary care for example in a GP or dentist": "Primary",
        "Secondary care for example in a hospital": "Secondary",
        "Yes, in secondary care, e.g. hospital": "Secondary",
        "Yes, in other healthcare settings, e.g. mental health": "Other",
        "Yes, in primary care, e.g. GP,dentist": "Primary",
        "Another type of healthcare-for example mental health services?": "Other",
    }

    v1_times_value_map = {
        "None": 0,
        "1": 1,
        "2": 2,
        "3": 3,
        "4": 4,
        "5": 5,
        "6": 6,
        "7 times or more": 7,
        "Participant Would Not/Could Not Answer": None,
    }
    v1_column_editing_map = {
        "times_hour_or_longer_another_home_last_7_days": v1_times_value_map,
        "times_hour_or_longer_another_person_your_home_last_7_days": v1_times_value_map,
        "work_health_care_area": health_care_area_map,
    }
    df = apply_value_map_multiple_columns(df, v1_column_editing_map)

    df = df.withColumn("work_main_job_changed", F.lit(None).cast("string"))
    fill_forward_columns = [
        "work_main_job_title",
        "work_main_job_role",
        "work_sector",
        "work_sector_other",
        "work_health_care_area",
        "work_nursing_or_residential_care_home",
        "work_direct_contact_patients_or_clients",
    ]
    df = update_to_value_if_any_not_null(
        df=df,
        column_name_to_assign="work_main_job_changed",
        true_false_values=["Yes", "No"],
        column_list=fill_forward_columns,
    )

    df = df.drop(
        "cis_covid_vaccine_date",
        "cis_covid_vaccine_number_of_doses",
        "cis_covid_vaccine_type",
        "cis_covid_vaccine_type_other",
        "cis_covid_vaccine_received",
    )
    return df


def transform_survey_responses_version_1_delta(df: DataFrame) -> DataFrame:
    """
    Call functions to process input for iqvia version 1 survey deltas.
    """
    df = assign_taken_column(df=df, column_name_to_assign="swab_taken", reference_column="swab_sample_barcode")
    df = assign_taken_column(df=df, column_name_to_assign="blood_taken", reference_column="blood_sample_barcode")

    df = assign_column_uniform_value(df, "survey_response_dataset_major_version", 1)

    df = df.withColumn("work_status_v0", F.col("work_status_v1"))
    df = df.withColumn("work_status_v2", F.col("work_status_v1"))

    been_value_map = {"No, someone else in my household has": "No I haven’t, but someone else in my household has"}
    column_editing_map = {
        "work_status_v0": {
            "Employed and currently working": "Employed",  # noqa: E501
            "Employed and currently not working": "Furloughed (temporarily not working)",  # noqa: E501
            "Self-employed and currently not working": "Furloughed (temporarily not working)",  # noqa: E501
            "Retired": "Not working (unemployed, retired, long-term sick etc.)",  # noqa: E501
            "Looking for paid work and able to start": "Not working (unemployed, retired, long-term sick etc.)",
            # noqa: E501
            "Not working and not looking for work": "Not working (unemployed, retired, long-term sick etc.)",
            # noqa: E501
            "Child under 5y not attending child care": "Student",  # noqa: E501
            "Child under 5y attending child care": "Student",  # noqa: E501
            "5y and older in full-time education": "Student",  # noqa: E501
            "Self-employed and currently working": "Self-employed",  # noqa: E501
        },
        "work_status_v2": {
            "Child under 5y not attending child care": "Child under 4-5y not attending child care",  # noqa: E501
            "Child under 5y attending child care": "Child under 4-5y attending child care",  # noqa: E501
            "5y and older in full-time education": "4-5y and older at school/home-school",  # noqa: E501
        },
        "household_been_hospital_last_28_days": been_value_map,
        "household_been_care_home_last_28_days": been_value_map,
        "times_outside_shopping_or_socialising_last_7_days": {
            "None": 0,
            "1": 1,
            "2": 2,
            "3": 3,
            "4": 4,
            "5": 5,
            "6": 6,
            "7 times or more": 7,
        },
    }

    df = assign_isin_list(
        df=df,
        column_name_to_assign="self_isolating",
        reference_column="self_isolating_reason",
        values_list=[
            "Yes, for other reasons (e.g. going into hospital, quarantining)",
            "Yes, you have/have had symptoms",
            "Yes, someone you live with had symptoms",
        ],
        true_false_values=["Yes", "No"],
    )
    df = apply_value_map_multiple_columns(df, column_editing_map)
    df = clean_barcode(df=df, barcode_column="swab_sample_barcode", edited_column="swab_sample_barcode_edited_flag")
    df = clean_barcode(df=df, barcode_column="blood_sample_barcode", edited_column="blood_sample_barcode_edited_flag")
    return df


def translate_welsh_survey_responses_version_digital(df: DataFrame) -> DataFrame:
    """
    High-level function that manages the translation of both fixed-text and free-text Welsh responses in the
    CIS Digital response extract.

    Loads values from config to determine if the translation_project_workflow_enabled flag is true, if the
    translation_project_workflow_enabled flag is true then it works through the translation project workflow to:
    1. check for new completed free-text translations
    2. if there are new completed free-text translations then backup and update the translations_lookup_df
    3. update the df from the translations_lookup_df
    4. filter the df to get free-text responses to be translated
    5. export free-text responses to be translated

    If the translation_project_workflow_enabled flag is false then it will just carry out step 3. above.
    After this check it will update the fixed-text responses in the df.

    This function requires that the config contains a valid translation_lookup_path in the storage dictionary of
    the pipeline_config file.

    Parameters
    ----------
    df :  DataFrame
        df containing free- or fixed-text responses to translate)

    Returns
    -------
    df : DataFrame
        df incorporating any available translations to free- or fixed-text responses
    """
    translation_settings = get_config().get("translation", {"inactive": "inactive"})
    storage_settings = get_config().get("storage", {"inactive": "inactive"})
    translation_lookup_path = storage_settings.get("translation_lookup_path", "inactive")

    translation_settings_in_pipeline_config = translation_settings != {"inactive": "inactive"}
    translation_lookup_path_in_pipeline_config = translation_lookup_path != "inactive"

    if translation_settings_in_pipeline_config:

        translation_directory = translation_settings.get("translation_directory", None)
        translation_lookup_directory = translation_settings.get("translation_lookup_directory", None)
        translation_backup_directory = translation_settings.get("translation_backup_directory", None)

        new_translations_df = get_new_translations_from_completed_translations_directory(
            translation_directory=translation_directory,
            translation_lookup_path=translation_lookup_path,
        )

        if new_translations_df.count() > 0:
            translation_lookup_df = extract_lookup_csv(
                translation_lookup_path, validation_schemas["csv_lookup_schema_extended"]
            )

            new_translations_lookup_df = translation_lookup_df.union(new_translations_df)

            backup_and_replace_translation_lookup_df(
                new_lookup_df=new_translations_lookup_df,
                lookup_directory=translation_lookup_directory,
                backup_directory=translation_backup_directory,
            )

        df = translate_welsh_free_text_responses_digital(
            df=df,
            lookup_path=translation_lookup_path,
        )

        to_be_translated_df = get_welsh_responses_to_be_translated(df)

        if to_be_translated_df.count() > 0:
            export_responses_to_be_translated_to_translation_directory(
                to_be_translated_df=to_be_translated_df, translation_directory=translation_directory
            )

    if translation_lookup_path_in_pipeline_config and not translation_settings_in_pipeline_config:
        df = translate_welsh_free_text_responses_digital(
            df=df,
            lookup_path=translation_lookup_path,
        )

    df = translate_welsh_fixed_text_responses_digital(df)

    return df


def pre_generic_digital_transformations(df: DataFrame) -> DataFrame:
    """
    Call transformations to digital data necessary before generic transformations are applied
    """
    df = assign_column_uniform_value(df, "survey_response_dataset_major_version", 3)
    df = assign_date_from_filename(df, "file_date", "survey_response_source_file")
    df = update_strings_to_sentence_case(df, ["survey_completion_status", "survey_not_completed_reason_code"])
    df = df.withColumn("visit_id", F.col("participant_completion_window_id"))
    df = df.withColumn(
        "swab_manual_entry", F.when(F.col("swab_sample_barcode_user_entered").isNull(), "No").otherwise("Yes")
    )
    df = df.withColumn(
        "blood_manual_entry", F.when(F.col("blood_sample_barcode_user_entered").isNull(), "No").otherwise("Yes")
    )

    df = assign_datetime_from_coalesced_columns_and_log_source(
        df,
        column_name_to_assign="visit_datetime",
        source_reference_column_name="visit_date_type",
        primary_datetime_columns=[
            "swab_taken_datetime",
            "blood_taken_datetime",
            "survey_completed_datetime",
            "survey_last_modified_datetime",
        ],
        secondary_date_columns=[],
        min_datetime_column_name="participant_completion_window_start_datetime",
        max_datetime_column_name="participant_completion_window_end_datetime",
        reference_datetime_column_name="swab_sample_received_consolidation_point_datetime",
        default_timestamp="12:00:00",
        final_fallback_column="participant_completion_window_start_datetime",
    )
    df = update_column_in_time_window(
        df,
        "digital_survey_collection_mode",
        "survey_completed_datetime",
        "Telephone",
        ["20-05-2022T21:30:00", "25-05-2022 11:00:00"],
    )
    return df


def transform_survey_responses_version_digital_delta(df: DataFrame) -> DataFrame:
    """
    Call functions to process digital specific variable transformations.
    """
    dont_know_columns = [
        "work_in_additional_paid_employment",
        "work_nursing_or_residential_care_home",
        "work_direct_contact_patients_or_clients",
        "self_isolating",
        "illness_lasting_over_12_months",
        "ever_smoked_regularly",
        "currently_smokes_or_vapes",
        "cis_covid_vaccine_type_1",
        "cis_covid_vaccine_type_2",
        "cis_covid_vaccine_type_3",
        "cis_covid_vaccine_type_4",
        "cis_covid_vaccine_type_5",
        "cis_covid_vaccine_type_6",
        "other_household_member_hospital_last_28_days",
        "other_household_member_care_home_last_28_days",
        "hours_a_day_with_someone_else_at_home",
        "physical_contact_under_18_years",
        "physical_contact_18_to_69_years",
        "physical_contact_over_70_years",
        "social_distance_contact_under_18_years",
        "social_distance_contact_18_to_69_years",
        "social_distance_contact_over_70_years",
        "times_hour_or_longer_another_home_last_7_days",
        "times_hour_or_longer_another_person_your_home_last_7_days",
        "times_shopping_last_7_days",
        "times_socialising_last_7_days",
        "face_covering_work_or_education",
        "face_covering_other_enclosed_places",
        "cis_covid_vaccine_type",
    ]
    df = assign_raw_copies(df, dont_know_columns)
    dont_know_mapping_dict = {
        "Prefer not to say": None,
        "Don't know": None,
        "Don't Know": None,
        "I don't know the type": "Don't know type",
        "Dont know": None,
        "Don&#39;t know": None,
        "Do not know": None,
        "Don&amp;#39;t Know": None,
    }
    df = apply_value_map_multiple_columns(
        df,
        {k: dont_know_mapping_dict for k in dont_know_columns},
    )

    df = assign_column_value_from_multiple_column_map(
        df,
        "self_isolating_reason",
        [
            [
                "No",
                ["No", None],
            ],
            [
                "Yes, you have/have had symptoms",
                ["Yes", "I have or have had symptoms of COVID-19 or a positive test"],
            ],
            [
                "Yes, someone you live with had symptoms",
                [
                    "Yes",
                    [
                        "I haven't had any symptoms but I live with someone who has or has had symptoms or a positive test",
                        # noqa: E501
                        # TODO: Remove once encoding fixed in raw data
                        "I haven&#39;t had any symptoms but I live with someone who has or has had symptoms or a positive test",
                        # noqa: E501
                    ],
                ],
            ],
            [
                "Yes, for other reasons (e.g. going into hospital, quarantining)",
                [
                    "Yes",
                    "Due to increased risk of getting COVID-19 such as having been in contact with a known case or quarantining after travel abroad",
                ],  # noqa: E501
            ],
            [
                "Yes, for other reasons (e.g. going into hospital, quarantining)",
                [
                    "Yes",
                    "Due to reducing my risk of getting COVID-19 such as going into hospital or shielding",
                ],  # noqa: E501
            ],
        ],
        ["self_isolating", "self_isolating_reason_detailed"],
    )

    column_list = ["work_status_digital", "work_status_employment", "work_status_unemployment", "work_status_education"]
    df = assign_column_value_from_multiple_column_map(
        df,
        "work_status_v2",
        [
            [
                "Employed and currently working",
                [
                    "Employed",
                    "Currently working. This includes if you are on sick or other leave for less than 4 weeks",
                    None,
                    None,
                ],
            ],
            [
                "Employed and currently not working",
                [
                    "Employed",
                    [
                        "Currently not working -  for example on sick or other leave such as maternity or paternity for longer than 4 weeks",
                        # noqa: E501
                        "Or currently not working -  for example on sick or other leave such as maternity or paternity for longer than 4 weeks?",
                        # noqa: E501
                    ],
                    None,
                    None,
                ],
            ],
            [
                "Self-employed and currently working",
                [
                    "Self-employed",
                    "Currently working. This includes if you are on sick or other leave for less than 4 weeks",
                    None,
                    None,
                ],
            ],
            [
                "Self-employed and currently not working",
                [
                    "Self-employed",
                    [
                        "Currently not working -  for example on sick or other leave such as maternity or paternity for longer than 4 weeks",
                        # noqa: E501
                        "Or currently not working -  for example on sick or other leave such as maternity or paternity for longer than 4 weeks?",
                        # noqa: E501
                    ],
                    None,
                    None,
                ],
            ],
            [
                "Looking for paid work and able to start",
                [
                    "Not in paid work. This includes being unemployed or retired or doing voluntary work",
                    None,
                    "Looking for paid work and able to start",
                    None,
                ],
            ],
            [
                "Not working and not looking for work",
                [
                    "Not in paid work. This includes being unemployed or retired or doing voluntary work",
                    None,
                    "Not looking for paid work. This includes looking after the home or family or not wanting a job or being long-term sick or disabled",
                    # noqa: E501
                    None,
                ],
            ],
            [
                "Retired",
                [
                    "Not in paid work. This includes being unemployed or retired or doing voluntary work",
                    None,
                    ["Retired", "Or retired?"],
                    None,
                ],
            ],
            [
                "Child under 4-5y not attending child care",
                [
                    ["In education", None],
                    None,
                    None,
                    "A child below school age and not attending a nursery or pre-school or childminder",
                ],
            ],
            [
                "Child under 4-5y attending child care",
                [
                    ["In education", None],
                    None,
                    None,
                    "A child below school age and attending a nursery or a pre-school or childminder",
                ],
            ],
            [
                "4-5y and older at school/home-school",
                [
                    ["In education", None],
                    None,
                    None,
                    ["A child aged 4 or over at school", "A child aged 4 or over at home-school"],
                ],
            ],
            [
                "Attending college or FE (including if temporarily absent)",
                [
                    ["In education", None],
                    None,
                    None,
                    "Attending a college or other further education provider including apprenticeships",
                ],
            ],
            [
                "Attending university (including if temporarily absent)",
                [
                    ["In education", None],
                    None,
                    None,
                    ["Attending university", "Or attending university?"],
                ],
            ],
        ],
        column_list,
    )
    df = assign_column_value_from_multiple_column_map(
        df,
        "work_status_v1",
        [
            [
                "Employed and currently working",
                [
                    "Employed",
                    "Currently working. This includes if you are on sick or other leave for less than 4 weeks",
                    None,
                    None,
                ],
            ],
            [
                "Employed and currently not working",
                [
                    "Employed",
                    "Currently not working -  for example on sick or other leave such as maternity or paternity for longer than 4 weeks",
                    # noqa: E501
                    None,
                    None,
                ],
            ],
            [
                "Self-employed and currently working",
                [
                    "Self-employed",
                    "Currently working. This includes if you are on sick or other leave for less than 4 weeks",
                    None,
                    None,
                ],
            ],
            [
                "Self-employed and currently not working",
                [
                    "Self-employed",
                    "Currently not working -  for example on sick or other leave such as maternity or paternity for longer than 4 weeks",
                    None,
                    None,
                ],
            ],
            [
                "Looking for paid work and able to start",
                [
                    "Not in paid work. This includes being unemployed or retired or doing voluntary work",
                    None,
                    "Looking for paid work and able to start",
                    None,
                ],
            ],
            [
                "Not working and not looking for work",
                [
                    "Not in paid work. This includes being unemployed or retired or doing voluntary work",
                    None,
                    "Not looking for paid work. This includes looking after the home or family or not wanting a job or being long-term sick or disabled",
                    None,
                ],
            ],
            [
                "Retired",
                [
                    "Not in paid work. This includes being unemployed or retired or doing voluntary work",
                    None,
                    ["Or retired?", "Retired"],
                    None,
                ],
            ],
            [
                "Child under 5y not attending child care",
                [
                    ["In education", None],
                    None,
                    None,
                    "A child below school age and not attending a nursery or pre-school or childminder",
                ],
            ],
            [
                "Child under 5y attending child care",
                [
                    ["In education", None],
                    None,
                    None,
                    "A child below school age and attending a nursery or a pre-school or childminder",
                ],
            ],
            [
                "5y and older in full-time education",
                [
                    ["In education", None],
                    None,
                    None,
                    [
                        "A child aged 4 or over at school",
                        "A child aged 4 or over at home-school",
                        "Attending a college or other further education provider including apprenticeships",
                        "Attending university",
                    ],
                ],
            ],
        ],
        column_list,
    )
    df = assign_column_value_from_multiple_column_map(
        df,
        "work_status_v0",
        [
            [
                "Employed",
                [
                    "Employed",
                    "Currently working. This includes if you are on sick or other leave for less than 4 weeks",
                    None,
                    None,
                ],
            ],
            [
                "Not working (unemployed, retired, long-term sick etc.)",
                [
                    "Employed",
                    "Currently not working -  for example on sick or other leave such as maternity or paternity for longer than 4 weeks",
                    # noqa: E501
                    None,
                    None,
                ],
            ],
            ["Employed", ["Employed", None, None, None]],
            [
                "Self-employed",
                [
                    "Self-employed",
                    "Currently working. This includes if you are on sick or other leave for less than 4 weeks",
                    None,
                    None,
                ],
            ],
            ["Self-employed", ["Self-employed", None, None, None]],
            [
                "Not working (unemployed, retired, long-term sick etc.)",
                [
                    "Self-employed",
                    "Currently not working -  for example on sick or other leave such as maternity or paternity for longer than 4 weeks",
                    # noqa: E501,
                    None,
                    None,
                ],
            ],
            [
                "Not working (unemployed, retired, long-term sick etc.)",
                [
                    "Not in paid work. This includes being unemployed or retired or doing voluntary work",
                    None,
                    "Looking for paid work and able to start",
                    None,
                ],
            ],
            [
                "Not working (unemployed, retired, long-term sick etc.)",
                [
                    "Not in paid work. This includes being unemployed or retired or doing voluntary work",
                    None,
                    "Not looking for paid work. This includes looking after the home or family or not wanting a job or being long-term sick or disabled",
                    # noqa: E501
                    None,
                ],
            ],
            [
                "Not working (unemployed, retired, long-term sick etc.)",
                [
                    "Not in paid work. This includes being unemployed or retired or doing voluntary work",
                    None,
                    ["Retired", "Or retired?"],
                    None,
                ],
            ],
            [
                "Not working (unemployed, retired, long-term sick etc.)",
                [
                    "Not in paid work. This includes being unemployed or retired or doing voluntary work",
                    None,
                    None,
                    None,
                ],
            ],
            [
                "Student",
                [
                    ["In education", None],
                    None,
                    None,
                    [
                        "A child below school age and not attending a nursery or pre-school or childminder",
                        "A child below school age and attending a nursery or a pre-school or childminder",
                        "A child aged 4 or over at school",
                        "A child aged 4 or over at home-school",
                        "Attending a college or other further education provider including apprenticeships",
                        "Attending university",
                    ],
                ],
            ],
            ["Student", ["In education", None, None, None]],
        ],
        column_list,
    )
    df = clean_barcode_simple(df, "swab_sample_barcode_user_entered")
    df = clean_barcode_simple(df, "blood_sample_barcode_user_entered")

    df = clean_barcode_simple(df, "swab_barcode_corrected")
    df = clean_barcode_simple(df, "blood_barcode_corrected")

    df = map_options_to_bool_columns(
        df,
        "currently_smokes_or_vapes_description",
        {
            "Cigarettes": "smoke_cigarettes",
            "Cigars": "smokes_cigar",
            "Pipe": "smokes_pipe",
            "Vape or E-cigarettes": "smokes_vape_e_cigarettes",
            "Hookah or shisha pipes": "smokes_hookah_shisha_pipes",
        },
        ";",
    )
    df = map_options_to_bool_columns(
        df,
        "blood_not_taken_missing_parts",
        {
            "Small sample test tube. This is the tube that is used to collect the blood.": "blood_not_taken_missing_parts_small_sample_tube",
            # noqa: E501
            "Large sample carrier tube with barcode on. This is the tube that you put the small sample test tube in to after collecting blood.": "blood_not_taken_missing_parts_large_sample_carrier",
            # noqa: E501
            "Re-sealable biohazard bag with absorbent pad": "blood_not_taken_missing_parts_biohazard_bag",
            "Copy of your blood barcode": "blood_not_taken_missing_parts_blood_barcode",
            "Lancets": "blood_not_taken_missing_parts_lancets",
            "Plasters": "blood_not_taken_missing_parts_plasters",
            "Alcohol wipes": "blood_not_taken_missing_parts_alcohol_wipes",
            "Cleansing wipe": "blood_not_taken_missing_parts_cleansing_wipe",
            "Sample box": "blood_not_taken_missing_parts_sample_box",
            "Sample return bag with a return label on": "blood_not_taken_missing_parts_sample_return_bag",
            "Other please specify": "blood_not_taken_missing_parts_other",
        },
        ";",
    )
    df = map_options_to_bool_columns(
        df,
        "blood_not_taken_could_not_reason",
        {
            "I couldn't get enough blood into the pot": "blood_not_taken_could_not_reason_not_enough_blood",
            "The pot spilled": "blood_not_taken_could_not_reason_pot_spilled",
            "I had bruising or pain": "blood_not_taken_could_not_reason_had_bruising",
            "I felt unwell": "blood_not_taken_could_not_reason_unwell",
            "Other please specify": "blood_not_taken_could_not_reason_other",
        },
        ";",
    )
    df = map_options_to_bool_columns(
        df,
        "swab_not_taken_missing_parts",
        {
            "Sample pot with fluid in the bottom and barcode on": "swab_not_taken_missing_parts_sample_pot",
            "Swab stick": "swab_not_taken_missing_parts_swab_stick",
            "Re-sealable biohazard bag with absorbent pad": "swab_not_taken_missing_parts_biohazard_bag",
            "Copy of your swab barcode": "swab_not_taken_missing_parts_swab_barcode",
            "Sample box": "swab_not_taken_missing_parts_sample_box",
            "Sample return bag with a return label on": "swab_not_taken_missing_parts_return_bag",
            "Other please specify": "swab_not_taken_missing_parts_other",
        },
        ";",
    )
    df = df.withColumn("times_outside_shopping_or_socialising_last_7_days", F.lit(None))
    raw_copy_list = [
        "participant_survey_status",
        "participant_withdrawal_type",
        "survey_response_type",
        "work_sector",
        "illness_reduces_activity_or_ability",
        "ability_to_socially_distance_at_work_or_education",
        "last_covid_contact_type",
        "last_suspected_covid_contact_type",
        "physical_contact_under_18_years",
        "physical_contact_18_to_69_years",
        "physical_contact_over_70_years",
        "social_distance_contact_under_18_years",
        "social_distance_contact_18_to_69_years",
        "social_distance_contact_over_70_years",
        "times_hour_or_longer_another_home_last_7_days",
        "times_hour_or_longer_another_person_your_home_last_7_days",
        "times_shopping_last_7_days",
        "times_socialising_last_7_days",
        "face_covering_work_or_education",
        "face_covering_other_enclosed_places",
        "other_covid_infection_test_results",
        "other_antibody_test_results",
        "cis_covid_vaccine_type",
        "cis_covid_vaccine_number_of_doses",
        "cis_covid_vaccine_type_1",
        "cis_covid_vaccine_type_2",
        "cis_covid_vaccine_type_3",
        "cis_covid_vaccine_type_4",
        "cis_covid_vaccine_type_5",
        "cis_covid_vaccine_type_6",
    ]
    df = assign_raw_copies(df, [column for column in raw_copy_list if column in df.columns])
    """
    Sets categories to map for digital specific variables to Voyager 0/1/2 equivalent
    """
    contact_people_value_map = {
        "1 to 5": "1-5",
        "6 to 10": "6-10",
        "11 to 20": "11-20",
        "Don't know": None,
        "Prefer not to say": None,
    }
    times_value_map = {
        "1": 1,
        "2": 2,
        "3": 3,
        "4": 4,
        "5": 5,
        "6": 6,
        "7 times or more": 7,
        "Don't know": None,
        "None": 0,
        "Prefer not to say": None,
    }
    vaccine_type_map = {
        "Pfizer / BioNTech": "Pfizer/BioNTech",
        "Oxford / AstraZeneca": "Oxford/AstraZeneca",
        "Janssen / Johnson&Johnson": "Janssen/Johnson&Johnson",
        "Another vaccine please specify": "Other / specify",
        "I don't know the type": "Don't know type",
        "Or Another vaccine please specify": "Other / specify",  # changed from "Other /specify"
        "I do not know the type": "Don't know type",
        "Or do you not know which one you had?": "Don't know type",
        "I don&#39;t know the type": "Don't know type",
        "I don&amp;#39;t know the type": "Don't know type",
        "I dont know the type": "Don't know type",
        "Janssen / Johnson&amp;Johnson": "Janssen/Johnson&Johnson",
        "Janssen / Johnson&amp;amp;Johnson": "Janssen/Johnson&Johnson",
        "Oxford also known as AstraZeneca": "Oxford/AstraZeneca",
        "Pfizer also known as BioNTech": "Pfizer/BioNTech",
    }
    column_editing_map = {
        "participant_survey_status": {"Complete": "Completed"},
        "participant_withdrawal_type": {
            "Withdrawn - no future linkage": "Withdrawn_no_future_linkage",
            "Withdrawn - no future linkage or use of samples": "Withdrawn_no_future_linkage_or_use_of_samples",
        },
        "survey_response_type": {"First Survey": "First Visit", "Follow-up Survey": "Follow-up Visit"},
        "voucher_type_preference": {"Letter": "Paper", "Email": "email_address"},
        "work_sector": {
            "Social Care": "Social care",
            "Transport. This includes storage and logistics": "Transport (incl. storage, logistic)",
            "Retail sector. This includes wholesale": "Retail sector (incl. wholesale)",
            "Hospitality - for example hotels or restaurants or cafe": "Hospitality (e.g. hotel, restaurant)",
            "Food production and agriculture. This includes farming": "Food production, agriculture, farming",
            "Personal Services - for example hairdressers or tattooists": "Personal services (e.g. hairdressers)",
            "Information technology and communication": "Information technology and communication",
            "Financial services. This includes insurance": "Financial services incl. insurance",
            "Civil Service or Local Government": "Civil service or Local Government",
            "Arts or entertainment or recreation": "Arts,Entertainment or Recreation",
            "Other employment sector please specify": "Other occupation sector",
        },
        "work_health_care_area": {
            "Secondary care for example in a hospital": "Secondary",
            "Another type of healthcare - for example mental health services?": "Other",
            "Primary care - for example in a GP or dentist": "Primary",
            "Yes, in primary care, e.g. GP, dentist": "Primary",
            "Secondary care - for example in a hospital": "Secondary",
            "Another type of healthcare - for example mental health services": "Other",  # noqa: E501
        },
        "illness_reduces_activity_or_ability": {
            "Yes a little": "Yes, a little",
            "Yes a lot": "Yes, a lot",
        },
        "work_location": {
            "From home meaning in the same grounds or building as your home": "Working from home",
            "Somewhere else meaning not at your home": "Working somewhere else (not your home)",
            "Both from home and work somewhere else": "Both (from home and somewhere else)",
        },
        "transport_to_work_or_education": {
            "Bus or minibus or coach": "Bus, minibus, coach",
            "Motorbike or scooter or moped": "Motorbike, scooter or moped",
            "Taxi or minicab": "Taxi/minicab",
            "Underground or Metro or Light Rail or Tram": "Underground, metro, light rail, tram",
        },
        "ability_to_socially_distance_at_work_or_education": {
            "Difficult to maintain 2 metres apart. But you can usually be at least 1 metre away from other people": "Difficult to maintain 2m, but can be 1m",
            # noqa: E501
            "Easy to maintain 2 metres apart. It is not a problem to stay this far away from other people": "Easy to maintain 2m",
            # noqa: E501
            "Relatively easy to maintain 2 metres apart. Most of the time you can be 2 meters away from other people": "Relatively easy to maintain 2m",
            # noqa: E501
            "Very difficult to be more than 1 metre away. Your work means you are in close contact with others on a regular basis": "Very difficult to be more than 1m away",
        },
        "last_covid_contact_type": {
            "Someone I live with": "Living in your own home",
            "Someone I do not live with": "Outside your home",
        },
        "last_suspected_covid_contact_type": {
            "Someone I live with": "Living in your own home",
            "Someone I do not live with": "Outside your home",
        },
        "physical_contact_under_18_years": contact_people_value_map,
        "physical_contact_18_to_69_years": contact_people_value_map,
        "physical_contact_over_70_years": contact_people_value_map,
        "social_distance_contact_under_18_years": contact_people_value_map,
        "social_distance_contact_18_to_69_years": contact_people_value_map,
        "social_distance_contact_over_70_years": contact_people_value_map,
        "times_hour_or_longer_another_home_last_7_days": times_value_map,
        "times_hour_or_longer_another_person_your_home_last_7_days": times_value_map,
        "times_shopping_last_7_days": times_value_map,
        "times_socialising_last_7_days": times_value_map,
        "face_covering_work_or_education": {
            "Prefer not to say": None,
            "Yes sometimes": "Yes, sometimes",
            "Yes always": "Yes, always",
            "I am not going to my place of work or education": "Not going to place of work or education",
            "I cover my face for other reasons - for example for religious or cultural reasons": "My face is already covered",
            # noqa: E501
        },
        "face_covering_other_enclosed_places": {
            "Prefer not to say": None,
            "Yes sometimes": "Yes, sometimes",
            "Yes always": "Yes, always",
            "I am not going to other enclosed public spaces or using public transport": "Not going to other enclosed public spaces or using public transport",
            # noqa: E501
            "I cover my face for other reasons - for example for religious or cultural reasons": "My face is already covered",
            # noqa: E501
        },
        "other_covid_infection_test_results": {
            "All tests failed": "All Tests failed",
            "One or more tests were negative and none were positive": "Any tests negative, but none positive",
            "One or more tests were positive": "One or more positive test(s)",
        },
        "other_antibody_test_results": {
            "All tests failed": "All Tests failed",
            "One or more tests were negative for antibodies and none were positive": "Any tests negative, but none positive",
            # noqa: E501
            "One or more tests were positive for antibodies": "One or more positive test(s)",
        },
        "cis_covid_vaccine_type": vaccine_type_map,
        "cis_covid_vaccine_number_of_doses": {
            "1 dose": "1",
            "2 doses": "2",
            "3 doses": "3 or more",
            "4 doses": "3 or more",
            "5 doses": "3 or more",
            "6 doses or more": "3 or more",
        },
        "cis_covid_vaccine_type_1": vaccine_type_map,
        "cis_covid_vaccine_type_2": vaccine_type_map,
        "cis_covid_vaccine_type_3": vaccine_type_map,
        "cis_covid_vaccine_type_4": vaccine_type_map,
        "cis_covid_vaccine_type_5": vaccine_type_map,
        "cis_covid_vaccine_type_6": vaccine_type_map,
    }
    df = apply_value_map_multiple_columns(df, column_editing_map)

    df = edit_to_sum_or_max_value(
        df=df,
        column_name_to_assign="times_outside_shopping_or_socialising_last_7_days",
        columns_to_sum=[
            "times_shopping_last_7_days",
            "times_socialising_last_7_days",
        ],
        max_value=7,
    )
    df = df.withColumn(
        "work_not_from_home_days_per_week",
        F.greatest("work_not_from_home_days_per_week", "education_in_person_days_per_week"),
    )

    df = df.withColumn("face_covering_outside_of_home", F.lit(None).cast("string"))
    df = concat_fields_if_true(df, "think_had_covid_which_symptoms", "think_had_covid_which_symptom_", "Yes", ";")
    df = concat_fields_if_true(df, "which_symptoms_last_7_days", "think_have_covid_symptom_", "Yes", ";")
    df = concat_fields_if_true(df, "long_covid_symptoms", "think_have_long_covid_symptom_", "Yes", ";")
    df = survey_edit_auto_complete(
        df,
        "survey_completion_status",
        "participant_completion_window_end_datetime",
        "face_covering_other_enclosed_places",
        "file_date",
    )
    df = update_column_values_from_map(
        df,
        "survey_completion_status",
        {
            "In progress": "Partially Completed",
            "Submitted": "Completed",
        },
    )
    df = df.withColumn(
        "ethnicity",
        F.when(F.col("ethnicity").isNull(), "Any other ethnic group").otherwise(F.col("ethnicity")),
    )
    df = derive_had_symptom_last_7days_from_digital(
        df,
        "think_have_covid_symptom_any",
        "think_have_covid_symptom_",
        [
            "fever",
            "muscle_ache",
            "fatigue",
            "sore_throat",
            "cough",
            "shortness_of_breath",
            "headache",
            "nausea_or_vomiting",
            "abdominal_pain",
            "diarrhoea",
            "loss_of_taste",
            "loss_of_smell",
        ],
    )

    df = update_value_if_multiple_and_ref_in_list(
        df,
        "swab_consolidation_point_error",
        ["sample_leaked", "sample_uncompleted"],
        "multiple errors sample discarded",
        "multiple errors sample retained",
        ",",
    )

    df = update_value_if_multiple_and_ref_in_list(
        df,
        "blood_consolidation_point_error",
        ["sample_leaked", "sample_uncompleted"],
        "multiple errors sample discarded",
        "multiple errors sample retained",
        ",",
    )
    return df


def transform_survey_responses_generic(df: DataFrame) -> DataFrame:
    """
    Generic transformation steps to be applied to all survey response records.
    """
    raw_copy_list = [
        "think_had_covid_any_symptoms",
        "think_have_covid_symptom_any",
        "work_health_care_area",
        "work_main_job_title",
        "work_main_job_role",
        "work_status_v1",
        "work_status_v2",
        "work_not_from_home_days_per_week",
        "work_location",
        "sex",
        "participant_withdrawal_reason",
        "blood_sample_barcode",
        "swab_sample_barcode",
    ]
    original_copy_list = [
        "work_health_care_patient_facing",
        "work_health_care_area",
        "work_social_care",
        "work_nursing_or_residential_care_home",
        "work_direct_contact_patients_or_clients",
        "work_patient_facing_now",
    ]

    df = assign_raw_copies(df, [column for column in raw_copy_list if column in df.columns])

    df = assign_raw_copies(df, [column for column in original_copy_list if column in df.columns], "original")

    df = assign_unique_id_column(df, "unique_participant_response_id", concat_columns=["visit_id", "participant_id"])
    df = assign_date_from_filename(df, "file_date", "survey_response_source_file")
    date_cols_to_correct = [
        col
        for col in [
            "last_covid_contact_date",
            "last_suspected_covid_contact_date",
            "think_had_covid_onset_date",
            "think_have_covid_onset_date",
            "been_outside_uk_last_return_date",
            "other_covid_infection_test_first_positive_date",
            "other_covid_infection_test_last_negative_date",
            "other_antibody_test_first_positive_date",
            "other_antibody_test_last_negative_date",
        ]
        if col in df.columns
    ]

    df = assign_raw_copies(df, date_cols_to_correct, "pdc")
    df = correct_date_ranges(df, date_cols_to_correct, "visit_datetime", "2019-08-01", date_cols_min_date_dict)
    df = df.withColumn(
        "any_date_corrected",
        F.when(reduce(or_, [~F.col(col).eqNullSafe(F.col(f"{col}_pdc")) for col in date_cols_to_correct]), "Yes"),
    )
    df = df.drop(*[f"{col}_pdc" for col in date_cols_to_correct])
    df = assign_column_regex_match(
        df,
        "bad_email",
        reference_column="email_address",
        pattern=r"/^w+[+.w-]*@([w-]+.)*w+[w-]*.([a-z]{2,4}|d+)$/i",
    )
    df = clean_postcode(df, "postcode")
    df = normalise_think_had_covid_columns(df, "think_had_covid_symptom")
    invalid_covid_date = "2019-11-17"
    conditions = {
        "think_had_covid_onset_date": (
            (F.col("think_had_covid_onset_date").isNotNull())
            & (F.col("think_had_covid_onset_date") < invalid_covid_date)
        ),
        "last_suspected_covid_contact_date": (
            (F.col("last_suspected_covid_contact_date").isNotNull())
            & (F.col("last_suspected_covid_contact_date") < invalid_covid_date)
        ),
        "last_covid_contact_date": (
            (F.col("last_covid_contact_date").isNotNull()) & (F.col("last_covid_contact_date") < invalid_covid_date)
        ),
    }
    col_value_maps = {
        "think_had_covid_onset_date": {
            "think_had_covid_onset_date": None,
            "think_had_covid_contacted_nhs": None,
            "think_had_covid_admitted_to_hospital": None,
            "think_had_covid_symptom_": None,
        },
        "last_suspected_covid_contact_date": {
            "last_suspected_covid_": None,
            "think_had_covid_onset_date": None,
            "contact_suspected_positive_covid_last_28_days": "No",
        },
        "last_covid_contact_date": {
            "last_covid_": None,
            "think_had_covid_onset_date": None,
            "contact_known_positive_covid_last_28_days": "No",
        },
    }
    for condition in list(conditions.keys()):
        df = conditionally_set_column_values(
            df=df,
            condition=conditions.get(condition),
            cols_to_set_to_value=col_value_maps.get(condition),
        )

    # This is outside of the above function as it erroneously captured every think_had_covid col including raw
    df = df.withColumn(
        "think_had_covid",
        F.when(conditions.get("think_had_covid_onset_date"), "No").otherwise(F.col("think_had_covid")),
    )

    consent_cols = ["consent_16_visits", "consent_5_visits", "consent_1_visit"]

    if all(col in df.columns for col in consent_cols):
        df = assign_consent_code(df, "consent_summary", reference_columns=consent_cols)

    df = assign_date_difference(df, "days_since_think_had_covid", "think_had_covid_onset_date", "visit_datetime")
    df = assign_grouped_variable_from_days_since(
        df=df,
        binary_reference_column="think_had_covid",
        days_since_reference_column="days_since_think_had_covid",
        column_name_to_assign="days_since_think_had_covid_group",
    )
    df = df.withColumn("hh_id", F.col("ons_household_id"))
    df = update_column_values_from_map(
        df,
        "work_not_from_home_days_per_week",
        {"NA": "99", "N/A (not working/in education etc)": "99", "up to 1": "0.5"},
    )
    if "study_cohort" not in df.columns:
        df = df.withColumn("study_cohort", F.lit("Original"))
    df = df.withColumn(
        "study_cohort", F.when(F.col("study_cohort").isNull(), "Original").otherwise(F.col("study_cohort"))
    )

    df = clean_job_description_string(df, "work_main_job_title")
    df = clean_job_description_string(df, "work_main_job_role")
    df = df.withColumn("work_main_job_title_and_role", F.concat_ws(" ", "work_main_job_title", "work_main_job_role"))

    contact_date = ["last_suspected_covid_contact_date", "last_covid_contact_date"]

    covid_contact = ["contact_suspected_positive_covid_last_28_days", "contact_known_positive_covid_last_28_days"]

    contact_type = ["last_suspected_covid_contact_type", "last_covid_contact_type"]

    for l in range(len(contact_date)):
        # correct covid contact based on date
        df = update_to_value_if_any_not_null(
            df=df,
            column_name_to_assign=covid_contact[l - 1],
            true_false_values=["Yes", "No"],
            column_list=[contact_date[l - 1]],
        )

        # correct covid type based on date
        df = update_to_value_if_any_not_null(
            df=df,
            column_name_to_assign=contact_type[l - 1],
            true_false_values=[F.col(contact_type[l - 1]), None],
            column_list=[
                contact_date[l - 1],
            ],
        )

    vaccine_cols = []
    df.cache()
    if "cis_covid_vaccine_date" in df.columns and "cis_covid_vaccine_type_other" in df.columns:
        vaccine_cols.append(("cis_covid_vaccine_type", "cis_covid_vaccine_date", "cis_covid_vaccine_type_other"))

    for i in range(1, 7):
        vaccine_date_col = f"cis_covid_vaccine_date_{i}"
        vaccine_type_col = f"cis_covid_vaccine_type_other_{i}"
        if vaccine_date_col in df.columns and vaccine_type_col in df.columns:
            vaccine_cols.append((f"cis_covid_vaccine_type_{i}", vaccine_date_col, vaccine_type_col))

    for column_name_to_assign, vaccine_date_col, vaccine_type_col in vaccine_cols:
        df = assign_regex_from_map_additional_rules(
            df=df,
            column_name_to_assign=column_name_to_assign,
            reference_columns=[vaccine_type_col],
            map=vaccine_regex_map,
            priority_map=vaccine_regex_priority_map,
            disambiguation_conditions={"Pfizer/BioNTechDD": (F.col(vaccine_date_col) < "2021-01-31")},
            value_map={"Pfizer/BioNTechDD": "Pfizer/BioNTech"},
            first_match_only=True,
            overwrite_values=False,
            default_value="Don't know type",
        )
    return df


def derive_additional_v1_2_columns(df: DataFrame) -> DataFrame:
    """
    Transformations specific to the v1 and v2 survey responses.
    """
    df = clean_within_range(df, "hours_a_day_with_someone_else_at_home", [0, 24])
    df = df.withColumn("been_outside_uk_last_country", F.upper(F.col("been_outside_uk_last_country")))

    df = assign_work_social_column(
        df,
        "work_social_care",
        "work_sector",
        "work_nursing_or_residential_care_home",
        "work_direct_contact_patients_or_clients",
    )
    df = assign_work_health_care(
        df,
        "work_health_care_patient_facing",
        direct_contact_column="work_direct_contact_patients_or_clients",
        health_care_column="work_health_care_area",
    )
    return df


def derive_age_based_columns(df: DataFrame, column_name_to_assign: str) -> DataFrame:
    """
    Transformations involving participant age.
    """
    df = assign_named_buckets(
        df,
        reference_column=column_name_to_assign,
        column_name_to_assign="age_group_5_intervals",
        map={2: "2-11", 12: "12-19", 20: "20-49", 50: "50-69", 70: "70+"},
    )
    df = assign_named_buckets(
        df,
        reference_column=column_name_to_assign,
        column_name_to_assign="age_group_over_16",
        map={16: "16-49", 50: "50-69", 70: "70+"},
    )
    df = assign_named_buckets(
        df,
        reference_column=column_name_to_assign,
        column_name_to_assign="age_group_7_intervals",
        map={2: "2-11", 12: "12-16", 17: "17-24", 25: "25-34", 35: "35-49", 50: "50-69", 70: "70+"},
    )
    df = assign_named_buckets(
        df,
        reference_column=column_name_to_assign,
        column_name_to_assign="age_group_5_year_intervals",
        map={
            2: "2-4",
            5: "5-9",
            10: "10-14",
            15: "15-19",
            20: "20-24",
            25: "25-29",
            30: "30-34",
            35: "35-39",
            40: "40-44",
            45: "45-49",
            50: "50-54",
            55: "55-59",
            60: "60-64",
            65: "65-69",
            70: "70-74",
            75: "75-79",
            80: "80-84",
            85: "85-89",
            90: "90+",
        },
    )

    return df


def derive_work_status_columns(df: DataFrame) -> DataFrame:
    work_status_dict = {
        "work_status_v0": {
            "5y and older in full-time education": "Student",
            "Attending college or other further education provider (including apprenticeships) (including if temporarily absent)": "Student",
            # noqa: E501
            "Employed and currently not working (e.g. on leave due to the COVID-19 pandemic (furloughed) or sick leave for 4 weeks or longer or maternity/paternity leave)": "Furloughed (temporarily not working)",
            # noqa: E501
            "Self-employed and currently not working (e.g. on leave due to the COVID-19 pandemic (furloughed) or sick leave for 4 weeks or longer or maternity/paternity leave)": "Furloughed (temporarily not working)",
            # noqa: E501
            "Self-employed and currently working (include if on leave or sick leave for less than 4 weeks)": "Self-employed",
            # noqa: E501
            "Employed and currently working (including if on leave or sick leave for less than 4 weeks)": "Employed",
            # noqa: E501
            "4-5y and older at school/home-school (including if temporarily absent)": "Student",  # noqa: E501
            "Not in paid work and not looking for paid work (include doing voluntary work here)": "Not working (unemployed, retired, long-term sick etc.)",
            # noqa: E501
            "Not working and not looking for work (including voluntary work)": "Not working (unemployed, retired, long-term sick etc.)",
            "Retired (include doing voluntary work here)": "Not working (unemployed, retired, long-term sick etc.)",
            # noqa: E501
            "Looking for paid work and able to start": "Not working (unemployed, retired, long-term sick etc.)",
            # noqa: E501
            "Child under 4-5y not attending nursery or pre-school or childminder": "Student",  # noqa: E501
            "Self-employed and currently not working (e.g. on leave due to the COVID-19 pandemic or sick leave for 4 weeks or longer or maternity/paternity leave)": "Furloughed (temporarily not working)",
            # noqa: E501
            "Child under 5y attending nursery or pre-school or childminder": "Student",  # noqa: E501
            "Child under 4-5y attending nursery or pre-school or childminder": "Student",  # noqa: E501
            "Retired": "Not working (unemployed, retired, long-term sick etc.)",  # noqa: E501
            "Attending university (including if temporarily absent)": "Student",  # noqa: E501
            "Not working and not looking for work": "Not working (unemployed, retired, long-term sick etc.)",
            # noqa: E501
            "Child under 5y not attending nursery or pre-school or childminder": "Student",  # noqa: E501
        },
        "work_status_v1": {
            "Child under 5y attending child care": "Child under 5y attending child care",  # noqa: E501
            "Child under 5y attending nursery or pre-school or childminder": "Child under 5y attending child care",
            # noqa: E501
            "Child under 4-5y attending nursery or pre-school or childminder": "Child under 5y attending child care",
            # noqa: E501
            "Child under 5y not attending nursery or pre-school or childminder": "Child under 5y not attending child care",
            # noqa: E501
            "Child under 5y not attending child care": "Child under 5y not attending child care",  # noqa: E501
            "Child under 4-5y not attending nursery or pre-school or childminder": "Child under 5y not attending child care",
            # noqa: E501
            "Employed and currently not working (e.g. on leave due to the COVID-19 pandemic (furloughed) or sick leave for 4 weeks or longer or maternity/paternity leave)": "Employed and currently not working",
            # noqa: E501
            "Employed and currently working (including if on leave or sick leave for less than 4 weeks)": "Employed and currently working",
            # noqa: E501
            "Not working and not looking for work (including voluntary work)": "Not working and not looking for work",
            # noqa: E501
            "Not in paid work and not looking for paid work (include doing voluntary work here)": "Not working and not looking for work",
            "Not working and not looking for work": "Not working and not looking for work",  # noqa: E501
            "Self-employed and currently not working (e.g. on leave due to the COVID-19 pandemic (furloughed) or sick leave for 4 weeks or longer or maternity/paternity leave)": "Self-employed and currently not working",
            # noqa: E501
            "Self-employed and currently not working (e.g. on leave due to the COVID-19 pandemic or sick leave for 4 weeks or longer or maternity/paternity leave)": "Self-employed and currently not working",
            # noqa: E501
            "Self-employed and currently working (include if on leave or sick leave for less than 4 weeks)": "Self-employed and currently working",
            # noqa: E501
            "Retired (include doing voluntary work here)": "Retired",  # noqa: E501
            "Looking for paid work and able to start": "Looking for paid work and able to start",  # noqa: E501
            "Attending college or other further education provider (including apprenticeships) (including if temporarily absent)": "5y and older in full-time education",
            # noqa: E501
            "Attending university (including if temporarily absent)": "5y and older in full-time education",
            # noqa: E501
            "4-5y and older at school/home-school (including if temporarily absent)": "5y and older in full-time education",
            # noqa: E501
        },
        "work_status_v2": {
            "Retired (include doing voluntary work here)": "Retired",  # noqa: E501
            "Attending college or other further education provider (including apprenticeships) (including if temporarily absent)": "Attending college or FE (including if temporarily absent)",
            # noqa: E501
            "Attending university (including if temporarily absent)": "Attending university (including if temporarily absent)",
            # noqa: E501
            "Child under 5y attending child care": "Child under 4-5y attending child care",  # noqa: E501
            "Child under 5y attending nursery or pre-school or childminder": "Child under 4-5y attending child care",
            # noqa: E501
            "Child under 4-5y attending nursery or pre-school or childminder": "Child under 4-5y attending child care",
            # noqa: E501
            "Child under 5y not attending nursery or pre-school or childminder": "Child under 4-5y not attending child care",
            # noqa: E501
            "Child under 5y not attending child care": "Child under 4-5y not attending child care",  # noqa: E501
            "Child under 4-5y not attending nursery or pre-school or childminder": "Child under 4-5y not attending child care",
            # noqa: E501
            "4-5y and older at school/home-school (including if temporarily absent)": "4-5y and older at school/home-school",
            # noqa: E501
            "Employed and currently not working (e.g. on leave due to the COVID-19 pandemic (furloughed) or sick leave for 4 weeks or longer or maternity/paternity leave)": "Employed and currently not working",
            # noqa: E501
            "Employed and currently working (including if on leave or sick leave for less than 4 weeks)": "Employed and currently working",
            # noqa: E501
            "Not in paid work and not looking for paid work (include doing voluntary work here)": "Not working and not looking for work",
            # noqa: E501
            "Not working and not looking for work (including voluntary work)": "Not working and not looking for work",
            # noqa: E501
            "Self-employed and currently not working (e.g. on leave due to the COVID-19 pandemic or sick leave for 4 weeks or longer or maternity/paternity leave)": "Self-employed and currently not working",
            # noqa: E501
            "Self-employed and currently not working (e.g. on leave due to the COVID-19 pandemic (furloughed) or sick leave for 4 weeks or longer or maternity/paternity leave)": "Self-employed and currently not working",
            # noqa: E501
            "Self-employed and currently working (include if on leave or sick leave for less than 4 weeks)": "Self-employed and currently working",
            # noqa: E501
            "5y and older in full-time education": "4-5y and older at school/home-school",  # noqa: E501
        },
    }

    column_list = ["work_status_v0", "work_status_v1"]
    for column in column_list:
        df = df.withColumn(column, F.col("work_status_v2"))
        df = update_column_values_from_map(df=df, column=column, map=work_status_dict[column])

    df = update_column_values_from_map(df=df, column="work_status_v2", map=work_status_dict["work_status_v2"])
    return df


def create_ever_variable_columns(df: DataFrame) -> DataFrame:
    df = assign_column_given_proportion(
        df=df,
        column_name_to_assign="ever_work_person_facing_or_social_care",
        groupby_column="participant_id",
        reference_columns=["work_social_care"],
        count_if=["Yes, care/residential home, resident-facing", "Yes, other social care, resident-facing", "Yes"],
        true_false_values=["Yes", "No"],
    )
    df = assign_column_given_proportion(
        df=df,
        column_name_to_assign="ever_care_home_worker",
        groupby_column="participant_id",
        reference_columns=["work_social_care", "work_nursing_or_residential_care_home"],
        count_if=["Yes", "Yes, care/residential home, resident-facing"],
        true_false_values=["Yes", "No"],
    )
    df = assign_column_given_proportion(
        df=df,
        column_name_to_assign="ever_had_long_term_health_condition",
        groupby_column="participant_id",
        reference_columns=["illness_lasting_over_12_months"],
        count_if=["Yes"],
        true_false_values=["Yes", "No"],
    )
    df = assign_ever_had_long_term_health_condition_or_disabled(
        df=df,
        column_name_to_assign="ever_had_long_term_health_condition_or_disabled",
        health_conditions_column="illness_lasting_over_12_months",
        condition_impact_column="illness_reduces_activity_or_ability",
    )
    return df


def clean_survey_responses_version_2(df: DataFrame) -> DataFrame:
    df = map_column_values_to_null(
        df=df,
        value="Participant Would Not/Could Not Answer",
        column_list=[
            "ethnicity",
            "work_sector",
            "work_health_care_area",
            "work_status_v2",
            "work_location",
            "work_direct_contact_patients_or_clients",
            "work_nursing_or_residential_care_home",
            "survey_response_type",
            "household_visit_status",
            "participant_survey_status",
            "self_isolating_reason",
            "ability_to_socially_distance_at_work_or_education",
            "transport_to_work_or_education",
            "face_covering_outside_of_home",
            "face_covering_work_or_education",
            "face_covering_other_enclosed_places",
            "other_antibody_test_location",
            "participant_withdrawal_reason",
            "cis_covid_vaccine_type",
            "cis_covid_vaccine_number_of_doses",
            "work_not_from_home_days_per_week",
            "times_shopping_last_7_days",
            "times_socialising_last_7_days",
            "physical_contact_under_18_years",
            "physical_contact_18_to_69_years",
            "physical_contact_over_70_years",
            "social_distance_contact_under_18_years",
            "social_distance_contact_18_to_69_years",
            "social_distance_contact_over_70_years",
            "hospital_last_28_days",
            "care_home_last_28_days",
            "other_household_member_care_home_last_28_days",
            "other_household_member_hospital_last_28_days",
            "think_have_covid",
        ],
    )

    # Map to digital from raw V2 values, before editing them to V1 below
    df = assign_from_map(
        df,
        "self_isolating_reason_detailed",
        "self_isolating_reason",
        {
            "Yes for other reasons (e.g. going into hospital or quarantining)": "Due to increased risk of getting COVID-19 such as having been in contact with a known case or quarantining after travel abroad",
            # noqa: E501
            "Yes for other reasons related to reducing your risk of getting COVID-19 (e.g. going into hospital or shielding)": "Due to reducing my risk of getting COVID-19 such as going into hospital or shielding",
            # noqa: E501
            "Yes for other reasons related to you having had an increased risk of getting COVID-19 (e.g. having been in contact with a known case or quarantining after travel abroad)": "Due to increased risk of getting COVID-19 such as having been in contact with a known case or quarantining after travel abroad",
            # noqa: E501
            "Yes because you live with someone who has/has had symptoms but you haven’t had them yourself": "I haven't had any symptoms but I live with someone who has or has had symptoms or a positive test",
            # noqa: E501
            "Yes because you live with someone who has/has had symptoms or a positive test but you haven’t had symptoms yourself": "I haven't had any symptoms but I live with someone who has or has had symptoms or a positive test",
            # noqa: E501
            "Yes because you live with someone who has/has had symptoms but you haven't had them yourself": "I haven't had any symptoms but I live with someone who has or has had symptoms or a positive test",
            # noqa: E501
            "Yes because you have/have had symptoms of COVID-19": "I have or have had symptoms of COVID-19 or a positive test",
            "Yes because you have/have had symptoms of COVID-19 or a positive test": "I have or have had symptoms of COVID-19 or a positive test",
        },
    )

    v2_times_value_map = {
        "None": 0,
        "1": 1,
        "2": 2,
        "3": 3,
        "4": 4,
        "5": 5,
        "6": 6,
        "7 times or more": 7,
        "Participant Would Not/Could Not Answer": None,
    }
    column_editing_map = {
        "deferred": {"Deferred 1": "Deferred"},
        "work_location": {
            "Work from home (in the same grounds or building as your home)": "Working from home",
            "Working from home (in the same grounds or building as your home)": "Working from home",
            "From home (in the same grounds or building as your home)": "Working from home",
            "Work somewhere else (not your home)": "Working somewhere else (not your home)",
            "Somewhere else (not at your home)": "Working somewhere else (not your home)",
            "Somewhere else (not your home)": "Working somewhere else (not your home)",
            "Both (working from home and working somewhere else)": "Both (from home and somewhere else)",
            "Both (work from home and work somewhere else)": "Both (from home and somewhere else)",
        },
        "times_outside_shopping_or_socialising_last_7_days": v2_times_value_map,
        "times_shopping_last_7_days": v2_times_value_map,
        "times_socialising_last_7_days": v2_times_value_map,
        "times_hour_or_longer_another_home_last_7_days": v2_times_value_map,
        "times_hour_or_longer_another_person_your_home_last_7_days": v2_times_value_map,
        "work_sector": {
            "Social Care": "Social care",
            "Transport (incl. storage or logistic)": "Transport (incl. storage, logistic)",
            "Transport (incl. storage and logistic)": "Transport (incl. storage, logistic)",
            "Transport (incl. storage and logistics)": "Transport (incl. storage, logistic)",
            "Retail Sector (incl. wholesale)": "Retail sector (incl. wholesale)",
            "Hospitality (e.g. hotel or restaurant or cafe)": "Hospitality (e.g. hotel, restaurant)",
            "Food Production and agriculture (incl. farming)": "Food production, agriculture, farming",
            "Food production and agriculture (incl. farming)": "Food production, agriculture, farming",
            "Personal Services (e.g. hairdressers or tattooists)": "Personal services (e.g. hairdressers)",
            "Information technology and communication": "Information technology and communication",
            "Financial services (incl. insurance)": "Financial services incl. insurance",
            "Financial Services (incl. insurance)": "Financial services incl. insurance",
            "Civil Service or Local Government": "Civil service or Local Government",
            "Arts or Entertainment or Recreation": "Arts,Entertainment or Recreation",
            "Art or entertainment or recreation": "Arts,Entertainment or Recreation",
            "Arts or entertainment or recreation": "Arts,Entertainment or Recreation",
            "Other employment sector (specify)": "Other occupation sector",
            "Other occupation sector (specify)": "Other occupation sector",
        },
        "work_health_care_area": {
            "Primary Care (e.g. GP or dentist)": "Primary",
            "Primary care (e.g. GP or dentist)": "Primary",
            "Secondary Care (e.g. hospital)": "Secondary",
            "Secondary care (e.g. hospital.)": "Secondary",
            "Secondary care (e.g. hospital)": "Secondary",
            "Other Healthcare (e.g. mental health)": "Other",
            "Other healthcare (e.g. mental health)": "Other",
            "Participant Would Not/Could Not Answer": None,
            "Primary care for example in a GP or dentist": "Primary",
        },
        "face_covering_outside_of_home": {
            "My face is already covered for other reasons (e.g. religious or cultural reasons)": "My face is already covered",
            "Yes at work/school only": "Yes, at work/school only",
            "Yes in other situations only (including public transport/shops)": "Yes, in other situations only",
            "Yes usually both at work/school and in other situations": "Yes, usually both Work/school/other",
            "Yes in other situations only (including public transport or shops)": "Yes, in other situations only",
            "Yes always": "Yes, always",
            "Yes sometimes": "Yes, sometimes",
        },
        "face_covering_other_enclosed_places": {
            "My face is already covered for other reasons (e.g. religious or cultural reasons)": "My face is already covered",
            "Yes at work/school only": "Yes, at work/school only",
            "Yes in other situations only (including public transport/shops)": "Yes, in other situations only",
            "Yes usually both at work/school and in other situations": "Yes, usually both Work/school/other",
            "Yes always": "Yes, always",
            "Yes sometimes": "Yes, sometimes",
        },
        "face_covering_work_or_education": {
            "My face is already covered for other reasons (e.g. religious or cultural reasons)": "My face is already covered",
            "Yes always": "Yes, always",
            "Yes sometimes": "Yes, sometimes",
        },
        "other_antibody_test_results": {
            "One or more negative tests but none positive": "Any tests negative, but none positive",
            "One or more negative tests but none were positive": "Any tests negative, but none positive",
            "All tests failed": "All Tests failed",
        },
        "other_antibody_test_location": {
            "Private Lab": "Private lab",
            "Home Test": "Home test",
            "In the NHS (e.g. GP or hospital)": "In the NHS (e.g. GP, hospital)",
        },
        "other_covid_infection_test_results": {
            "One or more negative tests but none positive": "Any tests negative, but none positive",
            "One or more negative tests but none were positive": "Any tests negative, but none positive",
            "All tests failed": "All Tests failed",
            "Positive": "One or more positive test(s)",
            "Negative": "Any tests negative, but none positive",
            "Void": "All Tests failed",
        },
        "illness_reduces_activity_or_ability": {
            "Yes a little": "Yes, a little",
            "Yes a lot": "Yes, a lot",
            "Participant Would Not/Could Not Answer": None,
        },
        "participant_visit_status": {"Participant did not attend": "Patient did not attend", "Canceled": "Cancelled"},
        "self_isolating_reason": {
            "Yes for other reasons (e.g. going into hospital or quarantining)": "Yes, for other reasons (e.g. going into hospital, quarantining)",
            "Yes for other reasons related to reducing your risk of getting COVID-19 (e.g. going into hospital or shielding)": "Yes, for other reasons (e.g. going into hospital, quarantining)",
            "Yes for other reasons related to you having had an increased risk of getting COVID-19 (e.g. having been in contact with a known case or quarantining after travel abroad)": "Yes, for other reasons (e.g. going into hospital, quarantining)",
            "Yes because you live with someone who has/has had symptoms but you haven’t had them yourself": "Yes, someone you live with had symptoms",
            "Yes because you live with someone who has/has had symptoms or a positive test but you haven’t had symptoms yourself": "Yes, someone you live with had symptoms",
            "Yes because you live with someone who has/has had symptoms but you haven't had them yourself": "Yes, someone you live with had symptoms",
            "Yes because you have/have had symptoms of COVID-19": "Yes, you have/have had symptoms",
            "Yes because you have/have had symptoms of COVID-19 or a positive test": "Yes, you have/have had symptoms",
        },
        "ability_to_socially_distance_at_work_or_education": {
            "Difficult to maintain 2 meters - but I can usually be at least 1m from other people": "Difficult to maintain 2m, but can be 1m",
            "Difficult to maintain 2m - but you can usually be at least 1m from other people": "Difficult to maintain 2m, but can be 1m",
            "Easy to maintain 2 meters - it is not a problem to stay this far away from other people": "Easy to maintain 2m",
            "Easy to maintain 2m - it is not a problem to stay this far away from other people": "Easy to maintain 2m",
            "Relatively easy to maintain 2 meters - most of the time I can be 2m away from other people": "Relatively easy to maintain 2m",
            "Relatively easy to maintain 2m - most of the time you can be 2m away from other people": "Relatively easy to maintain 2m",
            "Very difficult to be more than 1 meter away as my work means I am in close contact with others on a regular basis": "Very difficult to be more than 1m away",
            "Very difficult to be more than 1m away as your work means you are in close contact with others on a regular basis": "Very difficult to be more than 1m away",
        },
        "transport_to_work_or_education": {
            "Bus or Minibus or Coach": "Bus, minibus, coach",
            "Bus or minibus or coach": "Bus, minibus, coach",
            "Bus": "Bus, minibus, coach",
            "Motorbike or Scooter or Moped": "Motorbike, scooter or moped",
            "Motorbike or scooter or moped": "Motorbike, scooter or moped",
            "Car or Van": "Car or van",
            "Taxi/Minicab": "Taxi/minicab",
            "On Foot": "On foot",
            "Underground or Metro or Light Rail or Tram": "Underground, metro, light rail, tram",
            "Other Method": "Other method",
        },
        "last_covid_contact_type": {
            "In your own household": "Living in your own home",
            "Outside your household": "Outside your home",
        },
        "last_suspected_covid_contact_type": {
            "In your own household": "Living in your own home",
            "Outside your household": "Outside your home",
        },
    }
    df = apply_value_map_multiple_columns(df, column_editing_map)
    df = df.withColumn("deferred", F.when(F.col("deferred").isNull(), "NA").otherwise(F.col("deferred")))

    df = df.withColumn("swab_sample_barcode", F.upper(F.col("swab_sample_barcode")))
    df = df.withColumn("blood_sample_barcode", F.upper(F.col("blood_sample_barcode")))
    return df


def transform_survey_responses_version_2_delta(df: DataFrame) -> DataFrame:
    """
    Transformations that are specific to version 2 survey responses.
    """
    raw_copy_list = ["cis_covid_vaccine_number_of_doses"]

    df = assign_raw_copies(df, [column for column in raw_copy_list if column in df.columns])

    df = assign_taken_column(df=df, column_name_to_assign="swab_taken", reference_column="swab_sample_barcode")
    df = assign_taken_column(df=df, column_name_to_assign="blood_taken", reference_column="blood_sample_barcode")

    df = assign_column_uniform_value(df, "survey_response_dataset_major_version", 2)

    # After editing to V1 values in cleaning
    df = assign_isin_list(
        df=df,
        column_name_to_assign="self_isolating",
        reference_column="self_isolating_reason",
        values_list=[
            "Yes, for other reasons (e.g. going into hospital, quarantining)",
            "Yes, you have/have had symptoms",
            "Yes, someone you live with had symptoms",
        ],
        true_false_values=["Yes", "No"],
    )
    df = edit_to_sum_or_max_value(
        df=df,
        column_name_to_assign="times_outside_shopping_or_socialising_last_7_days",
        columns_to_sum=[
            "times_shopping_last_7_days",
            "times_socialising_last_7_days",
        ],
        max_value=7,
    )
    df = derive_work_status_columns(df)
    return df


def assign_has_been_columns(df):
    df = derive_household_been_columns(
        df=df,
        column_name_to_assign="household_been_care_home_last_28_days",
        individual_response_column="care_home_last_28_days",
        household_response_column="other_household_member_care_home_last_28_days",
    )
    df = derive_household_been_columns(
        df=df,
        column_name_to_assign="household_been_hospital_last_28_days",
        individual_response_column="hospital_last_28_days",
        household_response_column="other_household_member_hospital_last_28_days",
    )
    return df


def symptom_column_transformations(df):
    df = count_value_occurrences_in_column_subset_row_wise(
        df=df,
        column_name_to_assign="think_have_covid_symptom_count",
        selection_columns=[
            "think_have_covid_symptom_fever",
            "think_have_covid_symptom_muscle_ache",
            "think_have_covid_symptom_fatigue",
            "think_have_covid_symptom_sore_throat",
            "think_have_covid_symptom_cough",
            "think_have_covid_symptom_shortness_of_breath",
            "think_have_covid_symptom_headache",
            "think_have_covid_symptom_nausea_or_vomiting",
            "think_have_covid_symptom_abdominal_pain",
            "think_have_covid_symptom_diarrhoea",
            "think_have_covid_symptom_loss_of_taste",
            "think_have_covid_symptom_loss_of_smell",
            "think_have_covid_symptom_more_trouble_sleeping",
            "think_have_covid_symptom_chest_pain",
            "think_have_covid_symptom_palpitations",
            "think_have_covid_symptom_vertigo_or_dizziness",
            "think_have_covid_symptom_anxiety",
            "think_have_covid_symptom_low_mood",
            "think_have_covid_symptom_memory_loss_or_confusion",
            "think_have_covid_symptom_difficulty_concentrating",
            "think_have_covid_symptom_runny_nose_or_sneezing",
            "think_have_covid_symptom_noisy_breathing",
            "think_have_covid_symptom_loss_of_appetite",
        ],
        count_if_value="Yes",
    )
    df = count_value_occurrences_in_column_subset_row_wise(
        df=df,
        column_name_to_assign="think_had_covid_symptom_count",
        selection_columns=[
            "think_had_covid_symptom_fever",
            "think_had_covid_symptom_muscle_ache",
            "think_had_covid_symptom_fatigue",
            "think_had_covid_symptom_sore_throat",
            "think_had_covid_symptom_cough",
            "think_had_covid_symptom_shortness_of_breath",
            "think_had_covid_symptom_headache",
            "think_had_covid_symptom_nausea_or_vomiting",
            "think_had_covid_symptom_abdominal_pain",
            "think_had_covid_symptom_diarrhoea",
            "think_had_covid_symptom_loss_of_taste",
            "think_had_covid_symptom_loss_of_smell",
            "think_had_covid_symptom_more_trouble_sleeping",
            "think_had_covid_symptom_chest_pain",
            "think_had_covid_symptom_palpitations",
            "think_had_covid_symptom_vertigo_or_dizziness",
            "think_had_covid_symptom_anxiety",
            "think_had_covid_symptom_low_mood",
            "think_had_covid_symptom_memory_loss_or_confusion",
            "think_had_covid_symptom_difficulty_concentrating",
            "think_had_covid_symptom_runny_nose_or_sneezing",
            "think_had_covid_symptom_noisy_breathing",
            "think_had_covid_symptom_loss_of_appetite",
        ],
        count_if_value="Yes",
    )
    df = update_think_have_covid_symptom_any(
        df=df,
        column_name_to_update="think_have_covid_symptom_any",
    )

    df = assign_true_if_any(
        df=df,
        column_name_to_assign="any_think_have_covid_symptom_or_now",
        reference_columns=["think_have_covid_symptom_any", "think_have_covid"],
        true_false_values=["Yes", "No"],
    )

    df = assign_any_symptoms_around_visit(
        df=df,
        column_name_to_assign="any_symptoms_around_visit",
        symptoms_bool_column="any_think_have_covid_symptom_or_now",
        id_column="participant_id",
        visit_date_column="visit_datetime",
        visit_id_column="visit_id",
    )

    df = assign_true_if_any(
        df=df,
        column_name_to_assign="think_have_covid_cghfevamn_symptom_group",
        reference_columns=[
            "think_have_covid_symptom_cough",
            "think_have_covid_symptom_fever",
            "think_have_covid_symptom_loss_of_smell",
            "think_have_covid_symptom_loss_of_taste",
        ],
        true_false_values=["Yes", "No"],
    )
    df = assign_true_if_any(
        df=df,
        column_name_to_assign="think_had_covid_cghfevamn_symptom_group",
        reference_columns=[
            "think_had_covid_symptom_cough",
            "think_had_covid_symptom_fever",
            "think_had_covid_symptom_loss_of_smell",
            "think_had_covid_symptom_loss_of_taste",
        ],
        true_false_values=["Yes", "No"],
    )
    # df = assign_true_if_any(
    #     df=df,
    #     column_name_to_assign="think_have_covid_cghfevamn_symptom_group",
    #     reference_columns=[
    #         "think_had_covid_symptom_cough",
    #         "think_had_covid_symptom_fever",
    #         "think_had_covid_symptom_loss_of_smell",
    #         "think_had_covid_symptom_loss_of_taste",
    #     ],
    #     true_false_values=["Yes", "No"],
    # )
    df = assign_any_symptoms_around_visit(
        df=df,
        column_name_to_assign="symptoms_around_cghfevamn_symptom_group",
        id_column="participant_id",
        symptoms_bool_column="think_have_covid_cghfevamn_symptom_group",
        visit_date_column="visit_datetime",
        visit_id_column="visit_id",
    )
    return df


def union_dependent_cleaning(df):
    col_val_map = {
        "ethnicity": {
            "African": "Black,Caribbean,African-African",
            "Caribbean": "Black,Caribbean,Afro-Caribbean",
            "Any other Black or African or Caribbean background": "Any other Black background",
            "Any other Black| African| Carribbean": "Any other Black background",
            "Any other Mixed/Multiple background": "Any other Mixed background",
            "Bangladeshi": "Asian or Asian British-Bangladeshi",
            "Chinese": "Asian or Asian British-Chinese",
            "English, Welsh, Scottish, Northern Irish or British": "White-British",
            "English| Welsh| Scottish| Northern Irish or British": "White-British",
            "Indian": "Asian or Asian British-Indian",
            "Irish": "White-Irish",
            "Pakistani": "Asian or Asian British-Pakistani",
            "White and Asian": "Mixed-White & Asian",
            "White and Black African": "Mixed-White & Black African",
            "White and Black Caribbean": "Mixed-White & Black Caribbean",
            "Roma": "White-Gypsy or Irish Traveller",
            "White-Roma": "White-Gypsy or Irish Traveller",
            "Gypsy or Irish Traveller": "White-Gypsy or Irish Traveller",
            "Arab": "Other ethnic group-Arab",
            "Any other white": "Any other white background",
        },
        "participant_withdrawal_reason": {
            "Bad experience with tester / survey": "Bad experience with interviewer/survey",
            "Swab / blood process too distressing": "Swab/blood process too distressing",
            "Swab / blood process to distressing": "Swab/blood process too distressing",
            "Do NOT Reinstate": "Do not reinstate",
        },
        "work_health_care_area": {
            "Secondary care for example in a hospital": "Secondary",
            "Another type of healthcare - for example mental health services?": "Other",
            "Primary care - for example in a GP or dentist": "Primary",
            "Yes, in primary care, e.g. GP, dentist": "Primary",
            "Secondary care - for example in a hospital": "Secondary",
            "Another type of healthcare - for example mental health services": "Other",  # noqa: E501
        },
    }
    date_cols_to_correct = [
        col
        for col in [
            "last_covid_contact_date",
            "last_suspected_covid_contact_date",
            "think_had_covid_onset_date",
            "think_have_covid_onset_date",
            "been_outside_uk_last_return_date",
            "other_covid_infection_test_first_positive_date",
            "other_covid_infection_test_last_negative_date",
            "other_antibody_test_first_positive_date",
            "other_antibody_test_last_negative_date",
        ]
        if col in df.columns
    ]
    df = correct_date_ranges_union_dependent(df, date_cols_to_correct, "participant_id", "visit_datetime", "visit_id")
    df = remove_incorrect_dates(df, date_cols_to_correct, "visit_datetime", "2019-08-01", date_cols_min_date_dict)

    df = apply_value_map_multiple_columns(df, col_val_map)
    df = convert_null_if_not_in_list(df, "sex", options_list=["Male", "Female"])
    # TODO: Add in once dependencies are derived
    # df = impute_latest_date_flag(
    #     df=df,
    #     participant_id_column="participant_id",
    #     visit_date_column="visit_date",
    #     visit_id_column="visit_id",
    #     contact_any_covid_column="contact_known_or_suspected_covid",
    #     contact_any_covid_date_column="contact_known_or_suspected_covid_latest_date",
    # )

    # TODO: Add in once dependencies are derived
    # df = assign_date_difference(
    #     df,
    #     "contact_known_or_suspected_covid_days_since",
    #     "contact_known_or_suspected_covid_latest_date",
    #     "visit_datetime",
    # )

    # TODO: add the following function once contact_known_or_suspected_covid_latest_date() is created
    # df = contact_known_or_suspected_covid_type(
    #     df=df,
    #     contact_known_covid_type_column='contact_known_covid_type',
    #     contact_any_covid_type_column='contact_any_covid_type',
    #     contact_any_covid_date_column='contact_any_covid_date',
    #     contact_known_covid_date_column='contact_known_covid_date',
    #     contact_suspect_covid_date_column='contact_suspect_covid_date',
    # )

    df = update_face_covering_outside_of_home(
        df=df,
        column_name_to_update="face_covering_outside_of_home",
        covered_enclosed_column="face_covering_other_enclosed_places",
        covered_work_column="face_covering_work_or_education",
    )

    return df


def union_dependent_derivations(df):
    """
    Transformations that must be carried out after the union of the different survey response schemas.
    """
    df = assign_fake_id(df, "ordered_household_id", "ons_household_id")
    df = assign_visit_order(
        df=df,
        column_name_to_assign="visit_order",
        id="participant_id",
        order_list=["visit_datetime", "visit_id"],
    )
    df = symptom_column_transformations(df)
    if "survey_completion_status" in df.columns:
        df = df.withColumn(
            "participant_visit_status", F.coalesce(F.col("participant_visit_status"), F.col("survey_completion_status"))
        )
    ethnicity_map = {
        "White": ["White-British", "White-Irish", "White-Gypsy or Irish Traveller", "Any other white background"],
        "Asian": [
            "Asian or Asian British-Indian",
            "Asian or Asian British-Pakistani",
            "Asian or Asian British-Bangladeshi",
            "Asian or Asian British-Chinese",
            "Any other Asian background",
        ],
        "Black": ["Black,Caribbean,African-African", "Black,Caribbean,Afro-Caribbean", "Any other Black background"],
        "Mixed": [
            "Mixed-White & Black Caribbean",
            "Mixed-White & Black African",
            "Mixed-White & Asian",
            "Any other Mixed background",
        ],
        "Other": ["Other ethnic group-Arab", "Any other ethnic group"],
    }

    df = replace_sample_barcode(df=df)

    df = assign_column_from_mapped_list_key(
        df=df, column_name_to_assign="ethnicity_group", reference_column="ethnicity", map=ethnicity_map
    )
    df = assign_ethnicity_white(
        df, column_name_to_assign="ethnicity_white", ethnicity_group_column_name="ethnicity_group"
    )

    df = create_ever_variable_columns(df)

    df = assign_first_visit(
        df=df,
        column_name_to_assign="household_first_visit_datetime",
        id_column="ons_household_id",
        visit_date_column="visit_datetime",
    )
    df = assign_last_visit(
        df=df,
        column_name_to_assign="last_attended_visit_datetime",
        id_column="ons_household_id",
        visit_status_column="participant_visit_status",
        visit_date_column="visit_datetime",
    )
    df = assign_date_difference(
        df=df,
        column_name_to_assign="days_since_enrolment",
        start_reference_column="household_first_visit_datetime",
        end_reference_column="visit_datetime",
    )
    df = assign_date_difference(
        df=df,
        column_name_to_assign="household_weeks_since_survey_enrolment",
        start_reference_column="survey start",
        end_reference_column="visit_datetime",
        format="weeks",
    )
    df = assign_named_buckets(
        df,
        reference_column="days_since_enrolment",
        column_name_to_assign="visit_number",
        map={**{0: 1, 14: 2, 21: 3, 28: 4}, **{i * 28: (i + 3) for i in range(2, 200)}},
    )
    df = assign_any_symptoms_around_visit(
        df=df,
        column_name_to_assign="symptoms_around_cghfevamn_symptom_group",
        symptoms_bool_column="think_have_covid_cghfevamn_symptom_group",
        id_column="participant_id",
        visit_date_column="visit_datetime",
        visit_id_column="visit_id",
    )
    df = derive_people_in_household_count(df)
    df = update_column_values_from_map(
        df=df,
        column="smokes_nothing_now",
        map={"Yes": "No", "No": "Yes"},
        condition_column="currently_smokes_or_vapes",
    )
    df = fill_backwards_work_status_v2(
        df=df,
        date="visit_datetime",
        id="participant_id",
        fill_backward_column="work_status_v2",
        condition_column="work_status_v1",
        date_range=["2020-09-01", "2021-08-31"],
        condition_column_values=["5y and older in full-time education"],
        fill_only_backward_column_values=[
            "4-5y and older at school/home-school",
            "Attending college or FE (including if temporarily absent)",
            "Attending university (including if temporarily absent)",
        ],
    )
    df = assign_work_status_group(df, "work_status_group", "work_status_v0")

    window = Window.partitionBy("participant_id")
    patient_facing_percentage = F.sum(
        F.when(F.col("work_direct_contact_patients_or_clients") == "Yes", 1).otherwise(0)
    ).over(window) / F.sum(F.lit(1)).over(window)

    df = df.withColumn(
        "patient_facing_over_20_percent", F.when(patient_facing_percentage >= 0.2, "Yes").otherwise("No")
    )

    # df = fill_forward_from_last_change(
    #     df=df,
    #     fill_forward_columns=[
    #         "cis_covid_vaccine_date",
    #         "cis_covid_vaccine_number_of_doses",
    #         "cis_covid_vaccine_type",
    #         "cis_covid_vaccine_type_other",
    #         "cis_covid_vaccine_received",
    #     ],
    #     participant_id_column="participant_id",
    #     visit_datetime_column="visit_datetime",
    #     record_changed_column="cis_covid_vaccine_received",
    #     record_changed_value="Yes",
    # )
    df = create_formatted_datetime_string_columns(df)
    return df


def fill_forward_events_for_key_columns(df):
    """
    Function that contains all fill_forward_event calls required to implement STATA-based last observation carried forward logic.
    """
    df = fill_forward_event(
        df=df,
        event_indicator_column="think_had_covid",
        event_date_column="think_had_covid_onset_date",
        event_date_tolerance=7,
        detail_columns=[
            "other_covid_infection_test",
            "other_covid_infection_test_results",
<<<<<<< HEAD
            "think_had_covid_any_symptoms",
=======
            "think_had_covid_any",
>>>>>>> 1c11e9f5
            "think_had_covid_admitted_to_hospital",
            "think_had_covid_contacted_nhs",
            "think_had_covid_symptom_fever",
            "think_had_covid_symptom_muscle_ache",
            "think_had_covid_symptom_fatigue",
            "think_had_covid_symptom_sore_throat",
            "think_had_covid_symptom_cough",
            "think_had_covid_symptom_shortness_of_breath",
            "think_had_covid_symptom_headache",
            "think_had_covid_symptom_nausea_or_vomiting",
            "think_had_covid_symptom_abdominal_pain",
            "think_had_covid_symptom_loss_of_appetite",
            "think_had_covid_symptom_noisy_breathing",
            "think_had_covid_symptom_runny_nose_or_sneezing",
            "think_had_covid_symptom_more_trouble_sleeping",
            "think_had_covid_symptom_diarrhoea",
            "think_had_covid_symptom_loss_of_taste",
            "think_had_covid_symptom_loss_of_smell",
            "think_had_covid_symptom_memory_loss_or_confusion",
            "think_had_covid_symptom_chest_pain",
            "think_had_covid_symptom_vertigo_or_dizziness",
            "think_had_covid_symptom_difficulty_concentrating",
            "think_had_covid_symptom_anxiety",
            "think_had_covid_symptom_palpitations",
            "think_had_covid_symptom_low_mood",
        ],
        participant_id_column="participant_id",
        visit_datetime_column="visit_datetime",
        visit_id_column="visit_id",
    )
    # Derive these after fill forwards and other changes to dates
    df = fill_forward_event(
        df=df,
        event_indicator_column="contact_suspected_positive_covid_last_28_days",
        event_date_column="last_suspected_covid_contact_date",
        event_date_tolerance=7,
        detail_columns=["last_suspected_covid_contact_type"],
        participant_id_column="participant_id",
        visit_datetime_column="visit_datetime",
        visit_id_column="visit_id",
    )
    df = fill_forward_event(
        df=df,
        event_indicator_column="contact_known_positive_covid_last_28_days",
        event_date_column="last_covid_contact_date",
        event_date_tolerance=7,
        detail_columns=["last_covid_contact_type"],
        participant_id_column="participant_id",
        visit_datetime_column="visit_datetime",
        visit_id_column="visit_id",
    )
    return df


def derive_people_in_household_count(df):
    """
    Correct counts of household member groups and sum to get total number of people in household. Takes maximum
    final count by household for each record.
    """
    df = assign_household_participant_count(
        df,
        column_name_to_assign="household_participant_count",
        household_id_column="ons_household_id",
        participant_id_column="participant_id",
    )
    df = update_person_count_from_ages(
        df,
        column_name_to_assign="household_participants_not_consenting_count",
        column_pattern=r"person_not_consenting_age_[1-9]",
    )
    df = update_person_count_from_ages(
        df,
        column_name_to_assign="household_members_over_2_years_and_not_present_count",
        column_pattern=r"person_not_present_age_[1-8]",
    )
    df = assign_household_under_2_count(
        df,
        column_name_to_assign="household_members_under_2_years_count",
        column_pattern=r"infant_age_months_[1-9]",
        condition_column="household_members_under_2_years",
    )
    household_window = Window.partitionBy("ons_household_id")

    household_participants = [
        "household_participant_count",
        "household_participants_not_consenting_count",
        "household_members_over_2_years_and_not_present_count",
        "household_members_under_2_years_count",
    ]
    for household_participant_type in household_participants:
        df = df.withColumn(
            household_participant_type,
            F.max(household_participant_type).over(household_window),
        )
    df = df.withColumn(
        "people_in_household_count",
        sum_within_row(household_participants),
    )
    df = df.withColumn(
        "people_in_household_count_group",
        F.when(F.col("people_in_household_count") >= 5, "5+").otherwise(
            F.col("people_in_household_count").cast("string")
        ),
    )
    return df


def create_formatted_datetime_string_columns(df):
    """
    Create columns with specific datetime formatting for use in output data.
    """
    date_format_dict = {
        "visit_date_string": "visit_datetime",
        "samples_taken_date_string": "samples_taken_datetime",
    }
    datetime_format_dict = {
        "visit_datetime_string": "visit_datetime",
        "samples_taken_datetime_string": "samples_taken_datetime",
    }
    date_format_string_list = [
        "date_of_birth",
        "improved_visit_date",
        "think_had_covid_onset_date",
        "cis_covid_vaccine_date",
        "cis_covid_vaccine_date_1",
        "cis_covid_vaccine_date_2",
        "cis_covid_vaccine_date_3",
        "cis_covid_vaccine_date_4",
        "last_suspected_covid_contact_date",
        "last_covid_contact_date",
        "other_covid_infection_test_first_positive_date",
        "other_antibody_test_last_negative_date",
        "other_antibody_test_first_positive_date",
        "other_covid_infection_test_last_negative_date",
        "been_outside_uk_last_return_date",
        "think_have_covid_onset_date",
        "swab_return_date",
        "swab_return_future_date",
        "blood_return_date",
        "blood_return_future_date",
        "cis_covid_vaccine_date_5",
        "cis_covid_vaccine_date_6",
        "cis_covid_vaccine_date",
        "think_have_covid_symptom_onset_date",  # tempvar
        "other_covid_infection_test_positive_date",  # tempvar
        "other_covid_infection_test_negative_date",  # tempvar
        "other_antibody_test_positive_date",  # tempvar
        "other_antibody_test_negative_date",  # tempvar
    ]
    date_format_string_list = [
        col for col in date_format_string_list if col not in cis_digital_datetime_map["yyyy-MM-dd"]
    ] + cis_digital_datetime_map["yyyy-MM-dd"]

    for column_name_to_assign, timestamp_column in date_format_dict.items():
        if timestamp_column in df.columns:
            df = assign_column_to_date_string(
                df=df,
                column_name_to_assign=column_name_to_assign,
                reference_column=timestamp_column,
                time_format="ddMMMyyyy",
                lower_case=True,
            )
    for timestamp_column in date_format_string_list:
        if timestamp_column in df.columns:
            df = assign_column_to_date_string(
                df=df,
                column_name_to_assign=timestamp_column + "_string",
                reference_column=timestamp_column,
                time_format="ddMMMyyyy",
                lower_case=True,
            )
    for column_name_to_assign, timestamp_column in datetime_format_dict.items():
        if timestamp_column in df.columns:
            df = assign_column_to_date_string(
                df=df,
                column_name_to_assign=column_name_to_assign,
                reference_column=timestamp_column,
                time_format="ddMMMyyyy HH:mm:ss",
                lower_case=True,
            )
    for timestamp_column in cis_digital_datetime_map["yyyy-MM-dd'T'HH:mm:ss'Z'"]:
        if timestamp_column in df.columns:
            df = assign_column_to_date_string(
                df=df,
                column_name_to_assign=timestamp_column + "_string",
                reference_column=timestamp_column,
                time_format="ddMMMyyyy HH:mm:ss",
                lower_case=True,
            )
    return df


def transform_from_lookups(
    df: DataFrame, cohort_lookup: DataFrame, travel_countries_lookup: DataFrame, tenure_group: DataFrame
):
    cohort_lookup = cohort_lookup.withColumnRenamed("participant_id", "cohort_participant_id")
    df = df.join(
        F.broadcast(cohort_lookup),
        how="left",
        on=((df.participant_id == cohort_lookup.cohort_participant_id) & (df.study_cohort == cohort_lookup.old_cohort)),
    ).drop("cohort_participant_id")
    df = df.withColumn("study_cohort", F.coalesce(F.col("new_cohort"), F.col("study_cohort"))).drop(
        "new_cohort", "old_cohort"
    )
    df = df.join(
        F.broadcast(travel_countries_lookup.withColumn("REPLACE_COUNTRY", F.lit(True))),
        how="left",
        on=df.been_outside_uk_last_country == travel_countries_lookup.been_outside_uk_last_country_old,
    )
    df = df.withColumn(
        "been_outside_uk_last_country",
        F.when(F.col("REPLACE_COUNTRY"), F.col("been_outside_uk_last_country_new")).otherwise(
            F.col("been_outside_uk_last_country"),
        ),
    ).drop("been_outside_uk_last_country_old", "been_outside_uk_last_country_new", "REPLACE_COUNTRY")

    for key, value in column_name_maps["tenure_group_variable_map"].items():
        tenure_group = tenure_group.withColumnRenamed(key, value)

    df = df.join(tenure_group, on=(df["ons_household_id"] == tenure_group["UAC"]), how="left").drop("UAC")
    return df


def fill_forwards_transformations(df):
    df = fill_forward_from_last_change_marked_subset(
        df=df,
        fill_forward_columns=[
            "work_main_job_title",
            "work_main_job_role",
            "work_sector",
            "work_sector_other",
            "work_social_care",
            "work_health_care_patient_facing",
            "work_health_care_area",
            "work_nursing_or_residential_care_home",
            "work_direct_contact_patients_or_clients",
        ],
        participant_id_column="participant_id",
        visit_datetime_column="visit_datetime",
        record_changed_column="work_main_job_changed",
        record_changed_value="Yes",
        dateset_version_column="survey_response_dataset_major_version",
        minimum_dateset_version=2,
    )

    # TODO: uncomment for releases after R1
    # df = fill_backwards_overriding_not_nulls(
    #     df=df,
    #     column_identity="participant_id",
    #     ordering_column="visit_date",
    #     dataset_column="survey_response_dataset_major_version",
    #     column_list=fill_forwards_and_then_backwards_list,
    # )

    ## TODO: Not needed until a future release, will leave commented out in code until required
    #
    # df = update_column_if_ref_in_list(
    #     df=df,
    #     column_name_to_update="work_location",
    #     old_value=None,
    #     new_value="Not applicable, not currently working",
    #     reference_column="work_status_v0",
    #     check_list=[
    #         "Furloughed (temporarily not working)",
    #         "Not working (unemployed, retired, long-term sick etc.)",
    #         "Student",
    #     ],
    # )

    df = fill_forwards_travel_column(df)

    df = fill_backwards_overriding_not_nulls(
        df=df,
        column_identity="participant_id",
        ordering_column="visit_datetime",
        dataset_column="survey_response_dataset_major_version",
        column_list=["sex", "date_of_birth", "ethnicity"],
    )
    df = fill_forward_only_to_nulls(
        df=df,
        id="participant_id",
        date="visit_datetime",
        list_fill_forward=[
            "sex",
            "date_of_birth",
            "ethnicity",
        ],
    )
    return df


def fill_forwards_travel_column(df):
    df = update_to_value_if_any_not_null(
        df=df,
        column_name_to_assign="been_outside_uk",
        true_false_values=["Yes", "No"],
        column_list=["been_outside_uk_last_country", "been_outside_uk_last_return_date"],
    )
    df = fill_forward_from_last_change(
        df=df,
        fill_forward_columns=[
            "been_outside_uk_last_country",
            "been_outside_uk_last_return_date",
            "been_outside_uk",
        ],
        participant_id_column="participant_id",
        visit_datetime_column="visit_datetime",
        record_changed_column="been_outside_uk",
        record_changed_value="Yes",
    )
    return df


def impute_key_columns(df: DataFrame, imputed_value_lookup_df: DataFrame, log_directory: str):
    """
    Impute missing values for key variables that are required for weight calibration.
    Most imputations require geographic data being joined onto the response records.

    Returns a single record per participant, with response values (when available) and missing values imputed.
    """
    unique_id_column = "participant_id"

    # Get latest record for each participant, assumes that they have been filled forwards
    participant_window = Window.partitionBy(unique_id_column).orderBy(F.col("visit_datetime").desc())
    deduplicated_df = (
        df.withColumn("ROW_NUMBER", F.row_number().over(participant_window))
        .filter(F.col("ROW_NUMBER") == 1)
        .drop("ROW_NUMBER")
    )

    if imputed_value_lookup_df is not None:
        deduplicated_df = merge_previous_imputed_values(deduplicated_df, imputed_value_lookup_df, unique_id_column)

    deduplicated_df = impute_and_flag(
        deduplicated_df,
        imputation_function=impute_by_mode,
        reference_column="ethnicity_white",
        group_by_column="ons_household_id",
    ).custom_checkpoint()

    deduplicated_df = impute_and_flag(
        deduplicated_df,
        impute_by_k_nearest_neighbours,
        reference_column="ethnicity_white",
        donor_group_columns=["cis_area_code_20"],
        donor_group_column_weights=[5000],
        log_file_path=log_directory,
    ).custom_checkpoint()

    deduplicated_df = impute_and_flag(
        deduplicated_df,
        imputation_function=impute_by_distribution,
        reference_column="sex",
        group_by_columns=["ethnicity_white", "region_code"],
        first_imputation_value="Female",
        second_imputation_value="Male",
    ).custom_checkpoint()

    deduplicated_df = impute_and_flag(
        deduplicated_df,
        impute_date_by_k_nearest_neighbours,
        reference_column="date_of_birth",
        donor_group_columns=["region_code", "people_in_household_count_group", "work_status_group"],
        log_file_path=log_directory,
    )

    return deduplicated_df.select(
        unique_id_column,
        *["ethnicity_white", "sex", "date_of_birth"],
        *[col for col in deduplicated_df.columns if col.endswith("_imputation_method")],
        *[col for col in deduplicated_df.columns if col.endswith("_is_imputed")],
    )


def nims_transformations(df: DataFrame) -> DataFrame:
    """Clean and transform NIMS data after reading from table."""
    df = rename_column_names(df, column_name_maps["nims_column_name_map"])
    df = assign_column_to_date_string(df, "nims_vaccine_dose_1_date", reference_column="nims_vaccine_dose_1_datetime")
    df = assign_column_to_date_string(df, "nims_vaccine_dose_2_date", reference_column="nims_vaccine_dose_2_datetime")

    # TODO: Derive nims_linkage_status, nims_vaccine_classification, nims_vaccine_dose_1_time, nims_vaccine_dose_2_time
    return df


def blood_past_positive_transformations(df: DataFrame) -> DataFrame:
    """Run required post-join transformations for blood_past_positive"""
    df = df.withColumn("blood_past_positive_flag", F.when(F.col("blood_past_positive").isNull(), 0).otherwise(1))
    return df


def design_weights_lookup_transformations(df: DataFrame) -> DataFrame:
    """Selects only required fields from the design_weight_lookup"""
    design_weight_columns = ["scaled_design_weight_swab_non_adjusted", "scaled_design_weight_antibodies_non_adjusted"]
    df = df.select(*design_weight_columns, "ons_household_id")
    return df


def replace_design_weights_transformations(df: DataFrame) -> DataFrame:
    """Run required post-join transformations for replace_design_weights"""
    df = df.withColumn(
        "local_authority_unity_authority_code",
        F.when(F.col("local_authority_unity_authority_code") == "E06000062", "E07000154")
        .when(F.col("local_authority_unity_authority_code") == "E06000061", "E07000156")
        .otherwise(F.col("local_authority_unity_authority_code")),
    )
    df = df.withColumn(
        "region_code",
        F.when(F.col("region_code") == "W92000004", "W99999999")
        .when(F.col("region_code") == "S92000003", "S99999999")
        .when(F.col("region_code") == "N92000002", "N99999999")
        .otherwise(F.col("region_code")),
    )
    return df


def derive_overall_vaccination(df: DataFrame) -> DataFrame:
    """Derive overall vaccination status from NIMS and CIS data."""
    return df


def add_pattern_matching_flags(df: DataFrame) -> DataFrame:
    """Add result of various regex pattern matchings"""
    # df = df.drop(
    #     "work_health_care_patient_facing_original",
    #     "work_social_care_original",
    #     "work_care_nursing_home_original",
    #     "work_direct_contact_patients_or_clients_original",
    # )

    df = df.withColumn("work_main_job_title", F.upper(F.col("work_main_job_title")))
    df = df.withColumn("work_main_job_role", F.upper(F.col("work_main_job_role")))

    df = assign_regex_from_map(
        df=df,
        column_name_to_assign="regex_derived_job_sector",
        reference_columns=["work_main_job_title", "work_main_job_role"],
        map=roles_map,
        priority_map=priority_map,
    )
    # create healthcare area flag
    df = df.withColumn("work_health_care_area", F.lit(None))
    for healthcare_type, roles in healthcare_classification.items():  # type: ignore
        df = df.withColumn(
            "work_health_care_area",
            F.when(array_contains_any("regex_derived_job_sector", roles), healthcare_type).otherwise(
                F.col("work_health_care_area")
            ),  # type: ignore
        )
    # TODO: need to exclude healthcare types from social care matching
    df = df.withColumn("work_social_care_area", F.lit(None))
    for social_care_type, roles in social_care_classification.items():  # type: ignore
        df = df.withColumn(
            "work_social_care_area",
            F.when(F.col("work_health_care_area").isNotNull(), None)
            .when(array_contains_any("regex_derived_job_sector", roles), social_care_type)
            .otherwise(F.col("work_social_care_area")),  # type: ignore
        )

    # add boolean flags for working in healthcare or socialcare

    df = df.withColumn("works_health_care", F.when(F.col("work_health_care_area").isNotNull(), "Yes").otherwise("No"))

    df = assign_regex_match_result(
        df=df,
        columns_to_check_in=["work_main_job_title", "work_main_job_role"],
        column_name_to_assign="work_direct_contact_patients_or_clients_regex_derived",
        positive_regex_pattern=patient_facing_pattern.positive_regex_pattern,
        negative_regex_pattern=patient_facing_pattern.negative_regex_pattern,
    )
    df = df.withColumn(
        "work_direct_contact_patients_or_clients",
        F.when(
            (F.col("work_health_care_area_original") == F.col("work_health_care_area"))
            & (F.col("work_direct_contact_patients_or_clients").isNotNull()),
            F.col("work_direct_contact_patients_or_clients"),
        )
        .when(
            (
                (F.col("works_health_care") == "Yes")
                | (F.col("work_direct_contact_patients_or_clients_regex_derived") == True)
            )
            & (~array_contains_any("regex_derived_job_sector", patient_facing_classification["N"])),
            "Yes",
        )
        .otherwise("No"),
    )
    df = assign_column_value_from_multiple_column_map(
        df,
        "work_health_care_patient_facing",
        [
            ["No", ["No", None]],
            ["No", ["Yes", None]],
            ["Yes, primary care, patient-facing", ["Yes", "Primary"]],
            ["Yes, secondary care, patient-facing", ["Yes", "Secondary"]],
            ["Yes, other healthcare, patient-facing", ["Yes", "Other"]],
            ["Yes, primary care, non-patient-facing", ["No", "Primary"]],
            ["Yes, secondary care, non-patient-facing", ["No", "Secondary"]],
            ["Yes, other healthcare, non-patient-facing", ["No", "Other"]],
        ],
        ["work_direct_contact_patients_or_clients", "work_health_care_area"],
    )
    df = assign_column_value_from_multiple_column_map(
        df,
        "work_social_care",
        [
            ["No", ["No", None]],
            ["No", ["Yes", None]],
            ["Yes, care/residential home, resident-facing", ["Yes", "Care/Residential home"]],
            ["Yes, other social care, resident-facing", ["Yes", "Other"]],
            ["Yes, care/residential home, non-resident-facing", ["No", "Care/Residential home"]],
            ["Yes, other social care, non-resident-facing", ["No", "Other"]],
        ],
        ["work_direct_contact_patients_or_clients", "work_social_care_area"],
    )
    df = assign_column_value_from_multiple_column_map(
        df,
        "work_patient_facing_clean",
        [["Yes", ["Yes", "Yes"]], ["No", ["No", "Yes"]], ["Not working in health care", ["No", "No"]]],
        ["work_direct_contact_patients_or_clients", "works_health_care"],
    )
    # work_status_columns = [col for col in df.columns if "work_status_" in col]
    # for work_status_column in work_status_columns:
    #     df = df.withColumn(
    #         work_status_column,
    #         F.when(F.col("not_working"), "not working")
    #         .when(F.col("at_school") | F.col("at_university"), "student")
    #         .when(F.array_contains(F.col("regex_derived_job_sector"), "apprentice"), "working")
    #         .otherwise(F.col(work_status_column)),
    #     )
    return df.select(
        "work_main_job_title",
        "work_main_job_role",
        "work_direct_contact_patients_or_clients",
        "work_social_care_area",
        "work_health_care_area",
        "work_health_care_patient_facing",
        "work_patient_facing_clean",
        "work_social_care",
        "works_health_care",
    )


def flag_records_to_reclassify(df: DataFrame) -> DataFrame:
    """
    Adds various flags to indicate which rules were triggered for a given record.
    TODO: Don't use this function - it is not up to date with derive module
    """
    # Work from Home rules
    df = df.withColumn("wfh_rules", flag_records_for_work_from_home_rules())

    # Furlough rules
    df = df.withColumn("furlough_rules_v0", flag_records_for_furlough_rules_v0())

    df = df.withColumn("furlough_rules_v1_a", flag_records_for_furlough_rules_v1_a())

    df = df.withColumn("furlough_rules_v1_b", flag_records_for_furlough_rules_v1_b())

    df = df.withColumn("furlough_rules_v2_a", flag_records_for_furlough_rules_v2_a())

    df = df.withColumn("furlough_rules_v2_b", flag_records_for_furlough_rules_v2_b())

    # Self-employed rules
    df = df.withColumn("self_employed_rules_v1_a", flag_records_for_self_employed_rules_v1_a())

    df = df.withColumn("self_employed_rules_v1_b", flag_records_for_self_employed_rules_v1_b())

    df = df.withColumn("self_employed_rules_v2_a", flag_records_for_self_employed_rules_v2_a())

    df = df.withColumn("self_employed_rules_v2_b", flag_records_for_self_employed_rules_v2_b())

    # Retired rules
    df = df.withColumn("retired_rules_generic", flag_records_for_retired_rules())

    # Not-working rules
    df = df.withColumn("not_working_rules_v0", flag_records_for_not_working_rules_v0())

    df = df.withColumn("not_working_rules_v1_a", flag_records_for_not_working_rules_v1_a())

    df = df.withColumn("not_working_rules_v1_b", flag_records_for_not_working_rules_v1_b())

    df = df.withColumn("not_working_rules_v2_a", flag_records_for_not_working_rules_v2_a())

    df = df.withColumn("not_working_rules_v2_b", flag_records_for_not_working_rules_v2_b())

    # Student rules
    # df = df.withColumn("student_rules_v0", flag_records_for_student_v0_rules())

    # df = df.withColumn("student_rules_v1", flag_records_for_student_v1_rules())

    df = df.withColumn("school_rules_v2", flag_records_for_school_v2_rules())

    # University rules
    df = df.withColumn("uni_rules_v2", flag_records_for_uni_v2_rules())

    df = df.withColumn("college_rules_v2", flag_records_for_college_v2_rules())

    return df


def reclassify_work_variables(
    df: DataFrame, spark_session: SparkSession, drop_original_variables: bool = True
) -> DataFrame:
    """
    Reclassify work-related variables based on rules & regex patterns

    Parameters
    ----------
    df
        The dataframe containing the work-status related variables we want to edit
    spark_session
        A active spark session - this is used to break lineage since the code generated
        in this function is very verbose, you may encounter memory error if we don't break
        lineage.
    drop_original_variables
        Set this to False if you want to retain the original variables so you can compare
        before & after edits.
    """
    # Work from Home
    working_from_home_regex_hit = regex_match_result(
        columns_to_check_in=["work_main_job_title", "work_main_job_role"],
        positive_regex_pattern=work_from_home_pattern.positive_regex_pattern,
        negative_regex_pattern=work_from_home_pattern.negative_regex_pattern,
    )
    # Rule_id: 1000
    update_work_location = flag_records_for_work_from_home_rules() & working_from_home_regex_hit

    # Furlough
    furlough_regex_hit = regex_match_result(
        columns_to_check_in=["work_main_job_title", "work_main_job_role"],
        positive_regex_pattern=furloughed_pattern.positive_regex_pattern,
        negative_regex_pattern=furloughed_pattern.negative_regex_pattern,
    )

    # Rule_id: 2000
    update_work_status_furlough_v0 = furlough_regex_hit & flag_records_for_furlough_rules_v0()
    # Rule_id: 2001
    update_work_status_furlough_v1_a = furlough_regex_hit & flag_records_for_furlough_rules_v1_a()
    # Rule_id: 2002
    update_work_status_furlough_v1_b = furlough_regex_hit & flag_records_for_furlough_rules_v1_b()
    # Rule_id: 2003
    update_work_status_furlough_v2_a = furlough_regex_hit & flag_records_for_furlough_rules_v2_a()
    # Rule_id: 2004
    update_work_status_furlough_v2_b = furlough_regex_hit & flag_records_for_furlough_rules_v2_b()

    # Self-Employed
    self_employed_regex_hit = regex_match_result(
        columns_to_check_in=["work_main_job_title", "work_main_job_role"],
        positive_regex_pattern=self_employed_regex.positive_regex_pattern,
        negative_regex_pattern=self_employed_regex.negative_regex_pattern,
    )

    # Rule_id: 3000
    update_work_status_self_employed_v0 = self_employed_regex_hit & flag_records_for_self_employed_rules_v0()
    # Rule_id: 3001
    update_work_status_self_employed_v1_a = self_employed_regex_hit & flag_records_for_self_employed_rules_v1_a()
    # Rule_id: 3002
    update_work_status_self_employed_v1_b = self_employed_regex_hit & flag_records_for_self_employed_rules_v1_b()
    # Rule_id: 3003
    update_work_status_self_employed_v2_a = self_employed_regex_hit & flag_records_for_self_employed_rules_v2_a()
    # Rule_id: 3004
    update_work_status_self_employed_v2_b = self_employed_regex_hit & flag_records_for_self_employed_rules_v2_b()

    # Retired
    retired_regex_hit = regex_match_result(
        columns_to_check_in=["work_main_job_title", "work_main_job_role"],
        positive_regex_pattern=retired_regex_pattern.positive_regex_pattern,
        negative_regex_pattern=retired_regex_pattern.negative_regex_pattern,
    )

    # Rule_id: 4000, 4001, 4002
    update_work_status_retired = retired_regex_hit | flag_records_for_retired_rules()

    # Not-working
    not_working_regex_hit = (
        regex_match_result(
            columns_to_check_in=["work_main_job_title", "work_main_job_role"],
            positive_regex_pattern=not_working_pattern.positive_regex_pattern,
            negative_regex_pattern=not_working_pattern.negative_regex_pattern,
        )
        & ~working_from_home_regex_hit  # type: ignore
    )

    # Rule_id: 5000
    update_work_status_not_working_v0 = not_working_regex_hit & flag_records_for_not_working_rules_v0()
    # Rule_id: 5001
    update_work_status_not_working_v1_a = not_working_regex_hit & flag_records_for_not_working_rules_v1_a()
    # Rule_id: 5002
    update_work_status_not_working_v1_b = not_working_regex_hit & flag_records_for_not_working_rules_v1_b()
    # Rule_id: 5003
    update_work_status_not_working_v2_a = not_working_regex_hit & flag_records_for_not_working_rules_v2_a()
    # Rule_id: 5004
    update_work_status_not_working_v2_b = not_working_regex_hit & flag_records_for_not_working_rules_v2_b()

    # School/Student
    school_regex_hit = regex_match_result(
        columns_to_check_in=["work_main_job_title", "work_main_job_role"],
        positive_regex_pattern=at_school_pattern.positive_regex_pattern,
        negative_regex_pattern=at_school_pattern.negative_regex_pattern,
    )

    college_regex_hit = regex_match_result(
        columns_to_check_in=["work_main_job_title", "work_main_job_role"],
        positive_regex_pattern=in_college_or_further_education_pattern.positive_regex_pattern,
        negative_regex_pattern=in_college_or_further_education_pattern.negative_regex_pattern,
    )

    university_regex_hit = regex_match_result(
        columns_to_check_in=["work_main_job_title", "work_main_job_role"],
        positive_regex_pattern=at_university_pattern.positive_regex_pattern,
        negative_regex_pattern=at_university_pattern.negative_regex_pattern,
    )

    # Childcare
    childcare_regex_hit = regex_match_result(
        columns_to_check_in=["work_main_job_title", "work_main_job_role"],
        positive_regex_pattern=childcare_pattern.positive_regex_pattern,
        negative_regex_pattern=childcare_pattern.negative_regex_pattern,
    )

    age_under_16 = F.col("age_at_visit") < F.lit(16)
    age_over_four = F.col("age_at_visit") > F.lit(4)

    # Rule_id: 6000
    update_work_status_student_v0 = (
        (school_regex_hit & flag_records_for_school_v2_rules())
        | (university_regex_hit & flag_records_for_uni_v0_rules())
        | (college_regex_hit & flag_records_for_college_v0_rules())
        | (age_over_four & age_under_16)
    )

    # Rule_id: 6001
    update_work_status_student_v0_a = (childcare_regex_hit & flag_records_for_childcare_v0_rules()) | (
        school_regex_hit & flag_records_for_childcare_v0_rules()
    )

    # Rule_id: 6002
    update_work_status_student_v1_a = (
        (school_regex_hit & flag_records_for_school_v2_rules())
        | (university_regex_hit & flag_records_for_uni_v1_rules())
        | (college_regex_hit & flag_records_for_college_v1_rules())
        | (age_over_four & age_under_16)
    )

    # Rule_id: 6003
    update_work_status_student_v1_c = (childcare_regex_hit & flag_records_for_childcare_v1_rules()) | (
        school_regex_hit & flag_records_for_childcare_v1_rules()
    )

    # Rule_id: 6004
    update_work_status_student_v2_e = (childcare_regex_hit & flag_records_for_childcare_v2_b_rules()) | (
        school_regex_hit & flag_records_for_childcare_v2_b_rules()
    )

    # Rule_id: 6005
    update_work_status_student_v2_a = (school_regex_hit & flag_records_for_school_v2_rules()) | (
        age_over_four & age_under_16
    )

    # Rule_id: 6006
    update_work_status_student_v2_b = college_regex_hit & flag_records_for_college_v2_rules()

    # Rule_id: 6007
    update_work_status_student_v2_c = university_regex_hit & flag_records_for_uni_v2_rules()

    # Rule_id: 6008
    update_work_location_general = flag_records_for_work_location_null() | flag_records_for_work_location_student()

    # Please note the order of *_edited columns, these must come before the in-place updates

    # first start by taking a copy of the original work variables
    _df = (
        df.withColumn("work_location_original", F.col("work_location"))
        .withColumn("work_status_v0_original", F.col("work_status_v0"))
        .withColumn("work_status_v1_original", F.col("work_status_v1"))
        .withColumn("work_status_v2_original", F.col("work_status_v2"))
        .withColumn(
            "work_location",
            F.when(update_work_location, F.lit("Working from home")).otherwise(F.col("work_location")),
        )
        .withColumn(
            "work_status_v0",
            F.when(update_work_status_self_employed_v0, F.lit("Self-employed")).otherwise(F.col("work_status_v0")),
        )
        .withColumn(
            "work_status_v1",
            F.when(update_work_status_self_employed_v1_a, F.lit("Self-employed and currently working")).otherwise(
                F.col("work_status_v1")
            ),
        )
        .withColumn(
            "work_status_v1",
            F.when(update_work_status_self_employed_v1_b, F.lit("Self-employed and currently not working")).otherwise(
                F.col("work_status_v1")
            ),
        )
        .withColumn(
            "work_status_v2",
            F.when(
                update_work_status_self_employed_v2_a,
                F.lit("Self-employed and currently working"),
            ).otherwise(F.col("work_status_v2")),
        )
        .withColumn(
            "work_status_v2",
            F.when(update_work_status_self_employed_v2_b, F.lit("Self-employed and currently not working")).otherwise(
                F.col("work_status_v2")
            ),
        )
    )

    _df2 = spark_session.createDataFrame(_df.rdd, schema=_df.schema)  # breaks lineage to avoid Java OOM Error

    _df3 = (
        _df2.withColumn(
            "work_status_v0",
            F.when(update_work_status_student_v0 | update_work_status_student_v0_a, F.lit("Student")).otherwise(
                F.col("work_status_v0")
            ),
        )
        .withColumn(
            "work_status_v1",
            F.when(update_work_status_student_v1_a, F.lit("5y and older in full-time education")).otherwise(
                F.col("work_status_v1")
            ),
        )
        .withColumn(
            "work_status_v1",
            F.when(update_work_status_student_v1_c, F.lit("Child under 5y attending child care")).otherwise(
                F.col("work_status_v1")
            ),
        )
        .withColumn(
            "work_status_v2",
            F.when(update_work_status_student_v2_a, F.lit("4-5y and older at school/home-school")).otherwise(
                F.col("work_status_v2")
            ),
        )
        .withColumn(
            "work_status_v2",
            F.when(
                update_work_status_student_v2_b, F.lit("Attending college or FE (including if temporarily absent)")
            ).otherwise(F.col("work_status_v2")),
        )
        .withColumn(
            "work_status_v2",
            F.when(
                update_work_status_student_v2_c, F.lit("Attending university (including if temporarily absent)")
            ).otherwise(F.col("work_status_v2")),
        )
        .withColumn(
            "work_status_v2",
            F.when(update_work_status_student_v2_e, F.lit("Child under 4-5y attending child care")).otherwise(
                F.col("work_status_v2")
            ),
        )
        .withColumn(
            "work_status_v0",
            F.when(
                update_work_status_retired, F.lit("Not working (unemployed, retired, long-term sick etc.)")
            ).otherwise(F.col("work_status_v0")),
        )
        .withColumn(
            "work_status_v1",
            F.when(update_work_status_retired, F.lit("Retired")).otherwise(F.col("work_status_v1")),
        )
        .withColumn(
            "work_status_v2",
            F.when(update_work_status_retired, F.lit("Retired")).otherwise(F.col("work_status_v2")),
        )
    )

    _df4 = spark_session.createDataFrame(_df3.rdd, schema=_df3.schema)  # breaks lineage to avoid Java OOM Error

    _df5 = (
        _df4.withColumn(
            "work_status_v0",
            F.when(
                update_work_status_not_working_v0, F.lit("Not working (unemployed, retired, long-term sick etc.)")
            ).otherwise(F.col("work_status_v0")),
        )
        .withColumn(
            "work_status_v1",
            F.when(update_work_status_not_working_v1_a, F.lit("Employed and currently not working")).otherwise(
                F.col("work_status_v1")
            ),
        )
        .withColumn(
            "work_status_v1",
            F.when(update_work_status_not_working_v1_b, F.lit("Self-employed and currently not working")).otherwise(
                F.col("work_status_v1")
            ),
        )
        .withColumn(
            "work_status_v2",
            F.when(update_work_status_not_working_v2_a, F.lit("Employed and currently not working")).otherwise(
                F.col("work_status_v2")
            ),
        )
        .withColumn(
            "work_status_v2",
            F.when(update_work_status_not_working_v2_b, F.lit("Self-employed and currently not working")).otherwise(
                F.col("work_status_v2")
            ),
        )
        .withColumn(
            "work_status_v0",
            F.when(update_work_status_furlough_v0, F.lit("Furloughed (temporarily not working)")).otherwise(
                F.col("work_status_v0")
            ),
        )
        .withColumn(
            "work_status_v1",
            F.when(update_work_status_furlough_v1_a, F.lit("Employed and currently not working")).otherwise(
                F.col("work_status_v1")
            ),
        )
        .withColumn(
            "work_status_v1",
            F.when(update_work_status_furlough_v1_b, F.lit("Self-employed and currently not working")).otherwise(
                F.col("work_status_v1")
            ),
        )
        .withColumn(
            "work_status_v2",
            F.when(update_work_status_furlough_v2_a, F.lit("Employed and currently not working")).otherwise(
                F.col("work_status_v2")
            ),
        )
        .withColumn(
            "work_status_v2",
            F.when(update_work_status_furlough_v2_b, F.lit("Self-employed and currently not working")).otherwise(
                F.col("work_status_v2")
            ),
        )
        .withColumn(
            "work_location",
            F.when(
                update_work_location_general,
                F.lit("Not applicable, not currently working"),
            ).otherwise(F.col("work_location")),
        )
    )

    if drop_original_variables:
        # replace original versions with their cleaned versions
        _df5 = _df5.drop(
            "work_location_original",
            "work_status_v0_original",
            "work_status_v1_original",
            "work_status_v2_original",
        )

    return _df5


def get_differences(base_df: DataFrame, compare_df: DataFrame, unique_id_column: str, diff_sample_size: int = 10):
    window = Window.partitionBy("column_name").orderBy("column_name")
    cols_to_check = [col for col in base_df.columns if col in compare_df.columns and col != unique_id_column]

    for col in cols_to_check:
        base_df = base_df.withColumnRenamed(col, f"{col}_ref")

    df = base_df.join(compare_df, on=unique_id_column, how="left")

    diffs_df = df.select(
        [
            F.when(F.col(col).eqNullSafe(F.col(f"{col}_ref")), None).otherwise(F.col(unique_id_column)).alias(col)
            for col in cols_to_check
        ]
    )
    diffs_df = diffs_df.select(
        F.explode(
            F.array(
                [
                    F.struct(F.lit(col).alias("column_name"), F.col(col).alias(unique_id_column))
                    for col in diffs_df.columns
                ]
            )
        ).alias("kvs")
    )
    diffs_df = (
        diffs_df.select("kvs.column_name", f"kvs.{unique_id_column}")
        .filter(F.col(unique_id_column).isNotNull())
        .withColumn("ROW", F.row_number().over(window))
        .filter(F.col("ROW") < diff_sample_size)
    ).drop("ROW")

    counts_df = df.select(
        *[
            F.sum(F.when(F.col(c).eqNullSafe(F.col(f"{c}_ref")), 0).otherwise(1)).alias(c).cast("integer")
            for c in cols_to_check
        ],
        *[
            F.sum(F.when((~F.col(c).eqNullSafe(F.col(f"{c}_ref"))) & (F.col(f"{c}_ref").isNotNull()), 1).otherwise(0))
            .alias(f"{c}_non_improved")
            .cast("integer")
            for c in cols_to_check
        ],
    )
    counts_df = counts_df.select(
        F.explode(
            F.array(
                [
                    F.struct(
                        F.lit(col).alias("column_name"),
                        F.col(col).alias("difference_count"),
                        F.col(f"{col}_non_improved").alias("difference_count_non_improved"),
                    )
                    for col in [c for c in counts_df.columns if not c.endswith("_non_improved")]
                ]
            )
        ).alias("kvs")
    )
    counts_df = counts_df.select("kvs.column_name", "kvs.difference_count", "kvs.difference_count_non_improved")
    return counts_df, diffs_df


def fix_timestamps(df: DataFrame):
    """
    Fix any issues with dates saved in timestamp format drifting ahead by n hours.
    """
    date_cols = [c for c in df.columns if "date" in c and "datetime" not in c]
    d_types_list = [list(d) for d in df.select(*date_cols).dtypes]
    d_types = {d[0]: d[1] for d in d_types_list}
    for col in date_cols:
        if d_types[col] == "timestamp":
            df = df.withColumn(col, F.date_format(F.col(col), "yyyy-MM-dd"))
    return df<|MERGE_RESOLUTION|>--- conflicted
+++ resolved
@@ -2618,11 +2618,7 @@
         detail_columns=[
             "other_covid_infection_test",
             "other_covid_infection_test_results",
-<<<<<<< HEAD
             "think_had_covid_any_symptoms",
-=======
-            "think_had_covid_any",
->>>>>>> 1c11e9f5
             "think_had_covid_admitted_to_hospital",
             "think_had_covid_contacted_nhs",
             "think_had_covid_symptom_fever",
