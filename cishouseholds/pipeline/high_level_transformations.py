--- conflicted
+++ resolved
@@ -2567,11 +2567,7 @@
                 & (F.col("other_covid_infection_test_results").isNull())
                 & (F.col("survey_response_dataset_major_version") == 0),
                 None,
-<<<<<<< HEAD
             ).otherwise(F.col(col)),
-=======
-            ),
->>>>>>> 36da586d
         )
     # 10
     df = assign_column_value_from_multiple_column_map(
@@ -2597,11 +2593,7 @@
             & (count_no >= 3)
             & (count_yes == 0)
             & (F.col("other_covid_infection_test_results").isNull())
-<<<<<<< HEAD
-            & (F.col("think_had_covid_onset_date_string").isNull())
-=======
             & (F.col("think_had_covid_onset_date").isNull())
->>>>>>> 36da586d
             & (F.col("survey_response_dataset_major_version") == 0),
             "No",
         ).otherwise(F.col("think_had_covid")),
@@ -2643,13 +2635,7 @@
         df = assign_column_value_from_multiple_column_map(
             df,
             col,
-<<<<<<< HEAD
-            [
-                [None, ["Any tests negative, but none positive", None], "No", None, [None, "No"], "Yes", 0, 0],
-            ],
-=======
             [[None, [["Any tests negative, but none positive", None], "No", None, [None, "No"], "Yes", 0, 0]]],
->>>>>>> 36da586d
             [
                 "other_covid_infection_test_results",
                 "think_had_covid",
@@ -2662,115 +2648,6 @@
             override_original=False,
         )
         df.unpersist()
-    return df
-
-
-def union_dependent_cleaning(df):
-    col_val_map = {
-        "ethnicity": {
-            "African": "Black,Caribbean,African-African",
-            "Caribbean": "Black,Caribbean,Afro-Caribbean",
-            "Any other Black or African or Caribbean background": "Any other Black background",
-            "Any other Black| African| Carribbean": "Any other Black background",
-            "Any other Mixed/Multiple background": "Any other Mixed background",
-            "Bangladeshi": "Asian or Asian British-Bangladeshi",
-            "Chinese": "Asian or Asian British-Chinese",
-            "English, Welsh, Scottish, Northern Irish or British": "White-British",
-            "English| Welsh| Scottish| Northern Irish or British": "White-British",
-            "Indian": "Asian or Asian British-Indian",
-            "Irish": "White-Irish",
-            "Pakistani": "Asian or Asian British-Pakistani",
-            "White and Asian": "Mixed-White & Asian",
-            "White and Black African": "Mixed-White & Black African",
-            "White and Black Caribbean": "Mixed-White & Black Caribbean",
-            "Roma": "White-Gypsy or Irish Traveller",
-            "White-Roma": "White-Gypsy or Irish Traveller",
-            "Gypsy or Irish Traveller": "White-Gypsy or Irish Traveller",
-            "Arab": "Other ethnic group-Arab",
-            "Any other white": "Any other white background",
-        },
-        "participant_withdrawal_reason": {
-            "Bad experience with tester / survey": "Bad experience with interviewer/survey",
-            "Swab / blood process too distressing": "Swab/blood process too distressing",
-            "Swab / blood process to distressing": "Swab/blood process too distressing",
-            "Do NOT Reinstate": "Do not reinstate",
-        },
-        "work_health_care_area": {
-            "Secondary care for example in a hospital": "Secondary",
-            "Another type of healthcare - for example mental health services?": "Other",
-            "Primary care - for example in a GP or dentist": "Primary",
-            "Yes, in primary care, e.g. GP, dentist": "Primary",
-            "Secondary care - for example in a hospital": "Secondary",
-            "Another type of healthcare - for example mental health services": "Other",  # noqa: E501
-        },
-    }
-    date_cols_to_correct = [
-        col
-        for col in [
-            "last_covid_contact_date",
-            "last_suspected_covid_contact_date",
-            "think_had_covid_onset_date",
-            "think_have_covid_onset_date",
-            "been_outside_uk_last_return_date",
-            "other_covid_infection_test_first_positive_date",
-            "other_covid_infection_test_last_negative_date",
-            "other_antibody_test_first_positive_date",
-            "other_antibody_test_last_negative_date",
-        ]
-        if col in df.columns
-    ]
-    df = correct_date_ranges_union_dependent(df, date_cols_to_correct, "participant_id", "visit_datetime", "visit_id")
-    df = remove_incorrect_dates(df, date_cols_to_correct, "visit_datetime", "2019-08-01", date_cols_min_date_dict)
-
-    df = apply_value_map_multiple_columns(df, col_val_map)
-    df = convert_null_if_not_in_list(df, "sex", options_list=["Male", "Female"])
-
-    df = fuzzy_update(
-        df,
-        id_column="participant_id",
-        cols_to_check=[
-            "other_covid_infection_test",
-            "other_covid_infection_test_results",
-            "think_had_covid_admitted_to_hospital",
-            "think_had_covid_contacted_nhs",
-        ],
-        update_column="think_had_covid_onset_date",
-        min_matches=3,
-    )
-    # TODO: Add in once dependencies are derived
-    # df = impute_latest_date_flag(
-    #     df=df,
-    #     participant_id_column="participant_id",
-    #     visit_date_column="visit_date",
-    #     visit_id_column="visit_id",
-    #     contact_any_covid_column="contact_known_or_suspected_covid",
-    #     contact_any_covid_date_column="contact_known_or_suspected_covid_latest_date",
-    # )
-
-    # TODO: Add in once dependencies are derived
-    # df = assign_date_difference(
-    #     df,
-    #     "contact_known_or_suspected_covid_days_since",
-    #     "contact_known_or_suspected_covid_latest_date",
-    #     "visit_datetime",
-    # )
-
-    # TODO: add the following function once contact_known_or_suspected_covid_latest_date() is created
-    # df = contact_known_or_suspected_covid_type(
-    #     df=df,
-    #     contact_known_covid_type_column='contact_known_covid_type',
-    #     contact_any_covid_type_column='contact_any_covid_type',
-    #     contact_any_covid_date_column='contact_any_covid_date',
-    #     contact_known_covid_date_column='contact_known_covid_date',
-    #     contact_suspect_covid_date_column='contact_suspect_covid_date',
-    # )
-
-    df = update_face_covering_outside_of_home(
-        df=df,
-        column_name_to_update="face_covering_outside_of_home",
-        covered_enclosed_column="face_covering_other_enclosed_places",
-        covered_work_column="face_covering_work_or_education",
-    )
     return df
 
 
