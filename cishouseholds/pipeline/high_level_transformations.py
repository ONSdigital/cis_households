# flake8: noqa
from datetime import datetime
from functools import reduce
from operator import and_
from typing import List

import pyspark.sql.functions as F
from pandas import pandas as pd
from pyspark.sql import DataFrame
from pyspark.sql import functions as F
from pyspark.sql import SparkSession
from pyspark.sql import Window
from pyspark.sql.dataframe import DataFrame

from cishouseholds.derive import assign_age_at_date
from cishouseholds.derive import assign_column_from_mapped_list_key
from cishouseholds.derive import assign_column_given_proportion
from cishouseholds.derive import assign_column_regex_match
from cishouseholds.derive import assign_column_to_date_string
from cishouseholds.derive import assign_column_uniform_value
from cishouseholds.derive import assign_column_value_from_multiple_column_map
from cishouseholds.derive import assign_consent_code
from cishouseholds.derive import assign_date_difference
from cishouseholds.derive import assign_date_from_filename
from cishouseholds.derive import assign_datetime_from_coalesced_columns_and_log_source
from cishouseholds.derive import assign_ethnicity_white
from cishouseholds.derive import assign_ever_had_long_term_health_condition_or_disabled
from cishouseholds.derive import assign_fake_id
from cishouseholds.derive import assign_first_visit
from cishouseholds.derive import assign_grouped_variable_from_days_since
from cishouseholds.derive import assign_household_participant_count
from cishouseholds.derive import assign_household_under_2_count
from cishouseholds.derive import assign_isin_list
from cishouseholds.derive import assign_last_visit
from cishouseholds.derive import assign_named_buckets
from cishouseholds.derive import assign_outward_postcode
from cishouseholds.derive import assign_raw_copies
from cishouseholds.derive import assign_regex_from_map
from cishouseholds.derive import assign_regex_match_result
from cishouseholds.derive import assign_school_year_september_start
from cishouseholds.derive import assign_taken_column
from cishouseholds.derive import assign_true_if_any
from cishouseholds.derive import assign_unique_id_column
from cishouseholds.derive import assign_visit_order
from cishouseholds.derive import assign_work_health_care
from cishouseholds.derive import assign_work_patient_facing_now
from cishouseholds.derive import assign_work_person_facing_now
from cishouseholds.derive import assign_work_social_column
from cishouseholds.derive import assign_work_status_group
from cishouseholds.derive import clean_postcode
from cishouseholds.derive import concat_fields_if_true
from cishouseholds.derive import contact_known_or_suspected_covid_type
from cishouseholds.derive import count_value_occurrences_in_column_subset_row_wise
from cishouseholds.derive import derive_had_symptom_last_7days_from_digital
from cishouseholds.derive import derive_household_been_columns
from cishouseholds.derive import flag_records_for_childcare_v0_rules
from cishouseholds.derive import flag_records_for_childcare_v1_rules
from cishouseholds.derive import flag_records_for_childcare_v2_b_rules
from cishouseholds.derive import flag_records_for_college_v0_rules
from cishouseholds.derive import flag_records_for_college_v1_rules
from cishouseholds.derive import flag_records_for_college_v2_rules
from cishouseholds.derive import flag_records_for_furlough_rules_v0
from cishouseholds.derive import flag_records_for_furlough_rules_v1_a
from cishouseholds.derive import flag_records_for_furlough_rules_v1_b
from cishouseholds.derive import flag_records_for_furlough_rules_v2_a
from cishouseholds.derive import flag_records_for_furlough_rules_v2_b
from cishouseholds.derive import flag_records_for_not_working_rules_v0
from cishouseholds.derive import flag_records_for_not_working_rules_v1_a
from cishouseholds.derive import flag_records_for_not_working_rules_v1_b
from cishouseholds.derive import flag_records_for_not_working_rules_v2_a
from cishouseholds.derive import flag_records_for_not_working_rules_v2_b
from cishouseholds.derive import flag_records_for_retired_rules
from cishouseholds.derive import flag_records_for_school_v2_rules
from cishouseholds.derive import flag_records_for_self_employed_rules_v0
from cishouseholds.derive import flag_records_for_self_employed_rules_v1_a
from cishouseholds.derive import flag_records_for_self_employed_rules_v1_b
from cishouseholds.derive import flag_records_for_self_employed_rules_v2_a
from cishouseholds.derive import flag_records_for_self_employed_rules_v2_b
from cishouseholds.derive import flag_records_for_uni_v0_rules
from cishouseholds.derive import flag_records_for_uni_v1_rules
from cishouseholds.derive import flag_records_for_uni_v2_rules
from cishouseholds.derive import flag_records_for_work_from_home_rules
from cishouseholds.derive import flag_records_for_work_location_null
from cishouseholds.derive import flag_records_for_work_location_student
from cishouseholds.derive import map_options_to_bool_columns
from cishouseholds.derive import regex_match_result
from cishouseholds.edit import apply_value_map_multiple_columns
from cishouseholds.edit import assign_from_map
from cishouseholds.edit import clean_barcode
from cishouseholds.edit import clean_barcode_simple
from cishouseholds.edit import clean_job_description_string
from cishouseholds.edit import clean_within_range
from cishouseholds.edit import conditionally_replace_columns
from cishouseholds.edit import convert_null_if_not_in_list
from cishouseholds.edit import edit_to_sum_or_max_value
from cishouseholds.edit import format_string_upper_and_clean
from cishouseholds.edit import map_column_values_to_null
from cishouseholds.edit import rename_column_names
from cishouseholds.edit import replace_sample_barcode
from cishouseholds.edit import survey_edit_auto_complete
from cishouseholds.edit import update_column_if_ref_in_list
from cishouseholds.edit import update_column_in_time_window
from cishouseholds.edit import update_column_values_from_map
from cishouseholds.edit import update_face_covering_outside_of_home
from cishouseholds.edit import update_from_lookup_df
from cishouseholds.edit import update_person_count_from_ages
from cishouseholds.edit import update_strings_to_sentence_case
from cishouseholds.edit import update_think_have_covid_symptom_any
from cishouseholds.edit import update_to_value_if_any_not_null
from cishouseholds.edit import update_value_if_multiple_and_ref_in_list
from cishouseholds.edit import update_work_facing_now_column
from cishouseholds.expressions import any_column_equal_value
from cishouseholds.expressions import any_column_null
from cishouseholds.expressions import array_contains_any
from cishouseholds.expressions import sum_within_row
from cishouseholds.impute import fill_backwards_overriding_not_nulls
from cishouseholds.impute import fill_backwards_work_status_v2
from cishouseholds.impute import fill_forward_event
from cishouseholds.impute import fill_forward_from_last_change
from cishouseholds.impute import fill_forward_from_last_change_marked_subset
from cishouseholds.impute import fill_forward_only_to_nulls
from cishouseholds.impute import fill_forward_only_to_nulls_in_dataset_based_on_column
from cishouseholds.impute import impute_and_flag
from cishouseholds.impute import impute_by_distribution
from cishouseholds.impute import impute_by_k_nearest_neighbours
from cishouseholds.impute import impute_by_mode
from cishouseholds.impute import impute_by_ordered_fill_forward
from cishouseholds.impute import impute_date_by_k_nearest_neighbours
from cishouseholds.impute import impute_latest_date_flag
from cishouseholds.impute import impute_outside_uk_columns
from cishouseholds.impute import impute_visit_datetime
from cishouseholds.impute import merge_previous_imputed_values
from cishouseholds.pipeline.config import get_config
from cishouseholds.pipeline.generate_outputs import generate_sample
from cishouseholds.pipeline.input_file_processing import extract_lookup_csv
from cishouseholds.pipeline.mapping import column_name_maps
from cishouseholds.pipeline.regex_patterns import at_school_pattern
from cishouseholds.pipeline.regex_patterns import at_university_pattern
from cishouseholds.pipeline.regex_patterns import childcare_pattern
from cishouseholds.pipeline.regex_patterns import furloughed_pattern
from cishouseholds.pipeline.regex_patterns import in_college_or_further_education_pattern
from cishouseholds.pipeline.regex_patterns import not_working_pattern
from cishouseholds.pipeline.regex_patterns import retired_regex_pattern
from cishouseholds.pipeline.regex_patterns import self_employed_regex
from cishouseholds.pipeline.regex_patterns import work_from_home_pattern
from cishouseholds.pipeline.regex_testing import healthcare_classification
from cishouseholds.pipeline.regex_testing import patient_facing_classification
from cishouseholds.pipeline.regex_testing import patient_facing_pattern
from cishouseholds.pipeline.regex_testing import priority_map
from cishouseholds.pipeline.regex_testing import roles_map
from cishouseholds.pipeline.regex_testing import social_care_classification
from cishouseholds.pipeline.timestamp_map import cis_digital_datetime_map
from cishouseholds.pipeline.translate import backup_and_replace_translation_lookup_df
from cishouseholds.pipeline.translate import export_responses_to_be_translated_to_translation_directory
from cishouseholds.pipeline.translate import get_new_translations_from_completed_translations_directory
from cishouseholds.pipeline.translate import get_welsh_responses_to_be_translated
from cishouseholds.pipeline.translate import translate_welsh_fixed_text_responses_digital
from cishouseholds.pipeline.translate import translate_welsh_free_text_responses_digital
from cishouseholds.pipeline.validation_schema import validation_schemas  # noqa: F401
from cishouseholds.pyspark_utils import get_or_create_spark_session
from cishouseholds.validate_class import SparkValidate

# from cishouseholds.pipeline.regex_patterns import healthcare_bin_pattern


def transform_cis_soc_data(df: DataFrame, join_on_columns: List[str]) -> DataFrame:
    """
    transform and process cis soc data
    """
    # allow nullsafe join on title as soc is sometimes assigned without
    df = df.drop_duplicates(["standard_occupational_classification_code", *join_on_columns])
    drop_null_title_df = df.filter(F.col("work_main_job_title").isNull()).withColumn(
        "drop_reason", F.lit("null job title")
    )
    df = df.filter(F.col("work_main_job_title").isNotNull())
    df = df.withColumn(
        "soc_code_edited_to_uncodeable",
        (F.col("standard_occupational_classification_code").rlike(r".*[^0-9].*|^\s*$"))
        | (F.col("standard_occupational_classification_code").isNull()),
    )
    df = df.withColumn(
        "standard_occupational_classification_code",
        F.when(F.col("soc_code_edited_to_uncodeable"), "uncodeable").otherwise(
            F.col("standard_occupational_classification_code")
        ),
    ).drop("soc_code_edited_to_uncodeable")

    df = df.withColumn(
        "LENGTH",
        F.length(
            F.when(
                F.col("standard_occupational_classification_code") != "uncodeable",
                F.col("standard_occupational_classification_code"),
            )
        ),
    ).orderBy(F.desc("LENGTH"))

    # create windows with descending soc code
    window = Window.partitionBy(*join_on_columns)

    # flag non specific soc codes and uncodeable codes
    df = df.withColumn(
        "drop_reason",
        F.when(
            (F.col("LENGTH") != F.max("LENGTH").over(window))
            | (F.col("standard_occupational_classification_code") == "uncodeable"),
            "more specific code available",
        ).otherwise(None),
    )
    retain_count = F.sum(F.when(F.col("drop_reason").isNull(), 1).otherwise(0)).over(window)
    # flag ambiguous codes from remaining set
    df = df.withColumn(
        "drop_reason",
        F.when(
            (retain_count > 1) & (F.col("drop_reason").isNull()),
            "ambiguous code",
        ).otherwise(F.col("drop_reason")),
    ).drop("LENGTH")
    # remove flag from first row of dropped set if all codes from group are flagged
    df = df.withColumn("drop_reason", F.when(F.count("*").over(window) == 1, None).otherwise(F.col("drop_reason")))
    resolved_df = df.filter(F.col("drop_reason").isNull()).drop("drop_reason", "ROW_NUMBER")
    duplicate_df = df.filter(F.col("drop_reason").isNotNull()).drop("ROW_NUMBER")
    return duplicate_df.unionByName(drop_null_title_df), resolved_df


def transform_survey_responses_version_0_delta(df: DataFrame) -> DataFrame:
    """
    Call functions to process input for iqvia version 0 survey deltas.
    """
    df = assign_taken_column(df=df, column_name_to_assign="swab_taken", reference_column="swab_sample_barcode")
    df = assign_taken_column(df=df, column_name_to_assign="blood_taken", reference_column="blood_sample_barcode")

    df = assign_column_uniform_value(df, "survey_response_dataset_major_version", 0)
    df = df.withColumn("sex", F.coalesce(F.col("sex"), F.col("gender"))).drop("gender")

    df = map_column_values_to_null(
        df=df,
        value="Participant Would Not/Could Not Answer",
        column_list=[
            "ethnicity",
            "work_status_v0",
            "work_location",
            "survey_response_type",
            "participant_withdrawal_reason",
            "work_not_from_home_days_per_week",
        ],
    )

    # Create before editing to v1 version below
    df = df.withColumn("work_health_care_area", F.col("work_health_care_patient_facing"))

    column_editing_map = {
        "work_health_care_area": {
            "Yes, primary care, patient-facing": "Yes, in primary care, e.g. GP, dentist",
            "Yes, secondary care, patient-facing": "Yes, in secondary care, e.g. hospital",
            "Yes, other healthcare, patient-facing": "Yes, in other healthcare settings, e.g. mental health",
            "Yes, primary care, non-patient-facing": "Yes, in primary care, e.g. GP, dentist",
            "Yes, secondary care, non-patient-facing": "Yes, in secondary care, e.g. hospital",
            "Yes, other healthcare, non-patient-facing": "Yes, in other healthcare settings, e.g. mental health",
        },
        "work_location": {
            "Both (working from home and working outside of your home)": "Both (from home and somewhere else)",
            "Working From Home": "Working from home",
            "Working Outside of your Home": "Working somewhere else (not your home)",
            "Not applicable": "Not applicable, not currently working",
        },
        "last_covid_contact_type": {
            "In your own household": "Living in your own home",
            "Outside your household": "Outside your home",
        },
        "last_suspected_covid_contact_type": {
            "In your own household": "Living in your own home",
            "Outside your household": "Outside your home",
        },
        "other_covid_infection_test_results": {
            "Positive": "One or more positive test(s)",
            "Negative": "Any tests negative, but none positive",
        },
    }
    df = apply_value_map_multiple_columns(df, column_editing_map)

    df = clean_barcode(df=df, barcode_column="swab_sample_barcode", edited_column="swab_sample_barcode_edited_flag")
    df = clean_barcode(df=df, barcode_column="blood_sample_barcode", edited_column="blood_sample_barcode_edited_flag")
    df = df.drop(
        "cis_covid_vaccine_date",
        "cis_covid_vaccine_number_of_doses",
        "cis_covid_vaccine_type",
        "cis_covid_vaccine_type_other",
        "cis_covid_vaccine_received",
    )
    return df


def clean_survey_responses_version_1(df: DataFrame) -> DataFrame:
    df = map_column_values_to_null(
        df=df,
        value="Participant Would Not/Could Not Answer",
        column_list=[
            "ethnicity",
            "work_sector",
            "work_health_care_area",
            "work_status_v1",
            "work_location",
            "work_direct_contact_patients_or_clients",
            "survey_response_type",
            "self_isolating_reason",
            "illness_reduces_activity_or_ability",
            "ability_to_socially_distance_at_work_or_education",
            "transport_to_work_or_education",
            "face_covering_outside_of_home",
            "other_antibody_test_location",
            "participant_withdrawal_reason",
            "work_not_from_home_days_per_week",
        ],
    )

    df = df.withColumn("work_main_job_changed", F.lit(None).cast("string"))
    fill_forward_columns = [
        "work_main_job_title",
        "work_main_job_role",
        "work_sector",
        "work_sector_other",
        "work_health_care_area",
        "work_nursing_or_residential_care_home",
        "work_direct_contact_patients_or_clients",
    ]
    df = update_to_value_if_any_not_null(
        df=df,
        column_name_to_assign="work_main_job_changed",
        value_to_assign="Yes",
        column_list=fill_forward_columns,
    )
    df = df.drop(
        "cis_covid_vaccine_date",
        "cis_covid_vaccine_number_of_doses",
        "cis_covid_vaccine_type",
        "cis_covid_vaccine_type_other",
        "cis_covid_vaccine_received",
    )
    return df


def transform_survey_responses_version_1_delta(df: DataFrame) -> DataFrame:
    """
    Call functions to process input for iqvia version 1 survey deltas.
    """
    df = assign_taken_column(df=df, column_name_to_assign="swab_taken", reference_column="swab_sample_barcode")
    df = assign_taken_column(df=df, column_name_to_assign="blood_taken", reference_column="blood_sample_barcode")

    df = assign_column_uniform_value(df, "survey_response_dataset_major_version", 1)

    df = df.withColumn("work_status_v0", F.col("work_status_v1"))
    df = df.withColumn("work_status_v2", F.col("work_status_v1"))

    been_value_map = {"No, someone else in my household has": "No I haven’t, but someone else in my household has"}
    column_editing_map = {
        "work_status_v0": {
            "Employed and currently working": "Employed",  # noqa: E501
            "Employed and currently not working": "Furloughed (temporarily not working)",  # noqa: E501
            "Self-employed and currently not working": "Furloughed (temporarily not working)",  # noqa: E501
            "Retired": "Not working (unemployed, retired, long-term sick etc.)",  # noqa: E501
            "Looking for paid work and able to start": "Not working (unemployed, retired, long-term sick etc.)",  # noqa: E501
            "Not working and not looking for work": "Not working (unemployed, retired, long-term sick etc.)",  # noqa: E501
            "Child under 5y not attending child care": "Student",  # noqa: E501
            "Child under 5y attending child care": "Student",  # noqa: E501
            "5y and older in full-time education": "Student",  # noqa: E501
            "Self-employed and currently working": "Self-employed",  # noqa: E501
        },
        "work_status_v2": {
            "Child under 5y not attending child care": "Child under 4-5y not attending child care",  # noqa: E501
            "Child under 5y attending child care": "Child under 4-5y attending child care",  # noqa: E501
            "5y and older in full-time education": "4-5y and older at school/home-school",  # noqa: E501
        },
        "household_been_hospital_last_28_days": been_value_map,
        "household_been_care_home_last_28_days": been_value_map,
        "times_outside_shopping_or_socialising_last_7_days": {
            "None": 0,
            "1": 1,
            "2": 2,
            "3": 3,
            "4": 4,
            "5": 5,
            "6": 6,
            "7 times or more": 7,
        },
    }

    df = assign_isin_list(
        df=df,
        column_name_to_assign="self_isolating",
        reference_column="self_isolating_reason",
        values_list=[
            "Yes, for other reasons (e.g. going into hospital, quarantining)",
            "Yes, you have/have had symptoms",
            "Yes, someone you live with had symptoms",
        ],
        true_false_values=["Yes", "No"],
    )
    df = apply_value_map_multiple_columns(df, column_editing_map)
    df = clean_barcode(df=df, barcode_column="swab_sample_barcode", edited_column="swab_sample_barcode_edited_flag")
    df = clean_barcode(df=df, barcode_column="blood_sample_barcode", edited_column="blood_sample_barcode_edited_flag")
    return df


def translate_welsh_survey_responses_version_digital(df: DataFrame) -> DataFrame:
    """
    High-level function that manages the translation of both fixed-text and free-text Welsh responses in the
    CIS Digital response extract.

    Loads values from config to determine if the translation_project_workflow_enabled flag is true, if the
    translation_project_workflow_enabled flag is true then it works through the translation project workflow to:
    1. check for new completed free-text translations
    2. if there are new completed free-text translations then backup and update the translations_lookup_df
    3. update the df from the translations_lookup_df
    4. filter the df to get free-text responses to be translated
    5. export free-text responses to be translated

    If the translation_project_workflow_enabled flag is false then it will just carry out step 3. above.
    After this check it will update the fixed-text responses in the df.

    This function requires that the config contains a valid translation_lookup_path in the storage dictionary of
    the pipeline_config file.

    Parameters
    ----------
    df :  DataFrame
        df containing free- or fixed-text responses to translate)

    Returns
    -------
    df : DataFrame
        df incorporating any available translations to free- or fixed-text responses
    """
    translation_settings = get_config().get("translation", {"inactive": "inactive"})
    storage_settings = get_config().get("storage", {"inactive": "inactive"})
    translation_lookup_path = storage_settings.get("translation_lookup_path", "inactive")

    translation_settings_in_pipeline_config = translation_settings != {"inactive": "inactive"}
    translation_lookup_path_in_pipeline_config = translation_lookup_path != "inactive"

    if translation_settings_in_pipeline_config:

        translation_directory = translation_settings.get("translation_directory", None)
        translation_lookup_directory = translation_settings.get("translation_lookup_directory", None)
        translation_backup_directory = translation_settings.get("translation_backup_directory", None)

        new_translations_df = get_new_translations_from_completed_translations_directory(
            translation_directory=translation_directory,
            translation_lookup_path=translation_lookup_path,
        )

        if new_translations_df.count() > 0:

            translation_lookup_df = extract_lookup_csv(translation_lookup_path, validation_schemas["csv_lookup_schema"])

            new_translations_lookup_df = translation_lookup_df.union(new_translations_df)

            backup_and_replace_translation_lookup_df(
                new_lookup_df=new_translations_lookup_df,
                lookup_directory=translation_lookup_directory,
                backup_directory=translation_backup_directory,
            )

        df = translate_welsh_free_text_responses_digital(
            df=df,
            lookup_path=translation_lookup_path,
        )

        to_be_translated_df = get_welsh_responses_to_be_translated(df)

        if to_be_translated_df.count() > 0:

            export_responses_to_be_translated_to_translation_directory(
                to_be_translated_df=to_be_translated_df, translation_directory=translation_directory
            )

    if translation_lookup_path_in_pipeline_config and not translation_settings_in_pipeline_config:
        df = translate_welsh_free_text_responses_digital(
            df=df,
            lookup_path=translation_lookup_path,
        )

    df = translate_welsh_fixed_text_responses_digital(df)

    return df


def pre_generic_digital_transformations(df: DataFrame) -> DataFrame:
    """
    Call transformations to digital data necessary before generic transformations are applied
    """
    df = assign_column_uniform_value(df, "survey_response_dataset_major_version", 3)
    df = assign_date_from_filename(df, "file_date", "survey_response_source_file")
    df = update_strings_to_sentence_case(df, ["survey_completion_status", "survey_not_completed_reason_code"])
    df = df.withColumn("visit_id", F.col("participant_completion_window_id"))
    df = df.withColumn(
        "swab_manual_entry", F.when(F.col("swab_sample_barcode_user_entered").isNull(), "No").otherwise("Yes")
    )
    df = df.withColumn(
        "blood_manual_entry", F.when(F.col("blood_sample_barcode_user_entered").isNull(), "No").otherwise("Yes")
    )

    df = assign_datetime_from_coalesced_columns_and_log_source(
        df,
        column_name_to_assign="visit_datetime",
        source_reference_column_name="visit_date_type",
        primary_datetime_columns=[
            "swab_taken_datetime",
            "blood_taken_datetime",
            "survey_completed_datetime",
            "survey_last_modified_datetime",
        ],
        secondary_date_columns=[],
        min_datetime_column_name="participant_completion_window_start_datetime",
        max_datetime_column_name="participant_completion_window_end_datetime",
        reference_datetime_column_name="swab_sample_received_consolidation_point_datetime",
        default_timestamp="12:00:00",
    )
    df = update_column_in_time_window(
        df,
        "digital_survey_collection_mode",
        "survey_completed_datetime",
        "Telephone",
        ["20-05-2022T21:30:00", "25-05-2022 11:00:00"],
    )
    return df


def transform_survey_responses_version_digital_delta(df: DataFrame) -> DataFrame:
    """
    Call functions to process digital specific variable transformations.
    """
    dont_know_columns = [
        "work_in_additional_paid_employment",
        "work_nursing_or_residential_care_home",
        "work_direct_contact_patients_or_clients",
        "self_isolating",
        "illness_lasting_over_12_months",
        "ever_smoked_regularly",
        "currently_smokes_or_vapes",
        "cis_covid_vaccine_type_1",
        "cis_covid_vaccine_type_2",
        "cis_covid_vaccine_type_3",
        "cis_covid_vaccine_type_4",
        "cis_covid_vaccine_type_5",
        "cis_covid_vaccine_type_6",
        "other_household_member_hospital_last_28_days",
        "other_household_member_care_home_last_28_days",
        "hours_a_day_with_someone_else_at_home",
        "physical_contact_under_18_years",
        "physical_contact_18_to_69_years",
        "physical_contact_over_70_years",
        "social_distance_contact_under_18_years",
        "social_distance_contact_18_to_69_years",
        "social_distance_contact_over_70_years",
        "times_hour_or_longer_another_home_last_7_days",
        "times_hour_or_longer_another_person_your_home_last_7_days",
        "times_shopping_last_7_days",
        "times_socialising_last_7_days",
        "face_covering_work_or_education",
        "face_covering_other_enclosed_places",
        "cis_covid_vaccine_type",
    ]
    df = assign_raw_copies(df, dont_know_columns)
    dont_know_mapping_dict = {
        "Prefer not to say": None,
        "Don't Know": None,
        "I don't know the type": "Don't know type",
        "Dont know": None,
        "Don&#39;t know": None,
        "Do not know": None,
        "Don&amp;#39;t Know": None,
    }
    df = apply_value_map_multiple_columns(
        df,
        {k: dont_know_mapping_dict for k in dont_know_columns},
    )

    df = assign_column_value_from_multiple_column_map(
        df,
        "self_isolating_reason",
        [
            [
                "No",
                ["No", None],
            ],
            [
                "Yes, you have/have had symptoms",
                ["Yes", "I have or have had symptoms of COVID-19 or a positive test"],
            ],
            [
                "Yes, someone you live with had symptoms",
                [
                    "Yes",
                    [
                        "I haven't had any symptoms but I live with someone who has or has had symptoms or a positive test",  # noqa: E501
                        # TODO: Remove once encoding fixed in raw data
                        "I haven&#39;t had any symptoms but I live with someone who has or has had symptoms or a positive test",  # noqa: E501
                    ],
                ],
            ],
            [
                "Yes, for other reasons (e.g. going into hospital, quarantining)",
                [
                    "Yes",
                    "Due to increased risk of getting COVID-19 such as having been in contact with a known case or quarantining after travel abroad",
                ],  # noqa: E501
            ],
            [
                "Yes, for other reasons (e.g. going into hospital, quarantining)",
                [
                    "Yes",
                    "Due to reducing my risk of getting COVID-19 such as going into hospital or shielding",
                ],  # noqa: E501
            ],
        ],
        ["self_isolating", "self_isolating_reason_detailed"],
    )

    column_list = ["work_status_digital", "work_status_employment", "work_status_unemployment", "work_status_education"]
    df = assign_column_value_from_multiple_column_map(
        df,
        "work_status_v2",
        [
            [
                "Employed and currently working",
                [
                    "Employed",
                    "Currently working. This includes if you are on sick or other leave for less than 4 weeks",
                    None,
                    None,
                ],
            ],
            [
                "Employed and currently not working",
                [
                    "Employed",
                    [
                        "Currently not working -  for example on sick or other leave such as maternity or paternity for longer than 4 weeks",  # noqa: E501
                        "Or currently not working -  for example on sick or other leave such as maternity or paternity for longer than 4 weeks?",  # noqa: E501
                    ],
                    None,
                    None,
                ],
            ],
            [
                "Self-employed and currently working",
                [
                    "Self-employed",
                    "Currently working. This includes if you are on sick or other leave for less than 4 weeks",
                    None,
                    None,
                ],
            ],
            [
                "Self-employed and currently not working",
                [
                    "Self-employed",
                    [
                        "Currently not working -  for example on sick or other leave such as maternity or paternity for longer than 4 weeks",  # noqa: E501
                        "Or currently not working -  for example on sick or other leave such as maternity or paternity for longer than 4 weeks?",  # noqa: E501
                    ],
                    None,
                    None,
                ],
            ],
            [
                "Looking for paid work and able to start",
                [
                    "Not in paid work. This includes being unemployed or retired or doing voluntary work",
                    None,
                    "Looking for paid work and able to start",
                    None,
                ],
            ],
            [
                "Not working and not looking for work",
                [
                    "Not in paid work. This includes being unemployed or retired or doing voluntary work",
                    None,
                    "Not looking for paid work. This includes looking after the home or family or not wanting a job or being long-term sick or disabled",  # noqa: E501
                    None,
                ],
            ],
            [
                "Retired",
                [
                    "Not in paid work. This includes being unemployed or retired or doing voluntary work",
                    None,
                    ["Retired", "Or retired?"],
                    None,
                ],
            ],
            [
                "Child under 4-5y not attending child care",
                [
                    ["In education", None],
                    None,
                    None,
                    "A child below school age and not attending a nursery or pre-school or childminder",
                ],
            ],
            [
                "Child under 4-5y attending child care",
                [
                    ["In education", None],
                    None,
                    None,
                    "A child below school age and attending a nursery or a pre-school or childminder",
                ],
            ],
            [
                "4-5y and older at school/home-school",
                [
                    ["In education", None],
                    None,
                    None,
                    ["A child aged 4 or over at school", "A child aged 4 or over at home-school"],
                ],
            ],
            [
                "Attending college or FE (including if temporarily absent)",
                [
                    ["In education", None],
                    None,
                    None,
                    "Attending a college or other further education provider including apprenticeships",
                ],
            ],
            [
                "Attending university (including if temporarily absent)",
                [
                    ["In education", None],
                    None,
                    None,
                    ["Attending university", "Or attending university?"],
                ],
            ],
        ],
        column_list,
    )
    df = assign_column_value_from_multiple_column_map(
        df,
        "work_status_v1",
        [
            [
                "Employed and currently working",
                [
                    "Employed",
                    "Currently working. This includes if you are on sick or other leave for less than 4 weeks",
                    None,
                    None,
                ],
            ],
            [
                "Employed and currently not working",
                [
                    "Employed",
                    "Currently not working -  for example on sick or other leave such as maternity or paternity for longer than 4 weeks",  # noqa: E501
                    None,
                    None,
                ],
            ],
            [
                "Self-employed and currently working",
                [
                    "Self-employed",
                    "Currently working. This includes if you are on sick or other leave for less than 4 weeks",
                    None,
                    None,
                ],
            ],
            [
                "Self-employed and currently not working",
                [
                    "Self-employed",
                    "Currently not working -  for example on sick or other leave such as maternity or paternity for longer than 4 weeks",
                    None,
                    None,
                ],
            ],
            [
                "Looking for paid work and able to start",
                [
                    "Not in paid work. This includes being unemployed or retired or doing voluntary work",
                    None,
                    "Looking for paid work and able to start",
                    None,
                ],
            ],
            [
                "Not working and not looking for work",
                [
                    "Not in paid work. This includes being unemployed or retired or doing voluntary work",
                    None,
                    "Not looking for paid work. This includes looking after the home or family or not wanting a job or being long-term sick or disabled",
                    None,
                ],
            ],
            [
                "Retired",
                [
                    "Not in paid work. This includes being unemployed or retired or doing voluntary work",
                    None,
                    ["Or retired?", "Retired"],
                    None,
                ],
            ],
            [
                "Child under 5y not attending child care",
                [
                    ["In education", None],
                    None,
                    None,
                    "A child below school age and not attending a nursery or pre-school or childminder",
                ],
            ],
            [
                "Child under 5y attending child care",
                [
                    ["In education", None],
                    None,
                    None,
                    "A child below school age and attending a nursery or a pre-school or childminder",
                ],
            ],
            [
                "5y and older in full-time education",
                [
                    ["In education", None],
                    None,
                    None,
                    [
                        "A child aged 4 or over at school",
                        "A child aged 4 or over at home-school",
                        "Attending a college or other further education provider including apprenticeships",
                        "Attending university",
                    ],
                ],
            ],
        ],
        column_list,
    )
    df = assign_column_value_from_multiple_column_map(
        df,
        "work_status_v0",
        [
            [
                "Employed",
                [
                    "Employed",
                    "Currently working. This includes if you are on sick or other leave for less than 4 weeks",
                    None,
                    None,
                ],
            ],
            [
                "Not working (unemployed, retired, long-term sick etc.)",
                [
                    "Employed",
                    "Currently not working -  for example on sick or other leave such as maternity or paternity for longer than 4 weeks",  # noqa: E501
                    None,
                    None,
                ],
            ],
            ["Employed", ["Employed", None, None, None]],
            [
                "Self-employed",
                [
                    "Self-employed",
                    "Currently working. This includes if you are on sick or other leave for less than 4 weeks",
                    None,
                    None,
                ],
            ],
            ["Self-employed", ["Self-employed", None, None, None]],
            [
                "Not working (unemployed, retired, long-term sick etc.)",
                [
                    "Self-employed",
                    "Currently not working -  for example on sick or other leave such as maternity or paternity for longer than 4 weeks",  # noqa: E501,
                    None,
                    None,
                ],
            ],
            [
                "Not working (unemployed, retired, long-term sick etc.)",
                [
                    "Not in paid work. This includes being unemployed or retired or doing voluntary work",
                    None,
                    "Looking for paid work and able to start",
                    None,
                ],
            ],
            [
                "Not working (unemployed, retired, long-term sick etc.)",
                [
                    "Not in paid work. This includes being unemployed or retired or doing voluntary work",
                    None,
                    "Not looking for paid work. This includes looking after the home or family or not wanting a job or being long-term sick or disabled",  # noqa: E501
                    None,
                ],
            ],
            [
                "Not working (unemployed, retired, long-term sick etc.)",
                [
                    "Not in paid work. This includes being unemployed or retired or doing voluntary work",
                    None,
                    ["Retired", "Or retired?"],
                    None,
                ],
            ],
            [
                "Not working (unemployed, retired, long-term sick etc.)",
                [
                    "Not in paid work. This includes being unemployed or retired or doing voluntary work",
                    None,
                    None,
                    None,
                ],
            ],
            [
                "Student",
                [
                    ["In education", None],
                    None,
                    None,
                    [
                        "A child below school age and not attending a nursery or pre-school or childminder",
                        "A child below school age and attending a nursery or a pre-school or childminder",
                        "A child aged 4 or over at school",
                        "A child aged 4 or over at home-school",
                        "Attending a college or other further education provider including apprenticeships",
                        "Attending university",
                    ],
                ],
            ],
            ["Student", ["In education", None, None, None]],
        ],
        column_list,
    )
    df = clean_barcode_simple(df, "swab_sample_barcode_user_entered")
    df = clean_barcode_simple(df, "blood_sample_barcode_user_entered")
    df = map_options_to_bool_columns(
        df,
        "currently_smokes_or_vapes_description",
        {
            "Cigarettes": "smoke_cigarettes",
            "Cigars": "smokes_cigar",
            "Pipe": "smokes_pipe",
            "Vape or E-cigarettes": "smokes_vape_e_cigarettes",
            "Hookah or shisha pipes": "smokes_hookah_shisha_pipes",
        },
        ";",
    )
    df = map_options_to_bool_columns(
        df,
        "blood_not_taken_missing_parts",
        {
            "Small sample test tube. This is the tube that is used to collect the blood.": "blood_not_taken_missing_parts_small_sample_tube",  # noqa: E501
            "Large sample carrier tube with barcode on. This is the tube that you put the small sample test tube in to after collecting blood.": "blood_not_taken_missing_parts_large_sample_carrier",  # noqa: E501
            "Re-sealable biohazard bag with absorbent pad": "blood_not_taken_missing_parts_biohazard_bag",
            "Copy of your blood barcode": "blood_not_taken_missing_parts_blood_barcode",
            "Lancets": "blood_not_taken_missing_parts_lancets",
            "Plasters": "blood_not_taken_missing_parts_plasters",
            "Alcohol wipes": "blood_not_taken_missing_parts_alcohol_wipes",
            "Cleansing wipe": "blood_not_taken_missing_parts_cleansing_wipe",
            "Sample box": "blood_not_taken_missing_parts_sample_box",
            "Sample return bag with a return label on": "blood_not_taken_missing_parts_sample_return_bag",
            "Other please specify": "blood_not_taken_missing_parts_other",
        },
        ";",
    )
    df = map_options_to_bool_columns(
        df,
        "blood_not_taken_could_not_reason",
        {
            "I couldn't get enough blood into the pot": "blood_not_taken_could_not_reason_not_enough_blood",
            "The pot spilled": "blood_not_taken_could_not_reason_pot_spilled",
            "I had bruising or pain": "blood_not_taken_could_not_reason_had_bruising",
            "I felt unwell": "blood_not_taken_could_not_reason_unwell",
            "Other please specify": "blood_not_taken_could_not_reason_other",
        },
        ";",
    )
    df = map_options_to_bool_columns(
        df,
        "swab_not_taken_missing_parts",
        {
            "Sample pot with fluid in the bottom and barcode on": "swab_not_taken_missing_parts_sample_pot",
            "Swab stick": "swab_not_taken_missing_parts_swab_stick",
            "Re-sealable biohazard bag with absorbent pad": "swab_not_taken_missing_parts_biohazard_bag",
            "Copy of your swab barcode": "swab_not_taken_missing_parts_swab_barcode",
            "Sample box": "swab_not_taken_missing_parts_sample_box",
            "Sample return bag with a return label on": "swab_not_taken_missing_parts_return_bag",
            "Other please specify": "swab_not_taken_missing_parts_other",
        },
        ";",
    )
    df = df.withColumn("times_outside_shopping_or_socialising_last_7_days", F.lit(None))
    raw_copy_list = [
        "participant_survey_status",
        "participant_withdrawal_type",
        "survey_response_type",
        "work_sector",
        "illness_reduces_activity_or_ability",
        "ability_to_socially_distance_at_work_or_education",
        "last_covid_contact_type",
        "last_suspected_covid_contact_type",
        "physical_contact_under_18_years",
        "physical_contact_18_to_69_years",
        "physical_contact_over_70_years",
        "social_distance_contact_under_18_years",
        "social_distance_contact_18_to_69_years",
        "social_distance_contact_over_70_years",
        "times_hour_or_longer_another_home_last_7_days",
        "times_hour_or_longer_another_person_your_home_last_7_days",
        "times_shopping_last_7_days",
        "times_socialising_last_7_days",
        "face_covering_work_or_education",
        "face_covering_other_enclosed_places",
        "other_covid_infection_test_results",
        "other_antibody_test_results",
        "cis_covid_vaccine_type",
        "cis_covid_vaccine_number_of_doses",
        "cis_covid_vaccine_type_1",
        "cis_covid_vaccine_type_2",
        "cis_covid_vaccine_type_3",
        "cis_covid_vaccine_type_4",
        "cis_covid_vaccine_type_5",
        "cis_covid_vaccine_type_6",
    ]
    df = assign_raw_copies(df, [column for column in raw_copy_list if column in df.columns])
    """
    Sets categories to map for digital specific variables to Voyager 0/1/2 equivalent
    """
    contact_people_value_map = {
        "1 to 5": "1-5",
        "6 to 10": "6-10",
        "11 to 20": "11-20",
        "Don't know": None,
        "Prefer not to say": None,
    }
    times_value_map = {
        "1": 1,
        "2": 2,
        "3": 3,
        "4": 4,
        "5": 5,
        "6": 6,
        "7 times or more": 7,
        "Don't know": None,
        "None": 0,
        "Prefer not to say": None,
    }
    vaccine_type_map = {
        "Pfizer / BioNTech": "Pfizer/BioNTech",
        "Oxford / AstraZeneca": "Oxford/AstraZeneca",
        "Janssen / Johnson&Johnson": "Janssen/Johnson&Johnson",
        "Another vaccine please specify": "Other / specify",
        "I don't know the type": "Don't know type",
        "Or Another vaccine please specify": "Other / specify",  # changed from "Other /specify"
        "I do not know the type": "Don't know Type",
        "Or do you not know which one you had?": "Don't know Type",
    }
    column_editing_map = {
        "participant_survey_status": {"Complete": "Completed"},
        "participant_withdrawal_type": {
            "Withdrawn - no future linkage": "Withdrawn_no_future_linkage",
            "Withdrawn - no future linkage or use of samples": "Withdrawn_no_future_linkage_or_use_of_samples",
        },
        "survey_response_type": {"First Survey": "First Visit", "Follow-up Survey": "Follow-up Visit"},
        "voucher_type_preference": {"Letter": "Paper", "Email": "email_address"},
        "work_sector": {
            "Social Care": "Social care",
            "Transport. This includes storage and logistics": "Transport (incl. storage, logistic)",
            "Retail sector. This includes wholesale": "Retail sector (incl. wholesale)",
            "Hospitality - for example hotels or restaurants or cafe": "Hospitality (e.g. hotel, restaurant)",
            "Food production and agriculture. This includes farming": "Food production, agriculture, farming",
            "Personal Services - for example hairdressers or tattooists": "Personal services (e.g. hairdressers)",
            "Information technology and communication": "Information technology and communication",
            "Financial services. This includes insurance": "Financial services incl. insurance",
            "Civil Service or Local Government": "Civil service or Local Government",
            "Arts or entertainment or recreation": "Arts,Entertainment or Recreation",
            "Other employment sector please specify": "Other occupation sector",
        },
        "work_health_care_area": {
            "Primary care - for example in a GP or dentist": "Yes, in primary care, e.g. GP, dentist",
            "Secondary care - for example in a hospital": "Yes, in secondary care, e.g. hospital",
            "Another type of healthcare - for example mental health services": "Yes, in other healthcare settings, e.g. mental health",  # noqa: E501
        },
        "illness_reduces_activity_or_ability": {
            "Yes a little": "Yes, a little",
            "Yes a lot": "Yes, a lot",
        },
        "work_location": {
            "From home meaning in the same grounds or building as your home": "Working from home",
            "Somewhere else meaning not at your home": "Working somewhere else (not your home)",
            "Both from home and work somewhere else": "Both (from home and somewhere else)",
        },
        "transport_to_work_or_education": {
            "Bus or minibus or coach": "Bus, minibus, coach",
            "Motorbike or scooter or moped": "Motorbike, scooter or moped",
            "Taxi or minicab": "Taxi/minicab",
            "Underground or Metro or Light Rail or Tram": "Underground, metro, light rail, tram",
        },
        "ability_to_socially_distance_at_work_or_education": {
            "Difficult to maintain 2 metres apart. But you can usually be at least 1 metre away from other people": "Difficult to maintain 2m, but can be 1m",  # noqa: E501
            "Easy to maintain 2 metres apart. It is not a problem to stay this far away from other people": "Easy to maintain 2m",  # noqa: E501
            "Relatively easy to maintain 2 metres apart. Most of the time you can be 2 meters away from other people": "Relatively easy to maintain 2m",  # noqa: E501
            "Very difficult to be more than 1 metre away. Your work means you are in close contact with others on a regular basis": "Very difficult to be more than 1m away",
        },
        "last_covid_contact_type": {
            "Someone I live with": "Living in your own home",
            "Someone I do not live with": "Outside your home",
        },
        "last_suspected_covid_contact_type": {
            "Someone I live with": "Living in your own home",
            "Someone I do not live with": "Outside your home",
        },
        "physical_contact_under_18_years": contact_people_value_map,
        "physical_contact_18_to_69_years": contact_people_value_map,
        "physical_contact_over_70_years": contact_people_value_map,
        "social_distance_contact_under_18_years": contact_people_value_map,
        "social_distance_contact_18_to_69_years": contact_people_value_map,
        "social_distance_contact_over_70_years": contact_people_value_map,
        "times_hour_or_longer_another_home_last_7_days": times_value_map,
        "times_hour_or_longer_another_person_your_home_last_7_days": times_value_map,
        "times_shopping_last_7_days": times_value_map,
        "times_socialising_last_7_days": times_value_map,
        "face_covering_work_or_education": {
            "Prefer not to say": None,
            "Yes sometimes": "Yes, sometimes",
            "Yes always": "Yes, always",
            "I am not going to my place of work or education": "Not going to place of work or education",
            "I cover my face for other reasons - for example for religious or cultural reasons": "My face is already covered",  # noqa: E501
        },
        "face_covering_other_enclosed_places": {
            "Prefer not to say": None,
            "Yes sometimes": "Yes, sometimes",
            "Yes always": "Yes, always",
            "I am not going to other enclosed public spaces or using public transport": "Not going to other enclosed public spaces or using public transport",  # noqa: E501
            "I cover my face for other reasons - for example for religious or cultural reasons": "My face is already covered",  # noqa: E501
        },
        "other_covid_infection_test_results": {
            "All tests failed": "All Tests failed",
            "One or more tests were negative and none were positive": "Any tests negative, but none positive",
            "One or more tests were positive": "One or more positive test(s)",
        },
        "other_antibody_test_results": {
            "All tests failed": "All Tests failed",
            "One or more tests were negative for antibodies and none were positive": "Any tests negative, but none positive",  # noqa: E501
            "One or more tests were positive for antibodies": "One or more positive test(s)",
        },
        "cis_covid_vaccine_type": vaccine_type_map,
        "cis_covid_vaccine_number_of_doses": {
            "1 dose": "1",
            "2 doses": "2",
            "3 doses": "3 or more",
            "4 doses": "3 or more",
            "5 doses": "3 or more",
            "6 doses or more": "3 or more",
        },
        "cis_covid_vaccine_type_1": vaccine_type_map,
        "cis_covid_vaccine_type_2": vaccine_type_map,
        "cis_covid_vaccine_type_3": vaccine_type_map,
        "cis_covid_vaccine_type_4": vaccine_type_map,
        "cis_covid_vaccine_type_5": vaccine_type_map,
        "cis_covid_vaccine_type_6": vaccine_type_map,
    }
    df = apply_value_map_multiple_columns(df, column_editing_map)

    df = edit_to_sum_or_max_value(
        df=df,
        column_name_to_assign="times_outside_shopping_or_socialising_last_7_days",
        columns_to_sum=[
            "times_shopping_last_7_days",
            "times_socialising_last_7_days",
        ],
        max_value=7,
    )
    df = df.withColumn(
        "work_not_from_home_days_per_week",
        F.greatest("work_not_from_home_days_per_week", "education_in_person_days_per_week"),
    )

    df = df.withColumn("face_covering_outside_of_home", F.lit(None).cast("string"))
    df = concat_fields_if_true(df, "think_had_covid_which_symptoms", "think_had_covid_which_symptom_", "Yes", ";")
    df = concat_fields_if_true(df, "which_symptoms_last_7_days", "think_have_covid_symptom_", "Yes", ";")
    df = concat_fields_if_true(df, "long_covid_symptoms", "think_have_long_covid_symptom_", "Yes", ";")
    df = survey_edit_auto_complete(
        df,
        "survey_completion_status",
        "participant_completion_window_end_datetime",
        "face_covering_other_enclosed_places",
        "file_date",
    )
    df = update_column_values_from_map(
        df,
        "survey_completion_status",
        {
            "In progress": "Partially Completed",
            "Submitted": "Completed",
        },
    )
    df = derive_had_symptom_last_7days_from_digital(
        df,
        "think_have_covid_symptom_any",
        "think_have_covid_symptom_",
        [
            "fever",
            "muscle_ache",
            "fatigue",
            "sore_throat",
            "cough",
            "shortness_of_breath",
            "headache",
            "nausea_or_vomiting",
            "abdominal_pain",
            "diarrhoea",
            "loss_of_taste",
            "loss_of_smell",
        ],
    )

    df = update_value_if_multiple_and_ref_in_list(
        df,
        "swab_consolidation_point_error",
        ["sample_leaked", "sample_uncompleted"],
        "multiple errors sample discarded",
        "multiple errors sample retained",
        ",",
    )

    df = update_value_if_multiple_and_ref_in_list(
        df,
        "blood_consolidation_point_error",
        ["sample_leaked", "sample_uncompleted"],
        "multiple errors sample discarded",
        "multiple errors sample retained",
        ",",
    )

    return df


def transform_survey_responses_generic(df: DataFrame) -> DataFrame:
    """
    Generic transformation steps to be applied to all survey response records.
    """
    raw_copy_list = [
        "think_had_covid_any_symptoms",
        "think_have_covid_symptom_any",
        "work_main_job_title",
        "work_main_job_role",
        "work_health_care_patient_facing",
        "work_health_care_area",
        "work_status_v1",
        "work_status_v2",
        "work_social_care",
        "work_not_from_home_days_per_week",
        "work_location",
        "sex",
        "participant_withdrawal_reason",
        "blood_sample_barcode",
        "swab_sample_barcode",
    ]
    df = assign_raw_copies(df, [column for column in raw_copy_list if column in df.columns])
    df = assign_unique_id_column(
        df, "unique_participant_response_id", concat_columns=["visit_id", "participant_id", "visit_datetime"]
    )
    df = assign_date_from_filename(df, "file_date", "survey_response_source_file")
    df = assign_column_regex_match(
        df,
        "bad_email",
        reference_column="email_address",
        pattern=r"/^w+[+.w-]*@([w-]+.)*w+[w-]*.([a-z]{2,4}|d+)$/i",
    )
    df = clean_postcode(df, "postcode")

    consent_cols = ["consent_16_visits", "consent_5_visits", "consent_1_visit"]
    if all(col in df.columns for col in consent_cols):
        df = assign_consent_code(df, "consent_summary", reference_columns=consent_cols)

    df = assign_date_difference(df, "days_since_think_had_covid", "think_had_covid_onset_date", "visit_datetime")
    df = assign_grouped_variable_from_days_since(
        df=df,
        binary_reference_column="think_had_covid",
        days_since_reference_column="days_since_think_had_covid",
        column_name_to_assign="days_since_think_had_covid_group",
    )
    df = df.withColumn("hh_id", F.col("ons_household_id"))
    df = update_column_values_from_map(
        df,
        "work_not_from_home_days_per_week",
        {"NA": "99", "N/A (not working/in education etc)": "99", "up to 1": "0.5"},
    )
    if "study_cohort" not in df.columns:
        df = df.withColumn("study_cohort", F.lit("Original"))
    df = df.withColumn(
        "study_cohort", F.when(F.col("study_cohort").isNull(), "Original").otherwise(F.col("study_cohort"))
    )

    df = clean_job_description_string(df, "work_main_job_title")
    df = clean_job_description_string(df, "work_main_job_role")
    df = df.withColumn("work_main_job_title_and_role", F.concat_ws(" ", "work_main_job_title", "work_main_job_role"))
    return df


def derive_additional_v1_2_columns(df: DataFrame) -> DataFrame:
    """
    Transformations specific to the v1 and v2 survey responses.
    """
    df = clean_within_range(df, "hours_a_day_with_someone_else_at_home", [0, 24])
    df = df.withColumn("been_outside_uk_last_country", F.upper(F.col("been_outside_uk_last_country")))

    df = assign_work_social_column(
        df,
        "work_social_care",
        "work_sector",
        "work_nursing_or_residential_care_home",
        "work_direct_contact_patients_or_clients",
    )
    df = assign_work_health_care(
        df,
        "work_health_care_patient_facing",
        direct_contact_column="work_direct_contact_patients_or_clients",
        health_care_column="work_health_care_area",
    )
    return df


def derive_age_based_columns(df: DataFrame, column_name_to_assign: str) -> DataFrame:
    """
    Transformations involving participant age.
    """
    df = assign_named_buckets(
        df,
        reference_column=column_name_to_assign,
        column_name_to_assign="age_group_5_intervals",
        map={2: "2-11", 12: "12-19", 20: "20-49", 50: "50-69", 70: "70+"},
    )
    df = assign_named_buckets(
        df,
        reference_column=column_name_to_assign,
        column_name_to_assign="age_group_over_16",
        map={16: "16-49", 50: "50-69", 70: "70+"},
    )
    df = assign_named_buckets(
        df,
        reference_column=column_name_to_assign,
        column_name_to_assign="age_group_7_intervals",
        map={2: "2-11", 12: "12-16", 17: "17-24", 25: "25-34", 35: "35-49", 50: "50-69", 70: "70+"},
    )
    df = assign_named_buckets(
        df,
        reference_column=column_name_to_assign,
        column_name_to_assign="age_group_5_year_intervals",
        map={
            2: "2-4",
            5: "5-9",
            10: "10-14",
            15: "15-19",
            20: "20-24",
            25: "25-29",
            30: "30-34",
            35: "35-39",
            40: "40-44",
            45: "45-49",
            50: "50-54",
            55: "55-59",
            60: "60-64",
            65: "65-69",
            70: "70-74",
            75: "75-79",
            80: "80-84",
            85: "85-89",
            90: "90+",
        },
    )

    return df


def derive_work_status_columns(df: DataFrame) -> DataFrame:

    work_status_dict = {
        "work_status_v0": {
            "5y and older in full-time education": "Student",
            "Attending college or other further education provider (including apprenticeships) (including if temporarily absent)": "Student",  # noqa: E501
            "Employed and currently not working (e.g. on leave due to the COVID-19 pandemic (furloughed) or sick leave for 4 weeks or longer or maternity/paternity leave)": "Furloughed (temporarily not working)",  # noqa: E501
            "Self-employed and currently not working (e.g. on leave due to the COVID-19 pandemic (furloughed) or sick leave for 4 weeks or longer or maternity/paternity leave)": "Furloughed (temporarily not working)",  # noqa: E501
            "Self-employed and currently working (include if on leave or sick leave for less than 4 weeks)": "Self-employed",  # noqa: E501
            "Employed and currently working (including if on leave or sick leave for less than 4 weeks)": "Employed",  # noqa: E501
            "4-5y and older at school/home-school (including if temporarily absent)": "Student",  # noqa: E501
            "Not in paid work and not looking for paid work (include doing voluntary work here)": "Not working (unemployed, retired, long-term sick etc.)",  # noqa: E501
            "Not working and not looking for work (including voluntary work)": "Not working (unemployed, retired, long-term sick etc.)",
            "Retired (include doing voluntary work here)": "Not working (unemployed, retired, long-term sick etc.)",  # noqa: E501
            "Looking for paid work and able to start": "Not working (unemployed, retired, long-term sick etc.)",  # noqa: E501
            "Child under 4-5y not attending nursery or pre-school or childminder": "Student",  # noqa: E501
            "Self-employed and currently not working (e.g. on leave due to the COVID-19 pandemic or sick leave for 4 weeks or longer or maternity/paternity leave)": "Furloughed (temporarily not working)",  # noqa: E501
            "Child under 5y attending nursery or pre-school or childminder": "Student",  # noqa: E501
            "Child under 4-5y attending nursery or pre-school or childminder": "Student",  # noqa: E501
            "Retired": "Not working (unemployed, retired, long-term sick etc.)",  # noqa: E501
            "Attending university (including if temporarily absent)": "Student",  # noqa: E501
            "Not working and not looking for work": "Not working (unemployed, retired, long-term sick etc.)",  # noqa: E501
            "Child under 5y not attending nursery or pre-school or childminder": "Student",  # noqa: E501
        },
        "work_status_v1": {
            "Child under 5y attending child care": "Child under 5y attending child care",  # noqa: E501
            "Child under 5y attending nursery or pre-school or childminder": "Child under 5y attending child care",  # noqa: E501
            "Child under 4-5y attending nursery or pre-school or childminder": "Child under 5y attending child care",  # noqa: E501
            "Child under 5y not attending nursery or pre-school or childminder": "Child under 5y not attending child care",  # noqa: E501
            "Child under 5y not attending child care": "Child under 5y not attending child care",  # noqa: E501
            "Child under 4-5y not attending nursery or pre-school or childminder": "Child under 5y not attending child care",  # noqa: E501
            "Employed and currently not working (e.g. on leave due to the COVID-19 pandemic (furloughed) or sick leave for 4 weeks or longer or maternity/paternity leave)": "Employed and currently not working",  # noqa: E501
            "Employed and currently working (including if on leave or sick leave for less than 4 weeks)": "Employed and currently working",  # noqa: E501
            "Not working and not looking for work (including voluntary work)": "Not working and not looking for work",  # noqa: E501
            "Not in paid work and not looking for paid work (include doing voluntary work here)": "Not working and not looking for work",
            "Not working and not looking for work": "Not working and not looking for work",  # noqa: E501
            "Self-employed and currently not working (e.g. on leave due to the COVID-19 pandemic (furloughed) or sick leave for 4 weeks or longer or maternity/paternity leave)": "Self-employed and currently not working",  # noqa: E501
            "Self-employed and currently not working (e.g. on leave due to the COVID-19 pandemic or sick leave for 4 weeks or longer or maternity/paternity leave)": "Self-employed and currently not working",  # noqa: E501
            "Self-employed and currently working (include if on leave or sick leave for less than 4 weeks)": "Self-employed and currently working",  # noqa: E501
            "Retired (include doing voluntary work here)": "Retired",  # noqa: E501
            "Looking for paid work and able to start": "Looking for paid work and able to start",  # noqa: E501
            "Attending college or other further education provider (including apprenticeships) (including if temporarily absent)": "5y and older in full-time education",  # noqa: E501
            "Attending university (including if temporarily absent)": "5y and older in full-time education",  # noqa: E501
            "4-5y and older at school/home-school (including if temporarily absent)": "5y and older in full-time education",  # noqa: E501
        },
        "work_status_v2": {
            "Retired (include doing voluntary work here)": "Retired",  # noqa: E501
            "Attending college or other further education provider (including apprenticeships) (including if temporarily absent)": "Attending college or FE (including if temporarily absent)",  # noqa: E501
            "Attending university (including if temporarily absent)": "Attending university (including if temporarily absent)",  # noqa: E501
            "Child under 5y attending child care": "Child under 4-5y attending child care",  # noqa: E501
            "Child under 5y attending nursery or pre-school or childminder": "Child under 4-5y attending child care",  # noqa: E501
            "Child under 4-5y attending nursery or pre-school or childminder": "Child under 4-5y attending child care",  # noqa: E501
            "Child under 5y not attending nursery or pre-school or childminder": "Child under 4-5y not attending child care",  # noqa: E501
            "Child under 5y not attending child care": "Child under 4-5y not attending child care",  # noqa: E501
            "Child under 4-5y not attending nursery or pre-school or childminder": "Child under 4-5y not attending child care",  # noqa: E501
            "4-5y and older at school/home-school (including if temporarily absent)": "4-5y and older at school/home-school",  # noqa: E501
            "Employed and currently not working (e.g. on leave due to the COVID-19 pandemic (furloughed) or sick leave for 4 weeks or longer or maternity/paternity leave)": "Employed and currently not working",  # noqa: E501
            "Employed and currently working (including if on leave or sick leave for less than 4 weeks)": "Employed and currently working",  # noqa: E501
            "Not in paid work and not looking for paid work (include doing voluntary work here)": "Not working and not looking for work",  # noqa: E501
            "Not working and not looking for work (including voluntary work)": "Not working and not looking for work",  # noqa: E501
            "Self-employed and currently not working (e.g. on leave due to the COVID-19 pandemic or sick leave for 4 weeks or longer or maternity/paternity leave)": "Self-employed and currently not working",  # noqa: E501
            "Self-employed and currently not working (e.g. on leave due to the COVID-19 pandemic (furloughed) or sick leave for 4 weeks or longer or maternity/paternity leave)": "Self-employed and currently not working",  # noqa: E501
            "Self-employed and currently working (include if on leave or sick leave for less than 4 weeks)": "Self-employed and currently working",  # noqa: E501
            "5y and older in full-time education": "4-5y and older at school/home-school",  # noqa: E501
        },
    }

    column_list = ["work_status_v0", "work_status_v1"]
    for column in column_list:
        df = df.withColumn(column, F.col("work_status_v2"))
        df = update_column_values_from_map(df=df, column=column, map=work_status_dict[column])

    df = update_column_values_from_map(df=df, column="work_status_v2", map=work_status_dict["work_status_v2"])

    ## Not needed in release 1. Confirm that these are v2-only when pulling them back in, as they should likely be union dependent.
    # df = assign_work_person_facing_now(df, "work_person_facing_now", "work_person_facing_now", "work_social_care")
    # df = assign_column_given_proportion(
    #     df=df,
    #     column_name_to_assign="ever_work_person_facing_or_social_care",
    #     groupby_column="participant_id",
    #     reference_columns=["work_social_care"],
    #     count_if=["Yes, care/residential home, resident-facing", "Yes, other social care, resident-facing"],
    #     true_false_values=["Yes", "No"],
    # )
    # df = assign_column_given_proportion(
    #     df=df,
    #     column_name_to_assign="ever_care_home_worker",
    #     groupby_column="participant_id",
    #     reference_columns=["work_social_care", "work_nursing_or_residential_care_home"],
    #     count_if=["Yes, care/residential home, resident-facing"],
    #     true_false_values=["Yes", "No"],
    # )
    # df = assign_column_given_proportion(
    #     df=df,
    #     column_name_to_assign="ever_had_long_term_health_condition",
    #     groupby_column="participant_id",
    #     reference_columns=["illness_lasting_over_12_months"],
    #     count_if=["Yes"],
    #     true_false_values=["Yes", "No"],
    # )
    # df = assign_ever_had_long_term_health_condition_or_disabled(
    #     df=df,
    #     column_name_to_assign="ever_had_long_term_health_condition_or_disabled",
    #     health_conditions_column="illness_lasting_over_12_months",
    #     condition_impact_column="illness_reduces_activity_or_ability",
    # )
    return df


def clean_survey_responses_version_2(df: DataFrame) -> DataFrame:
    df = map_column_values_to_null(
        df=df,
        value="Participant Would Not/Could Not Answer",
        column_list=[
            "ethnicity",
            "work_sector",
            "work_health_care_area",
            "work_status_v2",
            "work_location",
            "work_direct_contact_patients_or_clients",
            "work_nursing_or_residential_care_home",
            "survey_response_type",
            "household_visit_status",
            "participant_survey_status",
            "self_isolating_reason",
            "ability_to_socially_distance_at_work_or_education",
            "transport_to_work_or_education",
            "face_covering_outside_of_home",
            "face_covering_work_or_education",
            "face_covering_other_enclosed_places",
            "other_antibody_test_location",
            "participant_withdrawal_reason",
            "cis_covid_vaccine_type",
            "cis_covid_vaccine_number_of_doses",
            "work_not_from_home_days_per_week",
            "times_shopping_last_7_days",
            "times_socialising_last_7_days",
        ],
    )

    # Map to digital from raw V2 values, before editing them to V1 below
    df = assign_from_map(
        df,
        "self_isolating_reason_detailed",
        "self_isolating_reason",
        {
            "Yes for other reasons (e.g. going into hospital or quarantining)": "Due to increased risk of getting COVID-19 such as having been in contact with a known case or quarantining after travel abroad",  # noqa: E501
            "Yes for other reasons related to reducing your risk of getting COVID-19 (e.g. going into hospital or shielding)": "Due to reducing my risk of getting COVID-19 such as going into hospital or shielding",  # noqa: E501
            "Yes for other reasons related to you having had an increased risk of getting COVID-19 (e.g. having been in contact with a known case or quarantining after travel abroad)": "Due to increased risk of getting COVID-19 such as having been in contact with a known case or quarantining after travel abroad",  # noqa: E501
            "Yes because you live with someone who has/has had symptoms but you haven’t had them yourself": "I haven't had any symptoms but I live with someone who has or has had symptoms or a positive test",  # noqa: E501
            "Yes because you live with someone who has/has had symptoms or a positive test but you haven’t had symptoms yourself": "I haven't had any symptoms but I live with someone who has or has had symptoms or a positive test",  # noqa: E501
            "Yes because you live with someone who has/has had symptoms but you haven't had them yourself": "I haven't had any symptoms but I live with someone who has or has had symptoms or a positive test",  # noqa: E501
            "Yes because you have/have had symptoms of COVID-19": "I have or have had symptoms of COVID-19 or a positive test",
            "Yes because you have/have had symptoms of COVID-19 or a positive test": "I have or have had symptoms of COVID-19 or a positive test",
        },
    )

    times_value_map = {"None": 0, "1": 1, "2": 2, "3": 3, "4": 4, "5": 5, "6": 6, "7 times or more": 7}
    column_editing_map = {
        "deferred": {"Deferred 1": "Deferred"},
        "work_location": {
            "Work from home (in the same grounds or building as your home)": "Working from home",
            "Working from home (in the same grounds or building as your home)": "Working from home",
            "From home (in the same grounds or building as your home)": "Working from home",
            "Work somewhere else (not your home)": "Working somewhere else (not your home)",
            "Somewhere else (not at your home)": "Working somewhere else (not your home)",
            "Somewhere else (not your home)": "Working somewhere else (not your home)",
            "Both (working from home and working somewhere else)": "Both (from home and somewhere else)",
            "Both (work from home and work somewhere else)": "Both (from home and somewhere else)",
        },
        "times_outside_shopping_or_socialising_last_7_days": times_value_map,
        "times_shopping_last_7_days": times_value_map,
        "times_socialising_last_7_days": times_value_map,
        "work_sector": {
            "Social Care": "Social care",
            "Transport (incl. storage or logistic)": "Transport (incl. storage, logistic)",
            "Transport (incl. storage and logistic)": "Transport (incl. storage, logistic)",
            "Transport (incl. storage and logistics)": "Transport (incl. storage, logistic)",
            "Retail Sector (incl. wholesale)": "Retail sector (incl. wholesale)",
            "Hospitality (e.g. hotel or restaurant or cafe)": "Hospitality (e.g. hotel, restaurant)",
            "Food Production and agriculture (incl. farming)": "Food production, agriculture, farming",
            "Food production and agriculture (incl. farming)": "Food production, agriculture, farming",
            "Personal Services (e.g. hairdressers or tattooists)": "Personal services (e.g. hairdressers)",
            "Information technology and communication": "Information technology and communication",
            "Financial services (incl. insurance)": "Financial services incl. insurance",
            "Financial Services (incl. insurance)": "Financial services incl. insurance",
            "Civil Service or Local Government": "Civil service or Local Government",
            "Arts or Entertainment or Recreation": "Arts,Entertainment or Recreation",
            "Art or entertainment or recreation": "Arts,Entertainment or Recreation",
            "Arts or entertainment or recreation": "Arts,Entertainment or Recreation",
            "Other employment sector (specify)": "Other occupation sector",
            "Other occupation sector (specify)": "Other occupation sector",
        },
        "work_health_care_area": {
            "Primary Care (e.g. GP or dentist)": "Yes, in primary care, e.g. GP, dentist",
            "Primary care (e.g. GP or dentist)": "Yes, in primary care, e.g. GP, dentist",
            "Secondary Care (e.g. hospital)": "Yes, in secondary care, e.g. hospital",
            "Secondary care (e.g. hospital.)": "Yes, in secondary care, e.g. hospital",
            "Secondary care (e.g. hospital)": "Yes, in secondary care, e.g. hospital",
            "Other Healthcare (e.g. mental health)": "Yes, in other healthcare settings, e.g. mental health",
            "Other healthcare (e.g. mental health)": "Yes, in other healthcare settings, e.g. mental health",
        },
        "face_covering_outside_of_home": {
            "My face is already covered for other reasons (e.g. religious or cultural reasons)": "My face is already covered",
            "Yes at work/school only": "Yes, at work/school only",
            "Yes in other situations only (including public transport/shops)": "Yes, in other situations only",
            "Yes usually both at work/school and in other situations": "Yes, usually both Work/school/other",
            "Yes in other situations only (including public transport or shops)": "Yes, in other situations only",
            "Yes always": "Yes, always",
            "Yes sometimes": "Yes, sometimes",
        },
        "face_covering_other_enclosed_places": {
            "My face is already covered for other reasons (e.g. religious or cultural reasons)": "My face is already covered",
            "Yes at work/school only": "Yes, at work/school only",
            "Yes in other situations only (including public transport/shops)": "Yes, in other situations only",
            "Yes usually both at work/school and in other situations": "Yes, usually both Work/school/other",
            "Yes always": "Yes, always",
            "Yes sometimes": "Yes, sometimes",
        },
        "face_covering_work_or_education": {
            "My face is already covered for other reasons (e.g. religious or cultural reasons)": "My face is already covered",
            "Yes always": "Yes, always",
            "Yes sometimes": "Yes, sometimes",
        },
        "other_antibody_test_results": {
            "One or more negative tests but none positive": "Any tests negative, but none positive",
            "One or more negative tests but none were positive": "Any tests negative, but none positive",
            "All tests failed": "All Tests failed",
        },
        "other_antibody_test_location": {
            "Private Lab": "Private lab",
            "Home Test": "Home test",
            "In the NHS (e.g. GP or hospital)": "In the NHS (e.g. GP, hospital)",
        },
        "other_covid_infection_test_results": {
            "One or more negative tests but none positive": "Any tests negative, but none positive",
            "One or more negative tests but none were positive": "Any tests negative, but none positive",
            "All tests failed": "All Tests failed",
            "Positive": "One or more positive test(s)",
            "Negative": "Any tests negative, but none positive",
            "Void": "All Tests failed",
        },
        "illness_reduces_activity_or_ability": {
            "Yes a little": "Yes, a little",
            "Yes a lot": "Yes, a lot",
            "Participant Would Not/Could Not Answer": None,
        },
        "participant_visit_status": {"Participant did not attend": "Patient did not attend", "Canceled": "Cancelled"},
        "self_isolating_reason": {
            "Yes for other reasons (e.g. going into hospital or quarantining)": "Yes, for other reasons (e.g. going into hospital, quarantining)",
            "Yes for other reasons related to reducing your risk of getting COVID-19 (e.g. going into hospital or shielding)": "Yes, for other reasons (e.g. going into hospital, quarantining)",
            "Yes for other reasons related to you having had an increased risk of getting COVID-19 (e.g. having been in contact with a known case or quarantining after travel abroad)": "Yes, for other reasons (e.g. going into hospital, quarantining)",
            "Yes because you live with someone who has/has had symptoms but you haven’t had them yourself": "Yes, someone you live with had symptoms",
            "Yes because you live with someone who has/has had symptoms or a positive test but you haven’t had symptoms yourself": "Yes, someone you live with had symptoms",
            "Yes because you live with someone who has/has had symptoms but you haven't had them yourself": "Yes, someone you live with had symptoms",
            "Yes because you have/have had symptoms of COVID-19": "Yes, you have/have had symptoms",
            "Yes because you have/have had symptoms of COVID-19 or a positive test": "Yes, you have/have had symptoms",
        },
        "ability_to_socially_distance_at_work_or_education": {
            "Difficult to maintain 2 meters - but I can usually be at least 1m from other people": "Difficult to maintain 2m, but can be 1m",
            "Difficult to maintain 2m - but you can usually be at least 1m from other people": "Difficult to maintain 2m, but can be 1m",
            "Easy to maintain 2 meters - it is not a problem to stay this far away from other people": "Easy to maintain 2m",
            "Easy to maintain 2m - it is not a problem to stay this far away from other people": "Easy to maintain 2m",
            "Relatively easy to maintain 2 meters - most of the time I can be 2m away from other people": "Relatively easy to maintain 2m",
            "Relatively easy to maintain 2m - most of the time you can be 2m away from other people": "Relatively easy to maintain 2m",
            "Very difficult to be more than 1 meter away as my work means I am in close contact with others on a regular basis": "Very difficult to be more than 1m away",
            "Very difficult to be more than 1m away as your work means you are in close contact with others on a regular basis": "Very difficult to be more than 1m away",
        },
        "transport_to_work_or_education": {
            "Bus or Minibus or Coach": "Bus, minibus, coach",
            "Bus or minibus or coach": "Bus, minibus, coach",
            "Bus": "Bus, minibus, coach",
            "Motorbike or Scooter or Moped": "Motorbike, scooter or moped",
            "Motorbike or scooter or moped": "Motorbike, scooter or moped",
            "Car or Van": "Car or van",
            "Taxi/Minicab": "Taxi/minicab",
            "On Foot": "On foot",
            "Underground or Metro or Light Rail or Tram": "Underground, metro, light rail, tram",
            "Other Method": "Other method",
        },
        "last_covid_contact_type": {
            "In your own household": "Living in your own home",
            "Outside your household": "Outside your home",
        },
        "last_suspected_covid_contact_type": {
            "In your own household": "Living in your own home",
            "Outside your household": "Outside your home",
        },
    }
    df = apply_value_map_multiple_columns(df, column_editing_map)
    df = df.withColumn("deferred", F.when(F.col("deferred").isNull(), "NA").otherwise(F.col("deferred")))

    df = df.withColumn("swab_sample_barcode", F.upper(F.col("swab_sample_barcode")))
    df = df.withColumn("blood_sample_barcode", F.upper(F.col("blood_sample_barcode")))
    return df


def transform_survey_responses_version_2_delta(df: DataFrame) -> DataFrame:
    """
    Transformations that are specific to version 2 survey responses.
    """
    df = assign_taken_column(df=df, column_name_to_assign="swab_taken", reference_column="swab_sample_barcode")
    df = assign_taken_column(df=df, column_name_to_assign="blood_taken", reference_column="blood_sample_barcode")

    df = assign_column_uniform_value(df, "survey_response_dataset_major_version", 2)

    # After editing to V1 values in cleaning
    df = assign_isin_list(
        df=df,
        column_name_to_assign="self_isolating",
        reference_column="self_isolating_reason",
        values_list=[
            "Yes, for other reasons (e.g. going into hospital, quarantining)",
            "Yes, you have/have had symptoms",
            "Yes, someone you live with had symptoms",
        ],
        true_false_values=["Yes", "No"],
    )
    df = edit_to_sum_or_max_value(
        df=df,
        column_name_to_assign="times_outside_shopping_or_socialising_last_7_days",
        columns_to_sum=[
            "times_shopping_last_7_days",
            "times_socialising_last_7_days",
        ],
        max_value=7,
    )
    df = derive_work_status_columns(df)
    return df


def assign_has_been_columns(df):
    df = derive_household_been_columns(
        df=df,
        column_name_to_assign="household_been_care_home_last_28_days",
        individual_response_column="care_home_last_28_days",
        household_response_column="other_household_member_care_home_last_28_days",
    )
    df = derive_household_been_columns(
        df=df,
        column_name_to_assign="household_been_hospital_last_28_days",
        individual_response_column="hospital_last_28_days",
        household_response_column="other_household_member_hospital_last_28_days",
    )
    return df


def symptom_column_transformations(df):
    df = count_value_occurrences_in_column_subset_row_wise(
        df=df,
        column_name_to_assign="think_have_covid_symptom_count",
        selection_columns=[
            "think_have_covid_symptom_fever",
            "think_have_covid_symptom_muscle_ache",
            "think_have_covid_symptom_fatigue",
            "think_have_covid_symptom_sore_throat",
            "think_have_covid_symptom_cough",
            "think_have_covid_symptom_shortness_of_breath",
            "think_have_covid_symptom_headache",
            "think_have_covid_symptom_nausea_or_vomiting",
            "think_have_covid_symptom_abdominal_pain",
            "think_have_covid_symptom_diarrhoea",
            "think_have_covid_symptom_loss_of_taste",
            "think_have_covid_symptom_loss_of_smell",
            "think_have_covid_symptom_more_trouble_sleeping",
            "think_have_covid_symptom_chest_pain",
            "think_have_covid_symptom_palpitations",
            "think_have_covid_symptom_vertigo_or_dizziness",
            "think_have_covid_symptom_anxiety",
            "think_have_covid_symptom_low_mood",
            "think_have_covid_symptom_memory_loss_or_confusion",
            "think_have_covid_symptom_difficulty_concentrating",
            "think_have_covid_symptom_runny_nose_or_sneezing",
            "think_have_covid_symptom_noisy_breathing",
            "think_have_covid_symptom_loss_of_appetite",
        ],
        count_if_value="Yes",
    )
    df = count_value_occurrences_in_column_subset_row_wise(
        df=df,
        column_name_to_assign="think_had_covid_symptom_count",
        selection_columns=[
            "think_had_covid_symptom_fever",
            "think_had_covid_symptom_muscle_ache",
            "think_had_covid_symptom_fatigue",
            "think_had_covid_symptom_sore_throat",
            "think_had_covid_symptom_cough",
            "think_had_covid_symptom_shortness_of_breath",
            "think_had_covid_symptom_headache",
            "think_had_covid_symptom_nausea_or_vomiting",
            "think_had_covid_symptom_abdominal_pain",
            "think_had_covid_symptom_diarrhoea",
            "think_had_covid_symptom_loss_of_taste",
            "think_had_covid_symptom_loss_of_smell",
            "think_had_covid_symptom_more_trouble_sleeping",
            "think_had_covid_symptom_chest_pain",
            "think_had_covid_symptom_palpitations",
            "think_had_covid_symptom_vertigo_or_dizziness",
            "think_had_covid_symptom_anxiety",
            "think_had_covid_symptom_low_mood",
            "think_had_covid_symptom_memory_loss_or_confusion",
            "think_had_covid_symptom_difficulty_concentrating",
            "think_had_covid_symptom_runny_nose_or_sneezing",
            "think_had_covid_symptom_noisy_breathing",
            "think_had_covid_symptom_loss_of_appetite",
        ],
        count_if_value="Yes",
    )
    # TODO - not needed until later release
    # df = update_think_have_covid_symptom_any(
    #     df=df,
    #     column_name_to_update="think_have_covid_symptom_any",
    #     count_reference_column="think_have_covid_symptom_count",
    # )

    # df = assign_true_if_any(
    #     df=df,
    #     column_name_to_assign="any_think_have_covid_symptom_or_now",
    #     reference_columns=["think_have_covid_symptom_any", "think_have_covid"],
    #     true_false_values=["Yes", "No"],
    # )

    # df = assign_any_symptoms_around_visit(
    #     df=df,
    #     column_name_to_assign="any_symptoms_around_visit",
    #     symptoms_bool_column="any_think_have_covid_symptom_or_now",
    #     id_column="participant_id",
    #     visit_date_column="visit_datetime",
    #     visit_id_column="visit_id",
    # )

    # df = assign_true_if_any(
    #     df=df,
    #     column_name_to_assign="think_have_covid_cghfevamn_symptom_group",
    #     reference_columns=[
    #         "think_have_covid_symptom_cough",
    #         "think_have_covid_symptom_fever",
    #         "think_have_covid_symptom_loss_of_smell",
    #         "think_have_covid_symptom_loss_of_taste",
    #     ],
    #     true_false_values=["Yes", "No"],
    # )
    # df = assign_true_if_any(
    #     df=df,
    #     column_name_to_assign="think_have_covid_cghfevamn_symptom_group",
    #     reference_columns=[
    #         "think_had_covid_symptom_cough",
    #         "think_had_covid_symptom_fever",
    #         "think_had_covid_symptom_loss_of_smell",
    #         "think_had_covid_symptom_loss_of_taste",
    #     ],
    #     true_false_values=["Yes", "No"],
    # )
    # df = assign_true_if_any(
    #     df=df,
    #     column_name_to_assign="think_have_covid_cghfevamn_symptom_group",
    #     reference_columns=[
    #         "think_had_covid_symptom_cough",
    #         "think_had_covid_symptom_fever",
    #         "think_had_covid_symptom_loss_of_smell",
    #         "think_had_covid_symptom_loss_of_taste",
    #     ],
    #     true_false_values=["Yes", "No"],
    # )
    # df = assign_any_symptoms_around_visit(
    #     df=df,
    #     column_name_to_assign="symptoms_around_cghfevamn_symptom_group",
    #     id_column="participant_id",
    #     symptoms_bool_column="think_have_covid_cghfevamn_symptom_group",
    #     visit_date_column="visit_datetime",
    #     visit_id_column="visit_id",
    # )
    return df


def union_dependent_cleaning(df):
    col_val_map = {
        "ethnicity": {
            "African": "Black,Caribbean,African-African",
            "Caribbean": "Black,Caribbean,Afro-Caribbean",
            "Any other Black or African or Caribbean background": "Any other Black background",
            "Any other Black| African| Carribbean": "Any other Black background",
            "Any other Mixed/Multiple background": "Any other Mixed background",
            "Bangladeshi": "Asian or Asian British-Bangladeshi",
            "Chinese": "Asian or Asian British-Chinese",
            "English, Welsh, Scottish, Northern Irish or British": "White-British",
            "English| Welsh| Scottish| Northern Irish or British": "White-British",
            "Indian": "Asian or Asian British-Indian",
            "Irish": "White-Irish",
            "Pakistani": "Asian or Asian British-Pakistani",
            "White and Asian": "Mixed-White & Asian",
            "White and Black African": "Mixed-White & Black African",
            "White and Black Caribbean": "Mixed-White & Black Caribbean",
            "Roma": "White-Gypsy or Irish Traveller",
            "White-Roma": "White-Gypsy or Irish Traveller",
            "Gypsy or Irish Traveller": "White-Gypsy or Irish Traveller",
            "Arab": "Other ethnic group-Arab",
            "Any other white": "Any other white background",
        },
        "participant_withdrawal_reason": {
            "Bad experience with tester / survey": "Bad experience with interviewer/survey",
            "Swab / blood process too distressing": "Swab/blood process too distressing",
            "Swab / blood process to distressing": "Swab/blood process too distressing",
            "Do NOT Reinstate": "Do not reinstate",
        },
    }

    df = apply_value_map_multiple_columns(df, col_val_map)
    df = convert_null_if_not_in_list(df, "sex", options_list=["Male", "Female"])
    # TODO: Add in once dependencies are derived
    # df = impute_latest_date_flag(
    #     df=df,
    #     participant_id_column="participant_id",
    #     visit_date_column="visit_date",
    #     visit_id_column="visit_id",
    #     contact_any_covid_column="contact_known_or_suspected_covid",
    #     contact_any_covid_date_column="contact_known_or_suspected_covid_latest_date",
    # )

    # TODO: Add in once dependencies are derived
    # df = assign_date_difference(
    #     df,
    #     "contact_known_or_suspected_covid_days_since",
    #     "contact_known_or_suspected_covid_latest_date",
    #     "visit_datetime",
    # )

    # TODO: add the following function once contact_known_or_suspected_covid_latest_date() is created
    # df = contact_known_or_suspected_covid_type(
    #     df=df,
    #     contact_known_covid_type_column='contact_known_covid_type',
    #     contact_any_covid_type_column='contact_any_covid_type',
    #     contact_any_covid_date_column='contact_any_covid_date',
    #     contact_known_covid_date_column='contact_known_covid_date',
    #     contact_suspect_covid_date_column='contact_suspect_covid_date',
    # )

    df = update_face_covering_outside_of_home(
        df=df,
        column_name_to_update="face_covering_outside_of_home",
        covered_enclosed_column="face_covering_other_enclosed_places",
        covered_work_column="face_covering_work_or_education",
    )

    return df


def union_dependent_derivations(df):
    """
    Transformations that must be carried out after the union of the different survey response schemas.
    """
    df = assign_fake_id(df, "ordered_household_id", "ons_household_id")
    df = assign_visit_order(
        df=df,
        column_name_to_assign="visit_order",
        id="participant_id",
        order_list=["visit_datetime", "visit_id"],
    )
    df = symptom_column_transformations(df)
    if "survey_completion_status" in df.columns:
        df = df.withColumn(
            "participant_visit_status", F.coalesce(F.col("participant_visit_status"), F.col("survey_completion_status"))
        )
    ethnicity_map = {
        "White": ["White-British", "White-Irish", "White-Gypsy or Irish Traveller", "Any other white background"],
        "Asian": [
            "Asian or Asian British-Indian",
            "Asian or Asian British-Pakistani",
            "Asian or Asian British-Bangladeshi",
            "Asian or Asian British-Chinese",
            "Any other Asian background",
        ],
        "Black": ["Black,Caribbean,African-African", "Black,Caribbean,Afro-Caribbean", "Any other Black background"],
        "Mixed": [
            "Mixed-White & Black Caribbean",
            "Mixed-White & Black African",
            "Mixed-White & Asian",
            "Any other Mixed background",
        ],
        "Other": ["Other ethnic group-Arab", "Any other ethnic group"],
    }

    df = replace_sample_barcode(df=df)

    df = conditionally_replace_columns(
        df,
        {
            "swab_sample_barcode": "swab_sample_barcode_combined",
            "blood_sample_barcode": "blood_sample_barcode_combined",
        },
        (F.col("survey_response_dataset_major_version") == 3),
    )

    df = assign_column_from_mapped_list_key(
        df=df, column_name_to_assign="ethnicity_group", reference_column="ethnicity", map=ethnicity_map
    )
    df = assign_ethnicity_white(
        df, column_name_to_assign="ethnicity_white", ethnicity_group_column_name="ethnicity_group"
    )
    # df = assign_work_patient_facing_now(
    #     df, "work_patient_facing_now", age_column="age_at_visit", work_healthcare_column="work_health_care_patient_facing"
    # )
    # df = update_work_facing_now_column(
    #     df,
    #     "work_patient_facing_now",
    #     "work_status_v0",
    #     ["Furloughed (temporarily not working)", "Not working (unemployed, retired, long-term sick etc.)", "Student"],
    # )
    # df = assign_first_visit(
    #     df=df,
    #     column_name_to_assign="household_first_visit_datetime",
    #     id_column="participant_id",
    #     visit_date_column="visit_datetime",
    # )
    # df = assign_last_visit(
    #     df=df,
    #     column_name_to_assign="last_attended_visit_datetime",
    #     id_column="participant_id",
    #     visit_status_column="participant_visit_status",
    #     visit_date_column="visit_datetime",
    # )
    # df = assign_date_difference(
    #     df=df,
    #     column_name_to_assign="days_since_enrolment",
    #     start_reference_column="household_first_visit_datetime",
    #     end_reference_column="last_attended_visit_datetime",
    # )
    # df = assign_date_difference(
    #     df=df,
    #     column_name_to_assign="household_weeks_since_survey_enrolment",
    #     start_reference_column="survey start",
    #     end_reference_column="visit_datetime",
    #     format="weeks",
    # )
    # df = assign_named_buckets(
    #     df,
    #     reference_column="days_since_enrolment",
    #     column_name_to_assign="visit_number",
    #     map={
    #         0: 0,
    #         4: 1,
    #         11: 2,
    #         18: 3,
    #         25: 4,
    #         43: 5,
    #         71: 6,
    #         99: 7,
    #         127: 8,
    #         155: 9,
    #         183: 10,
    #         211: 11,
    #         239: 12,
    #         267: 13,
    #         295: 14,
    #         323: 15,
    #     },
    # )
    # df = assign_any_symptoms_around_visit(
    #     df=df,
    #     column_name_to_assign="symptoms_around_cghfevamn_symptom_group",
    #     symptoms_bool_column="think_have_covid_cghfevamn_symptom_group",
    #     id_column="participant_id",
    #     visit_date_column="visit_datetime",
    #     visit_id_column="visit_id",
    # )
    df = derive_people_in_household_count(df)
    df = update_column_values_from_map(
        df=df,
        column="smokes_nothing_now",
        map={"Yes": "No", "No": "Yes"},
        condition_column="currently_smokes_or_vapes",
    )
    df = fill_backwards_work_status_v2(
        df=df,
        date="visit_datetime",
        id="participant_id",
        fill_backward_column="work_status_v2",
        condition_column="work_status_v1",
        date_range=["2020-09-01", "2021-08-31"],
        condition_column_values=["5y and older in full-time education"],
        fill_only_backward_column_values=[
            "4-5y and older at school/home-school",
            "Attending college or FE (including if temporarily absent)",
            "Attending university (including if temporarily absent)",
        ],
    )
    df = assign_work_status_group(df, "work_status_group", "work_status_v0")

    df = fill_forward_from_last_change(
        df=df,
        fill_forward_columns=[
            "cis_covid_vaccine_date",
            "cis_covid_vaccine_number_of_doses",
            "cis_covid_vaccine_type",
            "cis_covid_vaccine_type_other",
            "cis_covid_vaccine_received",
        ],
        participant_id_column="participant_id",
        visit_datetime_column="visit_datetime",
        record_changed_column="cis_covid_vaccine_received",
        record_changed_value="Yes",
    )

    df = fill_forward_event(
        df=df,
        event_indicator_column="think_had_covid",
        event_date_column="think_had_covid_onset_date",
        detail_columns=[
            "other_covid_infection_test",
<<<<<<< HEAD
            "other_covid_infection_test_results",
=======
            "other_covid_infection_test_result",
>>>>>>> 3f5d4f67
            "think_had_covid_admitted_to_hospital",
            "think_had_covid_contacted_nhs",
            "think_had_covid_symptom_fever",
            "think_had_covid_symptom_muscle_ache",
            "think_had_covid_symptom_fatigue",
            "think_had_covid_symptom_sore_throat",
            "think_had_covid_symptom_cough",
            "think_had_covid_symptom_shortness_of_breath",
            "think_had_covid_symptom_headache",
            "think_had_covid_symptom_nausea_or_vomiting",
            "think_had_covid_symptom_abdominal_pain",
            "think_had_covid_symptom_loss_of_appetite",
            "think_had_covid_symptom_noisy_breathing",
            "think_had_covid_symptom_runny_nose_or_sneezing",
            "think_had_covid_symptom_more_trouble_sleeping",
            "think_had_covid_symptom_diarrhoea",
            "think_had_covid_symptom_loss_of_taste",
            "think_had_covid_symptom_loss_of_smell",
            "think_had_covid_symptom_memory_loss_or_confusion",
            "think_had_covid_symptom_chest_pain",
            "think_had_covid_symptom_vertigo_or_dizziness",
            "think_had_covid_symptom_difficulty_concentrating",
            "think_had_covid_symptom_anxiety",
            "think_had_covid_symptom_palpitations",
            "think_had_covid_symptom_low_mood",
        ],
        participant_id_column="participant_id",
        visit_datetime_column="visit_datetime",
    )

<<<<<<< HEAD
    # Derive these after fill forwards and other changes to dates
    df = fill_forward_event(
        df=df,
        event_indicator_column="contact_suspected_positive_covid_last_28_days",
        event_date_column="last_suspected_covid_contact_date",
        detail_columns=["last_suspected_covid_contact_type"],
        participant_id_column="participant_id",
        visit_datetime_column="visit_datetime",
    )
    df = fill_forward_event(
        df=df,
        event_indicator_column="contact_known_positive_covid_last_28_days",
        event_date_column="last_covid_contact_date",
        detail_columns=["last_covid_contact_type"],
        participant_id_column="participant_id",
        visit_datetime_column="visit_datetime",
    )

=======
>>>>>>> 3f5d4f67
    # Derive these after fill forwards and other changes to dates
    df = fill_forward_event(
        df=df,
        event_indicator_column="contact_suspected_positive_covid_last_28_days",
        event_date_column="last_suspected_covid_contact_date",
        detail_columns=["last_suspected_covid_contact_type"],
        participant_id_column="participant_id",
        visit_datetime_column="visit_date",
    )
    df = fill_forward_event(
        df=df,
        event_indicator_column="contact_known_positive_covid_last_28_days",
        event_date_column="last_covid_contact_date",
        detail_columns=["last_covid_contact_type"],
        participant_id_column="participant_id",
        visit_datetime_column="visit_date",
    )

    df = create_formatted_datetime_string_columns(df)
    return df


def derive_people_in_household_count(df):
    """
    Correct counts of household member groups and sum to get total number of people in household. Takes maximum
    final count by household for each record.
    """
    df = assign_household_participant_count(
        df,
        column_name_to_assign="household_participant_count",
        household_id_column="ons_household_id",
        participant_id_column="participant_id",
    )
    df = update_person_count_from_ages(
        df,
        column_name_to_assign="household_participants_not_consenting_count",
        column_pattern=r"person_not_consenting_age_[1-9]",
    )
    df = update_person_count_from_ages(
        df,
        column_name_to_assign="household_members_over_2_years_and_not_present_count",
        column_pattern=r"person_not_present_age_[1-8]",
    )
    df = assign_household_under_2_count(
        df,
        column_name_to_assign="household_members_under_2_years_count",
        column_pattern=r"infant_age_months_[1-9]",
        condition_column="household_members_under_2_years",
    )
    household_window = Window.partitionBy("ons_household_id")

    household_participants = [
        "household_participant_count",
        "household_participants_not_consenting_count",
        "household_members_over_2_years_and_not_present_count",
        "household_members_under_2_years_count",
    ]
    for household_participant_type in household_participants:
        df = df.withColumn(
            household_participant_type,
            F.max(household_participant_type).over(household_window),
        )
    df = df.withColumn(
        "people_in_household_count",
        sum_within_row(household_participants),
    )
    df = df.withColumn(
        "people_in_household_count_group",
        F.when(F.col("people_in_household_count") >= 5, "5+").otherwise(
            F.col("people_in_household_count").cast("string")
        ),
    )
    return df


def create_formatted_datetime_string_columns(df):
    """
    Create columns with specific datetime formatting for use in output data.
    """
    date_format_dict = {
        "visit_date_string": "visit_datetime",
        "samples_taken_date_string": "samples_taken_datetime",
    }
    datetime_format_dict = {
        "visit_datetime_string": "visit_datetime",
        "samples_taken_datetime_string": "samples_taken_datetime",
    }
    date_format_string_list = [
        "date_of_birth",
        "improved_visit_date",
        "think_had_covid_onset_date",
        "cis_covid_vaccine_date",
        "cis_covid_vaccine_date_1",
        "cis_covid_vaccine_date_2",
        "cis_covid_vaccine_date_3",
        "cis_covid_vaccine_date_4",
        "last_suspected_covid_contact_date",
        "last_covid_contact_date",
        "other_covid_infection_test_first_positive_date",
        "other_antibody_test_last_negative_date",
        "other_antibody_test_first_positive_date",
        "other_covid_infection_test_last_negative_date",
        "been_outside_uk_last_return_date",
        "think_have_covid_onset_date",
        "swab_return_date",
        "swab_return_future_date",
        "blood_return_date",
        "blood_return_future_date",
        "cis_covid_vaccine_date_5",
        "cis_covid_vaccine_date_6",
        "cis_covid_vaccine_date",
        "think_have_covid_symptom_onset_date",  # tempvar
        "other_covid_infection_test_positive_date",  # tempvar
        "other_covid_infection_test_negative_date",  # tempvar
        "other_antibody_test_positive_date",  # tempvar
        "other_antibody_test_negative_date",  # tempvar
    ]
    date_format_string_list = [
        col for col in date_format_string_list if col not in cis_digital_datetime_map["yyyy-MM-dd"]
    ] + cis_digital_datetime_map["yyyy-MM-dd"]

    for column_name_to_assign, timestamp_column in date_format_dict.items():
        if timestamp_column in df.columns:
            df = assign_column_to_date_string(
                df=df,
                column_name_to_assign=column_name_to_assign,
                reference_column=timestamp_column,
                time_format="ddMMMyyyy",
                lower_case=True,
            )
    for timestamp_column in date_format_string_list:
        if timestamp_column in df.columns:
            df = assign_column_to_date_string(
                df=df,
                column_name_to_assign=timestamp_column + "_string",
                reference_column=timestamp_column,
                time_format="ddMMMyyyy",
                lower_case=True,
            )
    for column_name_to_assign, timestamp_column in datetime_format_dict.items():
        if timestamp_column in df.columns:
            df = assign_column_to_date_string(
                df=df,
                column_name_to_assign=column_name_to_assign,
                reference_column=timestamp_column,
                time_format="ddMMMyyyy HH:mm:ss",
                lower_case=True,
            )
    for timestamp_column in cis_digital_datetime_map["yyyy-MM-dd'T'HH:mm:ss'Z'"]:
        if timestamp_column in df.columns:
            df = assign_column_to_date_string(
                df=df,
                column_name_to_assign=timestamp_column + "_string",
                reference_column=timestamp_column,
                time_format="ddMMMyyyy HH:mm:ss",
                lower_case=True,
            )
    return df


def transform_from_lookups(
    df: DataFrame, cohort_lookup: DataFrame, travel_countries_lookup: DataFrame, tenure_group: DataFrame
):
    cohort_lookup = cohort_lookup.withColumnRenamed("participant_id", "cohort_participant_id")
    df = df.join(
        F.broadcast(cohort_lookup),
        how="left",
        on=((df.participant_id == cohort_lookup.cohort_participant_id) & (df.study_cohort == cohort_lookup.old_cohort)),
    ).drop("cohort_participant_id")
    df = df.withColumn("study_cohort", F.coalesce(F.col("new_cohort"), F.col("study_cohort"))).drop(
        "new_cohort", "old_cohort"
    )
    df = df.join(
        F.broadcast(travel_countries_lookup.withColumn("REPLACE_COUNTRY", F.lit(True))),
        how="left",
        on=df.been_outside_uk_last_country == travel_countries_lookup.been_outside_uk_last_country_old,
    )
    df = df.withColumn(
        "been_outside_uk_last_country",
        F.when(F.col("REPLACE_COUNTRY"), F.col("been_outside_uk_last_country_new")).otherwise(
            F.col("been_outside_uk_last_country"),
        ),
    ).drop("been_outside_uk_last_country_old", "been_outside_uk_last_country_new", "REPLACE_COUNTRY")

    for key, value in column_name_maps["tenure_group_variable_map"].items():
        tenure_group = tenure_group.withColumnRenamed(key, value)

    df = df.join(tenure_group, on=(df["ons_household_id"] == tenure_group["UAC"]), how="left").drop("UAC")
    return df


def fill_forwards_transformations(df):

    df = fill_forward_from_last_change_marked_subset(
        df=df,
        fill_forward_columns=[
            "work_main_job_title",
            "work_main_job_role",
            "work_sector",
            "work_sector_other",
            "work_social_care",
            "work_health_care_patient_facing",
            "work_health_care_area",
            "work_nursing_or_residential_care_home",
            "work_direct_contact_patients_or_clients",
        ],
        participant_id_column="participant_id",
        visit_datetime_column="visit_datetime",
        record_changed_column="work_main_job_changed",
        record_changed_value="Yes",
        dateset_version_column="survey_response_dataset_major_version",
        minimum_dateset_version=2,
    )

    # TODO: uncomment for releases after R1
    # df = fill_backwards_overriding_not_nulls(
    #     df=df,
    #     column_identity="participant_id",
    #     ordering_column="visit_date",
    #     dataset_column="survey_response_dataset_major_version",
    #     column_list=fill_forwards_and_then_backwards_list,
    # )

    ## TODO: Not needed until a future release, will leave commented out in code until required
    #
    #    df = update_column_if_ref_in_list(
    #        df=df,
    #        column_name_to_update="work_location",
    #        old_value=None,
    #        new_value="Not applicable, not currently working",
    #        reference_column="work_status_v0",
    #        check_list=[
    #            "Furloughed (temporarily not working)",
    #            "Not working (unemployed, retired, long-term sick etc.)",
    #            "Student",
    #        ],
    #    )

    df = fill_forwards_travel_column(df)

    df = fill_backwards_overriding_not_nulls(
        df=df,
        column_identity="participant_id",
        ordering_column="visit_datetime",
        dataset_column="survey_response_dataset_major_version",
        column_list=["sex", "date_of_birth", "ethnicity"],
    )
    df = fill_forward_only_to_nulls(
        df=df,
        id="participant_id",
        date="visit_datetime",
        list_fill_forward=[
            "sex",
            "date_of_birth",
            "ethnicity",
        ],
    )
    return df


def fill_forwards_travel_column(df):
    df = update_to_value_if_any_not_null(
        df=df,
        column_name_to_assign="been_outside_uk",
        value_to_assign="Yes",
        column_list=["been_outside_uk_last_country", "been_outside_uk_last_return_date"],
    )
    df = fill_forward_from_last_change(
        df=df,
        fill_forward_columns=[
            "been_outside_uk_last_country",
            "been_outside_uk_last_return_date",
            "been_outside_uk",
        ],
        participant_id_column="participant_id",
        visit_datetime_column="visit_datetime",
        record_changed_column="been_outside_uk",
        record_changed_value="Yes",
    )
    return df


def impute_key_columns(df: DataFrame, imputed_value_lookup_df: DataFrame, log_directory: str):
    """
    Impute missing values for key variables that are required for weight calibration.
    Most imputations require geographic data being joined onto the response records.

    Returns a single record per participant, with response values (when available) and missing values imputed.
    """
    unique_id_column = "participant_id"

    # Get latest record for each participant, assumes that they have been filled forwards
    participant_window = Window.partitionBy(unique_id_column).orderBy(F.col("visit_datetime").desc())
    deduplicated_df = (
        df.withColumn("ROW_NUMBER", F.row_number().over(participant_window))
        .filter(F.col("ROW_NUMBER") == 1)
        .drop("ROW_NUMBER")
    )

    if imputed_value_lookup_df is not None:
        deduplicated_df = merge_previous_imputed_values(deduplicated_df, imputed_value_lookup_df, unique_id_column)

    deduplicated_df = impute_and_flag(
        deduplicated_df,
        imputation_function=impute_by_mode,
        reference_column="ethnicity_white",
        group_by_column="ons_household_id",
    ).custom_checkpoint()

    deduplicated_df = impute_and_flag(
        deduplicated_df,
        impute_by_k_nearest_neighbours,
        reference_column="ethnicity_white",
        donor_group_columns=["cis_area_code_20"],
        donor_group_column_weights=[5000],
        log_file_path=log_directory,
    ).custom_checkpoint()

    deduplicated_df = impute_and_flag(
        deduplicated_df,
        imputation_function=impute_by_distribution,
        reference_column="sex",
        group_by_columns=["ethnicity_white", "region_code"],
        first_imputation_value="Female",
        second_imputation_value="Male",
    ).custom_checkpoint()

    deduplicated_df = impute_and_flag(
        deduplicated_df,
        impute_date_by_k_nearest_neighbours,
        reference_column="date_of_birth",
        donor_group_columns=["region_code", "people_in_household_count_group", "work_status_group"],
        log_file_path=log_directory,
    )

    return deduplicated_df.select(
        unique_id_column,
        *["ethnicity_white", "sex", "date_of_birth"],
        *[col for col in deduplicated_df.columns if col.endswith("_imputation_method")],
        *[col for col in deduplicated_df.columns if col.endswith("_is_imputed")],
    )


def nims_transformations(df: DataFrame) -> DataFrame:
    """Clean and transform NIMS data after reading from table."""
    df = rename_column_names(df, column_name_maps["nims_column_name_map"])
    df = assign_column_to_date_string(df, "nims_vaccine_dose_1_date", reference_column="nims_vaccine_dose_1_datetime")
    df = assign_column_to_date_string(df, "nims_vaccine_dose_2_date", reference_column="nims_vaccine_dose_2_datetime")

    # TODO: Derive nims_linkage_status, nims_vaccine_classification, nims_vaccine_dose_1_time, nims_vaccine_dose_2_time
    return df


def derive_overall_vaccination(df: DataFrame) -> DataFrame:
    """Derive overall vaccination status from NIMS and CIS data."""
    return df


def add_pattern_matching_flags(df: DataFrame) -> DataFrame:
    """Add result of various regex pattern matchings"""

    df = df.withColumn("work_main_job_title", F.upper(F.col("work_main_job_title")))
    df = df.withColumn("work_main_job_role", F.upper(F.col("work_main_job_role")))

    df = assign_regex_from_map(
        df=df,
        column_name_to_assign="regex_derived_job_sector",
        reference_columns=["work_main_job_title", "work_main_job_role"],
        roles=roles_map,
        priority_map=priority_map,
    )
    # create healthcare area flag
    df = df.withColumn("healthcare_area", F.lit(None))
    for healthcare_type, roles in healthcare_classification.items():  # type: ignore
        df = df.withColumn(
            "healthcare_area",
            F.when(F.col("social_care_area").isNotNull(), None)
            .when(array_contains_any("regex_derived_job_sector", roles), healthcare_type)
            .otherwise(F.col("healthcare_area")),  # type: ignore
        )
    # TODO: need to exclude healthcare types from social care matching
    df = df.withColumn("social_care_area", F.lit(None))
    for social_care_type, roles in social_care_classification.items():  # type: ignore
        df = df.withColumn(
            "social_care_area",
            F.when(array_contains_any("regex_derived_job_sector", roles), social_care_type).otherwise(  # type: ignore
                F.col("social_care_area")
            ),
        )

    # add boolean flags for working in healthcare or socialcare
    df = df.withColumn("works_healthcare", F.when(F.col("healthcare_area").isNotNull(), "Yes").otherwise("No"))
    df = df.withColumn("works_social_care", F.when(F.col("social_care_area").isNotNull(), "Yes").otherwise("No"))

    df = assign_regex_match_result(
        df=df,
        columns_to_check_in=["work_main_job_title", "work_main_job_role"],
        column_name_to_assign="is_patient_facing",
        positive_regex_pattern=patient_facing_pattern.positive_regex_pattern,
        negative_regex_pattern=patient_facing_pattern.negative_regex_pattern,
    )
    df = df.withColumn(
        "is_patient_facing",
        F.when(
            ((F.col("works_healthcare") == "Yes") | (F.col("is_patient_facing") == True))
            & (~array_contains_any("regex_derived_job_sector", patient_facing_classification["N"])),
            "Yes",
        ).otherwise("No"),
    )
    df = assign_column_value_from_multiple_column_map(
        df,
        "health_care_patient_facing_derived",
        [
            ["No", ["No", None]],
            ["No", ["Yes", None]],
            ["Yes, primary care, patient-facing", ["Yes", "Primary"]],
            ["Yes, secondary care, patient-facing", ["Yes", "Secondary"]],
            ["Yes, other healthcare, patient-facing", ["Yes", "Other"]],
            ["Yes, primary care, non-patient-facing", ["No", "Primary"]],
            ["Yes, secondary care, non-patient-facing", ["No", "Secondary"]],
            ["Yes, other healthcare, non-patient-facing", ["No", "Other"]],
        ],
        ["is_patient_facing", "healthcare_area"],
    )
    # window = Window.partitionBy("participant_id")
    # df = df.withColumn(
    #     "patient_facing_over_20_percent",
    #     F.sum(F.when(F.col("is_patient_facing") == "Yes", 1).otherwise(0)).over(window) / F.sum(F.lit(1)).over(window),
    # )

    # work_status_columns = [col for col in df.columns if "work_status_" in col]
    # for work_status_column in work_status_columns:
    #     df = df.withColumn(
    #         work_status_column,
    #         F.when(F.col("not_working"), "not working")
    #         .when(F.col("at_school") | F.col("at_university"), "student")
    #         .when(F.array_contains(F.col("regex_derived_job_sector"), "apprentice"), "working")
    #         .otherwise(F.col(work_status_column)),
    #     )
    return df


def flag_records_to_reclassify(df: DataFrame) -> DataFrame:
    """
    Adds various flags to indicate which rules were triggered for a given record.
    TODO: Don't use this function - it is not up to date with derive module
    """
    # Work from Home rules
    df = df.withColumn("wfh_rules", flag_records_for_work_from_home_rules())

    # Furlough rules
    df = df.withColumn("furlough_rules_v0", flag_records_for_furlough_rules_v0())

    df = df.withColumn("furlough_rules_v1_a", flag_records_for_furlough_rules_v1_a())

    df = df.withColumn("furlough_rules_v1_b", flag_records_for_furlough_rules_v1_b())

    df = df.withColumn("furlough_rules_v2_a", flag_records_for_furlough_rules_v2_a())

    df = df.withColumn("furlough_rules_v2_b", flag_records_for_furlough_rules_v2_b())

    # Self-employed rules
    df = df.withColumn("self_employed_rules_v1_a", flag_records_for_self_employed_rules_v1_a())

    df = df.withColumn("self_employed_rules_v1_b", flag_records_for_self_employed_rules_v1_b())

    df = df.withColumn("self_employed_rules_v2_a", flag_records_for_self_employed_rules_v2_a())

    df = df.withColumn("self_employed_rules_v2_b", flag_records_for_self_employed_rules_v2_b())

    # Retired rules
    df = df.withColumn("retired_rules_generic", flag_records_for_retired_rules())

    # Not-working rules
    df = df.withColumn("not_working_rules_v0", flag_records_for_not_working_rules_v0())

    df = df.withColumn("not_working_rules_v1_a", flag_records_for_not_working_rules_v1_a())

    df = df.withColumn("not_working_rules_v1_b", flag_records_for_not_working_rules_v1_b())

    df = df.withColumn("not_working_rules_v2_a", flag_records_for_not_working_rules_v2_a())

    df = df.withColumn("not_working_rules_v2_b", flag_records_for_not_working_rules_v2_b())

    # Student rules
    # df = df.withColumn("student_rules_v0", flag_records_for_student_v0_rules())

    # df = df.withColumn("student_rules_v1", flag_records_for_student_v1_rules())

    df = df.withColumn("school_rules_v2", flag_records_for_school_v2_rules())

    # University rules
    df = df.withColumn("uni_rules_v2", flag_records_for_uni_v2_rules())

    df = df.withColumn("college_rules_v2", flag_records_for_college_v2_rules())

    return df


def reclassify_work_variables(
    df: DataFrame, spark_session: SparkSession, drop_original_variables: bool = True
) -> DataFrame:
    """
    Reclassify work-related variables based on rules & regex patterns

    Parameters
    ----------
    df
        The dataframe containing the work-status related variables we want to edit
    spark_session
        A active spark session - this is used to break lineage since the code generated
        in this function is very verbose, you may encounter memory error if we don't break
        lineage.
    drop_original_variables
        Set this to False if you want to retain the original variables so you can compare
        before & after edits.
    """
    # Work from Home
    working_from_home_regex_hit = regex_match_result(
        columns_to_check_in=["work_main_job_title", "work_main_job_role"],
        positive_regex_pattern=work_from_home_pattern.positive_regex_pattern,
        negative_regex_pattern=work_from_home_pattern.negative_regex_pattern,
    )
    # Rule_id: 1000
    update_work_location = flag_records_for_work_from_home_rules() & working_from_home_regex_hit

    # Furlough
    furlough_regex_hit = regex_match_result(
        columns_to_check_in=["work_main_job_title", "work_main_job_role"],
        positive_regex_pattern=furloughed_pattern.positive_regex_pattern,
        negative_regex_pattern=furloughed_pattern.negative_regex_pattern,
    )

    # Rule_id: 2000
    update_work_status_furlough_v0 = furlough_regex_hit & flag_records_for_furlough_rules_v0()
    # Rule_id: 2001
    update_work_status_furlough_v1_a = furlough_regex_hit & flag_records_for_furlough_rules_v1_a()
    # Rule_id: 2002
    update_work_status_furlough_v1_b = furlough_regex_hit & flag_records_for_furlough_rules_v1_b()
    # Rule_id: 2003
    update_work_status_furlough_v2_a = furlough_regex_hit & flag_records_for_furlough_rules_v2_a()
    # Rule_id: 2004
    update_work_status_furlough_v2_b = furlough_regex_hit & flag_records_for_furlough_rules_v2_b()

    # Self-Employed
    self_employed_regex_hit = regex_match_result(
        columns_to_check_in=["work_main_job_title", "work_main_job_role"],
        positive_regex_pattern=self_employed_regex.positive_regex_pattern,
        negative_regex_pattern=self_employed_regex.negative_regex_pattern,
    )

    # Rule_id: 3000
    update_work_status_self_employed_v0 = self_employed_regex_hit & flag_records_for_self_employed_rules_v0()
    # Rule_id: 3001
    update_work_status_self_employed_v1_a = self_employed_regex_hit & flag_records_for_self_employed_rules_v1_a()
    # Rule_id: 3002
    update_work_status_self_employed_v1_b = self_employed_regex_hit & flag_records_for_self_employed_rules_v1_b()
    # Rule_id: 3003
    update_work_status_self_employed_v2_a = self_employed_regex_hit & flag_records_for_self_employed_rules_v2_a()
    # Rule_id: 3004
    update_work_status_self_employed_v2_b = self_employed_regex_hit & flag_records_for_self_employed_rules_v2_b()

    # Retired
    retired_regex_hit = regex_match_result(
        columns_to_check_in=["work_main_job_title", "work_main_job_role"],
        positive_regex_pattern=retired_regex_pattern.positive_regex_pattern,
        negative_regex_pattern=retired_regex_pattern.negative_regex_pattern,
    )

    # Rule_id: 4000, 4001, 4002
    update_work_status_retired = retired_regex_hit | flag_records_for_retired_rules()

    # Not-working
    not_working_regex_hit = (
        regex_match_result(
            columns_to_check_in=["work_main_job_title", "work_main_job_role"],
            positive_regex_pattern=not_working_pattern.positive_regex_pattern,
            negative_regex_pattern=not_working_pattern.negative_regex_pattern,
        )
        & ~working_from_home_regex_hit  # type: ignore
    )

    # Rule_id: 5000
    update_work_status_not_working_v0 = not_working_regex_hit & flag_records_for_not_working_rules_v0()
    # Rule_id: 5001
    update_work_status_not_working_v1_a = not_working_regex_hit & flag_records_for_not_working_rules_v1_a()
    # Rule_id: 5002
    update_work_status_not_working_v1_b = not_working_regex_hit & flag_records_for_not_working_rules_v1_b()
    # Rule_id: 5003
    update_work_status_not_working_v2_a = not_working_regex_hit & flag_records_for_not_working_rules_v2_a()
    # Rule_id: 5004
    update_work_status_not_working_v2_b = not_working_regex_hit & flag_records_for_not_working_rules_v2_b()

    # School/Student
    school_regex_hit = regex_match_result(
        columns_to_check_in=["work_main_job_title", "work_main_job_role"],
        positive_regex_pattern=at_school_pattern.positive_regex_pattern,
        negative_regex_pattern=at_school_pattern.negative_regex_pattern,
    )

    college_regex_hit = regex_match_result(
        columns_to_check_in=["work_main_job_title", "work_main_job_role"],
        positive_regex_pattern=in_college_or_further_education_pattern.positive_regex_pattern,
        negative_regex_pattern=in_college_or_further_education_pattern.negative_regex_pattern,
    )

    university_regex_hit = regex_match_result(
        columns_to_check_in=["work_main_job_title", "work_main_job_role"],
        positive_regex_pattern=at_university_pattern.positive_regex_pattern,
        negative_regex_pattern=at_university_pattern.negative_regex_pattern,
    )

    # Childcare
    childcare_regex_hit = regex_match_result(
        columns_to_check_in=["work_main_job_title", "work_main_job_role"],
        positive_regex_pattern=childcare_pattern.positive_regex_pattern,
        negative_regex_pattern=childcare_pattern.negative_regex_pattern,
    )

    age_under_16 = F.col("age_at_visit") < F.lit(16)
    age_over_four = F.col("age_at_visit") > F.lit(4)

    # Rule_id: 6000
    update_work_status_student_v0 = (
        (school_regex_hit & flag_records_for_school_v2_rules())
        | (university_regex_hit & flag_records_for_uni_v0_rules())
        | (college_regex_hit & flag_records_for_college_v0_rules())
        | (age_over_four & age_under_16)
    )

    # Rule_id: 6001
    update_work_status_student_v0_a = (childcare_regex_hit & flag_records_for_childcare_v0_rules()) | (
        school_regex_hit & flag_records_for_childcare_v0_rules()
    )

    # Rule_id: 6002
    update_work_status_student_v1_a = (
        (school_regex_hit & flag_records_for_school_v2_rules())
        | (university_regex_hit & flag_records_for_uni_v1_rules())
        | (college_regex_hit & flag_records_for_college_v1_rules())
        | (age_over_four & age_under_16)
    )

    # Rule_id: 6003
    update_work_status_student_v1_c = (childcare_regex_hit & flag_records_for_childcare_v1_rules()) | (
        school_regex_hit & flag_records_for_childcare_v1_rules()
    )

    # Rule_id: 6004
    update_work_status_student_v2_e = (childcare_regex_hit & flag_records_for_childcare_v2_b_rules()) | (
        school_regex_hit & flag_records_for_childcare_v2_b_rules()
    )

    # Rule_id: 6005
    update_work_status_student_v2_a = (school_regex_hit & flag_records_for_school_v2_rules()) | (
        age_over_four & age_under_16
    )

    # Rule_id: 6006
    update_work_status_student_v2_b = college_regex_hit & flag_records_for_college_v2_rules()

    # Rule_id: 6007
    update_work_status_student_v2_c = university_regex_hit & flag_records_for_uni_v2_rules()

    # Rule_id: 6008
    update_work_location_general = flag_records_for_work_location_null() | flag_records_for_work_location_student()

    # Please note the order of *_edited columns, these must come before the in-place updates

    # first start by taking a copy of the original work variables
    _df = (
        df.withColumn("work_location_original", F.col("work_location"))
        .withColumn("work_status_v0_original", F.col("work_status_v0"))
        .withColumn("work_status_v1_original", F.col("work_status_v1"))
        .withColumn("work_status_v2_original", F.col("work_status_v2"))
        .withColumn(
            "work_location",
            F.when(update_work_location, F.lit("Working from home")).otherwise(F.col("work_location")),
        )
        .withColumn(
            "work_status_v0",
            F.when(update_work_status_self_employed_v0, F.lit("Self-employed")).otherwise(F.col("work_status_v0")),
        )
        .withColumn(
            "work_status_v1",
            F.when(update_work_status_self_employed_v1_a, F.lit("Self-employed and currently working")).otherwise(
                F.col("work_status_v1")
            ),
        )
        .withColumn(
            "work_status_v1",
            F.when(update_work_status_self_employed_v1_b, F.lit("Self-employed and currently not working")).otherwise(
                F.col("work_status_v1")
            ),
        )
        .withColumn(
            "work_status_v2",
            F.when(
                update_work_status_self_employed_v2_a,
                F.lit("Self-employed and currently working"),
            ).otherwise(F.col("work_status_v2")),
        )
        .withColumn(
            "work_status_v2",
            F.when(update_work_status_self_employed_v2_b, F.lit("Self-employed and currently not working")).otherwise(
                F.col("work_status_v2")
            ),
        )
    )

    _df2 = spark_session.createDataFrame(_df.rdd, schema=_df.schema)  # breaks lineage to avoid Java OOM Error

    _df3 = (
        _df2.withColumn(
            "work_status_v0",
            F.when(update_work_status_student_v0 | update_work_status_student_v0_a, F.lit("Student")).otherwise(
                F.col("work_status_v0")
            ),
        )
        .withColumn(
            "work_status_v1",
            F.when(update_work_status_student_v1_a, F.lit("5y and older in full-time education")).otherwise(
                F.col("work_status_v1")
            ),
        )
        .withColumn(
            "work_status_v1",
            F.when(update_work_status_student_v1_c, F.lit("Child under 5y attending child care")).otherwise(
                F.col("work_status_v1")
            ),
        )
        .withColumn(
            "work_status_v2",
            F.when(update_work_status_student_v2_a, F.lit("4-5y and older at school/home-school")).otherwise(
                F.col("work_status_v2")
            ),
        )
        .withColumn(
            "work_status_v2",
            F.when(
                update_work_status_student_v2_b, F.lit("Attending college or FE (including if temporarily absent)")
            ).otherwise(F.col("work_status_v2")),
        )
        .withColumn(
            "work_status_v2",
            F.when(
                update_work_status_student_v2_c, F.lit("Attending university (including if temporarily absent)")
            ).otherwise(F.col("work_status_v2")),
        )
        .withColumn(
            "work_status_v2",
            F.when(update_work_status_student_v2_e, F.lit("Child under 4-5y attending child care")).otherwise(
                F.col("work_status_v2")
            ),
        )
        .withColumn(
            "work_status_v0",
            F.when(
                update_work_status_retired, F.lit("Not working (unemployed, retired, long-term sick etc.)")
            ).otherwise(F.col("work_status_v0")),
        )
        .withColumn(
            "work_status_v1",
            F.when(update_work_status_retired, F.lit("Retired")).otherwise(F.col("work_status_v1")),
        )
        .withColumn(
            "work_status_v2",
            F.when(update_work_status_retired, F.lit("Retired")).otherwise(F.col("work_status_v2")),
        )
    )

    _df4 = spark_session.createDataFrame(_df3.rdd, schema=_df3.schema)  # breaks lineage to avoid Java OOM Error

    _df5 = (
        _df4.withColumn(
            "work_status_v0",
            F.when(
                update_work_status_not_working_v0, F.lit("Not working (unemployed, retired, long-term sick etc.)")
            ).otherwise(F.col("work_status_v0")),
        )
        .withColumn(
            "work_status_v1",
            F.when(update_work_status_not_working_v1_a, F.lit("Employed and currently not working")).otherwise(
                F.col("work_status_v1")
            ),
        )
        .withColumn(
            "work_status_v1",
            F.when(update_work_status_not_working_v1_b, F.lit("Self-employed and currently not working")).otherwise(
                F.col("work_status_v1")
            ),
        )
        .withColumn(
            "work_status_v2",
            F.when(update_work_status_not_working_v2_a, F.lit("Employed and currently not working")).otherwise(
                F.col("work_status_v2")
            ),
        )
        .withColumn(
            "work_status_v2",
            F.when(update_work_status_not_working_v2_b, F.lit("Self-employed and currently not working")).otherwise(
                F.col("work_status_v2")
            ),
        )
        .withColumn(
            "work_status_v0",
            F.when(update_work_status_furlough_v0, F.lit("Furloughed (temporarily not working)")).otherwise(
                F.col("work_status_v0")
            ),
        )
        .withColumn(
            "work_status_v1",
            F.when(update_work_status_furlough_v1_a, F.lit("Employed and currently not working")).otherwise(
                F.col("work_status_v1")
            ),
        )
        .withColumn(
            "work_status_v1",
            F.when(update_work_status_furlough_v1_b, F.lit("Self-employed and currently not working")).otherwise(
                F.col("work_status_v1")
            ),
        )
        .withColumn(
            "work_status_v2",
            F.when(update_work_status_furlough_v2_a, F.lit("Employed and currently not working")).otherwise(
                F.col("work_status_v2")
            ),
        )
        .withColumn(
            "work_status_v2",
            F.when(update_work_status_furlough_v2_b, F.lit("Self-employed and currently not working")).otherwise(
                F.col("work_status_v2")
            ),
        )
        .withColumn(
            "work_location",
            F.when(
                update_work_location_general,
                F.lit("Not applicable, not currently working"),
            ).otherwise(F.col("work_location")),
        )
    )

    if drop_original_variables:
        # replace original versions with their cleaned versions
        _df5 = _df5.drop(
            "work_location_original",
            "work_status_v0_original",
            "work_status_v1_original",
            "work_status_v2_original",
        )

    return _df5<|MERGE_RESOLUTION|>--- conflicted
+++ resolved
@@ -2091,11 +2091,7 @@
         event_date_column="think_had_covid_onset_date",
         detail_columns=[
             "other_covid_infection_test",
-<<<<<<< HEAD
             "other_covid_infection_test_results",
-=======
-            "other_covid_infection_test_result",
->>>>>>> 3f5d4f67
             "think_had_covid_admitted_to_hospital",
             "think_had_covid_contacted_nhs",
             "think_had_covid_symptom_fever",
@@ -2126,27 +2122,6 @@
         visit_datetime_column="visit_datetime",
     )
 
-<<<<<<< HEAD
-    # Derive these after fill forwards and other changes to dates
-    df = fill_forward_event(
-        df=df,
-        event_indicator_column="contact_suspected_positive_covid_last_28_days",
-        event_date_column="last_suspected_covid_contact_date",
-        detail_columns=["last_suspected_covid_contact_type"],
-        participant_id_column="participant_id",
-        visit_datetime_column="visit_datetime",
-    )
-    df = fill_forward_event(
-        df=df,
-        event_indicator_column="contact_known_positive_covid_last_28_days",
-        event_date_column="last_covid_contact_date",
-        detail_columns=["last_covid_contact_type"],
-        participant_id_column="participant_id",
-        visit_datetime_column="visit_datetime",
-    )
-
-=======
->>>>>>> 3f5d4f67
     # Derive these after fill forwards and other changes to dates
     df = fill_forward_event(
         df=df,
