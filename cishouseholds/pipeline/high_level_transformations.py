# flake8: noqa
from datetime import datetime
from functools import reduce
from operator import and_
from typing import List

import pyspark.sql.functions as F
from pandas import pandas as pd
from pyspark.sql import DataFrame
from pyspark.sql import functions as F
from pyspark.sql import SparkSession
from pyspark.sql import Window
from pyspark.sql.dataframe import DataFrame

from cishouseholds.derive import assign_age_at_date
from cishouseholds.derive import assign_column_from_mapped_list_key
from cishouseholds.derive import assign_column_given_proportion
from cishouseholds.derive import assign_column_regex_match
from cishouseholds.derive import assign_column_to_date_string
from cishouseholds.derive import assign_column_uniform_value
from cishouseholds.derive import assign_column_value_from_multiple_column_map
from cishouseholds.derive import assign_consent_code
from cishouseholds.derive import assign_date_difference
from cishouseholds.derive import assign_date_from_filename
from cishouseholds.derive import assign_datetime_from_coalesced_columns_and_log_source
from cishouseholds.derive import assign_ethnicity_white
from cishouseholds.derive import assign_ever_had_long_term_health_condition_or_disabled
from cishouseholds.derive import assign_fake_id
from cishouseholds.derive import assign_first_visit
from cishouseholds.derive import assign_grouped_variable_from_days_since
from cishouseholds.derive import assign_household_participant_count
from cishouseholds.derive import assign_household_under_2_count
from cishouseholds.derive import assign_isin_list
from cishouseholds.derive import assign_last_visit
from cishouseholds.derive import assign_named_buckets
from cishouseholds.derive import assign_outward_postcode
from cishouseholds.derive import assign_raw_copies
from cishouseholds.derive import assign_regex_from_map
from cishouseholds.derive import assign_regex_match_result
from cishouseholds.derive import assign_school_year_september_start
from cishouseholds.derive import assign_taken_column
from cishouseholds.derive import assign_true_if_any
from cishouseholds.derive import assign_unique_id_column
from cishouseholds.derive import assign_visit_order
from cishouseholds.derive import assign_work_health_care
from cishouseholds.derive import assign_work_patient_facing_now
from cishouseholds.derive import assign_work_person_facing_now
from cishouseholds.derive import assign_work_social_column
from cishouseholds.derive import assign_work_status_group
from cishouseholds.derive import clean_postcode
from cishouseholds.derive import concat_fields_if_true
from cishouseholds.derive import contact_known_or_suspected_covid_type
from cishouseholds.derive import count_value_occurrences_in_column_subset_row_wise
from cishouseholds.derive import derive_had_symptom_last_7days_from_digital
from cishouseholds.derive import derive_household_been_columns
from cishouseholds.derive import flag_records_for_childcare_v0_rules
from cishouseholds.derive import flag_records_for_childcare_v1_rules
from cishouseholds.derive import flag_records_for_childcare_v2_b_rules
from cishouseholds.derive import flag_records_for_college_v0_rules
from cishouseholds.derive import flag_records_for_college_v1_rules
from cishouseholds.derive import flag_records_for_college_v2_rules
from cishouseholds.derive import flag_records_for_furlough_rules_v0
from cishouseholds.derive import flag_records_for_furlough_rules_v1_a
from cishouseholds.derive import flag_records_for_furlough_rules_v1_b
from cishouseholds.derive import flag_records_for_furlough_rules_v2_a
from cishouseholds.derive import flag_records_for_furlough_rules_v2_b
from cishouseholds.derive import flag_records_for_not_working_rules_v0
from cishouseholds.derive import flag_records_for_not_working_rules_v1_a
from cishouseholds.derive import flag_records_for_not_working_rules_v1_b
from cishouseholds.derive import flag_records_for_not_working_rules_v2_a
from cishouseholds.derive import flag_records_for_not_working_rules_v2_b
from cishouseholds.derive import flag_records_for_retired_rules
from cishouseholds.derive import flag_records_for_school_v2_rules
from cishouseholds.derive import flag_records_for_self_employed_rules_v0
from cishouseholds.derive import flag_records_for_self_employed_rules_v1_a
from cishouseholds.derive import flag_records_for_self_employed_rules_v1_b
from cishouseholds.derive import flag_records_for_self_employed_rules_v2_a
from cishouseholds.derive import flag_records_for_self_employed_rules_v2_b
from cishouseholds.derive import flag_records_for_uni_v0_rules
from cishouseholds.derive import flag_records_for_uni_v1_rules
from cishouseholds.derive import flag_records_for_uni_v2_rules
from cishouseholds.derive import flag_records_for_work_from_home_rules
from cishouseholds.derive import flag_records_for_work_location_null
from cishouseholds.derive import flag_records_for_work_location_student
from cishouseholds.derive import map_options_to_bool_columns
from cishouseholds.derive import regex_match_result
from cishouseholds.edit import apply_value_map_multiple_columns
from cishouseholds.edit import assign_from_map
from cishouseholds.edit import clean_barcode
from cishouseholds.edit import clean_barcode_simple
from cishouseholds.edit import clean_job_description_string
from cishouseholds.edit import clean_within_range
from cishouseholds.edit import conditionally_replace_columns
from cishouseholds.edit import convert_null_if_not_in_list
from cishouseholds.edit import edit_to_sum_or_max_value
from cishouseholds.edit import format_string_upper_and_clean
from cishouseholds.edit import map_column_values_to_null
from cishouseholds.edit import rename_column_names
from cishouseholds.edit import replace_sample_barcode
from cishouseholds.edit import survey_edit_auto_complete
from cishouseholds.edit import update_column_if_ref_in_list
from cishouseholds.edit import update_column_in_time_window
from cishouseholds.edit import update_column_values_from_map
from cishouseholds.edit import update_face_covering_outside_of_home
from cishouseholds.edit import update_from_lookup_df
from cishouseholds.edit import update_person_count_from_ages
from cishouseholds.edit import update_strings_to_sentence_case
from cishouseholds.edit import update_think_have_covid_symptom_any
from cishouseholds.edit import update_to_value_if_any_not_null
from cishouseholds.edit import update_value_if_multiple_and_ref_in_list
from cishouseholds.edit import update_work_facing_now_column
from cishouseholds.expressions import any_column_equal_value
from cishouseholds.expressions import any_column_null
from cishouseholds.expressions import array_contains_any
from cishouseholds.expressions import sum_within_row
from cishouseholds.impute import fill_backwards_overriding_not_nulls
from cishouseholds.impute import fill_backwards_work_status_v2
from cishouseholds.impute import fill_forward_from_last_change
from cishouseholds.impute import fill_forward_from_last_change_marked_subset
from cishouseholds.impute import fill_forward_only_to_nulls
from cishouseholds.impute import fill_forward_only_to_nulls_in_dataset_based_on_column
from cishouseholds.impute import impute_and_flag
from cishouseholds.impute import impute_by_distribution
from cishouseholds.impute import impute_by_k_nearest_neighbours
from cishouseholds.impute import impute_by_mode
from cishouseholds.impute import impute_by_ordered_fill_forward
from cishouseholds.impute import impute_date_by_k_nearest_neighbours
from cishouseholds.impute import impute_latest_date_flag
from cishouseholds.impute import impute_outside_uk_columns
from cishouseholds.impute import impute_visit_datetime
from cishouseholds.impute import merge_previous_imputed_values
from cishouseholds.pipeline.config import get_config
from cishouseholds.pipeline.generate_outputs import generate_stratified_sample
from cishouseholds.pipeline.input_file_processing import extract_lookup_csv
from cishouseholds.pipeline.mapping import column_name_maps
from cishouseholds.pipeline.regex_patterns import at_school_pattern
from cishouseholds.pipeline.regex_patterns import at_university_pattern
from cishouseholds.pipeline.regex_patterns import childcare_pattern
from cishouseholds.pipeline.regex_patterns import furloughed_pattern
from cishouseholds.pipeline.regex_patterns import in_college_or_further_education_pattern
from cishouseholds.pipeline.regex_patterns import not_working_pattern
from cishouseholds.pipeline.regex_patterns import retired_regex_pattern
from cishouseholds.pipeline.regex_patterns import self_employed_regex
from cishouseholds.pipeline.regex_patterns import work_from_home_pattern
from cishouseholds.pipeline.regex_testing import healthcare_classification
from cishouseholds.pipeline.regex_testing import patient_facing_classification
from cishouseholds.pipeline.regex_testing import patient_facing_pattern
from cishouseholds.pipeline.regex_testing import priority_map
from cishouseholds.pipeline.regex_testing import roles_map
from cishouseholds.pipeline.regex_testing import social_care_classification
from cishouseholds.pipeline.timestamp_map import cis_digital_datetime_map
from cishouseholds.pipeline.translate import backup_and_replace_translation_lookup_df
from cishouseholds.pipeline.translate import export_responses_to_be_translated_to_translation_directory
from cishouseholds.pipeline.translate import get_new_translations_from_completed_translations_directory
from cishouseholds.pipeline.translate import get_welsh_responses_to_be_translated
from cishouseholds.pipeline.translate import translate_welsh_fixed_text_responses_digital
from cishouseholds.pipeline.translate import translate_welsh_free_text_responses_digital
from cishouseholds.pipeline.validation_schema import validation_schemas  # noqa: F401
from cishouseholds.pyspark_utils import get_or_create_spark_session
from cishouseholds.validate_class import SparkValidate

# from cishouseholds.pipeline.regex_patterns import healthcare_bin_pattern


def transform_cis_soc_data(df: DataFrame, join_on_columns: List[str]) -> DataFrame:
    """
    transform and process cis soc data
    """
    # allow nullsafe join on title as soc is sometimes assigned without
    df = df.filter(F.col("work_main_job_title").isNotNull()).distinct()
    df = df.withColumn(
        "soc_code_edited_to_uncodeable",
        (F.col("standard_occupational_classification_code").rlike(r".*[^0-9].*|^\s*$"))
        | (F.col("standard_occupational_classification_code").isNull()),
    )
    df = df.withColumn(
        "standard_occupational_classification_code",
        F.when(F.col("soc_code_edited_to_uncodeable"), "uncodeable").otherwise(
            F.col("standard_occupational_classification_code")
        ),
    ).drop("soc_code_edited_to_uncodeable")

    df = df.withColumn(
        "LENGTH",
        F.length(
            F.when(
                F.col("standard_occupational_classification_code") != "uncodeable",
                F.col("standard_occupational_classification_code"),
            )
        ),
    ).orderBy(F.desc("LENGTH"))

    # create windows with descending soc code
    window = Window.partitionBy(*join_on_columns)

    # flag non specific soc codes and uncodeable codes
    df = df.withColumn(
        "DROP",
        F.when(
            (F.col("LENGTH") != F.max("LENGTH").over(window))
            | (F.col("standard_occupational_classification_code") == "uncodeable"),
            1,
        ).otherwise(0),
    )
    retain_count = F.sum(F.when(F.col("DROP") == 0, 1).otherwise(0)).over(window)
    # flag ambiguous codes from remaining set
    df = df.withColumn(
        "DROP",
        F.when(
            (retain_count > 1) & (F.col("DROP") == 0),
            2,
        ).otherwise(F.col("DROP")),
    ).drop("LENGTH")
    # remove flag from first row of dropped set if all codes from group are flagged
    df = df.withColumn("DROP", F.when(F.count("*").over(window) == 1, 0).otherwise(F.col("DROP")))
    resolved_df = df.filter((F.col("DROP") == 0)).drop("DROP", "ROW_NUMBER")
    duplicate_df = df.filter(F.col("DROP") == 2).drop("ROW_NUMBER", "DROP")
    return duplicate_df, resolved_df


def transform_survey_responses_version_0_delta(df: DataFrame) -> DataFrame:
    """
    Call functions to process input for iqvia version 0 survey deltas.
    """
    df = assign_taken_column(df=df, column_name_to_assign="swab_taken", reference_column="swab_sample_barcode")
    df = assign_taken_column(df=df, column_name_to_assign="blood_taken", reference_column="blood_sample_barcode")

    df = assign_column_uniform_value(df, "survey_response_dataset_major_version", 0)
    df = df.withColumn("sex", F.coalesce(F.col("sex"), F.col("gender"))).drop("gender")

    df = map_column_values_to_null(
        df=df,
        value="Participant Would Not/Could Not Answer",
        column_list=[
            "ethnicity",
            "work_status_v0",
            "work_location",
            "survey_response_type",
            "participant_withdrawal_reason",
            "work_not_from_home_days_per_week",
        ],
    )

    # Create before editing to v1 version below
    df = df.withColumn("work_health_care_area", F.col("work_health_care_patient_facing"))

    column_editing_map = {
        "work_health_care_area": {
            "Yes, primary care, patient-facing": "Yes, in primary care, e.g. GP, dentist",
            "Yes, secondary care, patient-facing": "Yes, in secondary care, e.g. hospital",
            "Yes, other healthcare, patient-facing": "Yes, in other healthcare settings, e.g. mental health",
            "Yes, primary care, non-patient-facing": "Yes, in primary care, e.g. GP, dentist",
            "Yes, secondary care, non-patient-facing": "Yes, in secondary care, e.g. hospital",
            "Yes, other healthcare, non-patient-facing": "Yes, in other healthcare settings, e.g. mental health",
        },
        "work_location": {
            "Both (working from home and working outside of your home)": "Both (from home and somewhere else)",
            "Working From Home": "Working from home",
            "Working Outside of your Home": "Working somewhere else (not your home)",
            "Not applicable": "Not applicable, not currently working",
        },
        "last_covid_contact_type": {
            "In your own household": "Living in your own home",
            "Outside your household": "Outside your home",
        },
        "last_suspected_covid_contact_type": {
            "In your own household": "Living in your own home",
            "Outside your household": "Outside your home",
        },
        "other_covid_infection_test_results": {
            "Positive": "One or more positive test(s)",
            "Negative": "Any tests negative, but none positive",
        },
    }
    df = apply_value_map_multiple_columns(df, column_editing_map)

    df = clean_barcode(df=df, barcode_column="swab_sample_barcode", edited_column="swab_sample_barcode_edited_flag")
    df = clean_barcode(df=df, barcode_column="blood_sample_barcode", edited_column="blood_sample_barcode_edited_flag")
    df = df.drop(
        "cis_covid_vaccine_date",
        "cis_covid_vaccine_number_of_doses",
        "cis_covid_vaccine_type",
        "cis_covid_vaccine_type_other",
        "cis_covid_vaccine_received",
    )
    return df


def clean_survey_responses_version_1(df: DataFrame) -> DataFrame:
    df = map_column_values_to_null(
        df=df,
        value="Participant Would Not/Could Not Answer",
        column_list=[
            "ethnicity",
            "work_sector",
            "work_health_care_area",
            "work_status_v1",
            "work_location",
            "work_direct_contact_patients_or_clients",
            "survey_response_type",
            "self_isolating_reason",
            "illness_reduces_activity_or_ability",
            "ability_to_socially_distance_at_work_or_education",
            "transport_to_work_or_education",
            "face_covering_outside_of_home",
            "other_antibody_test_location",
            "participant_withdrawal_reason",
            "work_not_from_home_days_per_week",
        ],
    )

    df = df.withColumn("work_main_job_changed", F.lit(None).cast("string"))
    fill_forward_columns = [
        "work_main_job_title",
        "work_main_job_role",
        "work_sector",
        "work_sector_other",
        "work_health_care_area",
        "work_nursing_or_residential_care_home",
        "work_direct_contact_patients_or_clients",
    ]
    df = update_to_value_if_any_not_null(
        df=df,
        column_name_to_assign="work_main_job_changed",
        value_to_assign="Yes",
        column_list=fill_forward_columns,
    )
    df = df.drop(
        "cis_covid_vaccine_date",
        "cis_covid_vaccine_number_of_doses",
        "cis_covid_vaccine_type",
        "cis_covid_vaccine_type_other",
        "cis_covid_vaccine_received",
    )
    return df


def transform_survey_responses_version_1_delta(df: DataFrame) -> DataFrame:
    """
    Call functions to process input for iqvia version 1 survey deltas.
    """
    df = assign_taken_column(df=df, column_name_to_assign="swab_taken", reference_column="swab_sample_barcode")
    df = assign_taken_column(df=df, column_name_to_assign="blood_taken", reference_column="blood_sample_barcode")

    df = assign_column_uniform_value(df, "survey_response_dataset_major_version", 1)

    df = df.withColumn("work_status_v0", F.col("work_status_v1"))
    df = df.withColumn("work_status_v2", F.col("work_status_v1"))

    been_value_map = {"No, someone else in my household has": "No I haven’t, but someone else in my household has"}
    column_editing_map = {
        "work_status_v0": {
            "Employed and currently working": "Employed",  # noqa: E501
            "Employed and currently not working": "Furloughed (temporarily not working)",  # noqa: E501
            "Self-employed and currently not working": "Furloughed (temporarily not working)",  # noqa: E501
            "Retired": "Not working (unemployed, retired, long-term sick etc.)",  # noqa: E501
            "Looking for paid work and able to start": "Not working (unemployed, retired, long-term sick etc.)",  # noqa: E501
            "Not working and not looking for work": "Not working (unemployed, retired, long-term sick etc.)",  # noqa: E501
            "Child under 5y not attending child care": "Student",  # noqa: E501
            "Child under 5y attending child care": "Student",  # noqa: E501
            "5y and older in full-time education": "Student",  # noqa: E501
            "Self-employed and currently working": "Self-employed",  # noqa: E501
        },
        "work_status_v2": {
            "Child under 5y not attending child care": "Child under 4-5y not attending child care",  # noqa: E501
            "Child under 5y attending child care": "Child under 4-5y attending child care",  # noqa: E501
            "5y and older in full-time education": "4-5y and older at school/home-school",  # noqa: E501
        },
        "household_been_hospital_last_28_days": been_value_map,
        "household_been_care_home_last_28_days": been_value_map,
        "times_outside_shopping_or_socialising_last_7_days": {
            "None": 0,
            "1": 1,
            "2": 2,
            "3": 3,
            "4": 4,
            "5": 5,
            "6": 6,
            "7 times or more": 7,
        },
    }

    df = assign_isin_list(
        df=df,
        column_name_to_assign="self_isolating",
        reference_column="self_isolating_reason",
        values_list=[
            "Yes, for other reasons (e.g. going into hospital, quarantining)",
            "Yes, you have/have had symptoms",
            "Yes, someone you live with had symptoms",
        ],
        true_false_values=["Yes", "No"],
    )
    df = apply_value_map_multiple_columns(df, column_editing_map)
    df = clean_barcode(df=df, barcode_column="swab_sample_barcode", edited_column="swab_sample_barcode_edited_flag")
    df = clean_barcode(df=df, barcode_column="blood_sample_barcode", edited_column="blood_sample_barcode_edited_flag")
    return df


def translate_welsh_survey_responses_version_digital(df: DataFrame) -> DataFrame:
    """
    High-level function that manages the translation of both fixed-text and free-text Welsh responses in the
    CIS Digital response extract.

    Loads values from config to determine if the translation_project_workflow_enabled flag is true, if the
    translation_project_workflow_enabled flag is true then it works through the translation project workflow to:
    1. check for new completed free-text translations
    2. if there are new completed free-text translations then backup and update the translations_lookup_df
    3. update the df from the translations_lookup_df
    4. filter the df to get free-text responses to be translated
    5. export free-text responses to be translated

    If the translation_project_workflow_enabled flag is false then it will just carry out step 3. above.
    After this check it will update the fixed-text responses in the df.

    This function requires that the config contains a valid translation_lookup_path in the storage dictionary of
    the pipeline_config file.

    Parameters
    ----------
    df :  DataFrame
        df containing free- or fixed-text responses to translate)

    Returns
    -------
    df : DataFrame
        df incorporating any available translations to free- or fixed-text responses
    """
    translation_settings = get_config().get("translation", {"inactive": "inactive"})
    storage_settings = get_config().get("storage", {"inactive": "inactive"})
    translation_lookup_path = storage_settings.get("translation_lookup_path", "inactive")

    translation_settings_in_pipeline_config = translation_settings != {"inactive": "inactive"}
    translation_lookup_path_in_pipeline_config = translation_lookup_path != "inactive"

    if translation_settings_in_pipeline_config:

        translation_directory = translation_settings.get("translation_directory", None)
        translation_lookup_directory = translation_settings.get("translation_lookup_directory", None)
        translation_backup_directory = translation_settings.get("translation_backup_directory", None)

        new_translations_df = get_new_translations_from_completed_translations_directory(
            translation_directory=translation_directory,
            translation_lookup_path=translation_lookup_path,
        )

        if new_translations_df.count() > 0:

            translation_lookup_df = extract_lookup_csv(translation_lookup_path, validation_schemas["csv_lookup_schema"])

            new_translations_lookup_df = translation_lookup_df.union(new_translations_df)

            backup_and_replace_translation_lookup_df(
                new_lookup_df=new_translations_lookup_df,
                lookup_directory=translation_lookup_directory,
                backup_directory=translation_backup_directory,
            )

        df = translate_welsh_free_text_responses_digital(
            df=df,
            lookup_path=translation_lookup_path,
        )

        to_be_translated_df = get_welsh_responses_to_be_translated(df)

        if to_be_translated_df.count() > 0:

            export_responses_to_be_translated_to_translation_directory(
                to_be_translated_df=to_be_translated_df, translation_directory=translation_directory
            )

    if translation_lookup_path_in_pipeline_config and not translation_settings_in_pipeline_config:
        df = translate_welsh_free_text_responses_digital(
            df=df,
            lookup_path=translation_lookup_path,
        )

    df = translate_welsh_fixed_text_responses_digital(df)

    return df


def pre_generic_digital_transformations(df: DataFrame) -> DataFrame:
    """
    Call transformations to digital data necessary before generic transformations are applied
    """
    df = assign_column_uniform_value(df, "survey_response_dataset_major_version", 3)
    df = assign_date_from_filename(df, "file_date", "survey_response_source_file")
    df = update_strings_to_sentence_case(df, ["survey_completion_status", "survey_not_completed_reason_code"])
    df = df.withColumn("visit_id", F.col("participant_completion_window_id"))
    df = df.withColumn(
        "swab_manual_entry", F.when(F.col("swab_sample_barcode_user_entered").isNull(), "No").otherwise("Yes")
    )
    df = df.withColumn(
        "blood_manual_entry", F.when(F.col("blood_sample_barcode_user_entered").isNull(), "No").otherwise("Yes")
    )

    df = assign_datetime_from_coalesced_columns_and_log_source(
        df,
        column_name_to_assign="visit_datetime",
        source_reference_column_name="visit_date_type",
        primary_datetime_columns=[
            "swab_taken_datetime",
            "blood_taken_datetime",
            "survey_completed_datetime",
            "survey_last_modified_datetime",
        ],
        secondary_date_columns=[],
        min_datetime_column_name="participant_completion_window_start_datetime",
        max_datetime_column_name="participant_completion_window_end_datetime",
        reference_datetime_column_name="swab_sample_received_consolidation_point_datetime",
        default_timestamp="12:00:00",
    )
    df = update_column_in_time_window(
        df,
        "digital_survey_collection_mode",
        "survey_completed_datetime",
        "Telephone",
        ["20-05-2022T21:30:00", "25-05-2022 11:00:00"],
    )
    return df


def transform_survey_responses_version_digital_delta(df: DataFrame) -> DataFrame:
    """
    Call functions to process digital specific variable transformations.
    """
    dont_know_columns = [
        "work_in_additional_paid_employment",
        "work_nursing_or_residential_care_home",
        "work_direct_contact_patients_or_clients",
        "self_isolating",
        "illness_lasting_over_12_months",
        "ever_smoked_regularly",
        "currently_smokes_or_vapes",
        "cis_covid_vaccine_type_1",
        "cis_covid_vaccine_type_2",
        "cis_covid_vaccine_type_3",
        "cis_covid_vaccine_type_4",
        "cis_covid_vaccine_type_5",
        "cis_covid_vaccine_type_6",
        "other_household_member_hospital_last_28_days",
        "other_household_member_care_home_last_28_days",
        "hours_a_day_with_someone_else_at_home",
        "physical_contact_under_18_years",
        "physical_contact_18_to_69_years",
        "physical_contact_over_70_years",
        "social_distance_contact_under_18_years",
        "social_distance_contact_18_to_69_years",
        "social_distance_contact_over_70_years",
        "times_hour_or_longer_another_home_last_7_days",
        "times_hour_or_longer_another_person_your_home_last_7_days",
        "times_shopping_last_7_days",
        "times_socialising_last_7_days",
        "face_covering_work_or_education",
        "face_covering_other_enclosed_places",
        "cis_covid_vaccine_type",
    ]
    df = assign_raw_copies(df, dont_know_columns)
    dont_know_mapping_dict = {
        "Prefer not to say": None,
        "Don't Know": None,
        "I don't know the type": "Don't know type",
        "Dont know": None,
        "Don&#39;t know": None,
        "Do not know": None,
        "Don&amp;#39;t Know": None,
    }
    df = apply_value_map_multiple_columns(
        df,
        {k: dont_know_mapping_dict for k in dont_know_columns},
    )

    df = assign_column_value_from_multiple_column_map(
        df,
        "self_isolating_reason",
        [
            [
                "No",
                ["No", None],
            ],
            [
                "Yes, you have/have had symptoms",
                ["Yes", "I have or have had symptoms of COVID-19 or a positive test"],
            ],
            [
                "Yes, someone you live with had symptoms",
                [
                    "Yes",
                    [
                        "I haven't had any symptoms but I live with someone who has or has had symptoms or a positive test",  # noqa: E501
                        # TODO: Remove once encoding fixed in raw data
                        "I haven&#39;t had any symptoms but I live with someone who has or has had symptoms or a positive test",  # noqa: E501
                    ],
                ],
            ],
            [
                "Yes, for other reasons (e.g. going into hospital, quarantining)",
                [
                    "Yes",
                    "Due to increased risk of getting COVID-19 such as having been in contact with a known case or quarantining after travel abroad",
                ],  # noqa: E501
            ],
            [
                "Yes, for other reasons (e.g. going into hospital, quarantining)",
                [
                    "Yes",
                    "Due to reducing my risk of getting COVID-19 such as going into hospital or shielding",
                ],  # noqa: E501
            ],
        ],
        ["self_isolating", "self_isolating_reason_detailed"],
    )

    column_list = ["work_status_digital", "work_status_employment", "work_status_unemployment", "work_status_education"]
    df = assign_column_value_from_multiple_column_map(
        df,
        "work_status_v2",
        [
            [
                "Employed and currently working",
                [
                    "Employed",
                    "Currently working. This includes if you are on sick or other leave for less than 4 weeks",
                    None,
                    None,
                ],
            ],
            [
                "Employed and currently not working",
                [
                    "Employed",
                    [
                        "Currently not working -  for example on sick or other leave such as maternity or paternity for longer than 4 weeks",  # noqa: E501
                        "Or currently not working -  for example on sick or other leave such as maternity or paternity for longer than 4 weeks?",  # noqa: E501
                    ],
                    None,
                    None,
                ],
            ],
            [
                "Self-employed and currently working",
                [
                    "Self-employed",
                    "Currently working. This includes if you are on sick or other leave for less than 4 weeks",
                    None,
                    None,
                ],
            ],
            [
                "Self-employed and currently not working",
                [
                    "Self-employed",
                    [
                        "Currently not working -  for example on sick or other leave such as maternity or paternity for longer than 4 weeks",  # noqa: E501
                        "Or currently not working -  for example on sick or other leave such as maternity or paternity for longer than 4 weeks?",  # noqa: E501
                    ],
                    None,
                    None,
                ],
            ],
            [
                "Looking for paid work and able to start",
                [
                    "Not in paid work. This includes being unemployed or retired or doing voluntary work",
                    None,
                    "Looking for paid work and able to start",
                    None,
                ],
            ],
            [
                "Not working and not looking for work",
                [
                    "Not in paid work. This includes being unemployed or retired or doing voluntary work",
                    None,
                    "Not looking for paid work. This includes looking after the home or family or not wanting a job or being long-term sick or disabled",  # noqa: E501
                    None,
                ],
            ],
            [
                "Retired",
                [
                    "Not in paid work. This includes being unemployed or retired or doing voluntary work",
                    None,
                    ["Retired", "Or retired?"],
                    None,
                ],
            ],
            [
                "Child under 4-5y not attending child care",
                [
                    ["In education", None],
                    None,
                    None,
                    "A child below school age and not attending a nursery or pre-school or childminder",
                ],
            ],
            [
                "Child under 4-5y attending child care",
                [
                    ["In education", None],
                    None,
                    None,
                    "A child below school age and attending a nursery or a pre-school or childminder",
                ],
            ],
            [
                "4-5y and older at school/home-school",
                [
                    ["In education", None],
                    None,
                    None,
                    ["A child aged 4 or over at school", "A child aged 4 or over at home-school"],
                ],
            ],
            [
                "Attending college or FE (including if temporarily absent)",
                [
                    ["In education", None],
                    None,
                    None,
                    "Attending a college or other further education provider including apprenticeships",
                ],
            ],
            [
                "Attending university (including if temporarily absent)",
                [
                    ["In education", None],
                    None,
                    None,
                    ["Attending university", "Or attending university?"],
                ],
            ],
        ],
        column_list,
    )
    df = assign_column_value_from_multiple_column_map(
        df,
        "work_status_v1",
        [
            [
                "Employed and currently working",
                [
                    "Employed",
                    "Currently working. This includes if you are on sick or other leave for less than 4 weeks",
                    None,
                    None,
                ],
            ],
            [
                "Employed and currently not working",
                [
                    "Employed",
                    "Currently not working -  for example on sick or other leave such as maternity or paternity for longer than 4 weeks",  # noqa: E501
                    None,
                    None,
                ],
            ],
            [
                "Self-employed and currently working",
                [
                    "Self-employed",
                    "Currently working. This includes if you are on sick or other leave for less than 4 weeks",
                    None,
                    None,
                ],
            ],
            [
                "Self-employed and currently not working",
                [
                    "Self-employed",
                    "Currently not working -  for example on sick or other leave such as maternity or paternity for longer than 4 weeks",
                    None,
                    None,
                ],
            ],
            [
                "Looking for paid work and able to start",
                [
                    "Not in paid work. This includes being unemployed or retired or doing voluntary work",
                    None,
                    "Looking for paid work and able to start",
                    None,
                ],
            ],
            [
                "Not working and not looking for work",
                [
                    "Not in paid work. This includes being unemployed or retired or doing voluntary work",
                    None,
                    "Not looking for paid work. This includes looking after the home or family or not wanting a job or being long-term sick or disabled",
                    None,
                ],
            ],
            [
                "Retired",
                [
                    "Not in paid work. This includes being unemployed or retired or doing voluntary work",
                    None,
                    ["Or retired?", "Retired"],
                    None,
                ],
            ],
            [
                "Child under 5y not attending child care",
                [
                    ["In education", None],
                    None,
                    None,
                    "A child below school age and not attending a nursery or pre-school or childminder",
                ],
            ],
            [
                "Child under 5y attending child care",
                [
                    ["In education", None],
                    None,
                    None,
                    "A child below school age and attending a nursery or a pre-school or childminder",
                ],
            ],
            [
                "5y and older in full-time education",
                [
                    ["In education", None],
                    None,
                    None,
                    [
                        "A child aged 4 or over at school",
                        "A child aged 4 or over at home-school",
                        "Attending a college or other further education provider including apprenticeships",
                        "Attending university",
                    ],
                ],
            ],
        ],
        column_list,
    )
    df = assign_column_value_from_multiple_column_map(
        df,
        "work_status_v0",
        [
            [
                "Employed",
                [
                    "Employed",
                    "Currently working. This includes if you are on sick or other leave for less than 4 weeks",
                    None,
                    None,
                ],
            ],
            [
                "Not working (unemployed, retired, long-term sick etc.)",
                [
                    "Employed",
                    "Currently not working -  for example on sick or other leave such as maternity or paternity for longer than 4 weeks",  # noqa: E501
                    None,
                    None,
                ],
            ],
            ["Employed", ["Employed", None, None, None]],
            [
                "Self-employed",
                [
                    "Self-employed",
                    "Currently working. This includes if you are on sick or other leave for less than 4 weeks",
                    None,
                    None,
                ],
            ],
            ["Self-employed", ["Self-employed", None, None, None]],
            [
                "Not working (unemployed, retired, long-term sick etc.)",
                [
                    "Self-employed",
                    "Currently not working -  for example on sick or other leave such as maternity or paternity for longer than 4 weeks",  # noqa: E501,
                    None,
                    None,
                ],
            ],
            [
                "Not working (unemployed, retired, long-term sick etc.)",
                [
                    "Not in paid work. This includes being unemployed or retired or doing voluntary work",
                    None,
                    "Looking for paid work and able to start",
                    None,
                ],
            ],
            [
                "Not working (unemployed, retired, long-term sick etc.)",
                [
                    "Not in paid work. This includes being unemployed or retired or doing voluntary work",
                    None,
                    "Not looking for paid work. This includes looking after the home or family or not wanting a job or being long-term sick or disabled",  # noqa: E501
                    None,
                ],
            ],
            [
                "Not working (unemployed, retired, long-term sick etc.)",
                [
                    "Not in paid work. This includes being unemployed or retired or doing voluntary work",
                    None,
                    ["Retired", "Or retired?"],
                    None,
                ],
            ],
            [
                "Not working (unemployed, retired, long-term sick etc.)",
                [
                    "Not in paid work. This includes being unemployed or retired or doing voluntary work",
                    None,
                    None,
                    None,
                ],
            ],
            [
                "Student",
                [
                    ["In education", None],
                    None,
                    None,
                    [
                        "A child below school age and not attending a nursery or pre-school or childminder",
                        "A child below school age and attending a nursery or a pre-school or childminder",
                        "A child aged 4 or over at school",
                        "A child aged 4 or over at home-school",
                        "Attending a college or other further education provider including apprenticeships",
                        "Attending university",
                    ],
                ],
            ],
            ["Student", ["In education", None, None, None]],
        ],
        column_list,
    )
    df = clean_barcode_simple(df, "swab_sample_barcode_user_entered")
    df = clean_barcode_simple(df, "blood_sample_barcode_user_entered")
    df = map_options_to_bool_columns(
        df,
        "currently_smokes_or_vapes_description",
        {
            "Cigarettes": "smoke_cigarettes",
            "Cigars": "smokes_cigar",
            "Pipe": "smokes_pipe",
            "Vape or E-cigarettes": "smokes_vape_e_cigarettes",
            "Hookah or shisha pipes": "smokes_hookah_shisha_pipes",
        },
        ";",
    )
    df = map_options_to_bool_columns(
        df,
        "blood_not_taken_missing_parts",
        {
            "Small sample test tube. This is the tube that is used to collect the blood.": "blood_not_taken_missing_parts_small_sample_tube",  # noqa: E501
            "Large sample carrier tube with barcode on. This is the tube that you put the small sample test tube in to after collecting blood.": "blood_not_taken_missing_parts_large_sample_carrier",  # noqa: E501
            "Re-sealable biohazard bag with absorbent pad": "blood_not_taken_missing_parts_biohazard_bag",
            "Copy of your blood barcode": "blood_not_taken_missing_parts_blood_barcode",
            "Lancets": "blood_not_taken_missing_parts_lancets",
            "Plasters": "blood_not_taken_missing_parts_plasters",
            "Alcohol wipes": "blood_not_taken_missing_parts_alcohol_wipes",
            "Cleansing wipe": "blood_not_taken_missing_parts_cleansing_wipe",
            "Sample box": "blood_not_taken_missing_parts_sample_box",
            "Sample return bag with a return label on": "blood_not_taken_missing_parts_sample_return_bag",
            "Other please specify": "blood_not_taken_missing_parts_other",
        },
        ";",
    )
    df = map_options_to_bool_columns(
        df,
        "blood_not_taken_could_not_reason",
        {
            "I couldn't get enough blood into the pot": "blood_not_taken_could_not_reason_not_enough_blood",
            "The pot spilled": "blood_not_taken_could_not_reason_pot_spilled",
            "I had bruising or pain": "blood_not_taken_could_not_reason_had_bruising",
            "I felt unwell": "blood_not_taken_could_not_reason_unwell",
            "Other please specify": "blood_not_taken_could_not_reason_other",
        },
        ";",
    )
    df = map_options_to_bool_columns(
        df,
        "swab_not_taken_missing_parts",
        {
            "Sample pot with fluid in the bottom and barcode on": "swab_not_taken_missing_parts_sample_pot",
            "Swab stick": "swab_not_taken_missing_parts_swab_stick",
            "Re-sealable biohazard bag with absorbent pad": "swab_not_taken_missing_parts_biohazard_bag",
            "Copy of your swab barcode": "swab_not_taken_missing_parts_swab_barcode",
            "Sample box": "swab_not_taken_missing_parts_sample_box",
            "Sample return bag with a return label on": "swab_not_taken_missing_parts_return_bag",
            "Other please specify": "swab_not_taken_missing_parts_other",
        },
        ";",
    )
    df = df.withColumn("times_outside_shopping_or_socialising_last_7_days", F.lit(None))
    raw_copy_list = [
        "participant_survey_status",
        "participant_withdrawal_type",
        "survey_response_type",
        "work_sector",
        "illness_reduces_activity_or_ability",
        "ability_to_socially_distance_at_work_or_education",
        "last_covid_contact_type",
        "last_suspected_covid_contact_type",
        "physical_contact_under_18_years",
        "physical_contact_18_to_69_years",
        "physical_contact_over_70_years",
        "social_distance_contact_under_18_years",
        "social_distance_contact_18_to_69_years",
        "social_distance_contact_over_70_years",
        "times_hour_or_longer_another_home_last_7_days",
        "times_hour_or_longer_another_person_your_home_last_7_days",
        "times_shopping_last_7_days",
        "times_socialising_last_7_days",
        "face_covering_work_or_education",
        "face_covering_other_enclosed_places",
        "other_covid_infection_test_results",
        "other_antibody_test_results",
        "cis_covid_vaccine_type",
        "cis_covid_vaccine_number_of_doses",
        "cis_covid_vaccine_type_1",
        "cis_covid_vaccine_type_2",
        "cis_covid_vaccine_type_3",
        "cis_covid_vaccine_type_4",
        "cis_covid_vaccine_type_5",
        "cis_covid_vaccine_type_6",
    ]
    df = assign_raw_copies(df, [column for column in raw_copy_list if column in df.columns])
    """
    Sets categories to map for digital specific variables to Voyager 0/1/2 equivalent
    """
    contact_people_value_map = {
        "1 to 5": "1-5",
        "6 to 10": "6-10",
        "11 to 20": "11-20",
        "Don't know": None,
        "Prefer not to say": None,
    }
    times_value_map = {
        "1": 1,
        "2": 2,
        "3": 3,
        "4": 4,
        "5": 5,
        "6": 6,
        "7 times or more": 7,
        "Don't know": None,
        "None": 0,
        "Prefer not to say": None,
    }
    vaccine_type_map = {
        "Pfizer / BioNTech": "Pfizer/BioNTech",
        "Oxford / AstraZeneca": "Oxford/AstraZeneca",
        "Janssen / Johnson&Johnson": "Janssen/Johnson&Johnson",
        "Another vaccine please specify": "Other / specify",
        "I don't know the type": "Don't know type",
        "Or Another vaccine please specify": "Other / specify",  # changed from "Other /specify"
        "I do not know the type": "Don't know Type",
        "Or do you not know which one you had?": "Don't know Type",
    }
    column_editing_map = {
        "participant_survey_status": {"Complete": "Completed"},
        "participant_withdrawal_type": {
            "Withdrawn - no future linkage": "Withdrawn_no_future_linkage",
            "Withdrawn - no future linkage or use of samples": "Withdrawn_no_future_linkage_or_use_of_samples",
        },
        "survey_response_type": {"First Survey": "First Visit", "Follow-up Survey": "Follow-up Visit"},
        "voucher_type_preference": {"Letter": "Paper", "Email": "email_address"},
        "work_sector": {
            "Social Care": "Social care",
            "Transport. This includes storage and logistics": "Transport (incl. storage, logistic)",
            "Retail sector. This includes wholesale": "Retail sector (incl. wholesale)",
            "Hospitality - for example hotels or restaurants or cafe": "Hospitality (e.g. hotel, restaurant)",
            "Food production and agriculture. This includes farming": "Food production, agriculture, farming",
            "Personal Services - for example hairdressers or tattooists": "Personal services (e.g. hairdressers)",
            "Information technology and communication": "Information technology and communication",
            "Financial services. This includes insurance": "Financial services incl. insurance",
            "Civil Service or Local Government": "Civil service or Local Government",
            "Arts or entertainment or recreation": "Arts,Entertainment or Recreation",
            "Other employment sector please specify": "Other occupation sector",
        },
        "work_health_care_area": {
            "Primary care - for example in a GP or dentist": "Yes, in primary care, e.g. GP, dentist",
            "Secondary care - for example in a hospital": "Yes, in secondary care, e.g. hospital",
            "Another type of healthcare - for example mental health services": "Yes, in other healthcare settings, e.g. mental health",  # noqa: E501
        },
        "illness_reduces_activity_or_ability": {
            "Yes a little": "Yes, a little",
            "Yes a lot": "Yes, a lot",
        },
        "work_location": {
            "From home meaning in the same grounds or building as your home": "Working from home",
            "Somewhere else meaning not at your home": "Working somewhere else (not your home)",
            "Both from home and work somewhere else": "Both (from home and somewhere else)",
        },
        "transport_to_work_or_education": {
            "Bus or minibus or coach": "Bus, minibus, coach",
            "Motorbike or scooter or moped": "Motorbike, scooter or moped",
            "Taxi or minicab": "Taxi/minicab",
            "Underground or Metro or Light Rail or Tram": "Underground, metro, light rail, tram",
        },
        "ability_to_socially_distance_at_work_or_education": {
            "Difficult to maintain 2 metres apart. But you can usually be at least 1 metre away from other people": "Difficult to maintain 2m, but can be 1m",  # noqa: E501
            "Easy to maintain 2 metres apart. It is not a problem to stay this far away from other people": "Easy to maintain 2m",  # noqa: E501
            "Relatively easy to maintain 2 metres apart. Most of the time you can be 2 meters away from other people": "Relatively easy to maintain 2m",  # noqa: E501
            "Very difficult to be more than 1 metre away. Your work means you are in close contact with others on a regular basis": "Very difficult to be more than 1m away",
        },
        "last_covid_contact_type": {
            "Someone I live with": "Living in your own home",
            "Someone I do not live with": "Outside your home",
        },
        "last_suspected_covid_contact_type": {
            "Someone I live with": "Living in your own home",
            "Someone I do not live with": "Outside your home",
        },
        "physical_contact_under_18_years": contact_people_value_map,
        "physical_contact_18_to_69_years": contact_people_value_map,
        "physical_contact_over_70_years": contact_people_value_map,
        "social_distance_contact_under_18_years": contact_people_value_map,
        "social_distance_contact_18_to_69_years": contact_people_value_map,
        "social_distance_contact_over_70_years": contact_people_value_map,
        "times_hour_or_longer_another_home_last_7_days": times_value_map,
        "times_hour_or_longer_another_person_your_home_last_7_days": times_value_map,
        "times_shopping_last_7_days": times_value_map,
        "times_socialising_last_7_days": times_value_map,
        "face_covering_work_or_education": {
            "Prefer not to say": None,
            "Yes sometimes": "Yes, sometimes",
            "Yes always": "Yes, always",
            "I am not going to my place of work or education": "Not going to place of work or education",
            "I cover my face for other reasons - for example for religious or cultural reasons": "My face is already covered",  # noqa: E501
        },
        "face_covering_other_enclosed_places": {
            "Prefer not to say": None,
            "Yes sometimes": "Yes, sometimes",
            "Yes always": "Yes, always",
            "I am not going to other enclosed public spaces or using public transport": "Not going to other enclosed public spaces or using public transport",  # noqa: E501
            "I cover my face for other reasons - for example for religious or cultural reasons": "My face is already covered",  # noqa: E501
        },
        "other_covid_infection_test_results": {
            "All tests failed": "All Tests failed",
            "One or more tests were negative and none were positive": "Any tests negative, but none positive",
            "One or more tests were positive": "One or more positive test(s)",
        },
        "other_antibody_test_results": {
            "All tests failed": "All Tests failed",
            "One or more tests were negative for antibodies and none were positive": "Any tests negative, but none positive",  # noqa: E501
            "One or more tests were positive for antibodies": "One or more positive test(s)",
        },
        "cis_covid_vaccine_type": vaccine_type_map,
        "cis_covid_vaccine_number_of_doses": {
            "1 dose": "1",
            "2 doses": "2",
            "3 doses": "3 or more",
            "4 doses": "3 or more",
            "5 doses": "3 or more",
            "6 doses or more": "3 or more",
        },
        "cis_covid_vaccine_type_1": vaccine_type_map,
        "cis_covid_vaccine_type_2": vaccine_type_map,
        "cis_covid_vaccine_type_3": vaccine_type_map,
        "cis_covid_vaccine_type_4": vaccine_type_map,
        "cis_covid_vaccine_type_5": vaccine_type_map,
        "cis_covid_vaccine_type_6": vaccine_type_map,
    }
    df = apply_value_map_multiple_columns(df, column_editing_map)

    df = edit_to_sum_or_max_value(
        df=df,
        column_name_to_assign="times_outside_shopping_or_socialising_last_7_days",
        columns_to_sum=[
            "times_shopping_last_7_days",
            "times_socialising_last_7_days",
        ],
        max_value=7,
    )
    df = df.withColumn(
        "work_not_from_home_days_per_week",
        F.greatest("work_not_from_home_days_per_week", "education_in_person_days_per_week"),
    )

    df = df.withColumn("face_covering_outside_of_home", F.lit(None).cast("string"))
    df = concat_fields_if_true(df, "think_had_covid_which_symptoms", "think_had_covid_which_symptom_", "Yes", ";")
    df = concat_fields_if_true(df, "which_symptoms_last_7_days", "think_have_covid_symptom_", "Yes", ";")
    df = concat_fields_if_true(df, "long_covid_symptoms", "think_have_long_covid_symptom_", "Yes", ";")
    df = survey_edit_auto_complete(
        df,
        "survey_completion_status",
        "participant_completion_window_end_datetime",
        "face_covering_other_enclosed_places",
        datetime.now().strftime("%Y%m%d_%H%M"),
    )
    df = update_column_values_from_map(
        df,
        "survey_completion_status",
        {
            "In progress": "Partially Completed",
            "Submitted": "Completed",
        },
    )
    df = derive_had_symptom_last_7days_from_digital(
        df,
        "think_have_covid_symptom_any",
        "think_have_covid_symptom_",
        [
            "fever",
            "muscle_ache",
            "fatigue",
            "sore_throat",
            "cough",
            "shortness_of_breath",
            "headache",
            "nausea_or_vomiting",
            "abdominal_pain",
            "diarrhoea",
            "loss_of_taste",
            "loss_of_smell",
        ],
    )

    df = update_value_if_multiple_and_ref_in_list(
        df,
        "swab_consolidation_point_error",
        ["sample_leaked", "sample_uncompleted"],
        "multiple errors sample discarded",
        "multiple errors sample retained",
        ",",
    )

    df = update_value_if_multiple_and_ref_in_list(
        df,
        "blood_consolidation_point_error",
        ["sample_leaked", "sample_uncompleted"],
        "multiple errors sample discarded",
        "multiple errors sample retained",
        ",",
    )

    return df


def transform_survey_responses_generic(df: DataFrame) -> DataFrame:
    """
    Generic transformation steps to be applied to all survey response records.
    """
    raw_copy_list = [
        "think_had_covid_any_symptoms",
        "think_have_covid_symptom_any",
        "work_main_job_title",
        "work_main_job_role",
        "work_health_care_patient_facing",
        "work_health_care_area",
        "work_status_v1",
        "work_status_v2",
        "work_social_care",
        "work_not_from_home_days_per_week",
        "work_location",
        "sex",
        "participant_withdrawal_reason",
        "blood_sample_barcode",
        "swab_sample_barcode",
    ]
    df = assign_raw_copies(df, [column for column in raw_copy_list if column in df.columns])
    df = assign_unique_id_column(
        df, "unique_participant_response_id", concat_columns=["visit_id", "participant_id", "visit_datetime"]
    )
    df = assign_date_from_filename(df, "file_date", "survey_response_source_file")
    df = assign_column_regex_match(
        df,
        "bad_email",
        reference_column="email_address",
        pattern=r"/^w+[+.w-]*@([w-]+.)*w+[w-]*.([a-z]{2,4}|d+)$/i",
    )
    df = clean_postcode(df, "postcode")

    consent_cols = ["consent_16_visits", "consent_5_visits", "consent_1_visit"]
    if all(col in df.columns for col in consent_cols):
        df = assign_consent_code(df, "consent_summary", reference_columns=consent_cols)

    df = assign_date_difference(df, "days_since_think_had_covid", "think_had_covid_onset_date", "visit_datetime")
    df = assign_grouped_variable_from_days_since(
        df=df,
        binary_reference_column="think_had_covid",
        days_since_reference_column="days_since_think_had_covid",
        column_name_to_assign="days_since_think_had_covid_group",
    )
    df = df.withColumn("hh_id", F.col("ons_household_id"))
    df = update_column_values_from_map(
        df,
        "work_not_from_home_days_per_week",
        {"NA": "99", "N/A (not working/in education etc)": "99", "up to 1": "0.5"},
    )
    if "study_cohort" not in df.columns:
        df = df.withColumn("study_cohort", F.lit("Original"))
    df = df.withColumn(
        "study_cohort", F.when(F.col("study_cohort").isNull(), "Original").otherwise(F.col("study_cohort"))
    )

    df = clean_job_description_string(df, "work_main_job_title")
    df = clean_job_description_string(df, "work_main_job_role")
    df = df.withColumn("work_main_job_title_and_role", F.concat_ws(" ", "work_main_job_title", "work_main_job_role"))
    return df


def derive_additional_v1_2_columns(df: DataFrame) -> DataFrame:
    """
    Transformations specific to the v1 and v2 survey responses.
    """
    df = clean_within_range(df, "hours_a_day_with_someone_else_at_home", [0, 24])
    df = df.withColumn("been_outside_uk_last_country", F.upper(F.col("been_outside_uk_last_country")))

    df = assign_work_social_column(
        df,
        "work_social_care",
        "work_sector",
        "work_nursing_or_residential_care_home",
        "work_direct_contact_patients_or_clients",
    )
    df = assign_work_health_care(
        df,
        "work_health_care_patient_facing",
        direct_contact_column="work_direct_contact_patients_or_clients",
        health_care_column="work_health_care_area",
    )
    return df


def derive_age_based_columns(df: DataFrame, column_name_to_assign: str) -> DataFrame:
    """
    Transformations involving participant age.
    """
    df = assign_named_buckets(
        df,
        reference_column=column_name_to_assign,
        column_name_to_assign="age_group_5_intervals",
        map={2: "2-11", 12: "12-19", 20: "20-49", 50: "50-69", 70: "70+"},
    )
    df = assign_named_buckets(
        df,
        reference_column=column_name_to_assign,
        column_name_to_assign="age_group_over_16",
        map={16: "16-49", 50: "50-69", 70: "70+"},
    )
    df = assign_named_buckets(
        df,
        reference_column=column_name_to_assign,
        column_name_to_assign="age_group_7_intervals",
        map={2: "2-11", 12: "12-16", 17: "17-24", 25: "25-34", 35: "35-49", 50: "50-69", 70: "70+"},
    )
    df = assign_named_buckets(
        df,
        reference_column=column_name_to_assign,
        column_name_to_assign="age_group_5_year_intervals",
        map={
            2: "2-4",
            5: "5-9",
            10: "10-14",
            15: "15-19",
            20: "20-24",
            25: "25-29",
            30: "30-34",
            35: "35-39",
            40: "40-44",
            45: "45-49",
            50: "50-54",
            55: "55-59",
            60: "60-64",
            65: "65-69",
            70: "70-74",
            75: "75-79",
            80: "80-84",
            85: "85-89",
            90: "90+",
        },
    )

    return df


def derive_work_status_columns(df: DataFrame) -> DataFrame:

    work_status_dict = {
        "work_status_v0": {
            "5y and older in full-time education": "Student",
            "Attending college or other further education provider (including apprenticeships) (including if temporarily absent)": "Student",  # noqa: E501
            "Employed and currently not working (e.g. on leave due to the COVID-19 pandemic (furloughed) or sick leave for 4 weeks or longer or maternity/paternity leave)": "Furloughed (temporarily not working)",  # noqa: E501
            "Self-employed and currently not working (e.g. on leave due to the COVID-19 pandemic (furloughed) or sick leave for 4 weeks or longer or maternity/paternity leave)": "Furloughed (temporarily not working)",  # noqa: E501
            "Self-employed and currently working (include if on leave or sick leave for less than 4 weeks)": "Self-employed",  # noqa: E501
            "Employed and currently working (including if on leave or sick leave for less than 4 weeks)": "Employed",  # noqa: E501
            "4-5y and older at school/home-school (including if temporarily absent)": "Student",  # noqa: E501
            "Not in paid work and not looking for paid work (include doing voluntary work here)": "Not working (unemployed, retired, long-term sick etc.)",  # noqa: E501
            "Not working and not looking for work (including voluntary work)": "Not working (unemployed, retired, long-term sick etc.)",
            "Retired (include doing voluntary work here)": "Not working (unemployed, retired, long-term sick etc.)",  # noqa: E501
            "Looking for paid work and able to start": "Not working (unemployed, retired, long-term sick etc.)",  # noqa: E501
            "Child under 4-5y not attending nursery or pre-school or childminder": "Student",  # noqa: E501
            "Self-employed and currently not working (e.g. on leave due to the COVID-19 pandemic or sick leave for 4 weeks or longer or maternity/paternity leave)": "Furloughed (temporarily not working)",  # noqa: E501
            "Child under 5y attending nursery or pre-school or childminder": "Student",  # noqa: E501
            "Child under 4-5y attending nursery or pre-school or childminder": "Student",  # noqa: E501
            "Retired": "Not working (unemployed, retired, long-term sick etc.)",  # noqa: E501
            "Attending university (including if temporarily absent)": "Student",  # noqa: E501
            "Not working and not looking for work": "Not working (unemployed, retired, long-term sick etc.)",  # noqa: E501
            "Child under 5y not attending nursery or pre-school or childminder": "Student",  # noqa: E501
        },
        "work_status_v1": {
            "Child under 5y attending child care": "Child under 5y attending child care",  # noqa: E501
            "Child under 5y attending nursery or pre-school or childminder": "Child under 5y attending child care",  # noqa: E501
            "Child under 4-5y attending nursery or pre-school or childminder": "Child under 5y attending child care",  # noqa: E501
            "Child under 5y not attending nursery or pre-school or childminder": "Child under 5y not attending child care",  # noqa: E501
            "Child under 5y not attending child care": "Child under 5y not attending child care",  # noqa: E501
            "Child under 4-5y not attending nursery or pre-school or childminder": "Child under 5y not attending child care",  # noqa: E501
            "Employed and currently not working (e.g. on leave due to the COVID-19 pandemic (furloughed) or sick leave for 4 weeks or longer or maternity/paternity leave)": "Employed and currently not working",  # noqa: E501
            "Employed and currently working (including if on leave or sick leave for less than 4 weeks)": "Employed and currently working",  # noqa: E501
            "Not working and not looking for work (including voluntary work)": "Not working and not looking for work",  # noqa: E501
            "Not in paid work and not looking for paid work (include doing voluntary work here)": "Not working and not looking for work",
            "Not working and not looking for work": "Not working and not looking for work",  # noqa: E501
            "Self-employed and currently not working (e.g. on leave due to the COVID-19 pandemic (furloughed) or sick leave for 4 weeks or longer or maternity/paternity leave)": "Self-employed and currently not working",  # noqa: E501
            "Self-employed and currently not working (e.g. on leave due to the COVID-19 pandemic or sick leave for 4 weeks or longer or maternity/paternity leave)": "Self-employed and currently not working",  # noqa: E501
            "Self-employed and currently working (include if on leave or sick leave for less than 4 weeks)": "Self-employed and currently working",  # noqa: E501
            "Retired (include doing voluntary work here)": "Retired",  # noqa: E501
            "Looking for paid work and able to start": "Looking for paid work and able to start",  # noqa: E501
            "Attending college or other further education provider (including apprenticeships) (including if temporarily absent)": "5y and older in full-time education",  # noqa: E501
            "Attending university (including if temporarily absent)": "5y and older in full-time education",  # noqa: E501
            "4-5y and older at school/home-school (including if temporarily absent)": "5y and older in full-time education",  # noqa: E501
        },
        "work_status_v2": {
            "Retired (include doing voluntary work here)": "Retired",  # noqa: E501
            "Attending college or other further education provider (including apprenticeships) (including if temporarily absent)": "Attending college or FE (including if temporarily absent)",  # noqa: E501
            "Attending university (including if temporarily absent)": "Attending university (including if temporarily absent)",  # noqa: E501
            "Child under 5y attending child care": "Child under 4-5y attending child care",  # noqa: E501
            "Child under 5y attending nursery or pre-school or childminder": "Child under 4-5y attending child care",  # noqa: E501
            "Child under 4-5y attending nursery or pre-school or childminder": "Child under 4-5y attending child care",  # noqa: E501
            "Child under 5y not attending nursery or pre-school or childminder": "Child under 4-5y not attending child care",  # noqa: E501
            "Child under 5y not attending child care": "Child under 4-5y not attending child care",  # noqa: E501
            "Child under 4-5y not attending nursery or pre-school or childminder": "Child under 4-5y not attending child care",  # noqa: E501
            "4-5y and older at school/home-school (including if temporarily absent)": "4-5y and older at school/home-school",  # noqa: E501
            "Employed and currently not working (e.g. on leave due to the COVID-19 pandemic (furloughed) or sick leave for 4 weeks or longer or maternity/paternity leave)": "Employed and currently not working",  # noqa: E501
            "Employed and currently working (including if on leave or sick leave for less than 4 weeks)": "Employed and currently working",  # noqa: E501
            "Not in paid work and not looking for paid work (include doing voluntary work here)": "Not working and not looking for work",  # noqa: E501
            "Not working and not looking for work (including voluntary work)": "Not working and not looking for work",  # noqa: E501
            "Self-employed and currently not working (e.g. on leave due to the COVID-19 pandemic or sick leave for 4 weeks or longer or maternity/paternity leave)": "Self-employed and currently not working",  # noqa: E501
            "Self-employed and currently not working (e.g. on leave due to the COVID-19 pandemic (furloughed) or sick leave for 4 weeks or longer or maternity/paternity leave)": "Self-employed and currently not working",  # noqa: E501
            "Self-employed and currently working (include if on leave or sick leave for less than 4 weeks)": "Self-employed and currently working",  # noqa: E501
            "5y and older in full-time education": "4-5y and older at school/home-school",  # noqa: E501
        },
    }

    column_list = ["work_status_v0", "work_status_v1"]
    for column in column_list:
        df = df.withColumn(column, F.col("work_status_v2"))
        df = update_column_values_from_map(df=df, column=column, map=work_status_dict[column])

    df = update_column_values_from_map(df=df, column="work_status_v2", map=work_status_dict["work_status_v2"])

    ## Not needed in release 1. Confirm that these are v2-only when pulling them back in, as they should likely be union dependent.
    # df = assign_work_person_facing_now(df, "work_person_facing_now", "work_person_facing_now", "work_social_care")
    # df = assign_column_given_proportion(
    #     df=df,
    #     column_name_to_assign="ever_work_person_facing_or_social_care",
    #     groupby_column="participant_id",
    #     reference_columns=["work_social_care"],
    #     count_if=["Yes, care/residential home, resident-facing", "Yes, other social care, resident-facing"],
    #     true_false_values=["Yes", "No"],
    # )
    # df = assign_column_given_proportion(
    #     df=df,
    #     column_name_to_assign="ever_care_home_worker",
    #     groupby_column="participant_id",
    #     reference_columns=["work_social_care", "work_nursing_or_residential_care_home"],
    #     count_if=["Yes, care/residential home, resident-facing"],
    #     true_false_values=["Yes", "No"],
    # )
    # df = assign_column_given_proportion(
    #     df=df,
    #     column_name_to_assign="ever_had_long_term_health_condition",
    #     groupby_column="participant_id",
    #     reference_columns=["illness_lasting_over_12_months"],
    #     count_if=["Yes"],
    #     true_false_values=["Yes", "No"],
    # )
    # df = assign_ever_had_long_term_health_condition_or_disabled(
    #     df=df,
    #     column_name_to_assign="ever_had_long_term_health_condition_or_disabled",
    #     health_conditions_column="illness_lasting_over_12_months",
    #     condition_impact_column="illness_reduces_activity_or_ability",
    # )
    return df


def clean_survey_responses_version_2(df: DataFrame) -> DataFrame:
    df = map_column_values_to_null(
        df=df,
        value="Participant Would Not/Could Not Answer",
        column_list=[
            "ethnicity",
            "work_sector",
            "work_health_care_area",
            "work_status_v2",
            "work_location",
            "work_direct_contact_patients_or_clients",
            "work_nursing_or_residential_care_home",
            "survey_response_type",
            "household_visit_status",
            "participant_survey_status",
            "self_isolating_reason",
            "ability_to_socially_distance_at_work_or_education",
            "transport_to_work_or_education",
            "face_covering_outside_of_home",
            "face_covering_work_or_education",
            "face_covering_other_enclosed_places",
            "other_antibody_test_location",
            "participant_withdrawal_reason",
            "cis_covid_vaccine_type",
            "cis_covid_vaccine_number_of_doses",
            "work_not_from_home_days_per_week",
            "times_shopping_last_7_days",
            "times_socialising_last_7_days",
        ],
    )

    # Map to digital from raw V2 values, before editing them to V1 below
    df = assign_from_map(
        df,
        "self_isolating_reason_detailed",
        "self_isolating_reason",
        {
            "Yes for other reasons (e.g. going into hospital or quarantining)": "Due to increased risk of getting COVID-19 such as having been in contact with a known case or quarantining after travel abroad",  # noqa: E501
            "Yes for other reasons related to reducing your risk of getting COVID-19 (e.g. going into hospital or shielding)": "Due to reducing my risk of getting COVID-19 such as going into hospital or shielding",  # noqa: E501
            "Yes for other reasons related to you having had an increased risk of getting COVID-19 (e.g. having been in contact with a known case or quarantining after travel abroad)": "Due to increased risk of getting COVID-19 such as having been in contact with a known case or quarantining after travel abroad",  # noqa: E501
            "Yes because you live with someone who has/has had symptoms but you haven’t had them yourself": "I haven't had any symptoms but I live with someone who has or has had symptoms or a positive test",  # noqa: E501
            "Yes because you live with someone who has/has had symptoms or a positive test but you haven’t had symptoms yourself": "I haven't had any symptoms but I live with someone who has or has had symptoms or a positive test",  # noqa: E501
            "Yes because you live with someone who has/has had symptoms but you haven't had them yourself": "I haven't had any symptoms but I live with someone who has or has had symptoms or a positive test",  # noqa: E501
            "Yes because you have/have had symptoms of COVID-19": "I have or have had symptoms of COVID-19 or a positive test",
            "Yes because you have/have had symptoms of COVID-19 or a positive test": "I have or have had symptoms of COVID-19 or a positive test",
        },
    )

    times_value_map = {"None": 0, "1": 1, "2": 2, "3": 3, "4": 4, "5": 5, "6": 6, "7 times or more": 7}
    column_editing_map = {
        "deferred": {"Deferred 1": "Deferred"},
        "work_location": {
            "Work from home (in the same grounds or building as your home)": "Working from home",
            "Working from home (in the same grounds or building as your home)": "Working from home",
            "From home (in the same grounds or building as your home)": "Working from home",
            "Work somewhere else (not your home)": "Working somewhere else (not your home)",
            "Somewhere else (not at your home)": "Working somewhere else (not your home)",
            "Somewhere else (not your home)": "Working somewhere else (not your home)",
            "Both (working from home and working somewhere else)": "Both (from home and somewhere else)",
            "Both (work from home and work somewhere else)": "Both (from home and somewhere else)",
        },
        "times_outside_shopping_or_socialising_last_7_days": times_value_map,
        "times_shopping_last_7_days": times_value_map,
        "times_socialising_last_7_days": times_value_map,
        "work_sector": {
            "Social Care": "Social care",
            "Transport (incl. storage or logistic)": "Transport (incl. storage, logistic)",
            "Transport (incl. storage and logistic)": "Transport (incl. storage, logistic)",
            "Transport (incl. storage and logistics)": "Transport (incl. storage, logistic)",
            "Retail Sector (incl. wholesale)": "Retail sector (incl. wholesale)",
            "Hospitality (e.g. hotel or restaurant or cafe)": "Hospitality (e.g. hotel, restaurant)",
            "Food Production and agriculture (incl. farming)": "Food production, agriculture, farming",
            "Food production and agriculture (incl. farming)": "Food production, agriculture, farming",
            "Personal Services (e.g. hairdressers or tattooists)": "Personal services (e.g. hairdressers)",
            "Information technology and communication": "Information technology and communication",
            "Financial services (incl. insurance)": "Financial services incl. insurance",
            "Financial Services (incl. insurance)": "Financial services incl. insurance",
            "Civil Service or Local Government": "Civil service or Local Government",
            "Arts or Entertainment or Recreation": "Arts,Entertainment or Recreation",
            "Art or entertainment or recreation": "Arts,Entertainment or Recreation",
            "Arts or entertainment or recreation": "Arts,Entertainment or Recreation",
            "Other employment sector (specify)": "Other occupation sector",
            "Other occupation sector (specify)": "Other occupation sector",
        },
        "work_health_care_area": {
            "Primary Care (e.g. GP or dentist)": "Yes, in primary care, e.g. GP, dentist",
            "Primary care (e.g. GP or dentist)": "Yes, in primary care, e.g. GP, dentist",
            "Secondary Care (e.g. hospital)": "Yes, in secondary care, e.g. hospital",
            "Secondary care (e.g. hospital.)": "Yes, in secondary care, e.g. hospital",
            "Secondary care (e.g. hospital)": "Yes, in secondary care, e.g. hospital",
            "Other Healthcare (e.g. mental health)": "Yes, in other healthcare settings, e.g. mental health",
            "Other healthcare (e.g. mental health)": "Yes, in other healthcare settings, e.g. mental health",
        },
        "face_covering_outside_of_home": {
            "My face is already covered for other reasons (e.g. religious or cultural reasons)": "My face is already covered",
            "Yes at work/school only": "Yes, at work/school only",
            "Yes in other situations only (including public transport/shops)": "Yes, in other situations only",
            "Yes usually both at work/school and in other situations": "Yes, usually both Work/school/other",
            "Yes in other situations only (including public transport or shops)": "Yes, in other situations only",
            "Yes always": "Yes, always",
            "Yes sometimes": "Yes, sometimes",
        },
        "face_covering_other_enclosed_places": {
            "My face is already covered for other reasons (e.g. religious or cultural reasons)": "My face is already covered",
            "Yes at work/school only": "Yes, at work/school only",
            "Yes in other situations only (including public transport/shops)": "Yes, in other situations only",
            "Yes usually both at work/school and in other situations": "Yes, usually both Work/school/other",
            "Yes always": "Yes, always",
            "Yes sometimes": "Yes, sometimes",
        },
        "face_covering_work_or_education": {
            "My face is already covered for other reasons (e.g. religious or cultural reasons)": "My face is already covered",
            "Yes always": "Yes, always",
            "Yes sometimes": "Yes, sometimes",
        },
        "other_antibody_test_results": {
            "One or more negative tests but none positive": "Any tests negative, but none positive",
            "One or more negative tests but none were positive": "Any tests negative, but none positive",
            "All tests failed": "All Tests failed",
        },
        "other_antibody_test_location": {
            "Private Lab": "Private lab",
            "Home Test": "Home test",
            "In the NHS (e.g. GP or hospital)": "In the NHS (e.g. GP, hospital)",
        },
        "other_covid_infection_test_results": {
            "One or more negative tests but none positive": "Any tests negative, but none positive",
            "One or more negative tests but none were positive": "Any tests negative, but none positive",
            "All tests failed": "All Tests failed",
            "Positive": "One or more positive test(s)",
            "Negative": "Any tests negative, but none positive",
            "Void": "All Tests failed",
        },
        "illness_reduces_activity_or_ability": {
            "Yes a little": "Yes, a little",
            "Yes a lot": "Yes, a lot",
            "Participant Would Not/Could Not Answer": None,
        },
        "participant_visit_status": {"Participant did not attend": "Patient did not attend", "Canceled": "Cancelled"},
        "self_isolating_reason": {
            "Yes for other reasons (e.g. going into hospital or quarantining)": "Yes, for other reasons (e.g. going into hospital, quarantining)",
            "Yes for other reasons related to reducing your risk of getting COVID-19 (e.g. going into hospital or shielding)": "Yes, for other reasons (e.g. going into hospital, quarantining)",
            "Yes for other reasons related to you having had an increased risk of getting COVID-19 (e.g. having been in contact with a known case or quarantining after travel abroad)": "Yes, for other reasons (e.g. going into hospital, quarantining)",
            "Yes because you live with someone who has/has had symptoms but you haven’t had them yourself": "Yes, someone you live with had symptoms",
            "Yes because you live with someone who has/has had symptoms or a positive test but you haven’t had symptoms yourself": "Yes, someone you live with had symptoms",
            "Yes because you live with someone who has/has had symptoms but you haven't had them yourself": "Yes, someone you live with had symptoms",
            "Yes because you have/have had symptoms of COVID-19": "Yes, you have/have had symptoms",
            "Yes because you have/have had symptoms of COVID-19 or a positive test": "Yes, you have/have had symptoms",
        },
        "ability_to_socially_distance_at_work_or_education": {
            "Difficult to maintain 2 meters - but I can usually be at least 1m from other people": "Difficult to maintain 2m, but can be 1m",
            "Difficult to maintain 2m - but you can usually be at least 1m from other people": "Difficult to maintain 2m, but can be 1m",
            "Easy to maintain 2 meters - it is not a problem to stay this far away from other people": "Easy to maintain 2m",
            "Easy to maintain 2m - it is not a problem to stay this far away from other people": "Easy to maintain 2m",
            "Relatively easy to maintain 2 meters - most of the time I can be 2m away from other people": "Relatively easy to maintain 2m",
            "Relatively easy to maintain 2m - most of the time you can be 2m away from other people": "Relatively easy to maintain 2m",
            "Very difficult to be more than 1 meter away as my work means I am in close contact with others on a regular basis": "Very difficult to be more than 1m away",
            "Very difficult to be more than 1m away as your work means you are in close contact with others on a regular basis": "Very difficult to be more than 1m away",
        },
        "transport_to_work_or_education": {
            "Bus or Minibus or Coach": "Bus, minibus, coach",
            "Bus or minibus or coach": "Bus, minibus, coach",
            "Bus": "Bus, minibus, coach",
            "Motorbike or Scooter or Moped": "Motorbike, scooter or moped",
            "Motorbike or scooter or moped": "Motorbike, scooter or moped",
            "Car or Van": "Car or van",
            "Taxi/Minicab": "Taxi/minicab",
            "On Foot": "On foot",
            "Underground or Metro or Light Rail or Tram": "Underground, metro, light rail, tram",
            "Other Method": "Other method",
        },
        "last_covid_contact_type": {
            "In your own household": "Living in your own home",
            "Outside your household": "Outside your home",
        },
        "last_suspected_covid_contact_type": {
            "In your own household": "Living in your own home",
            "Outside your household": "Outside your home",
        },
    }
    df = apply_value_map_multiple_columns(df, column_editing_map)
    df = df.withColumn("deferred", F.when(F.col("deferred").isNull(), "NA").otherwise(F.col("deferred")))

    df = df.withColumn("swab_sample_barcode", F.upper(F.col("swab_sample_barcode")))
    df = df.withColumn("blood_sample_barcode", F.upper(F.col("blood_sample_barcode")))
    return df


def transform_survey_responses_version_2_delta(df: DataFrame) -> DataFrame:
    """
    Transformations that are specific to version 2 survey responses.
    """
    df = assign_taken_column(df=df, column_name_to_assign="swab_taken", reference_column="swab_sample_barcode")
    df = assign_taken_column(df=df, column_name_to_assign="blood_taken", reference_column="blood_sample_barcode")

    df = assign_column_uniform_value(df, "survey_response_dataset_major_version", 2)

    # After editing to V1 values in cleaning
    df = assign_isin_list(
        df=df,
        column_name_to_assign="self_isolating",
        reference_column="self_isolating_reason",
        values_list=[
            "Yes, for other reasons (e.g. going into hospital, quarantining)",
            "Yes, you have/have had symptoms",
            "Yes, someone you live with had symptoms",
        ],
        true_false_values=["Yes", "No"],
    )
    df = edit_to_sum_or_max_value(
        df=df,
        column_name_to_assign="times_outside_shopping_or_socialising_last_7_days",
        columns_to_sum=[
            "times_shopping_last_7_days",
            "times_socialising_last_7_days",
        ],
        max_value=7,
    )
    df = derive_work_status_columns(df)
    return df


def assign_has_been_columns(df):
    df = derive_household_been_columns(
        df=df,
        column_name_to_assign="household_been_care_home_last_28_days",
        individual_response_column="care_home_last_28_days",
        household_response_column="other_household_member_care_home_last_28_days",
    )
    df = derive_household_been_columns(
        df=df,
        column_name_to_assign="household_been_hospital_last_28_days",
        individual_response_column="hospital_last_28_days",
        household_response_column="other_household_member_hospital_last_28_days",
    )
    return df


def symptom_column_transformations(df):
    df = count_value_occurrences_in_column_subset_row_wise(
        df=df,
        column_name_to_assign="think_have_covid_symptom_count",
        selection_columns=[
            "think_have_covid_symptom_fever",
            "think_have_covid_symptom_muscle_ache",
            "think_have_covid_symptom_fatigue",
            "think_have_covid_symptom_sore_throat",
            "think_have_covid_symptom_cough",
            "think_have_covid_symptom_shortness_of_breath",
            "think_have_covid_symptom_headache",
            "think_have_covid_symptom_nausea_or_vomiting",
            "think_have_covid_symptom_abdominal_pain",
            "think_have_covid_symptom_diarrhoea",
            "think_have_covid_symptom_loss_of_taste",
            "think_have_covid_symptom_loss_of_smell",
            "think_have_covid_symptom_more_trouble_sleeping",
            "think_have_covid_symptom_chest_pain",
            "think_have_covid_symptom_palpitations",
            "think_have_covid_symptom_vertigo_or_dizziness",
            "think_have_covid_symptom_anxiety",
            "think_have_covid_symptom_low_mood",
            "think_have_covid_symptom_memory_loss_or_confusion",
            "think_have_covid_symptom_difficulty_concentrating",
            "think_have_covid_symptom_runny_nose_or_sneezing",
            "think_have_covid_symptom_noisy_breathing",
            "think_have_covid_symptom_loss_of_appetite",
        ],
        count_if_value="Yes",
    )
    df = count_value_occurrences_in_column_subset_row_wise(
        df=df,
        column_name_to_assign="think_had_covid_symptom_count",
        selection_columns=[
            "think_had_covid_symptom_fever",
            "think_had_covid_symptom_muscle_ache",
            "think_had_covid_symptom_fatigue",
            "think_had_covid_symptom_sore_throat",
            "think_had_covid_symptom_cough",
            "think_had_covid_symptom_shortness_of_breath",
            "think_had_covid_symptom_headache",
            "think_had_covid_symptom_nausea_or_vomiting",
            "think_had_covid_symptom_abdominal_pain",
            "think_had_covid_symptom_diarrhoea",
            "think_had_covid_symptom_loss_of_taste",
            "think_had_covid_symptom_loss_of_smell",
            "think_had_covid_symptom_more_trouble_sleeping",
            "think_had_covid_symptom_chest_pain",
            "think_had_covid_symptom_palpitations",
            "think_had_covid_symptom_vertigo_or_dizziness",
            "think_had_covid_symptom_anxiety",
            "think_had_covid_symptom_low_mood",
            "think_had_covid_symptom_memory_loss_or_confusion",
            "think_had_covid_symptom_difficulty_concentrating",
            "think_had_covid_symptom_runny_nose_or_sneezing",
            "think_had_covid_symptom_noisy_breathing",
            "think_had_covid_symptom_loss_of_appetite",
        ],
        count_if_value="Yes",
    )
    # TODO - not needed until later release
    # df = update_think_have_covid_symptom_any(
    #     df=df,
    #     column_name_to_update="think_have_covid_symptom_any",
    #     count_reference_column="think_have_covid_symptom_count",
    # )

    # df = assign_true_if_any(
    #     df=df,
    #     column_name_to_assign="any_think_have_covid_symptom_or_now",
    #     reference_columns=["think_have_covid_symptom_any", "think_have_covid"],
    #     true_false_values=["Yes", "No"],
    # )

    # df = assign_any_symptoms_around_visit(
    #     df=df,
    #     column_name_to_assign="any_symptoms_around_visit",
    #     symptoms_bool_column="any_think_have_covid_symptom_or_now",
    #     id_column="participant_id",
    #     visit_date_column="visit_datetime",
    #     visit_id_column="visit_id",
    # )

    # df = assign_true_if_any(
    #     df=df,
    #     column_name_to_assign="think_have_covid_cghfevamn_symptom_group",
    #     reference_columns=[
    #         "think_have_covid_symptom_cough",
    #         "think_have_covid_symptom_fever",
    #         "think_have_covid_symptom_loss_of_smell",
    #         "think_have_covid_symptom_loss_of_taste",
    #     ],
    #     true_false_values=["Yes", "No"],
    # )
    # df = assign_true_if_any(
    #     df=df,
    #     column_name_to_assign="think_have_covid_cghfevamn_symptom_group",
    #     reference_columns=[
    #         "think_had_covid_symptom_cough",
    #         "think_had_covid_symptom_fever",
    #         "think_had_covid_symptom_loss_of_smell",
    #         "think_had_covid_symptom_loss_of_taste",
    #     ],
    #     true_false_values=["Yes", "No"],
    # )
    # df = assign_true_if_any(
    #     df=df,
    #     column_name_to_assign="think_have_covid_cghfevamn_symptom_group",
    #     reference_columns=[
    #         "think_had_covid_symptom_cough",
    #         "think_had_covid_symptom_fever",
    #         "think_had_covid_symptom_loss_of_smell",
    #         "think_had_covid_symptom_loss_of_taste",
    #     ],
    #     true_false_values=["Yes", "No"],
    # )
    # df = assign_any_symptoms_around_visit(
    #     df=df,
    #     column_name_to_assign="symptoms_around_cghfevamn_symptom_group",
    #     id_column="participant_id",
    #     symptoms_bool_column="think_have_covid_cghfevamn_symptom_group",
    #     visit_date_column="visit_datetime",
    #     visit_id_column="visit_id",
    # )
    return df


def union_dependent_cleaning(df):
    col_val_map = {
        "ethnicity": {
            "African": "Black,Caribbean,African-African",
            "Caribbean": "Black,Caribbean,Afro-Caribbean",
            "Any other Black or African or Caribbean background": "Any other Black background",
            "Any other Black| African| Carribbean": "Any other Black background",
            "Any other Mixed/Multiple background": "Any other Mixed background",
            "Bangladeshi": "Asian or Asian British-Bangladeshi",
            "Chinese": "Asian or Asian British-Chinese",
            "English, Welsh, Scottish, Northern Irish or British": "White-British",
            "English| Welsh| Scottish| Northern Irish or British": "White-British",
            "Indian": "Asian or Asian British-Indian",
            "Irish": "White-Irish",
            "Pakistani": "Asian or Asian British-Pakistani",
            "White and Asian": "Mixed-White & Asian",
            "White and Black African": "Mixed-White & Black African",
            "White and Black Caribbean": "Mixed-White & Black Caribbean",
            "Roma": "White-Gypsy or Irish Traveller",
            "White-Roma": "White-Gypsy or Irish Traveller",
            "Gypsy or Irish Traveller": "White-Gypsy or Irish Traveller",
            "Arab": "Other ethnic group-Arab",
            "Any other white": "Any other white background",
        },
        "participant_withdrawal_reason": {
            "Bad experience with tester / survey": "Bad experience with interviewer/survey",
            "Swab / blood process too distressing": "Swab/blood process too distressing",
            "Swab / blood process to distressing": "Swab/blood process too distressing",
            "Do NOT Reinstate": "Do not reinstate",
        },
    }

    df = apply_value_map_multiple_columns(df, col_val_map)
    df = convert_null_if_not_in_list(df, "sex", options_list=["Male", "Female"])
    # TODO: Add in once dependencies are derived
    # df = impute_latest_date_flag(
    #     df=df,
    #     participant_id_column="participant_id",
    #     visit_date_column="visit_date",
    #     visit_id_column="visit_id",
    #     contact_any_covid_column="contact_known_or_suspected_covid",
    #     contact_any_covid_date_column="contact_known_or_suspected_covid_latest_date",
    # )

    # TODO: Add in once dependencies are derived
    # df = assign_date_difference(
    #     df,
    #     "contact_known_or_suspected_covid_days_since",
    #     "contact_known_or_suspected_covid_latest_date",
    #     "visit_datetime",
    # )

    # TODO: add the following function once contact_known_or_suspected_covid_latest_date() is created
    # df = contact_known_or_suspected_covid_type(
    #     df=df,
    #     contact_known_covid_type_column='contact_known_covid_type',
    #     contact_any_covid_type_column='contact_any_covid_type',
    #     contact_any_covid_date_column='contact_any_covid_date',
    #     contact_known_covid_date_column='contact_known_covid_date',
    #     contact_suspect_covid_date_column='contact_suspect_covid_date',
    # )

    df = update_face_covering_outside_of_home(
        df=df,
        column_name_to_update="face_covering_outside_of_home",
        covered_enclosed_column="face_covering_other_enclosed_places",
        covered_work_column="face_covering_work_or_education",
    )

    return df


def union_dependent_derivations(df):
    """
    Transformations that must be carried out after the union of the different survey response schemas.
    """
    df = assign_fake_id(df, "ordered_household_id", "ons_household_id")
    df = assign_visit_order(
        df=df,
        column_name_to_assign="visit_order",
        id="participant_id",
        order_list=["visit_datetime", "visit_id"],
    )
    df = symptom_column_transformations(df)
    if "survey_completion_status" in df.columns:
        df = df.withColumn(
            "participant_visit_status", F.coalesce(F.col("participant_visit_status"), F.col("survey_completion_status"))
        )
    ethnicity_map = {
        "White": ["White-British", "White-Irish", "White-Gypsy or Irish Traveller", "Any other white background"],
        "Asian": [
            "Asian or Asian British-Indian",
            "Asian or Asian British-Pakistani",
            "Asian or Asian British-Bangladeshi",
            "Asian or Asian British-Chinese",
            "Any other Asian background",
        ],
        "Black": ["Black,Caribbean,African-African", "Black,Caribbean,Afro-Caribbean", "Any other Black background"],
        "Mixed": [
            "Mixed-White & Black Caribbean",
            "Mixed-White & Black African",
            "Mixed-White & Asian",
            "Any other Mixed background",
        ],
        "Other": ["Other ethnic group-Arab", "Any other ethnic group"],
    }

    df = replace_sample_barcode(df=df)

    df = conditionally_replace_columns(
        df,
        {
            "swab_sample_barcode": "swab_sample_barcode_combined",
            "blood_sample_barcode": "blood_sample_barcode_combined",
        },
        (F.col("survey_response_dataset_major_version") == 3),
    )

    df = assign_column_from_mapped_list_key(
        df=df, column_name_to_assign="ethnicity_group", reference_column="ethnicity", map=ethnicity_map
    )
    df = assign_ethnicity_white(
        df, column_name_to_assign="ethnicity_white", ethnicity_group_column_name="ethnicity_group"
    )
    # df = assign_work_patient_facing_now(
    #     df, "work_patient_facing_now", age_column="age_at_visit", work_healthcare_column="work_health_care_patient_facing"
    # )
    # df = update_work_facing_now_column(
    #     df,
    #     "work_patient_facing_now",
    #     "work_status_v0",
    #     ["Furloughed (temporarily not working)", "Not working (unemployed, retired, long-term sick etc.)", "Student"],
    # )
    # df = assign_first_visit(
    #     df=df,
    #     column_name_to_assign="household_first_visit_datetime",
    #     id_column="participant_id",
    #     visit_date_column="visit_datetime",
    # )
    # df = assign_last_visit(
    #     df=df,
    #     column_name_to_assign="last_attended_visit_datetime",
    #     id_column="participant_id",
    #     visit_status_column="participant_visit_status",
    #     visit_date_column="visit_datetime",
    # )
    # df = assign_date_difference(
    #     df=df,
    #     column_name_to_assign="days_since_enrolment",
    #     start_reference_column="household_first_visit_datetime",
    #     end_reference_column="last_attended_visit_datetime",
    # )
    # df = assign_date_difference(
    #     df=df,
    #     column_name_to_assign="household_weeks_since_survey_enrolment",
    #     start_reference_column="survey start",
    #     end_reference_column="visit_datetime",
    #     format="weeks",
    # )
    # df = assign_named_buckets(
    #     df,
    #     reference_column="days_since_enrolment",
    #     column_name_to_assign="visit_number",
    #     map={
    #         0: 0,
    #         4: 1,
    #         11: 2,
    #         18: 3,
    #         25: 4,
    #         43: 5,
    #         71: 6,
    #         99: 7,
    #         127: 8,
    #         155: 9,
    #         183: 10,
    #         211: 11,
    #         239: 12,
    #         267: 13,
    #         295: 14,
    #         323: 15,
    #     },
    # )
    # df = assign_any_symptoms_around_visit(
    #     df=df,
    #     column_name_to_assign="symptoms_around_cghfevamn_symptom_group",
    #     symptoms_bool_column="think_have_covid_cghfevamn_symptom_group",
    #     id_column="participant_id",
    #     visit_date_column="visit_datetime",
    #     visit_id_column="visit_id",
    # )
    df = derive_people_in_household_count(df)
    df = update_column_values_from_map(
        df=df,
        column="smokes_nothing_now",
        map={"Yes": "No", "No": "Yes"},
        condition_column="currently_smokes_or_vapes",
    )
    df = fill_backwards_work_status_v2(
        df=df,
        date="visit_datetime",
        id="participant_id",
        fill_backward_column="work_status_v2",
        condition_column="work_status_v1",
        date_range=["2020-09-01", "2021-08-31"],
        condition_column_values=["5y and older in full-time education"],
        fill_only_backward_column_values=[
            "4-5y and older at school/home-school",
            "Attending college or FE (including if temporarily absent)",
            "Attending university (including if temporarily absent)",
        ],
    )
    df = assign_work_status_group(df, "work_status_group", "work_status_v0")

    df = fill_forward_from_last_change(
        df=df,
        fill_forward_columns=[
            "cis_covid_vaccine_date",
            "cis_covid_vaccine_number_of_doses",
            "cis_covid_vaccine_type",
            "cis_covid_vaccine_type_other",
            "cis_covid_vaccine_received",
        ],
        participant_id_column="participant_id",
        visit_datetime_column="visit_datetime",
        record_changed_column="cis_covid_vaccine_received",
        record_changed_value="Yes",
    )
    # Derive these after fill forwards and other changes to dates
    df = create_formatted_datetime_string_columns(df)
    return df


def derive_people_in_household_count(df):
    """
    Correct counts of household member groups and sum to get total number of people in household. Takes maximum
    final count by household for each record.
    """
    df = assign_household_participant_count(
        df,
        column_name_to_assign="household_participant_count",
        household_id_column="ons_household_id",
        participant_id_column="participant_id",
    )
    df = update_person_count_from_ages(
        df,
        column_name_to_assign="household_participants_not_consenting_count",
        column_pattern=r"person_not_consenting_age_[1-9]",
    )
    df = update_person_count_from_ages(
        df,
        column_name_to_assign="household_members_over_2_years_and_not_present_count",
        column_pattern=r"person_not_present_age_[1-8]",
    )
    df = assign_household_under_2_count(
        df,
        column_name_to_assign="household_members_under_2_years_count",
        column_pattern=r"infant_age_months_[1-9]",
        condition_column="household_members_under_2_years",
    )
    household_window = Window.partitionBy("ons_household_id")

    household_participants = [
        "household_participant_count",
        "household_participants_not_consenting_count",
        "household_members_over_2_years_and_not_present_count",
        "household_members_under_2_years_count",
    ]
    for household_participant_type in household_participants:
        df = df.withColumn(
            household_participant_type,
            F.max(household_participant_type).over(household_window),
        )
    df = df.withColumn(
        "people_in_household_count",
        sum_within_row(household_participants),
    )
    df = df.withColumn(
        "people_in_household_count_group",
        F.when(F.col("people_in_household_count") >= 5, "5+").otherwise(
            F.col("people_in_household_count").cast("string")
        ),
    )
    return df


def create_formatted_datetime_string_columns(df):
    """
    Create columns with specific datetime formatting for use in output data.
    """
    date_format_dict = {
        "visit_date_string": "visit_datetime",
        "samples_taken_date_string": "samples_taken_datetime",
    }
    datetime_format_dict = {
        "visit_datetime_string": "visit_datetime",
        "samples_taken_datetime_string": "samples_taken_datetime",
    }
    date_format_string_list = [
        "date_of_birth",
        "improved_visit_date",
        "think_had_covid_onset_date",
        "cis_covid_vaccine_date",
        "cis_covid_vaccine_date_1",
        "cis_covid_vaccine_date_2",
        "cis_covid_vaccine_date_3",
        "cis_covid_vaccine_date_4",
        "last_suspected_covid_contact_date",
        "last_covid_contact_date",
        "other_covid_infection_test_first_positive_date",
        "other_antibody_test_last_negative_date",
        "other_antibody_test_first_positive_date",
        "other_covid_infection_test_last_negative_date",
        "been_outside_uk_last_return_date",
        "think_have_covid_onset_date",
        "swab_return_date",
        "swab_return_future_date",
        "blood_return_date",
        "blood_return_future_date",
        "cis_covid_vaccine_date_5",
        "cis_covid_vaccine_date_6",
        "cis_covid_vaccine_date",
        "think_have_covid_symptom_onset_date",  # tempvar
        "other_covid_infection_test_positive_date",  # tempvar
        "other_covid_infection_test_negative_date",  # tempvar
        "other_antibody_test_positive_date",  # tempvar
        "other_antibody_test_negative_date",  # tempvar
    ]
    date_format_string_list = [
        col for col in date_format_string_list if col not in cis_digital_datetime_map["yyyy-MM-dd"]
    ] + cis_digital_datetime_map["yyyy-MM-dd"]

    for column_name_to_assign, timestamp_column in date_format_dict.items():
        if timestamp_column in df.columns:
            df = assign_column_to_date_string(
                df=df,
                column_name_to_assign=column_name_to_assign,
                reference_column=timestamp_column,
                time_format="ddMMMyyyy",
                lower_case=True,
            )
    for timestamp_column in date_format_string_list:
        if timestamp_column in df.columns:
            df = assign_column_to_date_string(
                df=df,
                column_name_to_assign=timestamp_column + "_string",
                reference_column=timestamp_column,
                time_format="ddMMMyyyy",
                lower_case=True,
            )
    for column_name_to_assign, timestamp_column in datetime_format_dict.items():
        if timestamp_column in df.columns:
            df = assign_column_to_date_string(
                df=df,
                column_name_to_assign=column_name_to_assign,
                reference_column=timestamp_column,
                time_format="ddMMMyyyy HH:mm:ss",
                lower_case=True,
            )
    for timestamp_column in cis_digital_datetime_map["yyyy-MM-dd'T'HH:mm:ss'Z'"]:
        if timestamp_column in df.columns:
            df = assign_column_to_date_string(
                df=df,
                column_name_to_assign=timestamp_column + "_string",
                reference_column=timestamp_column,
                time_format="ddMMMyyyy HH:mm:ss",
                lower_case=True,
            )
    return df


def transform_from_lookups(
    df: DataFrame, cohort_lookup: DataFrame, travel_countries_lookup: DataFrame, tenure_group: DataFrame
):
    cohort_lookup = cohort_lookup.withColumnRenamed("participant_id", "cohort_participant_id")
    df = df.join(
        F.broadcast(cohort_lookup),
        how="left",
        on=((df.participant_id == cohort_lookup.cohort_participant_id) & (df.study_cohort == cohort_lookup.old_cohort)),
    ).drop("cohort_participant_id")
    df = df.withColumn("study_cohort", F.coalesce(F.col("new_cohort"), F.col("study_cohort"))).drop(
        "new_cohort", "old_cohort"
    )
    df = df.join(
        F.broadcast(travel_countries_lookup.withColumn("REPLACE_COUNTRY", F.lit(True))),
        how="left",
        on=df.been_outside_uk_last_country == travel_countries_lookup.been_outside_uk_last_country_old,
    )
    df = df.withColumn(
        "been_outside_uk_last_country",
        F.when(F.col("REPLACE_COUNTRY"), F.col("been_outside_uk_last_country_new")).otherwise(
            F.col("been_outside_uk_last_country"),
        ),
    ).drop("been_outside_uk_last_country_old", "been_outside_uk_last_country_new", "REPLACE_COUNTRY")

    for key, value in column_name_maps["tenure_group_variable_map"].items():
        tenure_group = tenure_group.withColumnRenamed(key, value)

    df = df.join(tenure_group, on=(df["ons_household_id"] == tenure_group["UAC"]), how="left").drop("UAC")
    return df


def fill_forwards_transformations(df):

    df = fill_forward_from_last_change_marked_subset(
        df=df,
        fill_forward_columns=[
            "work_main_job_title",
            "work_main_job_role",
            "work_sector",
            "work_sector_other",
            "work_social_care",
            "work_health_care_patient_facing",
            "work_health_care_area",
            "work_nursing_or_residential_care_home",
            "work_direct_contact_patients_or_clients",
        ],
        participant_id_column="participant_id",
        visit_datetime_column="visit_datetime",
        record_changed_column="work_main_job_changed",
        record_changed_value="Yes",
        dateset_version_column="survey_response_dataset_major_version",
        minimum_dateset_version=2,
    )

    # TODO: uncomment for releases after R1
    # df = fill_backwards_overriding_not_nulls(
    #     df=df,
    #     column_identity="participant_id",
    #     ordering_column="visit_date",
    #     dataset_column="survey_response_dataset_major_version",
    #     column_list=fill_forwards_and_then_backwards_list,
    # )

    ## TODO: Not needed until a future release, will leave commented out in code until required
    #
    #    df = update_column_if_ref_in_list(
    #        df=df,
    #        column_name_to_update="work_location",
    #        old_value=None,
    #        new_value="Not applicable, not currently working",
    #        reference_column="work_status_v0",
    #        check_list=[
    #            "Furloughed (temporarily not working)",
    #            "Not working (unemployed, retired, long-term sick etc.)",
    #            "Student",
    #        ],
    #    )

    df = fill_forwards_travel_column(df)

    df = fill_backwards_overriding_not_nulls(
        df=df,
        column_identity="participant_id",
        ordering_column="visit_datetime",
        dataset_column="survey_response_dataset_major_version",
        column_list=["sex", "date_of_birth", "ethnicity"],
    )
    df = fill_forward_only_to_nulls(
        df=df,
        id="participant_id",
        date="visit_datetime",
        list_fill_forward=[
            "sex",
            "date_of_birth",
            "ethnicity",
        ],
    )
    return df


def fill_forwards_travel_column(df):
    df = update_to_value_if_any_not_null(
        df=df,
        column_name_to_assign="been_outside_uk",
        value_to_assign="Yes",
        column_list=["been_outside_uk_last_country", "been_outside_uk_last_return_date"],
    )
    df = fill_forward_from_last_change(
        df=df,
        fill_forward_columns=[
            "been_outside_uk_last_country",
            "been_outside_uk_last_return_date",
            "been_outside_uk",
        ],
        participant_id_column="participant_id",
        visit_datetime_column="visit_datetime",
        record_changed_column="been_outside_uk",
        record_changed_value="Yes",
    )
    return df


def impute_key_columns(df: DataFrame, imputed_value_lookup_df: DataFrame, log_directory: str):
    """
    Impute missing values for key variables that are required for weight calibration.
    Most imputations require geographic data being joined onto the response records.

    Returns a single record per participant, with response values (when available) and missing values imputed.
    """
    unique_id_column = "participant_id"

    # Get latest record for each participant, assumes that they have been filled forwards
    participant_window = Window.partitionBy(unique_id_column).orderBy(F.col("visit_datetime").desc())
    deduplicated_df = (
        df.withColumn("ROW_NUMBER", F.row_number().over(participant_window))
        .filter(F.col("ROW_NUMBER") == 1)
        .drop("ROW_NUMBER")
    )

    if imputed_value_lookup_df is not None:
        deduplicated_df = merge_previous_imputed_values(deduplicated_df, imputed_value_lookup_df, unique_id_column)

    deduplicated_df = impute_and_flag(
        deduplicated_df,
        imputation_function=impute_by_mode,
        reference_column="ethnicity_white",
        group_by_column="ons_household_id",
    ).custom_checkpoint()

    deduplicated_df = impute_and_flag(
        deduplicated_df,
        impute_by_k_nearest_neighbours,
        reference_column="ethnicity_white",
        donor_group_columns=["cis_area_code_20"],
        donor_group_column_weights=[5000],
        log_file_path=log_directory,
    ).custom_checkpoint()

    deduplicated_df = impute_and_flag(
        deduplicated_df,
        imputation_function=impute_by_distribution,
        reference_column="sex",
        group_by_columns=["ethnicity_white", "region_code"],
        first_imputation_value="Female",
        second_imputation_value="Male",
    ).custom_checkpoint()

    deduplicated_df = impute_and_flag(
        deduplicated_df,
        impute_date_by_k_nearest_neighbours,
        reference_column="date_of_birth",
        donor_group_columns=["region_code", "people_in_household_count_group", "work_status_group"],
        log_file_path=log_directory,
    )

    return deduplicated_df.select(
        unique_id_column,
        *["ethnicity_white", "sex", "date_of_birth"],
        *[col for col in deduplicated_df.columns if col.endswith("_imputation_method")],
        *[col for col in deduplicated_df.columns if col.endswith("_is_imputed")],
    )


def nims_transformations(df: DataFrame) -> DataFrame:
    """Clean and transform NIMS data after reading from table."""
    df = rename_column_names(df, column_name_maps["nims_column_name_map"])
    df = assign_column_to_date_string(df, "nims_vaccine_dose_1_date", reference_column="nims_vaccine_dose_1_datetime")
    df = assign_column_to_date_string(df, "nims_vaccine_dose_2_date", reference_column="nims_vaccine_dose_2_datetime")

    # TODO: Derive nims_linkage_status, nims_vaccine_classification, nims_vaccine_dose_1_time, nims_vaccine_dose_2_time
    return df


def derive_overall_vaccination(df: DataFrame) -> DataFrame:
    """Derive overall vaccination status from NIMS and CIS data."""
    return df


def add_pattern_matching_flags(df: DataFrame) -> DataFrame:
    """Add result of various regex pattern matchings"""

    df = df.withColumn("work_main_job_title", F.upper(F.col("work_main_job_title")))
    df = df.withColumn("work_main_job_role", F.upper(F.col("work_main_job_role")))

    # add work from home flag
    df = assign_regex_match_result(
        df=df,
        columns_to_check_in=["work_main_job_title", "work_main_job_role"],
        positive_regex_pattern=work_from_home_pattern.positive_regex_pattern,
        negative_regex_pattern=work_from_home_pattern.negative_regex_pattern,
        column_name_to_assign="is_working_from_home",
        debug_mode=False,
    )

    # add at-school flag
    df = assign_regex_match_result(
        df=df,
        columns_to_check_in=["work_main_job_title", "work_main_job_role"],
        positive_regex_pattern=at_school_pattern.positive_regex_pattern,
        negative_regex_pattern=at_school_pattern.negative_regex_pattern,
        column_name_to_assign="at_school",
        debug_mode=False,
    )

    # add at-university flag
    df = assign_regex_match_result(
        df=df,
        columns_to_check_in=["work_main_job_title", "work_main_job_role"],
        positive_regex_pattern=at_university_pattern.positive_regex_pattern,
        negative_regex_pattern=at_university_pattern.negative_regex_pattern,
        column_name_to_assign="at_university",
        debug_mode=False,
    )
    # add is-retired flag
    # df = assign_regex_match_result(
    #     df=df,
    #     columns_to_check_in=["work_main_job_title", "work_main_job_role"],
    #     positive_regex_pattern=retired_regex_pattern.positive_regex_pattern,
    #     negative_regex_pattern=retired_regex_pattern.negative_regex_pattern,
    #     column_name_to_assign="is_retired",
    #     debug_mode=False,
    # )

    # add not-working flag
    df = assign_regex_match_result(
        df=df,
        columns_to_check_in=["work_main_job_title", "work_main_job_role"],
        positive_regex_pattern=not_working_pattern.positive_regex_pattern,
        negative_regex_pattern=not_working_pattern.negative_regex_pattern,
        column_name_to_assign="not_working",
    )
    # add self-employed flag
    df = assign_regex_match_result(
        df=df,
        columns_to_check_in=["work_main_job_title", "work_main_job_role"],
        positive_regex_pattern=self_employed_regex.positive_regex_pattern,
        column_name_to_assign="is_self_employed",
        debug_mode=False,
    )
    df = assign_regex_from_map(
        df=df,
        column_name_to_assign="regex_derived_job_sector",
        reference_columns=["work_main_job_title", "work_main_job_role"],
        roles=roles_map,
        priority_map=priority_map,
    )
    # create healthcare area flag
    df = df.withColumn("healthcare_area", F.lit(None))
    for healthcare_type, roles in healthcare_classification.items():  # type: ignore
        df = df.withColumn(
            "healthcare_area",
            F.when(array_contains_any("regex_derived_job_sector", roles), healthcare_type).otherwise(  # type: ignore
                F.col("healthcare_area")
            ),
        )

    # TODO: need to exclude healthcare types from social care matching
    df = df.withColumn("social_care_area", F.lit(None))
    for social_care_type, roles in social_care_classification.items():  # type: ignore
        df = df.withColumn(
            "social_care_area",
            F.when(array_contains_any("regex_derived_job_sector", roles), social_care_type).otherwise(  # type: ignore
                F.col("social_care_area")
            ),
        )

    # add boolean flags for working in healthcare or socialcare
    df = df.withColumn("works_healthcare", F.when(F.col("healthcare_area").isNotNull(), "Yes").otherwise("No"))
    df = df.withColumn("works_social_care", F.when(F.col("social_care_area").isNotNull(), "Yes").otherwise("No"))

    df = assign_regex_match_result(
        df=df,
        columns_to_check_in=["work_main_job_title", "work_main_job_role"],
        column_name_to_assign="is_patient_facing",
        positive_regex_pattern=patient_facing_pattern.positive_regex_pattern,
        negative_regex_pattern=patient_facing_pattern.negative_regex_pattern,
    )
    df = df.withColumn(
        "is_patient_facing",
        F.when(
            ((F.col("works_healthcare") == "Yes") | (F.col("is_patient_facing") == True))
            & (~array_contains_any("regex_derived_job_sector", patient_facing_classification["N"])),
            "Yes",
        ).otherwise("No"),
    )
    df = assign_column_value_from_multiple_column_map(
        df,
        "health_care_patient_facing_derived",
        [
            ["No", ["No", None]],
            ["No", ["Yes", None]],
            ["Yes, primary care, patient-facing", ["Yes", "Primary"]],
            ["Yes, secondary care, patient-facing", ["Yes", "Secondary"]],
            ["Yes, other healthcare, patient-facing", ["Yes", "Other"]],
            ["Yes, primary care, non-patient-facing", ["No", "Primary"]],
            ["Yes, secondary care, non-patient-facing", ["No", "Secondary"]],
            ["Yes, other healthcare, non-patient-facing", ["No", "Other"]],
        ],
        ["is_patient_facing", "healthcare_area"],
    )
    # window = Window.partitionBy("participant_id")
    # df = df.withColumn(
    #     "patient_facing_over_20_percent",
    #     F.sum(F.when(F.col("is_patient_facing") == "Yes", 1).otherwise(0)).over(window) / F.sum(F.lit(1)).over(window),
    # )

    work_status_columns = [col for col in df.columns if "work_status_" in col]
    for work_status_column in work_status_columns:
        df = df.withColumn(
            work_status_column,
            F.when(F.col("not_working"), "not working")
            .when(F.col("at_school") | F.col("at_university"), "student")
            .when(F.array_contains(F.col("regex_derived_job_sector"), "apprentice"), "working")
            .otherwise(F.col(work_status_column)),
        )
<<<<<<< HEAD
=======

>>>>>>> 7b00a16d
    return df


def flag_records_to_reclassify(df: DataFrame) -> DataFrame:
    """
    Adds various flags to indicate which rules were triggered for a given record.
    TODO: Don't use this function - it is not up to date with derive module
    """
    # Work from Home rules
    df = df.withColumn("wfh_rules", flag_records_for_work_from_home_rules())

    # Furlough rules
    df = df.withColumn("furlough_rules_v0", flag_records_for_furlough_rules_v0())

    df = df.withColumn("furlough_rules_v1_a", flag_records_for_furlough_rules_v1_a())

    df = df.withColumn("furlough_rules_v1_b", flag_records_for_furlough_rules_v1_b())

    df = df.withColumn("furlough_rules_v2_a", flag_records_for_furlough_rules_v2_a())

    df = df.withColumn("furlough_rules_v2_b", flag_records_for_furlough_rules_v2_b())

    # Self-employed rules
    df = df.withColumn("self_employed_rules_v1_a", flag_records_for_self_employed_rules_v1_a())

    df = df.withColumn("self_employed_rules_v1_b", flag_records_for_self_employed_rules_v1_b())

    df = df.withColumn("self_employed_rules_v2_a", flag_records_for_self_employed_rules_v2_a())

    df = df.withColumn("self_employed_rules_v2_b", flag_records_for_self_employed_rules_v2_b())

    # Retired rules
    df = df.withColumn("retired_rules_generic", flag_records_for_retired_rules())

    # Not-working rules
    df = df.withColumn("not_working_rules_v0", flag_records_for_not_working_rules_v0())

    df = df.withColumn("not_working_rules_v1_a", flag_records_for_not_working_rules_v1_a())

    df = df.withColumn("not_working_rules_v1_b", flag_records_for_not_working_rules_v1_b())

    df = df.withColumn("not_working_rules_v2_a", flag_records_for_not_working_rules_v2_a())

    df = df.withColumn("not_working_rules_v2_b", flag_records_for_not_working_rules_v2_b())

    # Student rules
    # df = df.withColumn("student_rules_v0", flag_records_for_student_v0_rules())

    # df = df.withColumn("student_rules_v1", flag_records_for_student_v1_rules())

    df = df.withColumn("school_rules_v2", flag_records_for_school_v2_rules())

    # University rules
    df = df.withColumn("uni_rules_v2", flag_records_for_uni_v2_rules())

    df = df.withColumn("college_rules_v2", flag_records_for_college_v2_rules())

    return df


def reclassify_work_variables(
    df: DataFrame, spark_session: SparkSession, drop_original_variables: bool = True
) -> DataFrame:
    """
    Reclassify work-related variables based on rules & regex patterns

    Parameters
    ----------
    df
        The dataframe containing the work-status related variables we want to edit
    spark_session
        A active spark session - this is used to break lineage since the code generated
        in this function is very verbose, you may encounter memory error if we don't break
        lineage.
    drop_original_variables
        Set this to False if you want to retain the original variables so you can compare
        before & after edits.
    """
    # Work from Home
    working_from_home_regex_hit = regex_match_result(
        columns_to_check_in=["work_main_job_title", "work_main_job_role"],
        positive_regex_pattern=work_from_home_pattern.positive_regex_pattern,
        negative_regex_pattern=work_from_home_pattern.negative_regex_pattern,
    )
    # Rule_id: 1000
    update_work_location = flag_records_for_work_from_home_rules() & working_from_home_regex_hit

    # Furlough
    furlough_regex_hit = regex_match_result(
        columns_to_check_in=["work_main_job_title", "work_main_job_role"],
        positive_regex_pattern=furloughed_pattern.positive_regex_pattern,
        negative_regex_pattern=furloughed_pattern.negative_regex_pattern,
    )

    # Rule_id: 2000
    update_work_status_furlough_v0 = furlough_regex_hit & flag_records_for_furlough_rules_v0()
    # Rule_id: 2001
    update_work_status_furlough_v1_a = furlough_regex_hit & flag_records_for_furlough_rules_v1_a()
    # Rule_id: 2002
    update_work_status_furlough_v1_b = furlough_regex_hit & flag_records_for_furlough_rules_v1_b()
    # Rule_id: 2003
    update_work_status_furlough_v2_a = furlough_regex_hit & flag_records_for_furlough_rules_v2_a()
    # Rule_id: 2004
    update_work_status_furlough_v2_b = furlough_regex_hit & flag_records_for_furlough_rules_v2_b()

    # Self-Employed
    self_employed_regex_hit = regex_match_result(
        columns_to_check_in=["work_main_job_title", "work_main_job_role"],
        positive_regex_pattern=self_employed_regex.positive_regex_pattern,
        negative_regex_pattern=self_employed_regex.negative_regex_pattern,
    )

    # Rule_id: 3000
    update_work_status_self_employed_v0 = self_employed_regex_hit & flag_records_for_self_employed_rules_v0()
    # Rule_id: 3001
    update_work_status_self_employed_v1_a = self_employed_regex_hit & flag_records_for_self_employed_rules_v1_a()
    # Rule_id: 3002
    update_work_status_self_employed_v1_b = self_employed_regex_hit & flag_records_for_self_employed_rules_v1_b()
    # Rule_id: 3003
    update_work_status_self_employed_v2_a = self_employed_regex_hit & flag_records_for_self_employed_rules_v2_a()
    # Rule_id: 3004
    update_work_status_self_employed_v2_b = self_employed_regex_hit & flag_records_for_self_employed_rules_v2_b()

    # Retired
    retired_regex_hit = regex_match_result(
        columns_to_check_in=["work_main_job_title", "work_main_job_role"],
        positive_regex_pattern=retired_regex_pattern.positive_regex_pattern,
        negative_regex_pattern=retired_regex_pattern.negative_regex_pattern,
    )

    # Rule_id: 4000, 4001, 4002
    update_work_status_retired = retired_regex_hit | flag_records_for_retired_rules()

    # Not-working
    not_working_regex_hit = (
        regex_match_result(
            columns_to_check_in=["work_main_job_title", "work_main_job_role"],
            positive_regex_pattern=not_working_pattern.positive_regex_pattern,
            negative_regex_pattern=not_working_pattern.negative_regex_pattern,
        )
        & ~working_from_home_regex_hit  # type: ignore
    )

    # Rule_id: 5000
    update_work_status_not_working_v0 = not_working_regex_hit & flag_records_for_not_working_rules_v0()
    # Rule_id: 5001
    update_work_status_not_working_v1_a = not_working_regex_hit & flag_records_for_not_working_rules_v1_a()
    # Rule_id: 5002
    update_work_status_not_working_v1_b = not_working_regex_hit & flag_records_for_not_working_rules_v1_b()
    # Rule_id: 5003
    update_work_status_not_working_v2_a = not_working_regex_hit & flag_records_for_not_working_rules_v2_a()
    # Rule_id: 5004
    update_work_status_not_working_v2_b = not_working_regex_hit & flag_records_for_not_working_rules_v2_b()

    # School/Student
    school_regex_hit = regex_match_result(
        columns_to_check_in=["work_main_job_title", "work_main_job_role"],
        positive_regex_pattern=at_school_pattern.positive_regex_pattern,
        negative_regex_pattern=at_school_pattern.negative_regex_pattern,
    )

    college_regex_hit = regex_match_result(
        columns_to_check_in=["work_main_job_title", "work_main_job_role"],
        positive_regex_pattern=in_college_or_further_education_pattern.positive_regex_pattern,
        negative_regex_pattern=in_college_or_further_education_pattern.negative_regex_pattern,
    )

    university_regex_hit = regex_match_result(
        columns_to_check_in=["work_main_job_title", "work_main_job_role"],
        positive_regex_pattern=at_university_pattern.positive_regex_pattern,
        negative_regex_pattern=at_university_pattern.negative_regex_pattern,
    )

    # Childcare
    childcare_regex_hit = regex_match_result(
        columns_to_check_in=["work_main_job_title", "work_main_job_role"],
        positive_regex_pattern=childcare_pattern.positive_regex_pattern,
        negative_regex_pattern=childcare_pattern.negative_regex_pattern,
    )

    age_under_16 = F.col("age_at_visit") < F.lit(16)
    age_over_four = F.col("age_at_visit") > F.lit(4)

    # Rule_id: 6000
    update_work_status_student_v0 = (
        (school_regex_hit & flag_records_for_school_v2_rules())
        | (university_regex_hit & flag_records_for_uni_v0_rules())
        | (college_regex_hit & flag_records_for_college_v0_rules())
        | (age_over_four & age_under_16)
    )

    # Rule_id: 6001
    update_work_status_student_v0_a = (childcare_regex_hit & flag_records_for_childcare_v0_rules()) | (
        school_regex_hit & flag_records_for_childcare_v0_rules()
    )

    # Rule_id: 6002
    update_work_status_student_v1_a = (
        (school_regex_hit & flag_records_for_school_v2_rules())
        | (university_regex_hit & flag_records_for_uni_v1_rules())
        | (college_regex_hit & flag_records_for_college_v1_rules())
        | (age_over_four & age_under_16)
    )

    # Rule_id: 6003
    update_work_status_student_v1_c = (childcare_regex_hit & flag_records_for_childcare_v1_rules()) | (
        school_regex_hit & flag_records_for_childcare_v1_rules()
    )

    # Rule_id: 6004
    update_work_status_student_v2_e = (childcare_regex_hit & flag_records_for_childcare_v2_b_rules()) | (
        school_regex_hit & flag_records_for_childcare_v2_b_rules()
    )

    # Rule_id: 6005
    update_work_status_student_v2_a = (school_regex_hit & flag_records_for_school_v2_rules()) | (
        age_over_four & age_under_16
    )

    # Rule_id: 6006
    update_work_status_student_v2_b = college_regex_hit & flag_records_for_college_v2_rules()

    # Rule_id: 6007
    update_work_status_student_v2_c = university_regex_hit & flag_records_for_uni_v2_rules()

    # Rule_id: 6008
    update_work_location_general = flag_records_for_work_location_null() | flag_records_for_work_location_student()

    # Please note the order of *_edited columns, these must come before the in-place updates

    # first start by taking a copy of the original work variables
    _df = (
        df.withColumn("work_location_original", F.col("work_location"))
        .withColumn("work_status_v0_original", F.col("work_status_v0"))
        .withColumn("work_status_v1_original", F.col("work_status_v1"))
        .withColumn("work_status_v2_original", F.col("work_status_v2"))
        .withColumn(
            "work_location",
            F.when(update_work_location, F.lit("Working from home")).otherwise(F.col("work_location")),
        )
        .withColumn(
            "work_status_v0",
            F.when(update_work_status_self_employed_v0, F.lit("Self-employed")).otherwise(F.col("work_status_v0")),
        )
        .withColumn(
            "work_status_v1",
            F.when(update_work_status_self_employed_v1_a, F.lit("Self-employed and currently working")).otherwise(
                F.col("work_status_v1")
            ),
        )
        .withColumn(
            "work_status_v1",
            F.when(update_work_status_self_employed_v1_b, F.lit("Self-employed and currently not working")).otherwise(
                F.col("work_status_v1")
            ),
        )
        .withColumn(
            "work_status_v2",
            F.when(
                update_work_status_self_employed_v2_a,
                F.lit("Self-employed and currently working"),
            ).otherwise(F.col("work_status_v2")),
        )
        .withColumn(
            "work_status_v2",
            F.when(update_work_status_self_employed_v2_b, F.lit("Self-employed and currently not working")).otherwise(
                F.col("work_status_v2")
            ),
        )
    )

    _df2 = spark_session.createDataFrame(_df.rdd, schema=_df.schema)  # breaks lineage to avoid Java OOM Error

    _df3 = (
        _df2.withColumn(
            "work_status_v0",
            F.when(update_work_status_student_v0 | update_work_status_student_v0_a, F.lit("Student")).otherwise(
                F.col("work_status_v0")
            ),
        )
        .withColumn(
            "work_status_v1",
            F.when(update_work_status_student_v1_a, F.lit("5y and older in full-time education")).otherwise(
                F.col("work_status_v1")
            ),
        )
        .withColumn(
            "work_status_v1",
            F.when(update_work_status_student_v1_c, F.lit("Child under 5y attending child care")).otherwise(
                F.col("work_status_v1")
            ),
        )
        .withColumn(
            "work_status_v2",
            F.when(update_work_status_student_v2_a, F.lit("4-5y and older at school/home-school")).otherwise(
                F.col("work_status_v2")
            ),
        )
        .withColumn(
            "work_status_v2",
            F.when(
                update_work_status_student_v2_b, F.lit("Attending college or FE (including if temporarily absent)")
            ).otherwise(F.col("work_status_v2")),
        )
        .withColumn(
            "work_status_v2",
            F.when(
                update_work_status_student_v2_c, F.lit("Attending university (including if temporarily absent)")
            ).otherwise(F.col("work_status_v2")),
        )
        .withColumn(
            "work_status_v2",
            F.when(update_work_status_student_v2_e, F.lit("Child under 4-5y attending child care")).otherwise(
                F.col("work_status_v2")
            ),
        )
        .withColumn(
            "work_status_v0",
            F.when(
                update_work_status_retired, F.lit("Not working (unemployed, retired, long-term sick etc.)")
            ).otherwise(F.col("work_status_v0")),
        )
        .withColumn(
            "work_status_v1",
            F.when(update_work_status_retired, F.lit("Retired")).otherwise(F.col("work_status_v1")),
        )
        .withColumn(
            "work_status_v2",
            F.when(update_work_status_retired, F.lit("Retired")).otherwise(F.col("work_status_v2")),
        )
    )

    _df4 = spark_session.createDataFrame(_df3.rdd, schema=_df3.schema)  # breaks lineage to avoid Java OOM Error

    _df5 = (
        _df4.withColumn(
            "work_status_v0",
            F.when(
                update_work_status_not_working_v0, F.lit("Not working (unemployed, retired, long-term sick etc.)")
            ).otherwise(F.col("work_status_v0")),
        )
        .withColumn(
            "work_status_v1",
            F.when(update_work_status_not_working_v1_a, F.lit("Employed and currently not working")).otherwise(
                F.col("work_status_v1")
            ),
        )
        .withColumn(
            "work_status_v1",
            F.when(update_work_status_not_working_v1_b, F.lit("Self-employed and currently not working")).otherwise(
                F.col("work_status_v1")
            ),
        )
        .withColumn(
            "work_status_v2",
            F.when(update_work_status_not_working_v2_a, F.lit("Employed and currently not working")).otherwise(
                F.col("work_status_v2")
            ),
        )
        .withColumn(
            "work_status_v2",
            F.when(update_work_status_not_working_v2_b, F.lit("Self-employed and currently not working")).otherwise(
                F.col("work_status_v2")
            ),
        )
        .withColumn(
            "work_status_v0",
            F.when(update_work_status_furlough_v0, F.lit("Furloughed (temporarily not working)")).otherwise(
                F.col("work_status_v0")
            ),
        )
        .withColumn(
            "work_status_v1",
            F.when(update_work_status_furlough_v1_a, F.lit("Employed and currently not working")).otherwise(
                F.col("work_status_v1")
            ),
        )
        .withColumn(
            "work_status_v1",
            F.when(update_work_status_furlough_v1_b, F.lit("Self-employed and currently not working")).otherwise(
                F.col("work_status_v1")
            ),
        )
        .withColumn(
            "work_status_v2",
            F.when(update_work_status_furlough_v2_a, F.lit("Employed and currently not working")).otherwise(
                F.col("work_status_v2")
            ),
        )
        .withColumn(
            "work_status_v2",
            F.when(update_work_status_furlough_v2_b, F.lit("Self-employed and currently not working")).otherwise(
                F.col("work_status_v2")
            ),
        )
        .withColumn(
            "work_location",
            F.when(
                update_work_location_general,
                F.lit("Not applicable, not currently working"),
            ).otherwise(F.col("work_location")),
        )
    )

    if drop_original_variables:
        # replace original versions with their cleaned versions
        _df5 = _df5.drop(
            "work_location_original",
            "work_status_v0_original",
            "work_status_v1_original",
            "work_status_v2_original",
        )

    return _df5<|MERGE_RESOLUTION|>--- conflicted
+++ resolved
@@ -2557,10 +2557,6 @@
             .when(F.array_contains(F.col("regex_derived_job_sector"), "apprentice"), "working")
             .otherwise(F.col(work_status_column)),
         )
-<<<<<<< HEAD
-=======
-
->>>>>>> 7b00a16d
     return df
 
 
