# flake8: noqa
import pyspark.sql.functions as F
from pyspark.sql import DataFrame
from pyspark.sql import functions as F
from pyspark.sql import Window
from pyspark.sql.dataframe import DataFrame

from cishouseholds.derive import assign_age_at_date
from cishouseholds.derive import assign_column_from_mapped_list_key
from cishouseholds.derive import assign_column_given_proportion
from cishouseholds.derive import assign_column_regex_match
from cishouseholds.derive import assign_column_to_date_string
from cishouseholds.derive import assign_column_uniform_value
from cishouseholds.derive import assign_column_value_from_multiple_column_map
from cishouseholds.derive import assign_consent_code
from cishouseholds.derive import assign_date_difference
from cishouseholds.derive import assign_date_from_filename
from cishouseholds.derive import assign_datetime_from_coalesced_columns_and_log_source
from cishouseholds.derive import assign_ethnicity_white
from cishouseholds.derive import assign_ever_had_long_term_health_condition_or_disabled
from cishouseholds.derive import assign_fake_id
from cishouseholds.derive import assign_first_visit
from cishouseholds.derive import assign_grouped_variable_from_days_since
from cishouseholds.derive import assign_household_participant_count
from cishouseholds.derive import assign_household_under_2_count
from cishouseholds.derive import assign_isin_list
from cishouseholds.derive import assign_last_visit
from cishouseholds.derive import assign_named_buckets
from cishouseholds.derive import assign_outward_postcode
from cishouseholds.derive import assign_raw_copies
from cishouseholds.derive import assign_school_year_september_start
from cishouseholds.derive import assign_substring
from cishouseholds.derive import assign_taken_column
from cishouseholds.derive import assign_test_target
from cishouseholds.derive import assign_true_if_any
from cishouseholds.derive import assign_unique_id_column
from cishouseholds.derive import assign_visit_order
from cishouseholds.derive import assign_work_health_care
from cishouseholds.derive import assign_work_patient_facing_now
from cishouseholds.derive import assign_work_person_facing_now
from cishouseholds.derive import assign_work_social_column
from cishouseholds.derive import assign_work_status_group
from cishouseholds.derive import concat_fields_if_true
from cishouseholds.derive import contact_known_or_suspected_covid_type
from cishouseholds.derive import count_value_occurrences_in_column_subset_row_wise
from cishouseholds.derive import derive_cq_pattern
from cishouseholds.derive import derive_had_symptom_last_7days_from_digital
from cishouseholds.derive import derive_household_been_columns
from cishouseholds.derive import map_options_to_bool_columns
from cishouseholds.derive import mean_across_columns
from cishouseholds.edit import apply_value_map_multiple_columns
from cishouseholds.edit import assign_from_map
from cishouseholds.edit import clean_barcode
from cishouseholds.edit import clean_barcode_simple
from cishouseholds.edit import clean_postcode
from cishouseholds.edit import clean_within_range
from cishouseholds.edit import convert_null_if_not_in_list
from cishouseholds.edit import edit_to_sum_or_max_value
from cishouseholds.edit import format_string_upper_and_clean
from cishouseholds.edit import map_column_values_to_null
from cishouseholds.edit import rename_column_names
from cishouseholds.edit import update_column_if_ref_in_list
from cishouseholds.edit import update_column_in_time_window
from cishouseholds.edit import update_column_values_from_map
from cishouseholds.edit import update_face_covering_outside_of_home
from cishouseholds.edit import update_person_count_from_ages
from cishouseholds.edit import update_strings_to_sentence_case
from cishouseholds.edit import update_think_have_covid_symptom_any
from cishouseholds.edit import update_to_value_if_any_not_null
from cishouseholds.edit import update_work_facing_now_column
from cishouseholds.expressions import sum_within_row
from cishouseholds.impute import fill_backwards_overriding_not_nulls
from cishouseholds.impute import fill_backwards_work_status_v2
from cishouseholds.impute import fill_forward_from_last_change
from cishouseholds.impute import fill_forward_only_to_nulls
from cishouseholds.impute import fill_forward_only_to_nulls_in_dataset_based_on_column
from cishouseholds.impute import impute_and_flag
from cishouseholds.impute import impute_by_distribution
from cishouseholds.impute import impute_by_k_nearest_neighbours
from cishouseholds.impute import impute_by_mode
from cishouseholds.impute import impute_by_ordered_fill_forward
from cishouseholds.impute import impute_date_by_k_nearest_neighbours
from cishouseholds.impute import impute_latest_date_flag
from cishouseholds.impute import impute_outside_uk_columns
from cishouseholds.impute import impute_visit_datetime
from cishouseholds.impute import merge_previous_imputed_values
from cishouseholds.mapping import column_name_maps
from cishouseholds.pipeline.timestamp_map import cis_digital_datetime_map
from cishouseholds.pyspark_utils import get_or_create_spark_session
from cishouseholds.validate_class import SparkValidate


def transform_blood_delta(df: DataFrame) -> DataFrame:
    """
    Call functions to process input for blood deltas.
    """
    df = assign_test_target(df, "antibody_test_target", "blood_test_source_file")
    df = assign_substring(
        df,
        column_name_to_assign="antibody_test_plate_common_id",
        column_to_substring="antibody_test_plate_id",
        start_position=5,
        substring_length=5,
    )
    df = assign_unique_id_column(
        df=df,
        column_name_to_assign="unique_antibody_test_id",
        concat_columns=["blood_sample_barcode", "antibody_test_plate_common_id", "antibody_test_well_id"],
    )
    df = clean_barcode(
        df=df, barcode_column="blood_sample_barcode", edited_column="blood_sample_barcode_edited_in_bloods_dataset_flag"
    )
    return df


def add_historical_fields(df: DataFrame):
    """
    Add empty values for union with historical data. Also adds constant
    values for continuation with historical data.
    """
    historical_columns = {
        "siemens_antibody_test_result_classification": "string",
        "siemens_antibody_test_result_value": "float",
        "antibody_test_tdi_result_value": "float",
        "lims_id": "string",
        "plate_storage_method": "string",
    }
    for column, type in historical_columns.items():
        if column not in df.columns:
            df = df.withColumn(column, F.lit(None).cast(type))
    if "antibody_assay_category" not in df.columns:
        df = assign_column_uniform_value(df, "antibody_assay_category", "Post 2021-03-01")
    df = df.select(sorted(df.columns))
    return df


def add_fields(df: DataFrame):
    """Add fields that might be missing in example data."""
    new_columns = {
        "antibody_test_undiluted_result_value": "float",
        "antibody_test_bounded_result_value": "float",
    }
    for column, type in new_columns.items():
        if column not in df.columns:
            df = df.withColumn(column, F.lit(None).cast(type))
    df = df.select(sorted(df.columns))
    return df


def transform_swab_delta(df: DataFrame) -> DataFrame:
    """
    Transform swab delta - derive new fields that do not depend on merging with survey responses.
    """
    spark_session = get_or_create_spark_session()
    df = clean_barcode(
        df=df, barcode_column="swab_sample_barcode", edited_column="swab_sample_barcode_edited_in_swab_dataset_flag"
    )
    df = assign_column_to_date_string(df, "pcr_result_recorded_date_string", "pcr_result_recorded_datetime")
    df = derive_cq_pattern(
        df, ["orf1ab_gene_pcr_cq_value", "n_gene_pcr_cq_value", "s_gene_pcr_cq_value"], spark_session
    )
    df = assign_unique_id_column(
        df, "unique_pcr_test_id", ["swab_sample_barcode", "pcr_result_recorded_datetime", "cq_pattern"]
    )

    df = mean_across_columns(
        df, "mean_pcr_cq_value", ["orf1ab_gene_pcr_cq_value", "n_gene_pcr_cq_value", "s_gene_pcr_cq_value"]
    )
    df = assign_isin_list(
        df=df,
        column_name_to_assign="one_positive_pcr_target_only",
        reference_column="cq_pattern",
        values_list=["N only", "OR only", "S only"],
        true_false_values=[1, 0],
    )
    return df


def transform_swab_delta_testKit(df: DataFrame):
    df = df.drop("testKit")

    return df


def transform_survey_responses_version_0_delta(df: DataFrame) -> DataFrame:
    """
    Call functions to process input for iqvia version 0 survey deltas.
    """
    df = assign_taken_column(df=df, column_name_to_assign="swab_taken", reference_column="swab_sample_barcode")
    df = assign_taken_column(df=df, column_name_to_assign="blood_taken", reference_column="blood_sample_barcode")

    df = assign_column_uniform_value(df, "survey_response_dataset_major_version", 0)
    df = df.withColumn("sex", F.coalesce(F.col("sex"), F.col("gender"))).drop("gender")

    df = map_column_values_to_null(
        df=df,
        value="Participant Would Not/Could Not Answer",
        column_list=[
            "ethnicity",
            "work_status_v0",
            "work_location",
            "survey_response_type",
            "participant_withdrawal_reason",
            "work_not_from_home_days_per_week",
        ],
    )

    # Create before editing to v1 version below
    df = df.withColumn("work_health_care_area", F.col("work_health_care_patient_facing"))

    column_editing_map = {
        "work_health_care_area": {
            "Yes, primary care, patient-facing": "Yes, in primary care, e.g. GP, dentist",
            "Yes, secondary care, patient-facing": "Yes, in secondary care, e.g. hospital",
            "Yes, other healthcare, patient-facing": "Yes, in other healthcare settings, e.g. mental health",
            "Yes, primary care, non-patient-facing": "Yes, in primary care, e.g. GP, dentist",
            "Yes, secondary care, non-patient-facing": "Yes, in secondary care, e.g. hospital",
            "Yes, other healthcare, non-patient-facing": "Yes, in other healthcare settings, e.g. mental health",
        },
        "work_location": {
            "Both (working from home and working outside of your home)": "Both (from home and somewhere else)",
            "Working From Home": "Working from home",
            "Working Outside of your Home": "Working somewhere else (not your home)",
            "Not applicable": "Not applicable, not currently working",
        },
        "last_covid_contact_type": {
            "In your own household": "Living in your own home",
            "Outside your household": "Outside your home",
        },
        "last_suspected_covid_contact_type": {
            "In your own household": "Living in your own home",
            "Outside your household": "Outside your home",
        },
        "other_covid_infection_test_results": {
            "Positive": "One or more positive test(s)",
            "Negative": "Any tests negative, but none positive",
        },
    }
    df = apply_value_map_multiple_columns(df, column_editing_map)

    df = clean_barcode(df=df, barcode_column="swab_sample_barcode", edited_column="swab_sample_barcode_edited_flag")
    df = clean_barcode(df=df, barcode_column="blood_sample_barcode", edited_column="blood_sample_barcode_edited_flag")
    df = df.drop(
        "cis_covid_vaccine_date",
        "cis_covid_vaccine_number_of_doses",
        "cis_covid_vaccine_type",
        "cis_covid_vaccine_type_other",
        "cis_covid_vaccine_received",
    )
    return df


def clean_survey_responses_version_1(df: DataFrame) -> DataFrame:
    df = map_column_values_to_null(
        df=df,
        value="Participant Would Not/Could Not Answer",
        column_list=[
            "ethnicity",
            "work_sector",
            "work_health_care_area",
            "work_status_v1",
            "work_location",
            "work_direct_contact_patients_or_clients",
            "survey_response_type",
            "self_isolating_reason",
            "illness_reduces_activity_or_ability",
            "ability_to_socially_distance_at_work_or_education",
            "transport_to_work_or_education",
            "face_covering_outside_of_home",
            "other_antibody_test_location",
            "participant_withdrawal_reason",
            "work_not_from_home_days_per_week",
        ],
    )

    df = df.withColumn("work_main_job_changed", F.lit(None).cast("string"))
    fill_forward_columns = [
        "work_main_job_title",
        "work_main_job_role",
        "work_sector",
        "work_sector_other",
        "work_health_care_area",
        "work_nursing_or_residential_care_home",
        "work_direct_contact_patients_or_clients",
    ]
    df = update_to_value_if_any_not_null(
        df=df,
        column_name_to_assign="work_main_job_changed",
        value_to_assign="Yes",
        column_list=fill_forward_columns,
    )
    df = df.drop(
        "cis_covid_vaccine_date",
        "cis_covid_vaccine_number_of_doses",
        "cis_covid_vaccine_type",
        "cis_covid_vaccine_type_other",
        "cis_covid_vaccine_received",
    )
    return df


def transform_survey_responses_version_1_delta(df: DataFrame) -> DataFrame:
    """
    Call functions to process input for iqvia version 1 survey deltas.
    """
    df = assign_taken_column(df=df, column_name_to_assign="swab_taken", reference_column="swab_sample_barcode")
    df = assign_taken_column(df=df, column_name_to_assign="blood_taken", reference_column="blood_sample_barcode")

    df = assign_column_uniform_value(df, "survey_response_dataset_major_version", 1)

    df = df.withColumn("work_status_v0", F.col("work_status_v1"))
    df = df.withColumn("work_status_v2", F.col("work_status_v1"))

    been_value_map = {"No, someone else in my household has": "No I haven’t, but someone else in my household has"}
    column_editing_map = {
        "work_status_v0": {
            "Employed and currently working": "Employed",  # noqa: E501
            "Employed and currently not working": "Furloughed (temporarily not working)",  # noqa: E501
            "Self-employed and currently not working": "Furloughed (temporarily not working)",  # noqa: E501
            "Retired": "Not working (unemployed, retired, long-term sick etc.)",  # noqa: E501
            "Looking for paid work and able to start": "Not working (unemployed, retired, long-term sick etc.)",  # noqa: E501
            "Not working and not looking for work": "Not working (unemployed, retired, long-term sick etc.)",  # noqa: E501
            "Child under 5y not attending child care": "Student",  # noqa: E501
            "Child under 5y attending child care": "Student",  # noqa: E501
            "5y and older in full-time education": "Student",  # noqa: E501
            "Self-employed and currently working": "Self-employed",  # noqa: E501
        },
        "work_status_v2": {
            "Child under 5y not attending child care": "Child under 4-5y not attending child care",  # noqa: E501
            "Child under 5y attending child care": "Child under 4-5y attending child care",  # noqa: E501
            "5y and older in full-time education": "4-5y and older at school/home-school",  # noqa: E501
        },
        "household_been_hospital_last_28_days": been_value_map,
        "household_been_care_home_last_28_days": been_value_map,
        "times_outside_shopping_or_socialising_last_7_days": {
            "None": 0,
            "1": 1,
            "2": 2,
            "3": 3,
            "4": 4,
            "5": 5,
            "6": 6,
            "7 times or more": 7,
        },
    }

    df = assign_isin_list(
        df=df,
        column_name_to_assign="self_isolating",
        reference_column="self_isolating_reason",
        values_list=[
            "Yes, for other reasons (e.g. going into hospital, quarantining)",
            "Yes, you have/have had symptoms",
            "Yes, someone you live with had symptoms",
        ],
        true_false_values=["Yes", "No"],
    )
    df = apply_value_map_multiple_columns(df, column_editing_map)
    df = clean_barcode(df=df, barcode_column="swab_sample_barcode", edited_column="swab_sample_barcode_edited_flag")
    df = clean_barcode(df=df, barcode_column="blood_sample_barcode", edited_column="blood_sample_barcode_edited_flag")
    return df


def pre_generic_digital_transformations(df: DataFrame) -> DataFrame:
    """
    Call transformations to digital data necessary before generic transformations are applied
    """
    df = assign_column_uniform_value(df, "survey_response_dataset_major_version", 3)
    df = assign_date_from_filename(df, "file_date", "survey_response_source_file")
    df = update_strings_to_sentence_case(df, ["survey_completion_status", "survey_not_completed_reason_code"])
    df = df.withColumn("visit_id", F.col("participant_completion_window_id"))
    df = df.withColumn(
        "swab_manual_entry", F.when(F.col("swab_sample_barcode_user_entered").isNull(), "No").otherwise("Yes")
    )
    df = df.withColumn(
        "blood_manual_entry", F.when(F.col("blood_sample_barcode_user_entered").isNull(), "No").otherwise("Yes")
    )

    df = assign_datetime_from_coalesced_columns_and_log_source(
        df,
        column_name_to_assign="visit_datetime",
        source_reference_column_name="visit_date_type",
        ordered_columns=[
            "swab_taken_datetime",
            "blood_taken_datetime",
            "survey_completed_datetime",
            "survey_last_modified_datetime",
            # "swab_return_date",
            # "blood_return_date",
            # "swab_return_future_date",
            # "blood_return_future_date",
        ],
        date_format="yyyy-MM-dd",
<<<<<<< HEAD
        time_format="HH:mm:ss.S",
=======
        time_format="HH:mm:ss",
>>>>>>> 8e125f2b
        file_date_column="file_date",
        min_date="2022/05/01",
        default_timestamp="12:00:00",
    )
    df = update_column_in_time_window(
        df,
        "digital_survey_collection_mode",
        "survey_completed_datetime",
        "Telephone",
        ["20-05-2022T21:30:00", "25-05-2022 11:00:00"],
    )
    return df


def transform_survey_responses_version_digital_delta(df: DataFrame) -> DataFrame:
    """
    Call functions to process digital specific variable transformations.
    """
    dont_know_columns = [
        "work_in_additional_paid_employment",
        "work_nursing_or_residential_care_home",
        "work_direct_contact_patients_or_clients",
        "self_isolating",
        "illness_lasting_over_12_months",
        "ever_smoked_regularly",
        "currently_smokes_or_vapes",
        "cis_covid_vaccine_type_1",
        "cis_covid_vaccine_type_2",
        "cis_covid_vaccine_type_3",
        "cis_covid_vaccine_type_4",
        "cis_covid_vaccine_type_5",
        "cis_covid_vaccine_type_6",
        "other_household_member_hospital_last_28_days",
        "other_household_member_care_home_last_28_days",
        "hours_a_day_with_someone_else_at_home",
        "physical_contact_under_18_years",
        "physical_contact_18_to_69_years",
        "physical_contact_over_70_years",
        "social_distance_contact_under_18_years",
        "social_distance_contact_18_to_69_years",
        "social_distance_contact_over_70_years",
        "times_hour_or_longer_another_home_last_7_days",
        "times_hour_or_longer_another_person_your_home_last_7_days",
        "times_shopping_last_7_days",
        "times_socialising_last_7_days",
        "face_covering_work_or_education",
        "face_covering_other_enclosed_places",
        "cis_covid_vaccine_type",
    ]
    df = assign_raw_copies(df, dont_know_columns)
    dont_know_mapping_dict = {
        "Prefer not to say": None,
        "Don't Know": None,
        "I don't know the type": "Don't know type",
        "Dont know": None,
        "Don&#39;t know": None,
    }
    df = apply_value_map_multiple_columns(
        df,
        {k: dont_know_mapping_dict for k in dont_know_columns},
    )

    df = assign_column_value_from_multiple_column_map(
        df,
        "self_isolating_reason",
        [
            [
                "No",
                ["No", None],
            ],
            [
                "Yes, you have/have had symptoms",
                ["Yes", "I have or have had symptoms of COVID-19 or a positive test"],
            ],
            [
                "Yes, someone you live with had symptoms",
                [
                    "Yes",
                    [
                        "I haven't had any symptoms but I live with someone who has or has had symptoms or a positive test",  # noqa: E501
                        # TODO: Remove once encoding fixed in raw data
                        "I haven&#39;t had any symptoms but I live with someone who has or has had symptoms or a positive test",  # noqa: E501
                    ],
                ],
            ],
            [
                "Yes, for other reasons (e.g. going into hospital, quarantining)",
                [
                    "Yes",
                    "Due to increased risk of getting COVID-19 such as having been in contact with a known case or quarantining after travel abroad",
                ],  # noqa: E501
            ],
            [
                "Yes, for other reasons (e.g. going into hospital, quarantining)",
                [
                    "Yes",
                    "Due to reducing my risk of getting COVID-19 such as going into hospital or shielding",
                ],  # noqa: E501
            ],
        ],
        ["self_isolating", "self_isolating_reason_detailed"],
    )

    column_list = ["work_status_digital", "work_status_employment", "work_status_unemployment", "work_status_education"]
    df = assign_column_value_from_multiple_column_map(
        df,
        "work_status_v2",
        [
            [
                "Employed and currently working",
                [
                    "Employed",
                    "Currently working. This includes if you are on sick or other leave for less than 4 weeks",
                    None,
                    None,
                ],
            ],
            [
                "Employed and currently not working",
                [
                    "Employed",
                    [
                        "Currently not working -  for example on sick or other leave such as maternity or paternity for longer than 4 weeks",  # noqa: E501
                        "Or currently not working -  for example on sick or other leave such as maternity or paternity for longer than 4 weeks?",  # noqa: E501
                    ],
                    None,
                    None,
                ],
            ],
            [
                "Self-employed and currently working",
                [
                    "Self-employed",
                    "Currently working. This includes if you are on sick or other leave for less than 4 weeks",
                    None,
                    None,
                ],
            ],
            [
                "Self-employed and currently not working",
                [
                    "Self-employed",
                    [
                        "Currently not working -  for example on sick or other leave such as maternity or paternity for longer than 4 weeks",  # noqa: E501
                        "Or currently not working -  for example on sick or other leave such as maternity or paternity for longer than 4 weeks?",  # noqa: E501
                    ],
                    None,
                    None,
                ],
            ],
            [
                "Looking for paid work and able to start",
                [
                    "Not in paid work. This includes being unemployed or retired or doing voluntary work",
                    None,
                    "Looking for paid work and able to start",
                    None,
                ],
            ],
            [
                "Not working and not looking for work",
                [
                    "Not in paid work. This includes being unemployed or retired or doing voluntary work",
                    None,
                    "Not looking for paid work. This includes looking after the home or family or not wanting a job or being long-term sick or disabled",  # noqa: E501
                    None,
                ],
            ],
            [
                "Retired",
                [
                    "Not in paid work. This includes being unemployed or retired or doing voluntary work",
                    None,
                    ["Retired", "Or retired?"],
                    None,
                ],
            ],
            [
                "Child under 4-5y not attending child care",
                [
                    ["In education", None],
                    None,
                    None,
                    "A child below school age and not attending a nursery or pre-school or childminder",
                ],
            ],
            [
                "Child under 4-5y attending child care",
                [
                    ["In education", None],
                    None,
                    None,
                    "A child below school age and attending a nursery or a pre-school or childminder",
                ],
            ],
            [
                "4-5y and older at school/home-school",
                [
                    ["In education", None],
                    None,
                    None,
                    ["A child aged 4 or over at school", "A child aged 4 or over at home-school"],
                ],
            ],
            [
                "Attending college or FE (including if temporarily absent)",
                [
                    ["In education", None],
                    None,
                    None,
                    "Attending a college or other further education provider including apprenticeships",
                ],
            ],
            [
                "Attending university (including if temporarily absent)",
                [
                    ["In education", None],
                    None,
                    None,
                    ["Attending university", "Or attending university?"],
                ],
            ],
        ],
        column_list,
    )
    df = assign_column_value_from_multiple_column_map(
        df,
        "work_status_v1",
        [
            [
                "Employed and currently working",
                [
                    "Employed",
                    "Currently working. This includes if you are on sick or other leave for less than 4 weeks",
                    None,
                    None,
                ],
            ],
            [
                "Employed and currently not working",
                [
                    "Employed",
                    [
                        "Currently not working -  for example on sick or other leave such as maternity or paternity for longer than 4 weeks",  # noqa: E501
                        "Or currently not working -  for example on sick or other leave such as maternity or paternity for longer than 4 weeks?",
                    ],  # noqa: E501
                    None,
                    None,
                ],
            ],
            [
                "Self-employed and currently working",
                [
                    "self-employed"
                    "Currently working. This includes if you are on sick or other leave for less than 4 weeks",
                    None,
                    None,
                ],
            ],
            [
                "Self-employed and currently not working",
                [
                    "self-employed"
                    "Currently not working. This includes if you are on sick or other leave such as maternity or paternity for longer than 4 weeks",
                    None,
                    None,
                ],
            ],
            [
                "Looking for paid work and able to start",
                [
                    "Not in paid work. This includes being unemployed or retired or doing voluntary work",
                    None,
                    "Looking for paid work and able to start",
                    None,
                ],
            ],
            [
                "Not working and not looking for work",
                [
                    "Not in paid work. This includes being unemployed or retired or doing voluntary work",
                    None,
                    "Not looking for paid work. This includes looking after the home or family or not wanting a job or being long-term sick or disabled",
                    None,
                ],
            ],
            [
                "Retired",
                [
                    "Not in paid work. This includes being unemployed or retired or doing voluntary work",
                    None,
                    ["Or retired?", "Retired"],
                    None,
                ],
            ],
            [
                "Child under 5y not attending child care",
                [
                    ["In education", None],
                    None,
                    None,
                    "A child below school age and not attending a nursery or pre-school or childminder",
                ],
            ],
            [
                "Child under 5y attending child care",
                [
                    ["In education", None],
                    None,
                    None,
                    "A child below school age and attending a nursery or pre-school or childminder",
                ],
            ],
            [
                "5y and older in full-time education",
                [
                    ["In education", None],
                    None,
                    None,
                    [
                        "A child aged 4 or over at school",
                        "A child aged 4 or over at home-school",
                        "Attending a college or other further education provider including apprenticeships",
                        "Attending university",
                    ],
                ],
            ],
        ],
        column_list,
    )
    df = assign_column_value_from_multiple_column_map(
        df,
        "work_status_v0",
        [
            [
                "Employed",
                [
                    "Employed",
                    "Currently working. This includes if you are on sick or other leave for less than 4 weeks",
                    None,
                    None,
                ],
            ],
            [
                "Not working (unemployed, retired, long-term sick etc.)",
                [
                    "Employed",
                    "Currently not working. This includes if you are on sick or other leave such as maternity or paternity for longer than 4 weeks",  # noqa: E501
                    None,
                    None,
                ],
            ],
            ["Employed", ["Employed", None, None, None]],
            [
                "Self-employed",
                [
                    "Self-employed",
                    "Currently working. This includes if you are on sick or other leave for less than 4 weeks",
                    None,
                    None,
                ],
            ],
            ["Self-employed", [None, None, None]],
            [
                "Not working (unemployed, retired, long-term sick etc.)",
                [
                    "Self-employed",
                    "Currently not working - for example on sick or other leave such as maternity or paternity for longer than 4 weeks",  # noqa: E501,
                    None,
                    None,
                ],
            ],
            [
                "Not working (unemployed, retired, long-term sick etc.)",
                [
                    "Not in paid work. This includes being unemployed or doing voluntary work",
                    None,
                    "Looking for paid work and able to start",
                    None,
                ],
            ],
            [
                "Not working (unemployed, retired, long-term sick etc.)",
                [
                    "Not in paid work. This includes being unemployed or doing voluntary work",
                    None,
                    "Not looking for paid work. This includes looking after the home or family or not wanting a job or being long-term sick or disabled",  # noqa: E501
                    None,
                ],
            ],
            [
                "Not working (unemployed, retired, long-term sick etc.)",
                [
                    "Not in paid work. This includes being unemployed or doing voluntary work",
                    None,
                    ["Retired", "Or retired?"],
                    None,
                ],
            ],
            [
                "Not working (unemployed, retired, long-term sick etc.)",
                ["Not in paid work. This includes being unemployed or doing voluntary work", None, None, None],
            ],
            [
                "Student",
                [
                    ["In education", None],
                    None,
                    None,
                    "A child below school age and not attending a nursery or pre-school or childminder",
                ],
            ],
            [
                "Student",
                [
                    ["In education", None],
                    None,
                    None,
                    "A child below school age and attending a nursery or pre-school or childminder",
                ],
            ],
            ["Student", [["In education", None], None, None, "A child aged 4 or over at school"]],
            ["Student", [["In education", None], None, None, "A child aged 4 or over at home-school"]],
            [
                "Student",
                [
                    ["In education", None],
                    None,
                    None,
                    "Attending a college or other further education provider including apprenticeships",
                ],
            ],
        ],
        column_list,
    )
    df = clean_barcode_simple(df, "swab_sample_barcode_user_entered")
    df = clean_barcode_simple(df, "blood_sample_barcode_user_entered")
    df = map_options_to_bool_columns(
        df,
        "currently_smokes_or_vapes_description",
        {
            "Cigarettes": "smoke_cigarettes",
            "Cigars": "smokes_cigar",
            "Pipe": "smokes_pipe",
            "Vape or E-cigarettes": "smokes_vape_e_cigarettes",
            "Hookah or shisha pipes": "smokes_hookah_shisha_pipes",
        },
        ";",
    )
    df = df.withColumn("times_outside_shopping_or_socialising_last_7_days", F.lit(None))
    raw_copy_list = [
        "participant_survey_status",
        "participant_withdrawal_type",
        "survey_response_type",
        "work_sector",
        "illness_reduces_activity_or_ability",
        "ability_to_socially_distance_at_work_or_education",
        "last_covid_contact_type",
        "last_suspected_covid_contact_type",
        "physical_contact_under_18_years",
        "physical_contact_18_to_69_years",
        "physical_contact_over_70_years",
        "social_distance_contact_under_18_years",
        "social_distance_contact_18_to_69_years",
        "social_distance_contact_over_70_years",
        "times_hour_or_longer_another_home_last_7_days",
        "times_hour_or_longer_another_person_your_home_last_7_days",
        "times_shopping_last_7_days",
        "times_socialising_last_7_days",
        "face_covering_work_or_education",
        "face_covering_other_enclosed_places",
        "other_covid_infection_test_results",
        "other_antibody_test_results",
        "cis_covid_vaccine_type",
        "cis_covid_vaccine_number_of_doses",
        "cis_covid_vaccine_type_1",
        "cis_covid_vaccine_type_2",
        "cis_covid_vaccine_type_3",
        "cis_covid_vaccine_type_4",
        "cis_covid_vaccine_type_5",
        "cis_covid_vaccine_type_6",
    ]
    df = assign_raw_copies(df, [column for column in raw_copy_list if column in df.columns])
    """
    Sets categories to map for digital specific variables to Voyager 0/1/2 equivalent
    """
    contact_people_value_map = {
        "1 to 5": "1-5",
        "6 to 10": "6-10",
        "11 to 20": "11-20",
        "Don't know": None,
        "Prefer not to say": None,
    }
    times_value_map = {
        "1": 1,
        "2": 2,
        "3": 3,
        "4": 4,
        "5": 5,
        "6": 6,
        "7 times or more": 7,
        "Don't know": None,
        "None": 0,
        "Prefer not to say": None,
    }
    vaccine_type_map = {
        "Pfizer / BioNTech": "Pfizer/BioNTech",
        "Oxford / AstraZeneca": "Oxford/AstraZeneca",
        "Janssen / Johnson&Johnson": "Janssen/Johnson&Johnson",
        "Another vaccine please specify": "Other / specify",
        "I don't know the type": "Don't know type",
    }
    column_editing_map = {
        "participant_survey_status": {"Complete": "Completed"},
        "participant_withdrawal_type": {
            "Withdrawn - no future linkage": "Withdrawn_no_future_linkage",
            "Withdrawn - no future linkage or use of samples": "Withdrawn_no_future_linkage_or_use_of_samples",
        },
        "survey_response_type": {"First Survey": "First Visit", "Follow-up Survey": "Follow-up Visit"},
        "voucher_type_preference": {"Letter": "Paper", "Email": "email_address"},
        "work_sector": {
            "Social Care": "Social care",
            "Transport. This includes storage and logistics": "Transport (incl. storage, logistic)",
            "Retail sector. This includes wholesale": "Retail sector (incl. wholesale)",
            "Hospitality - for example hotels or restaurants or cafe": "Hospitality (e.g. hotel, restaurant)",
            "Food production and agriculture. This includes farming": "Food production, agriculture, farming",
            "Personal Services - for example hairdressers or tattooists": "Personal services (e.g. hairdressers)",
            "Information technology and communication": "Information technology and communication",
            "Financial services. This includes insurance": "Financial services incl. insurance",
            "Civil Service or Local Government": "Civil service or Local Government",
            "Arts or entertainment or recreation": "Arts,Entertainment or Recreation",
            "Other employment sector please specify": "Other occupation sector",
        },
        "work_health_care_area": {
            "Primary care - for example in a GP or dentist": "Yes, in primary care, e.g. GP, dentist",
            "Secondary care - for example in a hospital": "Yes, in secondary care, e.g. hospital",
            "Another type of healthcare - for example mental health services": "Yes, in other healthcare settings, e.g. mental health",  # noqa: E501
        },
        "illness_reduces_activity_or_ability": {
            "Yes a little": "Yes, a little",
            "Yes a lot": "Yes, a lot",
        },
        "work_location": {
            "From home meaning in the same grounds or building as your home": "Working from home",
            "Somewhere else meaning not at your home)": "Working somewhere else (not your home)",
            "Both from home and work somewhere else": "Both (from home and somewhere else)",
        },
        "transport_to_work_or_education": {
            "Bus or minibus or coach": "Bus, minibus, coach",
            "Motorbike or scooter or moped": "Motorbike, scooter or moped",
            "Taxi or minicab": "Taxi/minicab",
            "Underground or Metro or Light Rail or Tram": "Underground, metro, light rail, tram",
        },
        "ability_to_socially_distance_at_work_or_education": {
            "Difficult to maintain 2 metres apart. But you can usually be at least 1 metre away from other people": "Difficult to maintain 2m, but can be 1m",  # noqa: E501
            "Easy to maintain 2 metres apart. It is not a problem to stay this far away from other people": "Easy to maintain 2m",  # noqa: E501
            "Relatively easy to maintain 2 metres apart. Most of the time you can be 2 meters away from other people": "Relatively easy to maintain 2m",  # noqa: E501
            "Very difficult to be more than 1 metre away. Your work means you are in close contact with others on a regular basis": "Very difficult to be more than 1m away",
        },
        "last_covid_contact_type": {
            "Someone I live with": "Living in your own home",
            "Someone I do not live with": "Outside your home",
        },
        "last_suspected_covid_contact_type": {
            "Someone I live with": "Living in your own home",
            "Someone I do not live with": "Outside your home",
        },
        "physical_contact_under_18_years": contact_people_value_map,
        "physical_contact_18_to_69_years": contact_people_value_map,
        "physical_contact_over_70_years": contact_people_value_map,
        "social_distance_contact_under_18_years": contact_people_value_map,
        "social_distance_contact_18_to_69_years": contact_people_value_map,
        "social_distance_contact_over_70_years": contact_people_value_map,
        "times_hour_or_longer_another_home_last_7_days": times_value_map,
        "times_hour_or_longer_another_person_your_home_last_7_days": times_value_map,
        "times_shopping_last_7_days": times_value_map,
        "times_socialising_last_7_days": times_value_map,
        "face_covering_work_or_education": {
            "Prefer not to say": None,
            "Yes sometimes": "Yes, sometimes",
            "Yes always": "Yes, always",
            "I am not going to my place of work or education": "Not going to place of work or education",
            "I cover my face for other reasons - for example for religious or cultural reasons": "My face is already covered",  # noqa: E501
        },
        "face_covering_other_enclosed_places": {
            "Prefer not to say": None,
            "Yes sometimes": "Yes, sometimes",
            "Yes always": "Yes, always",
            "I am not going to other enclosed public spaces or using public transport": "Not going to other enclosed public spaces or using public transport",  # noqa: E501
            "I cover my face for other reasons - for example for religious or cultural reasons": "My face is already covered",  # noqa: E501
        },
        "other_covid_infection_test_results": {
            "All tests failed": "All Tests failed",
            "One or more tests were negative and none were positive": "Any tests negative, but none positive",
            "One or more tests were positive": "One or more positive test(s)",
        },
        "other_antibody_test_results": {
            "All tests failed": "All Tests failed",
            "One or more tests were negative for antibodies and none were positive": "Any tests negative, but none positive",  # noqa: E501
            "One or more tests were positive for antibodies": "One or more positive test(s)",
        },
        "cis_covid_vaccine_type": vaccine_type_map,
        "cis_covid_vaccine_number_of_doses": {
            "1 dose": "1",
            "2 doses": "2",
            "3 doses": "3 or more",
            "4 doses": "3 or more",
            "5 doses": "3 or more",
            "6 doses or more": "3 or more",
        },
        "cis_covid_vaccine_type_1": vaccine_type_map,
        "cis_covid_vaccine_type_2": vaccine_type_map,
        "cis_covid_vaccine_type_3": vaccine_type_map,
        "cis_covid_vaccine_type_4": vaccine_type_map,
        "cis_covid_vaccine_type_5": vaccine_type_map,
        "cis_covid_vaccine_type_6": vaccine_type_map,
    }
    df = apply_value_map_multiple_columns(df, column_editing_map)

    df = edit_to_sum_or_max_value(
        df=df,
        column_name_to_assign="times_outside_shopping_or_socialising_last_7_days",
        columns_to_sum=[
            "times_shopping_last_7_days",
            "times_socialising_last_7_days",
        ],
        max_value=7,
    )
    df = df.withColumn(
        "work_not_from_home_days_per_week",
        F.greatest("work_not_from_home_days_per_week", "education_in_person_days_per_week"),
    )

    df = df.withColumn("face_covering_outside_of_home", F.lit(None).cast("string"))
    df = concat_fields_if_true(df, "think_had_covid_which_symptoms", "think_had_covid_which_symptom_", "Yes", ";")
    df = concat_fields_if_true(df, "which_symptoms_last_7_days", "think_have_covid_symptom_", "Yes", ";")
    df = concat_fields_if_true(df, "long_covid_symptoms", "think_have_long_covid_symptom_", "Yes", ";")
    df = update_column_values_from_map(
        df,
        "survey_completion_status",
        {
            "In progress": "Partially Completed",
            "Submitted": "Completed",
        },
    )
    df = derive_had_symptom_last_7days_from_digital(
        df,
        "think_have_covid_symptom_any",
        "think_have_covid_symptom_",
        [
            "fever",
            "muscle_ache",
            "fatigue",
            "sore_throat",
            "cough",
            "shortness_of_breath",
            "headache",
            "nausea_or_vomiting",
            "abdominal_pain",
            "diarrhoea",
            "loss_of_taste",
            "loss_of_smell",
        ],
    )
    return df


def transform_survey_responses_generic(df: DataFrame) -> DataFrame:
    """
    Generic transformation steps to be applied to all survey response records.
    """
    raw_copy_list = [
        "think_had_covid_any_symptoms",
        "think_have_covid_symptom_any",
        "work_main_job_title",
        "work_main_job_role",
        "work_health_care_patient_facing",
        "work_health_care_area",
        "work_status_v1",
        "work_status_v2",
        "work_social_care",
        "work_not_from_home_days_per_week",
        "work_location",
        "sex",
        "participant_withdrawal_reason",
        "blood_sample_barcode",
        "swab_sample_barcode",
    ]
    df = assign_raw_copies(df, [column for column in raw_copy_list if column in df.columns])
    df = assign_unique_id_column(
        df, "unique_participant_response_id", concat_columns=["visit_id", "participant_id", "visit_datetime"]
    )
    df = assign_date_from_filename(df, "file_date", "survey_response_source_file")
    df = assign_column_regex_match(
        df,
        "bad_email",
        reference_column="email_address",
        pattern=r"/^w+[+.w-]*@([w-]+.)*w+[w-]*.([a-z]{2,4}|d+)$/i",
    )
    df = clean_postcode(df, "postcode")
    df = assign_outward_postcode(df, "outward_postcode", reference_column="postcode")

    consent_cols = ["consent_16_visits", "consent_5_visits", "consent_1_visit"]
    if all(col in df.columns for col in consent_cols):
        df = assign_consent_code(df, "consent_summary", reference_columns=consent_cols)

    df = assign_date_difference(df, "days_since_think_had_covid", "think_had_covid_onset_date", "visit_datetime")
    df = assign_grouped_variable_from_days_since(
        df=df,
        binary_reference_column="think_had_covid",
        days_since_reference_column="days_since_think_had_covid",
        column_name_to_assign="days_since_think_had_covid_group",
    )
    df = df.withColumn("hh_id", F.col("ons_household_id"))
    df = update_column_values_from_map(
        df,
        "work_not_from_home_days_per_week",
        {"NA": "99", "N/A (not working/in education etc)": "99", "up to 1": "0.5"},
    )
    if "study_cohort" not in df.columns:
        df = df.withColumn("study_cohort", F.lit("Original"))
    df = df.withColumn(
        "study_cohort", F.when(F.col("study_cohort").isNull(), "Original").otherwise(F.col("study_cohort"))
    )
    return df


def derive_additional_v1_2_columns(df: DataFrame) -> DataFrame:
    """
    Transformations specific to the v1 and v2 survey responses.
    """
    df = clean_within_range(df, "hours_a_day_with_someone_else_at_home", [0, 24])
    df = df.withColumn("been_outside_uk_last_country", F.upper(F.col("been_outside_uk_last_country")))

    df = assign_work_social_column(
        df,
        "work_social_care",
        "work_sector",
        "work_nursing_or_residential_care_home",
        "work_direct_contact_patients_or_clients",
    )
    df = assign_work_health_care(
        df,
        "work_health_care_patient_facing",
        direct_contact_column="work_direct_contact_patients_or_clients",
        health_care_column="work_health_care_area",
    )

    return df


def derive_age_columns(df: DataFrame, column_name_to_assign: str) -> DataFrame:
    """
    Transformations involving participant age.
    """
    df = assign_age_at_date(df, column_name_to_assign, base_date="visit_datetime", date_of_birth="date_of_birth")
    df = assign_named_buckets(
        df,
        reference_column=column_name_to_assign,
        column_name_to_assign="age_group_5_intervals",
        map={2: "2-11", 12: "12-19", 20: "20-49", 50: "50-69", 70: "70+"},
    )
    df = assign_named_buckets(
        df,
        reference_column=column_name_to_assign,
        column_name_to_assign="age_group_over_16",
        map={16: "16-49", 50: "50-70", 70: "70+"},
    )
    df = assign_named_buckets(
        df,
        reference_column=column_name_to_assign,
        column_name_to_assign="age_group_7_intervals",
        map={2: "2-11", 12: "12-16", 17: "17-25", 25: "25-34", 35: "35-49", 50: "50-69", 70: "70+"},
    )
    df = assign_named_buckets(
        df,
        reference_column=column_name_to_assign,
        column_name_to_assign="age_group_5_year_intervals",
        map={
            2: "2-4",
            5: "5-9",
            10: "10-14",
            15: "15-19",
            20: "20-24",
            25: "25-29",
            30: "30-34",
            35: "35-39",
            40: "40-44",
            45: "45-49",
            50: "50-54",
            55: "55-59",
            60: "60-64",
            65: "65-69",
            70: "70-74",
            75: "75-79",
            80: "80-84",
            85: "85-89",
            90: "90+",
        },
    )

    return df


def derive_work_status_columns(df: DataFrame) -> DataFrame:

    work_status_dict = {
        "work_status_v0": {
            "5y and older in full-time education": "Student",
            "Attending college or other further education provider (including apprenticeships) (including if temporarily absent)": "Student",  # noqa: E501
            "Employed and currently not working (e.g. on leave due to the COVID-19 pandemic (furloughed) or sick leave for 4 weeks or longer or maternity/paternity leave)": "Furloughed (temporarily not working)",  # noqa: E501
            "Self-employed and currently not working (e.g. on leave due to the COVID-19 pandemic (furloughed) or sick leave for 4 weeks or longer or maternity/paternity leave)": "Furloughed (temporarily not working)",  # noqa: E501
            "Self-employed and currently working (include if on leave or sick leave for less than 4 weeks)": "Self-employed",  # noqa: E501
            "Employed and currently working (including if on leave or sick leave for less than 4 weeks)": "Employed",  # noqa: E501
            "4-5y and older at school/home-school (including if temporarily absent)": "Student",  # noqa: E501
            "Not in paid work and not looking for paid work (include doing voluntary work here)": "Not working (unemployed, retired, long-term sick etc.)",  # noqa: E501
            "Not working and not looking for work (including voluntary work)": "Not working (unemployed, retired, long-term sick etc.)",
            "Retired (include doing voluntary work here)": "Not working (unemployed, retired, long-term sick etc.)",  # noqa: E501
            "Looking for paid work and able to start": "Not working (unemployed, retired, long-term sick etc.)",  # noqa: E501
            "Child under 4-5y not attending nursery or pre-school or childminder": "Student",  # noqa: E501
            "Self-employed and currently not working (e.g. on leave due to the COVID-19 pandemic or sick leave for 4 weeks or longer or maternity/paternity leave)": "Furloughed (temporarily not working)",  # noqa: E501
            "Child under 5y attending nursery or pre-school or childminder": "Student",  # noqa: E501
            "Child under 4-5y attending nursery or pre-school or childminder": "Student",  # noqa: E501
            "Retired": "Not working (unemployed, retired, long-term sick etc.)",  # noqa: E501
            "Attending university (including if temporarily absent)": "Student",  # noqa: E501
            "Not working and not looking for work": "Not working (unemployed, retired, long-term sick etc.)",  # noqa: E501
            "Child under 5y not attending nursery or pre-school or childminder": "Student",  # noqa: E501
        },
        "work_status_v1": {
            "Child under 5y attending child care": "Child under 5y attending child care",  # noqa: E501
            "Child under 5y attending nursery or pre-school or childminder": "Child under 5y attending child care",  # noqa: E501
            "Child under 4-5y attending nursery or pre-school or childminder": "Child under 5y attending child care",  # noqa: E501
            "Child under 5y not attending nursery or pre-school or childminder": "Child under 5y not attending child care",  # noqa: E501
            "Child under 5y not attending child care": "Child under 5y not attending child care",  # noqa: E501
            "Child under 4-5y not attending nursery or pre-school or childminder": "Child under 5y not attending child care",  # noqa: E501
            "Employed and currently not working (e.g. on leave due to the COVID-19 pandemic (furloughed) or sick leave for 4 weeks or longer or maternity/paternity leave)": "Employed and currently not working",  # noqa: E501
            "Employed and currently working (including if on leave or sick leave for less than 4 weeks)": "Employed and currently working",  # noqa: E501
            "Not working and not looking for work (including voluntary work)": "Not working and not looking for work",  # noqa: E501
            "Not in paid work and not looking for paid work (include doing voluntary work here)": "Not working and not looking for work",
            "Not working and not looking for work": "Not working and not looking for work",  # noqa: E501
            "Self-employed and currently not working (e.g. on leave due to the COVID-19 pandemic (furloughed) or sick leave for 4 weeks or longer or maternity/paternity leave)": "Self-employed and currently not working",  # noqa: E501
            "Self-employed and currently not working (e.g. on leave due to the COVID-19 pandemic or sick leave for 4 weeks or longer or maternity/paternity leave)": "Self-employed and currently not working",  # noqa: E501
            "Self-employed and currently working (include if on leave or sick leave for less than 4 weeks)": "Self-employed and currently working",  # noqa: E501
            "Retired (include doing voluntary work here)": "Retired",  # noqa: E501
            "Looking for paid work and able to start": "Looking for paid work and able to start",  # noqa: E501
            "Attending college or other further education provider (including apprenticeships) (including if temporarily absent)": "5y and older in full-time education",  # noqa: E501
            "Attending university (including if temporarily absent)": "5y and older in full-time education",  # noqa: E501
            "4-5y and older at school/home-school (including if temporarily absent)": "5y and older in full-time education",  # noqa: E501
        },
        "work_status_v2": {
            "Retired (include doing voluntary work here)": "Retired",  # noqa: E501
            "Attending college or other further education provider (including apprenticeships) (including if temporarily absent)": "Attending college or FE (including if temporarily absent)",  # noqa: E501
            "Attending university (including if temporarily absent)": "Attending university (including if temporarily absent)",  # noqa: E501
            "Child under 5y attending child care": "Child under 4-5y attending child care",  # noqa: E501
            "Child under 5y attending nursery or pre-school or childminder": "Child under 4-5y attending child care",  # noqa: E501
            "Child under 4-5y attending nursery or pre-school or childminder": "Child under 4-5y attending child care",  # noqa: E501
            "Child under 5y not attending nursery or pre-school or childminder": "Child under 4-5y not attending child care",  # noqa: E501
            "Child under 5y not attending child care": "Child under 4-5y not attending child care",  # noqa: E501
            "Child under 4-5y not attending nursery or pre-school or childminder": "Child under 4-5y not attending child care",  # noqa: E501
            "4-5y and older at school/home-school (including if temporarily absent)": "4-5y and older at school/home-school",  # noqa: E501
            "Employed and currently not working (e.g. on leave due to the COVID-19 pandemic (furloughed) or sick leave for 4 weeks or longer or maternity/paternity leave)": "Employed and currently not working",  # noqa: E501
            "Employed and currently working (including if on leave or sick leave for less than 4 weeks)": "Employed and currently working",  # noqa: E501
            "Not in paid work and not looking for paid work (include doing voluntary work here)": "Not working and not looking for work",  # noqa: E501
            "Not working and not looking for work (including voluntary work)": "Not working and not looking for work",  # noqa: E501
            "Self-employed and currently not working (e.g. on leave due to the COVID-19 pandemic or sick leave for 4 weeks or longer or maternity/paternity leave)": "Self-employed and currently not working",  # noqa: E501
            "Self-employed and currently not working (e.g. on leave due to the COVID-19 pandemic (furloughed) or sick leave for 4 weeks or longer or maternity/paternity leave)": "Self-employed and currently not working",  # noqa: E501
            "Self-employed and currently working (include if on leave or sick leave for less than 4 weeks)": "Self-employed and currently working",  # noqa: E501
            "5y and older in full-time education": "4-5y and older at school/home-school",  # noqa: E501
        },
    }

    column_list = ["work_status_v0", "work_status_v1"]
    for column in column_list:
        df = df.withColumn(column, F.col("work_status_v2"))
        df = update_column_values_from_map(df=df, column=column, map=work_status_dict[column])

    df = update_column_values_from_map(df=df, column="work_status_v2", map=work_status_dict["work_status_v2"])

    ## Not needed in release 1. Confirm that these are v2-only when pulling them back in, as they should likely be union dependent.
    # df = assign_work_person_facing_now(df, "work_person_facing_now", "work_person_facing_now", "work_social_care")
    # df = assign_column_given_proportion(
    #     df=df,
    #     column_name_to_assign="ever_work_person_facing_or_social_care",
    #     groupby_column="participant_id",
    #     reference_columns=["work_social_care"],
    #     count_if=["Yes, care/residential home, resident-facing", "Yes, other social care, resident-facing"],
    #     true_false_values=["Yes", "No"],
    # )
    # df = assign_column_given_proportion(
    #     df=df,
    #     column_name_to_assign="ever_care_home_worker",
    #     groupby_column="participant_id",
    #     reference_columns=["work_social_care", "work_nursing_or_residential_care_home"],
    #     count_if=["Yes, care/residential home, resident-facing"],
    #     true_false_values=["Yes", "No"],
    # )
    # df = assign_column_given_proportion(
    #     df=df,
    #     column_name_to_assign="ever_had_long_term_health_condition",
    #     groupby_column="participant_id",
    #     reference_columns=["illness_lasting_over_12_months"],
    #     count_if=["Yes"],
    #     true_false_values=["Yes", "No"],
    # )
    # df = assign_ever_had_long_term_health_condition_or_disabled(
    #     df=df,
    #     column_name_to_assign="ever_had_long_term_health_condition_or_disabled",
    #     health_conditions_column="illness_lasting_over_12_months",
    #     condition_impact_column="illness_reduces_activity_or_ability",
    # )
    return df


def clean_survey_responses_version_2(df: DataFrame) -> DataFrame:
    df = map_column_values_to_null(
        df=df,
        value="Participant Would Not/Could Not Answer",
        column_list=[
            "ethnicity",
            "work_sector",
            "work_health_care_area",
            "work_status_v2",
            "work_location",
            "work_direct_contact_patients_or_clients",
            "work_nursing_or_residential_care_home",
            "survey_response_type",
            "household_visit_status",
            "participant_survey_status",
            "self_isolating_reason",
            "ability_to_socially_distance_at_work_or_education",
            "transport_to_work_or_education",
            "face_covering_outside_of_home",
            "face_covering_work_or_education",
            "face_covering_other_enclosed_places",
            "other_antibody_test_location",
            "participant_withdrawal_reason",
            "cis_covid_vaccine_type",
            "cis_covid_vaccine_number_of_doses",
            "work_not_from_home_days_per_week",
            "times_shopping_last_7_days",
            "times_socialising_last_7_days",
        ],
    )

    # Map to digital from raw V2 values, before editing them to V1 below
    df = assign_from_map(
        df,
        "self_isolating_reason_detailed",
        "self_isolating_reason",
        {
            "Yes for other reasons (e.g. going into hospital or quarantining)": "Due to increased risk of getting COVID-19 such as having been in contact with a known case or quarantining after travel abroad",  # noqa: E501
            "Yes for other reasons related to reducing your risk of getting COVID-19 (e.g. going into hospital or shielding)": "Due to reducing my risk of getting COVID-19 such as going into hospital or shielding",  # noqa: E501
            "Yes for other reasons related to you having had an increased risk of getting COVID-19 (e.g. having been in contact with a known case or quarantining after travel abroad)": "Due to increased risk of getting COVID-19 such as having been in contact with a known case or quarantining after travel abroad",  # noqa: E501
            "Yes because you live with someone who has/has had symptoms but you haven’t had them yourself": "I haven't had any symptoms but I live with someone who has or has had symptoms or a positive test",  # noqa: E501
            "Yes because you live with someone who has/has had symptoms or a positive test but you haven’t had symptoms yourself": "I haven't had any symptoms but I live with someone who has or has had symptoms or a positive test",  # noqa: E501
            "Yes because you live with someone who has/has had symptoms but you haven't had them yourself": "I haven't had any symptoms but I live with someone who has or has had symptoms or a positive test",  # noqa: E501
            "Yes because you have/have had symptoms of COVID-19": "I have or have had symptoms of COVID-19 or a positive test",
            "Yes because you have/have had symptoms of COVID-19 or a positive test": "I have or have had symptoms of COVID-19 or a positive test",
        },
    )

    times_value_map = {"None": 0, "1": 1, "2": 2, "3": 3, "4": 4, "5": 5, "6": 6, "7 times or more": 7}
    column_editing_map = {
        "deferred": {"Deferred 1": "Deferred"},
        "work_location": {
            "Work from home (in the same grounds or building as your home)": "Working from home",
            "Working from home (in the same grounds or building as your home)": "Working from home",
            "From home (in the same grounds or building as your home)": "Working from home",
            "Work somewhere else (not your home)": "Working somewhere else (not your home)",
            "Somewhere else (not at your home)": "Working somewhere else (not your home)",
            "Somewhere else (not your home)": "Working somewhere else (not your home)",
            "Both (working from home and working somewhere else)": "Both (from home and somewhere else)",
            "Both (work from home and work somewhere else)": "Both (from home and somewhere else)",
        },
        "times_outside_shopping_or_socialising_last_7_days": times_value_map,
        "times_shopping_last_7_days": times_value_map,
        "times_socialising_last_7_days": times_value_map,
        "work_sector": {
            "Social Care": "Social care",
            "Transport (incl. storage or logistic)": "Transport (incl. storage, logistic)",
            "Transport (incl. storage and logistic)": "Transport (incl. storage, logistic)",
            "Transport (incl. storage and logistics)": "Transport (incl. storage, logistic)",
            "Retail Sector (incl. wholesale)": "Retail sector (incl. wholesale)",
            "Hospitality (e.g. hotel or restaurant or cafe)": "Hospitality (e.g. hotel, restaurant)",
            "Food Production and agriculture (incl. farming)": "Food production, agriculture, farming",
            "Food production and agriculture (incl. farming)": "Food production, agriculture, farming",
            "Personal Services (e.g. hairdressers or tattooists)": "Personal services (e.g. hairdressers)",
            "Information technology and communication": "Information technology and communication",
            "Financial services (incl. insurance)": "Financial services incl. insurance",
            "Financial Services (incl. insurance)": "Financial services incl. insurance",
            "Civil Service or Local Government": "Civil service or Local Government",
            "Arts or Entertainment or Recreation": "Arts,Entertainment or Recreation",
            "Art or entertainment or recreation": "Arts,Entertainment or Recreation",
            "Arts or entertainment or recreation": "Arts,Entertainment or Recreation",
            "Other employment sector (specify)": "Other occupation sector",
            "Other occupation sector (specify)": "Other occupation sector",
        },
        "work_health_care_area": {
            "Primary Care (e.g. GP or dentist)": "Yes, in primary care, e.g. GP, dentist",
            "Primary care (e.g. GP or dentist)": "Yes, in primary care, e.g. GP, dentist",
            "Secondary Care (e.g. hospital)": "Yes, in secondary care, e.g. hospital",
            "Secondary care (e.g. hospital.)": "Yes, in secondary care, e.g. hospital",
            "Secondary care (e.g. hospital)": "Yes, in secondary care, e.g. hospital",
            "Other Healthcare (e.g. mental health)": "Yes, in other healthcare settings, e.g. mental health",
            "Other healthcare (e.g. mental health)": "Yes, in other healthcare settings, e.g. mental health",
        },
        "face_covering_outside_of_home": {
            "My face is already covered for other reasons (e.g. religious or cultural reasons)": "My face is already covered",
            "Yes at work/school only": "Yes, at work/school only",
            "Yes in other situations only (including public transport/shops)": "Yes, in other situations only",
            "Yes usually both at work/school and in other situations": "Yes, usually both Work/school/other",
            "Yes in other situations only (including public transport or shops)": "Yes, in other situations only",
            "Yes always": "Yes, always",
            "Yes sometimes": "Yes, sometimes",
        },
        "face_covering_other_enclosed_places": {
            "My face is already covered for other reasons (e.g. religious or cultural reasons)": "My face is already covered",
            "Yes at work/school only": "Yes, at work/school only",
            "Yes in other situations only (including public transport/shops)": "Yes, in other situations only",
            "Yes usually both at work/school and in other situations": "Yes, usually both Work/school/other",
            "Yes always": "Yes, always",
            "Yes sometimes": "Yes, sometimes",
        },
        "face_covering_work_or_education": {
            "My face is already covered for other reasons (e.g. religious or cultural reasons)": "My face is already covered",
            "Yes always": "Yes, always",
            "Yes sometimes": "Yes, sometimes",
        },
        "other_antibody_test_results": {
            "One or more negative tests but none positive": "Any tests negative, but none positive",
            "One or more negative tests but none were positive": "Any tests negative, but none positive",
            "All tests failed": "All Tests failed",
        },
        "other_antibody_test_location": {
            "Private Lab": "Private lab",
            "Home Test": "Home test",
            "In the NHS (e.g. GP or hospital)": "In the NHS (e.g. GP, hospital)",
        },
        "other_covid_infection_test_results": {
            "One or more negative tests but none positive": "Any tests negative, but none positive",
            "One or more negative tests but none were positive": "Any tests negative, but none positive",
            "All tests failed": "All Tests failed",
            "Positive": "One or more positive test(s)",
            "Negative": "Any tests negative, but none positive",
            "Void": "All Tests failed",
        },
        "illness_reduces_activity_or_ability": {
            "Yes a little": "Yes, a little",
            "Yes a lot": "Yes, a lot",
            "Participant Would Not/Could Not Answer": None,
        },
        "participant_visit_status": {"Participant did not attend": "Patient did not attend", "Canceled": "Cancelled"},
        "self_isolating_reason": {
            "Yes for other reasons (e.g. going into hospital or quarantining)": "Yes, for other reasons (e.g. going into hospital, quarantining)",
            "Yes for other reasons related to reducing your risk of getting COVID-19 (e.g. going into hospital or shielding)": "Yes, for other reasons (e.g. going into hospital, quarantining)",
            "Yes for other reasons related to you having had an increased risk of getting COVID-19 (e.g. having been in contact with a known case or quarantining after travel abroad)": "Yes, for other reasons (e.g. going into hospital, quarantining)",
            "Yes because you live with someone who has/has had symptoms but you haven’t had them yourself": "Yes, someone you live with had symptoms",
            "Yes because you live with someone who has/has had symptoms or a positive test but you haven’t had symptoms yourself": "Yes, someone you live with had symptoms",
            "Yes because you live with someone who has/has had symptoms but you haven't had them yourself": "Yes, someone you live with had symptoms",
            "Yes because you have/have had symptoms of COVID-19": "Yes, you have/have had symptoms",
            "Yes because you have/have had symptoms of COVID-19 or a positive test": "Yes, you have/have had symptoms",
        },
        "ability_to_socially_distance_at_work_or_education": {
            "Difficult to maintain 2 meters - but I can usually be at least 1m from other people": "Difficult to maintain 2m, but can be 1m",
            "Difficult to maintain 2m - but you can usually be at least 1m from other people": "Difficult to maintain 2m, but can be 1m",
            "Easy to maintain 2 meters - it is not a problem to stay this far away from other people": "Easy to maintain 2m",
            "Easy to maintain 2m - it is not a problem to stay this far away from other people": "Easy to maintain 2m",
            "Relatively easy to maintain 2 meters - most of the time I can be 2m away from other people": "Relatively easy to maintain 2m",
            "Relatively easy to maintain 2m - most of the time you can be 2m away from other people": "Relatively easy to maintain 2m",
            "Very difficult to be more than 1 meter away as my work means I am in close contact with others on a regular basis": "Very difficult to be more than 1m away",
            "Very difficult to be more than 1m away as your work means you are in close contact with others on a regular basis": "Very difficult to be more than 1m away",
        },
        "transport_to_work_or_education": {
            "Bus or Minibus or Coach": "Bus, minibus, coach",
            "Bus or minibus or coach": "Bus, minibus, coach",
            "Bus": "Bus, minibus, coach",
            "Motorbike or Scooter or Moped": "Motorbike, scooter or moped",
            "Motorbike or scooter or moped": "Motorbike, scooter or moped",
            "Car or Van": "Car or van",
            "Taxi/Minicab": "Taxi/minicab",
            "On Foot": "On foot",
            "Underground or Metro or Light Rail or Tram": "Underground, metro, light rail, tram",
            "Other Method": "Other method",
        },
        "last_covid_contact_type": {
            "In your own household": "Living in your own home",
            "Outside your household": "Outside your home",
        },
        "last_suspected_covid_contact_type": {
            "In your own household": "Living in your own home",
            "Outside your household": "Outside your home",
        },
    }
    df = apply_value_map_multiple_columns(df, column_editing_map)
    df = df.withColumn("deferred", F.when(F.col("deferred").isNull(), "NA").otherwise(F.col("deferred")))

    df = df.withColumn("swab_sample_barcode", F.upper(F.col("swab_sample_barcode")))
    df = df.withColumn("blood_sample_barcode", F.upper(F.col("blood_sample_barcode")))
    return df


def transform_survey_responses_version_2_delta(df: DataFrame) -> DataFrame:
    """
    Transformations that are specific to version 2 survey responses.
    """
    df = assign_taken_column(df=df, column_name_to_assign="swab_taken", reference_column="swab_sample_barcode")
    df = assign_taken_column(df=df, column_name_to_assign="blood_taken", reference_column="blood_sample_barcode")

    df = assign_column_uniform_value(df, "survey_response_dataset_major_version", 2)

    # After editing to V1 values in cleaning
    df = assign_isin_list(
        df=df,
        column_name_to_assign="self_isolating",
        reference_column="self_isolating_reason",
        values_list=[
            "Yes, for other reasons (e.g. going into hospital, quarantining)",
            "Yes, you have/have had symptoms",
            "Yes, someone you live with had symptoms",
        ],
        true_false_values=["Yes", "No"],
    )
    df = edit_to_sum_or_max_value(
        df=df,
        column_name_to_assign="times_outside_shopping_or_socialising_last_7_days",
        columns_to_sum=[
            "times_shopping_last_7_days",
            "times_socialising_last_7_days",
        ],
        max_value=7,
    )
    df = derive_household_been_columns(
        df=df,
        column_name_to_assign="household_been_care_home_last_28_days",
        individual_response_column="care_home_last_28_days",
        household_response_column="other_household_member_care_home_last_28_days",
    )
    df = derive_household_been_columns(
        df=df,
        column_name_to_assign="household_been_hospital_last_28_days",
        individual_response_column="hospital_last_28_days",
        household_response_column="other_household_member_hospital_last_28_days",
    )
    df = derive_work_status_columns(df)
    return df


def symptom_column_transformations(df):
    df = count_value_occurrences_in_column_subset_row_wise(
        df=df,
        column_name_to_assign="think_have_covid_symptom_count",
        selection_columns=[
            "think_have_covid_symptom_fever",
            "think_have_covid_symptom_muscle_ache",
            "think_have_covid_symptom_fatigue",
            "think_have_covid_symptom_sore_throat",
            "think_have_covid_symptom_cough",
            "think_have_covid_symptom_shortness_of_breath",
            "think_have_covid_symptom_headache",
            "think_have_covid_symptom_nausea_or_vomiting",
            "think_have_covid_symptom_abdominal_pain",
            "think_have_covid_symptom_diarrhoea",
            "think_have_covid_symptom_loss_of_taste",
            "think_have_covid_symptom_loss_of_smell",
            "think_have_covid_symptom_more_trouble_sleeping",
            "think_have_covid_symptom_chest_pain",
            "think_have_covid_symptom_palpitations",
            "think_have_covid_symptom_vertigo_or_dizziness",
            "think_have_covid_symptom_anxiety",
            "think_have_covid_symptom_low_mood",
            "think_have_covid_symptom_memory_loss_or_confusion",
            "think_have_covid_symptom_difficulty_concentrating",
            "think_have_covid_symptom_runny_nose_or_sneezing",
            "think_have_covid_symptom_noisy_breathing",
            "think_have_covid_symptom_loss_of_appetite",
        ],
        count_if_value="Yes",
    )
    df = count_value_occurrences_in_column_subset_row_wise(
        df=df,
        column_name_to_assign="think_had_covid_symptom_count",
        selection_columns=[
            "think_had_covid_symptom_fever",
            "think_had_covid_symptom_muscle_ache",
            "think_had_covid_symptom_fatigue",
            "think_had_covid_symptom_sore_throat",
            "think_had_covid_symptom_cough",
            "think_had_covid_symptom_shortness_of_breath",
            "think_had_covid_symptom_headache",
            "think_had_covid_symptom_nausea_or_vomiting",
            "think_had_covid_symptom_abdominal_pain",
            "think_had_covid_symptom_diarrhoea",
            "think_had_covid_symptom_loss_of_taste",
            "think_had_covid_symptom_loss_of_smell",
            "think_had_covid_symptom_more_trouble_sleeping",
            "think_had_covid_symptom_chest_pain",
            "think_had_covid_symptom_palpitations",
            "think_had_covid_symptom_vertigo_or_dizziness",
            "think_had_covid_symptom_anxiety",
            "think_had_covid_symptom_low_mood",
            "think_had_covid_symptom_memory_loss_or_confusion",
            "think_had_covid_symptom_difficulty_concentrating",
            "think_had_covid_symptom_runny_nose_or_sneezing",
            "think_had_covid_symptom_noisy_breathing",
            "think_had_covid_symptom_loss_of_appetite",
        ],
        count_if_value="Yes",
    )
    # TODO - not needed until later release
    # df = update_think_have_covid_symptom_any(
    #     df=df,
    #     column_name_to_update="think_have_covid_symptom_any",
    #     count_reference_column="think_have_covid_symptom_count",
    # )

    # df = assign_true_if_any(
    #     df=df,
    #     column_name_to_assign="any_think_have_covid_symptom_or_now",
    #     reference_columns=["think_have_covid_symptom_any", "think_have_covid"],
    #     true_false_values=["Yes", "No"],
    # )

    # df = assign_any_symptoms_around_visit(
    #     df=df,
    #     column_name_to_assign="any_symptoms_around_visit",
    #     symptoms_bool_column="any_think_have_covid_symptom_or_now",
    #     id_column="participant_id",
    #     visit_date_column="visit_datetime",
    #     visit_id_column="visit_id",
    # )

    # df = assign_true_if_any(
    #     df=df,
    #     column_name_to_assign="think_have_covid_cghfevamn_symptom_group",
    #     reference_columns=[
    #         "think_have_covid_symptom_cough",
    #         "think_have_covid_symptom_fever",
    #         "think_have_covid_symptom_loss_of_smell",
    #         "think_have_covid_symptom_loss_of_taste",
    #     ],
    #     true_false_values=["Yes", "No"],
    # )
    # df = assign_true_if_any(
    #     df=df,
    #     column_name_to_assign="think_have_covid_cghfevamn_symptom_group",
    #     reference_columns=[
    #         "think_had_covid_symptom_cough",
    #         "think_had_covid_symptom_fever",
    #         "think_had_covid_symptom_loss_of_smell",
    #         "think_had_covid_symptom_loss_of_taste",
    #     ],
    #     true_false_values=["Yes", "No"],
    # )
    # df = assign_true_if_any(
    #     df=df,
    #     column_name_to_assign="think_have_covid_cghfevamn_symptom_group",
    #     reference_columns=[
    #         "think_had_covid_symptom_cough",
    #         "think_had_covid_symptom_fever",
    #         "think_had_covid_symptom_loss_of_smell",
    #         "think_had_covid_symptom_loss_of_taste",
    #     ],
    #     true_false_values=["Yes", "No"],
    # )
    # df = assign_any_symptoms_around_visit(
    #     df=df,
    #     column_name_to_assign="symptoms_around_cghfevamn_symptom_group",
    #     id_column="participant_id",
    #     symptoms_bool_column="think_have_covid_cghfevamn_symptom_group",
    #     visit_date_column="visit_datetime",
    #     visit_id_column="visit_id",
    # )
    return df


def union_dependent_cleaning(df):
    col_val_map = {
        "ethnicity": {
            "African": "Black,Caribbean,African-African",
            "Caribbean": "Black,Caribbean,Afro-Caribbean",
            "Any other Black or African or Caribbean background": "Any other Black background",
            "Any other Black| African| Carribbean": "Any other Black background",
            "Any other Mixed/Multiple background": "Any other Mixed background",
            "Bangladeshi": "Asian or Asian British-Bangladeshi",
            "Chinese": "Asian or Asian British-Chinese",
            "English, Welsh, Scottish, Northern Irish or British": "White-British",
            "English| Welsh| Scottish| Northern Irish or British": "White-British",
            "Indian": "Asian or Asian British-Indian",
            "Irish": "White-Irish",
            "Pakistani": "Asian or Asian British-Pakistani",
            "White and Asian": "Mixed-White & Asian",
            "White and Black African": "Mixed-White & Black African",
            "White and Black Caribbean": "Mixed-White & Black Caribbean",
            "Roma": "White-Gypsy or Irish Traveller",
            "White-Roma": "White-Gypsy or Irish Traveller",
            "Gypsy or Irish Traveller": "White-Gypsy or Irish Traveller",
            "Arab": "Other ethnic group-Arab",
            "Any other white": "Any other white background",
        },
        "participant_withdrawal_reason": {
            "Bad experience with tester / survey": "Bad experience with interviewer/survey",
            "Swab / blood process too distressing": "Swab/blood process too distressing",
            "Swab / blood process to distressing": "Swab/blood process too distressing",
            "Do NOT Reinstate": "Do not reinstate",
        },
    }
    df = apply_value_map_multiple_columns(df, col_val_map)
    df = convert_null_if_not_in_list(df, "sex", options_list=["Male", "Female"])
    # TODO: Add in once dependencies are derived
    # df = impute_latest_date_flag(
    #     df=df,
    #     participant_id_column="participant_id",
    #     visit_date_column="visit_date",
    #     visit_id_column="visit_id",
    #     contact_any_covid_column="contact_known_or_suspected_covid",
    #     contact_any_covid_date_column="contact_known_or_suspected_covid_latest_date",
    # )

    # TODO: Add in once dependencies are derived
    # df = assign_date_difference(
    #     df,
    #     "contact_known_or_suspected_covid_days_since",
    #     "contact_known_or_suspected_covid_latest_date",
    #     "visit_datetime",
    # )

    # TODO: add the following function once contact_known_or_suspected_covid_latest_date() is created
    # df = contact_known_or_suspected_covid_type(
    #     df=df,
    #     contact_known_covid_type_column='contact_known_covid_type',
    #     contact_any_covid_type_column='contact_any_covid_type',
    #     contact_any_covid_date_column='contact_any_covid_date',
    #     contact_known_covid_date_column='contact_known_covid_date',
    #     contact_suspect_covid_date_column='contact_suspect_covid_date',
    # )

    df = update_face_covering_outside_of_home(
        df=df,
        column_name_to_update="face_covering_outside_of_home",
        covered_enclosed_column="face_covering_other_enclosed_places",
        covered_work_column="face_covering_work_or_education",
    )

    return df


def union_dependent_derivations(df):
    """
    Transformations that must be carried out after the union of the different survey response schemas.
    """
    df = assign_fake_id(df, "ordered_household_id", "ons_household_id")
    df = assign_visit_order(df, "visit_order", "visit_datetime", "participant_id")
    df = symptom_column_transformations(df)
    df = derive_age_columns(df, "age_at_visit")
    if "survey_completion_status" in df.columns:
        df = df.withColumn(
            "participant_visit_status", F.coalesce(F.col("participant_visit_status"), F.col("survey_completion_status"))
        )
    ethnicity_map = {
        "White": ["White-British", "White-Irish", "White-Gypsy or Irish Traveler", "Any other white background"],
        "Asian": [
            "Asian or Asian British-Indian",
            "Asian or Asian British-Pakistani",
            "Asian or Asian British-Bangladeshi",
            "Asian or Asian British-Chinese",
            "Any other Asian background",
        ],
        "Black": ["Black,Caribbean,African-African", "Black,Caribbean,Afro-Caribbean", "Any other Black background"],
        "Mixed": [
            "Mixed-White & Black Caribbean",
            "Mixed-White & Black African",
            "Mixed-White & Asian",
            "Any other Mixed background",
        ],
        "Other": ["Other ethnic group-Arab", "Any other ethnic group"],
    }
    if "swab_sample_barcode_user_entered" in df.columns:
        for test_type in ["swab", "blood"]:
            df = df.withColumn(
                f"{test_type}_sample_barcode_combined",
                F.when(
                    F.col(f"{test_type}_sample_barcode_correct") == "No",
                    F.col(f"{test_type}_sample_barcode_user_entered"),
                ).otherwise(F.col(f"{test_type}_sample_barcode"))
                # set to sample_barcode if _sample_barcode_correct is yes or null.
            )
    df = assign_column_from_mapped_list_key(
        df=df, column_name_to_assign="ethnicity_group", reference_column="ethnicity", map=ethnicity_map
    )
    df = assign_ethnicity_white(
        df, column_name_to_assign="ethnicity_white", ethnicity_group_column_name="ethnicity_group"
    )
    # df = assign_work_patient_facing_now(
    #     df, "work_patient_facing_now", age_column="age_at_visit", work_healthcare_column="work_health_care_patient_facing"
    # )
    # df = update_work_facing_now_column(
    #     df,
    #     "work_patient_facing_now",
    #     "work_status_v0",
    #     ["Furloughed (temporarily not working)", "Not working (unemployed, retired, long-term sick etc.)", "Student"],
    # )
    # df = assign_first_visit(
    #     df=df,
    #     column_name_to_assign="household_first_visit_datetime",
    #     id_column="participant_id",
    #     visit_date_column="visit_datetime",
    # )
    # df = assign_last_visit(
    #     df=df,
    #     column_name_to_assign="last_attended_visit_datetime",
    #     id_column="participant_id",
    #     visit_status_column="participant_visit_status",
    #     visit_date_column="visit_datetime",
    # )
    # df = assign_date_difference(
    #     df=df,
    #     column_name_to_assign="days_since_enrolment",
    #     start_reference_column="household_first_visit_datetime",
    #     end_reference_column="last_attended_visit_datetime",
    # )
    # df = assign_date_difference(
    #     df=df,
    #     column_name_to_assign="household_weeks_since_survey_enrolment",
    #     start_reference_column="survey start",
    #     end_reference_column="visit_datetime",
    #     format="weeks",
    # )
    # df = assign_named_buckets(
    #     df,
    #     reference_column="days_since_enrolment",
    #     column_name_to_assign="visit_number",
    #     map={
    #         0: 0,
    #         4: 1,
    #         11: 2,
    #         18: 3,
    #         25: 4,
    #         43: 5,
    #         71: 6,
    #         99: 7,
    #         127: 8,
    #         155: 9,
    #         183: 10,
    #         211: 11,
    #         239: 12,
    #         267: 13,
    #         295: 14,
    #         323: 15,
    #     },
    # )
    # df = assign_any_symptoms_around_visit(
    #     df=df,
    #     column_name_to_assign="symptoms_around_cghfevamn_symptom_group",
    #     symptoms_bool_column="think_have_covid_cghfevamn_symptom_group",
    #     id_column="participant_id",
    #     visit_date_column="visit_datetime",
    #     visit_id_column="visit_id",
    # )
    df = derive_people_in_household_count(df)
    df = update_column_values_from_map(
        df=df,
        column="smokes_nothing_now",
        map={"Yes": "No", "No": "Yes"},
        condition_column="currently_smokes_or_vapes",
    )
    df = fill_backwards_work_status_v2(
        df=df,
        date="visit_datetime",
        id="participant_id",
        fill_backward_column="work_status_v2",
        condition_column="work_status_v1",
        date_range=["2020-09-01", "2021-08-31"],
        condition_column_values=["5y and older in full-time education"],
        fill_only_backward_column_values=[
            "4-5y and older at school/home-school",
            "Attending college or FE (including if temporarily absent)",
            "Attending university (including if temporarily absent)",
        ],
    )
    df = assign_work_status_group(df, "work_status_group", "work_status_v0")
    df = update_to_value_if_any_not_null(
        df,
        "cis_covid_vaccine_received",
        "Yes",
        [
            "cis_covid_vaccine_date",
            "cis_covid_vaccine_number_of_doses",
            "cis_covid_vaccine_type",
            "cis_covid_vaccine_type_other",
        ],
    )
    df = fill_forward_from_last_change(
        df=df,
        fill_forward_columns=[
            "cis_covid_vaccine_date",
            "cis_covid_vaccine_number_of_doses",
            "cis_covid_vaccine_type",
            "cis_covid_vaccine_type_other",
            "cis_covid_vaccine_received",
        ],
        participant_id_column="participant_id",
        visit_date_column="visit_datetime",
        record_changed_column="cis_covid_vaccine_received",
        record_changed_value="Yes",
    )
    # Derive these after fill forwards and other changes to dates
    df = create_formatted_datetime_string_columns(df)
    return df


def derive_people_in_household_count(df):
    """
    Correct counts of household member groups and sum to get total number of people in household. Takes maximum
    final count by household for each record.
    """
    df = assign_household_participant_count(
        df,
        column_name_to_assign="household_participant_count",
        household_id_column="ons_household_id",
        participant_id_column="participant_id",
    )
    df = update_person_count_from_ages(
        df,
        column_name_to_assign="household_participants_not_consenting_count",
        column_pattern=r"person_not_consenting_age_[1-9]",
    )
    df = update_person_count_from_ages(
        df,
        column_name_to_assign="household_members_over_2_years_and_not_present_count",
        column_pattern=r"person_not_present_age_[1-8]",
    )
    df = assign_household_under_2_count(
        df,
        column_name_to_assign="household_members_under_2_years_count",
        column_pattern=r"infant_age_months_[1-9]",
        condition_column="household_members_under_2_years",
    )
    household_window = Window.partitionBy("ons_household_id")

    household_participants = [
        "household_participant_count",
        "household_participants_not_consenting_count",
        "household_members_over_2_years_and_not_present_count",
        "household_members_under_2_years_count",
    ]
    for household_participant_type in household_participants:
        df = df.withColumn(
            household_participant_type,
            F.max(household_participant_type).over(household_window),
        )
    df = df.withColumn(
        "people_in_household_count",
        sum_within_row(household_participants),
    )
    df = df.withColumn(
        "people_in_household_count_group",
        F.when(F.col("people_in_household_count") >= 5, "5+").otherwise(
            F.col("people_in_household_count").cast("string")
        ),
    )
    return df


def create_formatted_datetime_string_columns(df):
    """
    Create columns with specific datetime formatting for use in output data.
    """
    date_format_dict = {
        "visit_date_string": "visit_datetime",
        "samples_taken_date_string": "samples_taken_datetime",
    }
    datetime_format_dict = {
        "visit_datetime_string": "visit_datetime",
        "samples_taken_datetime_string": "samples_taken_datetime",
    }
    date_format_string_list = [
        "date_of_birth",
        "improved_visit_date",
        "think_had_covid_onset_date",
        "cis_covid_vaccine_date",
        "cis_covid_vaccine_date_1",
        "cis_covid_vaccine_date_2",
        "cis_covid_vaccine_date_3",
        "cis_covid_vaccine_date_4",
        "last_suspected_covid_contact_date",
        "last_covid_contact_date",
        "other_covid_infection_test_first_positive_date",
        "other_antibody_test_last_negative_date",
        "other_antibody_test_first_positive_date",
        "other_covid_infection_test_last_negative_date",
        "been_outside_uk_last_return_date",
        "think_have_covid_onset_date",
        "swab_return_date",
        "swab_return_future_date",
        "blood_return_date",
        "blood_return_future_date",
        "cis_covid_vaccine_date_5",
        "cis_covid_vaccine_date_6",
        "cis_covid_vaccine_date",
        "think_have_covid_symptom_onset_date",  # tempvar
        "other_covid_infection_test_positive_date",  # tempvar
        "other_covid_infection_test_negative_date",  # tempvar
        "other_antibody_test_positive_date",  # tempvar
        "other_antibody_test_negative_date",  # tempvar
    ]
    date_format_string_list = [
        col for col in date_format_string_list if col not in cis_digital_datetime_map["yyyy-MM-dd"]
    ] + cis_digital_datetime_map["yyyy-MM-dd"]

    for column_name_to_assign, timestamp_column in date_format_dict.items():
        if timestamp_column in df.columns:
            df = assign_column_to_date_string(
                df=df,
                column_name_to_assign=column_name_to_assign,
                reference_column=timestamp_column,
                time_format="ddMMMyyyy",
                lower_case=True,
            )
    for timestamp_column in date_format_string_list:
        if timestamp_column in df.columns:
            df = assign_column_to_date_string(
                df=df,
                column_name_to_assign=timestamp_column + "_string",
                reference_column=timestamp_column,
                time_format="ddMMMyyyy",
                lower_case=True,
            )
    for column_name_to_assign, timestamp_column in datetime_format_dict.items():
        if timestamp_column in df.columns:
            df = assign_column_to_date_string(
                df=df,
                column_name_to_assign=column_name_to_assign,
                reference_column=timestamp_column,
                time_format="ddMMMyyyy HH:mm:ss",
                lower_case=True,
            )
    for timestamp_column in cis_digital_datetime_map["yyyy-MM-dd'T'HH:mm:ss'Z'"]:
        if timestamp_column in df.columns:
            df = assign_column_to_date_string(
                df=df,
                column_name_to_assign=timestamp_column + "_string",
                reference_column=timestamp_column,
                time_format="ddMMMyyyy HH:mm:ss",
                lower_case=True,
            )
    return df


def transform_from_lookups(
    df: DataFrame, cohort_lookup: DataFrame, travel_countries_lookup: DataFrame, tenure_group: DataFrame
):
    cohort_lookup = cohort_lookup.withColumnRenamed("participant_id", "cohort_participant_id")
    df = df.join(
        F.broadcast(cohort_lookup),
        how="left",
        on=((df.participant_id == cohort_lookup.cohort_participant_id) & (df.study_cohort == cohort_lookup.old_cohort)),
    ).drop("cohort_participant_id")
    df = df.withColumn("study_cohort", F.coalesce(F.col("new_cohort"), F.col("study_cohort"))).drop(
        "new_cohort", "old_cohort"
    )
    df = df.join(
        F.broadcast(travel_countries_lookup.withColumn("REPLACE_COUNTRY", F.lit(True))),
        how="left",
        on=df.been_outside_uk_last_country == travel_countries_lookup.been_outside_uk_last_country_old,
    )
    df = df.withColumn(
        "been_outside_uk_last_country",
        F.when(F.col("REPLACE_COUNTRY"), F.col("been_outside_uk_last_country_new")).otherwise(
            F.col("been_outside_uk_last_country"),
        ),
    ).drop("been_outside_uk_last_country_old", "been_outside_uk_last_country_new", "REPLACE_COUNTRY")

    for key, value in column_name_maps["tenure_group_variable_map"].items():
        tenure_group = tenure_group.withColumnRenamed(key, value)

    df = df.join(tenure_group, on=(df["ons_household_id"] == tenure_group["UAC"]), how="left").drop("UAC")
    return df


def fill_forwards_transformations(df):
    df = fill_forward_only_to_nulls_in_dataset_based_on_column(
        df=df,
        id="participant_id",
        date="visit_datetime",
        changed="work_main_job_changed",
        dataset="survey_response_dataset_major_version",
        dataset_value=2,
        list_fill_forward=[
            "work_main_job_title",
            "work_main_job_role",
            "work_sector",
            "work_sector_other",
            "work_social_care",
            "work_health_care_patient_facing",
            "work_health_care_area",
            "work_nursing_or_residential_care_home",
            "work_direct_contact_patients_or_clients",
        ],
    )

    # TODO: uncomment for releases after R1
    # df = fill_backwards_overriding_not_nulls(
    #     df=df,
    #     column_identity="participant_id",
    #     ordering_column="visit_date",
    #     dataset_column="survey_response_dataset_major_version",
    #     column_list=fill_forwards_and_then_backwards_list,
    # )

    ## TODO: Not needed until a future release, will leave commented out in code until required
    #
    #    df = update_column_if_ref_in_list(
    #        df=df,
    #        column_name_to_update="work_location",
    #        old_value=None,
    #        new_value="Not applicable, not currently working",
    #        reference_column="work_status_v0",
    #        check_list=[
    #            "Furloughed (temporarily not working)",
    #            "Not working (unemployed, retired, long-term sick etc.)",
    #            "Student",
    #        ],
    #    )

    df = fill_forwards_travel_column(df)

    df = fill_backwards_overriding_not_nulls(
        df=df,
        column_identity="participant_id",
        ordering_column="visit_datetime",
        dataset_column="survey_response_dataset_major_version",
        column_list=["sex", "date_of_birth", "ethnicity"],
    )
    df = fill_forward_only_to_nulls(
        df=df,
        id="participant_id",
        date="visit_datetime",
        list_fill_forward=[
            "sex",
            "date_of_birth",
            "ethnicity",
        ],
    )
    return df


def fill_forwards_travel_column(df):
    df = update_to_value_if_any_not_null(
        df=df,
        column_name_to_assign="been_outside_uk",
        value_to_assign="Yes",
        column_list=["been_outside_uk_last_country", "been_outside_uk_last_return_date"],
    )
    df = fill_forward_from_last_change(
        df=df,
        fill_forward_columns=[
            "been_outside_uk_last_country",
            "been_outside_uk_last_return_date",
            "been_outside_uk",
        ],
        participant_id_column="participant_id",
        visit_date_column="visit_datetime",
        record_changed_column="been_outside_uk",
        record_changed_value="Yes",
    )
    return df


def impute_key_columns(df: DataFrame, imputed_value_lookup_df: DataFrame, columns_to_fill: list, log_directory: str):
    """
    Impute missing values for key variables that are required for weight calibration.
    Most imputations require geographic data being joined onto the response records.
    Returns a single record per participant.
    """
    unique_id_column = "participant_id"
    for column in columns_to_fill:
        df = impute_and_flag(
            df,
            imputation_function=impute_by_ordered_fill_forward,
            reference_column=column,
            column_identity=unique_id_column,
            order_by_column="visit_datetime",
            order_type="asc",
        )
        df = impute_and_flag(
            df,
            imputation_function=impute_by_ordered_fill_forward,
            reference_column=column,
            column_identity=unique_id_column,
            order_by_column="visit_datetime",
            order_type="desc",
        )
    deduplicated_df = df.dropDuplicates([unique_id_column] + columns_to_fill)

    if imputed_value_lookup_df is not None:
        deduplicated_df = merge_previous_imputed_values(deduplicated_df, imputed_value_lookup_df, unique_id_column)

    deduplicated_df = impute_and_flag(
        deduplicated_df,
        imputation_function=impute_by_mode,
        reference_column="ethnicity_white",
        group_by_column="ons_household_id",
    )

    deduplicated_df = impute_and_flag(
        deduplicated_df,
        impute_by_k_nearest_neighbours,
        reference_column="ethnicity_white",
        donor_group_columns=["cis_area_code_20"],
        donor_group_column_weights=[5000],
        log_file_path=log_directory,
    )

    deduplicated_df = impute_and_flag(
        deduplicated_df,
        imputation_function=impute_by_distribution,
        reference_column="sex",
        group_by_columns=["ethnicity_white", "region_code"],
        first_imputation_value="Female",
        second_imputation_value="Male",
    )

    deduplicated_df = impute_and_flag(
        deduplicated_df,
        impute_date_by_k_nearest_neighbours,
        reference_column="date_of_birth",
        donor_group_columns=["region_code", "people_in_household_count_group", "work_status_group"],
        log_file_path=log_directory,
    )

    return deduplicated_df.select(
        unique_id_column,
        *columns_to_fill,
        *[col for col in deduplicated_df.columns if col.endswith("_imputation_method")],
        *[col for col in deduplicated_df.columns if col.endswith("_is_imputed")],
    )


def nims_transformations(df: DataFrame) -> DataFrame:
    """Clean and transform NIMS data after reading from table."""
    df = rename_column_names(df, column_name_maps["nims_column_name_map"])
    df = assign_column_to_date_string(df, "nims_vaccine_dose_1_date", reference_column="nims_vaccine_dose_1_datetime")
    df = assign_column_to_date_string(df, "nims_vaccine_dose_2_date", reference_column="nims_vaccine_dose_2_datetime")

    # TODO: Derive nims_linkage_status, nims_vaccine_classification, nims_vaccine_dose_1_time, nims_vaccine_dose_2_time
    return df


def derive_overall_vaccination(df: DataFrame) -> DataFrame:
    """Derive overall vaccination status from NIMS and CIS data."""
    return df<|MERGE_RESOLUTION|>--- conflicted
+++ resolved
@@ -391,11 +391,7 @@
             # "blood_return_future_date",
         ],
         date_format="yyyy-MM-dd",
-<<<<<<< HEAD
         time_format="HH:mm:ss.S",
-=======
-        time_format="HH:mm:ss",
->>>>>>> 8e125f2b
         file_date_column="file_date",
         min_date="2022/05/01",
         default_timestamp="12:00:00",
