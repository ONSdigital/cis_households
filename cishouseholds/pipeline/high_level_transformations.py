# flake8: noqa
from typing import List

import pyspark.sql.functions as F
from pyspark.sql import DataFrame
from pyspark.sql import functions as F
from pyspark.sql import SparkSession
from pyspark.sql import Window
from pyspark.sql.dataframe import DataFrame

from cishouseholds.derive import assign_age_at_date
from cishouseholds.derive import assign_column_from_mapped_list_key
from cishouseholds.derive import assign_column_given_proportion
from cishouseholds.derive import assign_column_regex_match
from cishouseholds.derive import assign_column_to_date_string
from cishouseholds.derive import assign_column_uniform_value
from cishouseholds.derive import assign_column_value_from_multiple_column_map
from cishouseholds.derive import assign_consent_code
from cishouseholds.derive import assign_date_difference
from cishouseholds.derive import assign_date_from_filename
from cishouseholds.derive import assign_datetime_from_coalesced_columns_and_log_source
from cishouseholds.derive import assign_ethnicity_white
from cishouseholds.derive import assign_ever_had_long_term_health_condition_or_disabled
from cishouseholds.derive import assign_fake_id
from cishouseholds.derive import assign_first_visit
from cishouseholds.derive import assign_grouped_variable_from_days_since
from cishouseholds.derive import assign_household_participant_count
from cishouseholds.derive import assign_household_under_2_count
from cishouseholds.derive import assign_isin_list
from cishouseholds.derive import assign_last_visit
from cishouseholds.derive import assign_named_buckets
from cishouseholds.derive import assign_raw_copies
from cishouseholds.derive import assign_regex_match_result
from cishouseholds.derive import assign_school_year_september_start
from cishouseholds.derive import assign_substring
from cishouseholds.derive import assign_taken_column
from cishouseholds.derive import assign_test_target
from cishouseholds.derive import assign_true_if_any
from cishouseholds.derive import assign_unique_id_column
from cishouseholds.derive import assign_visit_order
from cishouseholds.derive import assign_work_health_care
from cishouseholds.derive import assign_work_patient_facing_now
from cishouseholds.derive import assign_work_person_facing_now
from cishouseholds.derive import assign_work_social_column
from cishouseholds.derive import assign_work_status_group
from cishouseholds.derive import concat_fields_if_true
from cishouseholds.derive import contact_known_or_suspected_covid_type
from cishouseholds.derive import count_value_occurrences_in_column_subset_row_wise
from cishouseholds.derive import derive_cq_pattern
from cishouseholds.derive import derive_had_symptom_last_7days_from_digital
from cishouseholds.derive import derive_household_been_columns
from cishouseholds.derive import flag_records_for_college_v2_rules
from cishouseholds.derive import flag_records_for_furlough_rules_v0
from cishouseholds.derive import flag_records_for_furlough_rules_v1_a
from cishouseholds.derive import flag_records_for_furlough_rules_v1_b
from cishouseholds.derive import flag_records_for_furlough_rules_v2_a
from cishouseholds.derive import flag_records_for_furlough_rules_v2_b
from cishouseholds.derive import flag_records_for_not_working_rules_v0
from cishouseholds.derive import flag_records_for_not_working_rules_v1_a
from cishouseholds.derive import flag_records_for_not_working_rules_v1_b
from cishouseholds.derive import flag_records_for_not_working_rules_v2_a
from cishouseholds.derive import flag_records_for_not_working_rules_v2_b
from cishouseholds.derive import flag_records_for_retired_rules
from cishouseholds.derive import flag_records_for_self_employed_rules_v1_a
from cishouseholds.derive import flag_records_for_self_employed_rules_v1_b
from cishouseholds.derive import flag_records_for_self_employed_rules_v2_a
from cishouseholds.derive import flag_records_for_self_employed_rules_v2_b
from cishouseholds.derive import flag_records_for_student_v0_rules
from cishouseholds.derive import flag_records_for_student_v1_rules
from cishouseholds.derive import flag_records_for_student_v2_rules
from cishouseholds.derive import flag_records_for_uni_v2_rules
from cishouseholds.derive import flag_records_for_work_from_home_rules
from cishouseholds.derive import get_keys_by_value
from cishouseholds.derive import map_options_to_bool_columns
from cishouseholds.derive import mean_across_columns
from cishouseholds.derive import regex_match_result
from cishouseholds.derive import translate_column_regex_replace
from cishouseholds.edit import apply_value_map_multiple_columns
from cishouseholds.edit import assign_from_map
from cishouseholds.edit import clean_barcode
from cishouseholds.edit import clean_barcode_simple
from cishouseholds.edit import clean_job_description_string
from cishouseholds.edit import clean_postcode
from cishouseholds.edit import clean_within_range
from cishouseholds.edit import convert_null_if_not_in_list
from cishouseholds.edit import edit_to_sum_or_max_value
from cishouseholds.edit import format_string_upper_and_clean
from cishouseholds.edit import map_column_values_to_null
from cishouseholds.edit import rename_column_names
from cishouseholds.edit import update_column_if_ref_in_list
from cishouseholds.edit import update_column_in_time_window
from cishouseholds.edit import update_column_values_from_map
from cishouseholds.edit import update_face_covering_outside_of_home
from cishouseholds.edit import update_person_count_from_ages
from cishouseholds.edit import update_strings_to_sentence_case
from cishouseholds.edit import update_think_have_covid_symptom_any
from cishouseholds.edit import update_to_value_if_any_not_null
from cishouseholds.edit import update_work_facing_now_column
from cishouseholds.expressions import any_column_null
from cishouseholds.expressions import sum_within_row
from cishouseholds.impute import fill_backwards_overriding_not_nulls
from cishouseholds.impute import fill_backwards_work_status_v2
from cishouseholds.impute import fill_forward_from_last_change
from cishouseholds.impute import fill_forward_from_last_change_marked_subset
from cishouseholds.impute import fill_forward_only_to_nulls
from cishouseholds.impute import fill_forward_only_to_nulls_in_dataset_based_on_column
from cishouseholds.impute import impute_and_flag
from cishouseholds.impute import impute_by_distribution
from cishouseholds.impute import impute_by_k_nearest_neighbours
from cishouseholds.impute import impute_by_mode
from cishouseholds.impute import impute_by_ordered_fill_forward
from cishouseholds.impute import impute_date_by_k_nearest_neighbours
from cishouseholds.impute import impute_latest_date_flag
from cishouseholds.impute import impute_outside_uk_columns
from cishouseholds.impute import impute_visit_datetime
from cishouseholds.impute import merge_previous_imputed_values
from cishouseholds.pipeline.mapping import _welsh_ability_to_socially_distance_at_work_or_education_categories
from cishouseholds.pipeline.mapping import _welsh_blood_kit_missing_categories
from cishouseholds.pipeline.mapping import _welsh_blood_not_taken_reason_categories
from cishouseholds.pipeline.mapping import _welsh_blood_sample_not_taken_categories
from cishouseholds.pipeline.mapping import _welsh_cis_covid_vaccine_number_of_doses_categories
from cishouseholds.pipeline.mapping import _welsh_contact_type_by_age_group_categories
from cishouseholds.pipeline.mapping import _welsh_currently_smokes_or_vapes_description_categories
from cishouseholds.pipeline.mapping import _welsh_face_covering_categories
from cishouseholds.pipeline.mapping import _welsh_live_with_categories
from cishouseholds.pipeline.mapping import _welsh_lot_little_not_categories
from cishouseholds.pipeline.mapping import _welsh_number_of_types_categories
from cishouseholds.pipeline.mapping import _welsh_other_covid_infection_test_result_categories
from cishouseholds.pipeline.mapping import _welsh_self_isolating_reason_detailed_categories
from cishouseholds.pipeline.mapping import _welsh_swab_kit_missing_categories
from cishouseholds.pipeline.mapping import _welsh_swab_sample_not_taken_categories
from cishouseholds.pipeline.mapping import _welsh_transport_to_work_education_categories
from cishouseholds.pipeline.mapping import _welsh_vaccination_type_categories
from cishouseholds.pipeline.mapping import _welsh_work_location_categories
from cishouseholds.pipeline.mapping import _welsh_work_sector_categories
from cishouseholds.pipeline.mapping import _welsh_work_status_digital_categories
from cishouseholds.pipeline.mapping import _welsh_work_status_education_categories
from cishouseholds.pipeline.mapping import _welsh_work_status_employment_categories
from cishouseholds.pipeline.mapping import _welsh_work_status_unemployment_categories
from cishouseholds.pipeline.mapping import _welsh_yes_no_categories
from cishouseholds.pipeline.mapping import column_name_maps
from cishouseholds.pipeline.regex_patterns import at_school_pattern
from cishouseholds.pipeline.regex_patterns import at_university_pattern
from cishouseholds.pipeline.regex_patterns import furloughed_pattern
from cishouseholds.pipeline.regex_patterns import in_college_or_further_education_pattern
from cishouseholds.pipeline.regex_patterns import not_working_pattern
from cishouseholds.pipeline.regex_patterns import retired_regex_pattern
from cishouseholds.pipeline.regex_patterns import self_employed_regex
from cishouseholds.pipeline.regex_patterns import work_from_home_pattern
from cishouseholds.pipeline.timestamp_map import cis_digital_datetime_map
from cishouseholds.pyspark_utils import get_or_create_spark_session
from cishouseholds.validate_class import SparkValidate


def transform_cis_soc_data(df: DataFrame, join_on_columns: List[str]) -> DataFrame:
    """
    transform and process cis soc data
    """
<<<<<<< HEAD
    # clean columns
    df = clean_work_main_job_role(df, "work_main_job_role")

=======
>>>>>>> c454e72f
    df = df.withColumn(
        "standard_occupational_classification_code",
        F.when(F.substring(F.col("standard_occupational_classification_code"), 1, 2) == "un", "uncodeable").otherwise(
            F.col("standard_occupational_classification_code")
        ),
    )

    # remove nulls and deduplicate on all columns
    df = df.filter(F.col("work_main_job_title").isNotNull() & F.col("work_main_job_role").isNotNull()).distinct()

    df = df.withColumn(
        "LENGTH",
        F.length(
            F.when(
                F.col("standard_occupational_classification_code") != "uncodeable",
                F.col("standard_occupational_classification_code"),
            )
        ),
    ).orderBy(F.desc("LENGTH"))

    window = Window.partitionBy(*join_on_columns)
    df = df.withColumn("DROP", F.col("LENGTH") != F.max("LENGTH").over(window))
    df = df.filter((F.col("standard_occupational_classification_code") != "uncodeable") & (~F.col("DROP")))

    return df.drop("DROP", "LENGTH")


def transform_blood_delta(df: DataFrame) -> DataFrame:
    """
    Call functions to process input for blood deltas.
    """
    df = assign_test_target(df, "antibody_test_target", "blood_test_source_file")
    df = assign_substring(
        df,
        column_name_to_assign="antibody_test_plate_common_id",
        column_to_substring="antibody_test_plate_id",
        start_position=5,
        substring_length=5,
    )
    df = assign_unique_id_column(
        df=df,
        column_name_to_assign="unique_antibody_test_id",
        concat_columns=["blood_sample_barcode", "antibody_test_plate_common_id", "antibody_test_well_id"],
    )
    df = clean_barcode(
        df=df, barcode_column="blood_sample_barcode", edited_column="blood_sample_barcode_edited_in_bloods_dataset_flag"
    )
    return df


def add_historical_fields(df: DataFrame):
    """
    Add empty values for union with historical data. Also adds constant
    values for continuation with historical data.
    """
    historical_columns = {
        "siemens_antibody_test_result_classification": "string",
        "siemens_antibody_test_result_value": "float",
        "antibody_test_tdi_result_value": "float",
        "lims_id": "string",
        "plate_storage_method": "string",
    }
    for column, type in historical_columns.items():
        if column not in df.columns:
            df = df.withColumn(column, F.lit(None).cast(type))
    if "antibody_assay_category" not in df.columns:
        df = assign_column_uniform_value(df, "antibody_assay_category", "Post 2021-03-01")
    df = df.select(sorted(df.columns))
    return df


def add_fields(df: DataFrame):
    """Add fields that might be missing in example data."""
    new_columns = {
        "antibody_test_undiluted_result_value": "float",
        "antibody_test_bounded_result_value": "float",
    }
    for column, type in new_columns.items():
        if column not in df.columns:
            df = df.withColumn(column, F.lit(None).cast(type))
    df = df.select(sorted(df.columns))
    return df


def transform_swab_delta(df: DataFrame) -> DataFrame:
    """
    Transform swab delta - derive new fields that do not depend on merging with survey responses.
    """
    spark_session = get_or_create_spark_session()
    df = clean_barcode(
        df=df, barcode_column="swab_sample_barcode", edited_column="swab_sample_barcode_edited_in_swab_dataset_flag"
    )
    df = assign_column_to_date_string(df, "pcr_result_recorded_date_string", "pcr_result_recorded_datetime")
    df = derive_cq_pattern(
        df, ["orf1ab_gene_pcr_cq_value", "n_gene_pcr_cq_value", "s_gene_pcr_cq_value"], spark_session
    )
    df = assign_unique_id_column(
        df, "unique_pcr_test_id", ["swab_sample_barcode", "pcr_result_recorded_datetime", "cq_pattern"]
    )

    df = mean_across_columns(
        df, "mean_pcr_cq_value", ["orf1ab_gene_pcr_cq_value", "n_gene_pcr_cq_value", "s_gene_pcr_cq_value"]
    )
    df = assign_isin_list(
        df=df,
        column_name_to_assign="one_positive_pcr_target_only",
        reference_column="cq_pattern",
        values_list=["N only", "OR only", "S only"],
        true_false_values=[1, 0],
    )
    return df


def transform_swab_delta_testKit(df: DataFrame):
    df = df.drop("testKit")

    return df


def transform_survey_responses_version_0_delta(df: DataFrame) -> DataFrame:
    """
    Call functions to process input for iqvia version 0 survey deltas.
    """
    df = assign_taken_column(df=df, column_name_to_assign="swab_taken", reference_column="swab_sample_barcode")
    df = assign_taken_column(df=df, column_name_to_assign="blood_taken", reference_column="blood_sample_barcode")

    df = assign_column_uniform_value(df, "survey_response_dataset_major_version", 0)
    df = df.withColumn("sex", F.coalesce(F.col("sex"), F.col("gender"))).drop("gender")

    df = map_column_values_to_null(
        df=df,
        value="Participant Would Not/Could Not Answer",
        column_list=[
            "ethnicity",
            "work_status_v0",
            "work_location",
            "survey_response_type",
            "participant_withdrawal_reason",
            "work_not_from_home_days_per_week",
        ],
    )

    # Create before editing to v1 version below
    df = df.withColumn("work_health_care_area", F.col("work_health_care_patient_facing"))

    column_editing_map = {
        "work_health_care_area": {
            "Yes, primary care, patient-facing": "Yes, in primary care, e.g. GP, dentist",
            "Yes, secondary care, patient-facing": "Yes, in secondary care, e.g. hospital",
            "Yes, other healthcare, patient-facing": "Yes, in other healthcare settings, e.g. mental health",
            "Yes, primary care, non-patient-facing": "Yes, in primary care, e.g. GP, dentist",
            "Yes, secondary care, non-patient-facing": "Yes, in secondary care, e.g. hospital",
            "Yes, other healthcare, non-patient-facing": "Yes, in other healthcare settings, e.g. mental health",
        },
        "work_location": {
            "Both (working from home and working outside of your home)": "Both (from home and somewhere else)",
            "Working From Home": "Working from home",
            "Working Outside of your Home": "Working somewhere else (not your home)",
            "Not applicable": "Not applicable, not currently working",
        },
        "last_covid_contact_type": {
            "In your own household": "Living in your own home",
            "Outside your household": "Outside your home",
        },
        "last_suspected_covid_contact_type": {
            "In your own household": "Living in your own home",
            "Outside your household": "Outside your home",
        },
        "other_covid_infection_test_results": {
            "Positive": "One or more positive test(s)",
            "Negative": "Any tests negative, but none positive",
        },
    }
    df = apply_value_map_multiple_columns(df, column_editing_map)

    df = clean_barcode(df=df, barcode_column="swab_sample_barcode", edited_column="swab_sample_barcode_edited_flag")
    df = clean_barcode(df=df, barcode_column="blood_sample_barcode", edited_column="blood_sample_barcode_edited_flag")
    df = df.drop(
        "cis_covid_vaccine_date",
        "cis_covid_vaccine_number_of_doses",
        "cis_covid_vaccine_type",
        "cis_covid_vaccine_type_other",
        "cis_covid_vaccine_received",
    )
    return df


def clean_survey_responses_version_1(df: DataFrame) -> DataFrame:
    df = map_column_values_to_null(
        df=df,
        value="Participant Would Not/Could Not Answer",
        column_list=[
            "ethnicity",
            "work_sector",
            "work_health_care_area",
            "work_status_v1",
            "work_location",
            "work_direct_contact_patients_or_clients",
            "survey_response_type",
            "self_isolating_reason",
            "illness_reduces_activity_or_ability",
            "ability_to_socially_distance_at_work_or_education",
            "transport_to_work_or_education",
            "face_covering_outside_of_home",
            "other_antibody_test_location",
            "participant_withdrawal_reason",
            "work_not_from_home_days_per_week",
        ],
    )

    df = df.withColumn("work_main_job_changed", F.lit(None).cast("string"))
    fill_forward_columns = [
        "work_main_job_title",
        "work_main_job_role",
        "work_sector",
        "work_sector_other",
        "work_health_care_area",
        "work_nursing_or_residential_care_home",
        "work_direct_contact_patients_or_clients",
    ]
    df = update_to_value_if_any_not_null(
        df=df,
        column_name_to_assign="work_main_job_changed",
        value_to_assign="Yes",
        column_list=fill_forward_columns,
    )
    df = df.drop(
        "cis_covid_vaccine_date",
        "cis_covid_vaccine_number_of_doses",
        "cis_covid_vaccine_type",
        "cis_covid_vaccine_type_other",
        "cis_covid_vaccine_received",
    )
    return df


def transform_survey_responses_version_1_delta(df: DataFrame) -> DataFrame:
    """
    Call functions to process input for iqvia version 1 survey deltas.
    """
    df = assign_taken_column(df=df, column_name_to_assign="swab_taken", reference_column="swab_sample_barcode")
    df = assign_taken_column(df=df, column_name_to_assign="blood_taken", reference_column="blood_sample_barcode")

    df = assign_column_uniform_value(df, "survey_response_dataset_major_version", 1)

    df = df.withColumn("work_status_v0", F.col("work_status_v1"))
    df = df.withColumn("work_status_v2", F.col("work_status_v1"))

    been_value_map = {"No, someone else in my household has": "No I haven’t, but someone else in my household has"}
    column_editing_map = {
        "work_status_v0": {
            "Employed and currently working": "Employed",  # noqa: E501
            "Employed and currently not working": "Furloughed (temporarily not working)",  # noqa: E501
            "Self-employed and currently not working": "Furloughed (temporarily not working)",  # noqa: E501
            "Retired": "Not working (unemployed, retired, long-term sick etc.)",  # noqa: E501
            "Looking for paid work and able to start": "Not working (unemployed, retired, long-term sick etc.)",  # noqa: E501
            "Not working and not looking for work": "Not working (unemployed, retired, long-term sick etc.)",  # noqa: E501
            "Child under 5y not attending child care": "Student",  # noqa: E501
            "Child under 5y attending child care": "Student",  # noqa: E501
            "5y and older in full-time education": "Student",  # noqa: E501
            "Self-employed and currently working": "Self-employed",  # noqa: E501
        },
        "work_status_v2": {
            "Child under 5y not attending child care": "Child under 4-5y not attending child care",  # noqa: E501
            "Child under 5y attending child care": "Child under 4-5y attending child care",  # noqa: E501
            "5y and older in full-time education": "4-5y and older at school/home-school",  # noqa: E501
        },
        "household_been_hospital_last_28_days": been_value_map,
        "household_been_care_home_last_28_days": been_value_map,
        "times_outside_shopping_or_socialising_last_7_days": {
            "None": 0,
            "1": 1,
            "2": 2,
            "3": 3,
            "4": 4,
            "5": 5,
            "6": 6,
            "7 times or more": 7,
        },
    }

    df = assign_isin_list(
        df=df,
        column_name_to_assign="self_isolating",
        reference_column="self_isolating_reason",
        values_list=[
            "Yes, for other reasons (e.g. going into hospital, quarantining)",
            "Yes, you have/have had symptoms",
            "Yes, someone you live with had symptoms",
        ],
        true_false_values=["Yes", "No"],
    )
    df = apply_value_map_multiple_columns(df, column_editing_map)
    df = clean_barcode(df=df, barcode_column="swab_sample_barcode", edited_column="swab_sample_barcode_edited_flag")
    df = clean_barcode(df=df, barcode_column="blood_sample_barcode", edited_column="blood_sample_barcode_edited_flag")
    return df


def pre_generic_digital_transformations(df: DataFrame) -> DataFrame:
    """
    Call transformations to digital data necessary before generic transformations are applied
    """
    df = assign_column_uniform_value(df, "survey_response_dataset_major_version", 3)
    df = assign_date_from_filename(df, "file_date", "survey_response_source_file")
    df = update_strings_to_sentence_case(df, ["survey_completion_status", "survey_not_completed_reason_code"])
    df = df.withColumn("visit_id", F.col("participant_completion_window_id"))
    df = df.withColumn(
        "swab_manual_entry", F.when(F.col("swab_sample_barcode_user_entered").isNull(), "No").otherwise("Yes")
    )
    df = df.withColumn(
        "blood_manual_entry", F.when(F.col("blood_sample_barcode_user_entered").isNull(), "No").otherwise("Yes")
    )

    df = assign_datetime_from_coalesced_columns_and_log_source(
        df,
        column_name_to_assign="visit_datetime",
        source_reference_column_name="visit_date_type",
        primary_datetime_columns=[
            "swab_taken_datetime",
            "blood_taken_datetime",
            "survey_completed_datetime",
            "survey_last_modified_datetime",
            # "swab_return_date",
            # "blood_return_date",
            # "swab_return_future_date",
            # "blood_return_future_date",
        ],
        secondary_date_columns=[],
        file_date_column="file_date",
        min_date="2022-05-01",
        default_timestamp="12:00:00",
    )
    df = update_column_in_time_window(
        df,
        "digital_survey_collection_mode",
        "survey_completed_datetime",
        "Telephone",
        ["20-05-2022T21:30:00", "25-05-2022 11:00:00"],
    )
    return df


def translate_welsh_survey_responses_version_digital(df: DataFrame) -> DataFrame:
    """
    Call functions to translate welsh survey responses from the cis digital questionnaire
    """
    digital_yes_no_columns = [
        "household_invited_to_digital",
        "household_members_under_2_years_count",
        "consent_nhs_data_share_yn",
        "consent_contact_extra_research_yn",
        "consent_use_of_surplus_blood_samples_yn",
        "consent_blood_samples_if_positive_yn",
        "participant_invited_to_digital",
        "participant_enrolled_digital",
        "opted_out_of_next_window",
        "opted_out_of_blood_next_window",
        "swab_taken",
        "questionnaire_started_no_incentive",
        "swab_returned",
        "blood_taken",
        "blood_returned",
        "work_in_additional_paid_employment",
        "work_nursing_or_residential_care_home",
        "work_direct_contact_patients_or_clients",
        "think_have_covid_symptom_fever",
        "think_have_covid_symptom_headache",
        "think_have_covid_symptom_muscle_ache",
        "think_have_covid_symptom_fatigue",
        "think_have_covid_symptom_nausea_or_vomiting",
        "think_have_covid_symptom_abdominal_pain",
        "think_have_covid_symptom_diarrhoea",
        "think_have_covid_symptom_sore_throat",
        "think_have_covid_symptom_cough",
        "think_have_covid_symptom_shortness_of_breath",
        "think_have_covid_symptom_loss_of_taste",
        "think_have_covid_symptom_loss_of_smell",
        "think_have_covid_symptom_more_trouble_sleeping",
        "think_have_covid_symptom_loss_of_appetite",
        "think_have_covid_symptom_runny_nose_or_sneezing",
        "think_have_covid_symptom_noisy_breathing",
        "think_have_covid_symptom_chest_pain",
        "think_have_covid_symptom_palpitations",
        "think_have_covid_symptom_vertigo_or_dizziness",
        "think_have_covid_symptom_anxiety",
        "think_have_covid_symptom_low_mood",
        "think_have_covid_symptom_memory_loss_or_confusion",
        "think_have_covid_symptom_difficulty_concentrating",
        "self_isolating",
        "think_have_covid",
        "illness_lasting_over_12_months",
        "ever_smoked_regularly",
        "currently_smokes_or_vapes",
        "cis_covid_vaccine_received",
        "cis_covid_vaccine_type_1",
        "cis_covid_vaccine_type_2",
        "cis_covid_vaccine_type_3",
        "cis_covid_vaccine_type_4",
        "cis_covid_vaccine_type_5",
        "cis_covid_vaccine_type_6",
        "cis_flu_vaccine_received",
        "been_outside_uk",
        "think_had_covid",
        "think_had_covid_any_symptoms",
        "think_had_covid_symptom_fever",
        "think_had_covid_symptom_headache",
        "think_had_covid_symptom_muscle_ache",
        "think_had_covid_symptom_fatigue",
        "think_had_covid_symptom_nausea_or_vomiting",
        "think_had_covid_symptom_abdominal_pain",
        "think_had_covid_symptom_diarrhoea",
        "think_had_covid_symptom_sore_throat",
        "think_had_covid_symptom_cough",
        "think_had_covid_symptom_shortness_of_breath",
        "think_had_covid_symptom_loss_of_taste",
        "think_had_covid_symptom_loss_of_smell",
        "think_had_covid_symptom_more_trouble_sleeping",
        "think_had_covid_symptom_loss_of_appetite",
        "think_had_covid_symptom_runny_nose_or_sneezing",
        "think_had_covid_symptom_noisy_breathing",
        "think_had_covid_symptom_chest_pain",
        "think_had_covid_symptom_palpitations",
        "think_had_covid_symptom_vertigo_or_dizziness",
        "think_had_covid_symptom_anxiety",
        "think_had_covid_symptom_low_mood",
        "think_had_covid_symptom_memory_loss_or_confusion",
        "think_had_covid_symptom_difficulty_concentrating",
        "think_had_covid_contacted_nhs",
        "think_had_covid_admitted_to_hospital",
        "other_covid_infection_test",
        "regularly_lateral_flow_testing",
        "other_antibody_test",
        "think_have_long_covid",
        "think_have_long_covid_symptom_fever",
        "think_have_long_covid_symptom_headache",
        "think_have_long_covid_symptom_muscle_ache",
        "think_have_long_covid_symptom_fatigue",
        "think_have_long_covid_symptom_nausea_or_vomiting",
        "think_have_long_covid_symptom_abdominal_pain",
        "think_have_long_covid_symptom_diarrhoea",
        "think_have_long_covid_symptom_loss_of_taste",
        "think_have_long_covid_symptom_loss_of_smell",
        "think_have_long_covid_symptom_sore_throat",
        "think_have_long_covid_symptom_cough",
        "think_have_long_covid_symptom_shortness_of_breath",
        "think_have_long_covid_symptom_loss_of_appetite",
        "think_have_long_covid_symptom_chest_pain",
        "think_have_long_covid_symptom_palpitations",
        "think_have_long_covid_symptom_vertigo_or_dizziness",
        "think_have_long_covid_symptom_anxiety",
        "think_have_long_covid_symptom_low_mood",
        "think_have_long_covid_symptom_more_trouble_sleeping",
        "think_have_long_covid_symptom_memory_loss_or_confusion",
        "think_have_long_covid_symptom_difficulty_concentrating",
        "think_have_long_covid_symptom_runny_nose_or_sneezing",
        "think_have_long_covid_symptom_noisy_breathing",
        "contact_known_positive_covid_last_28_days",
        "hospital_last_28_days",
        "other_household_member_hospital_last_28_days",
        "care_home_last_28_days",
        "other_household_member_care_home_last_28_days",
        "work_main_job_changed",
        "swab_sample_barcode_correct",
        "blood_sample_barcode_correct",
        "think_have_covid_symptoms",
    ]
    df = apply_value_map_multiple_columns(
        df,
        {k: _welsh_yes_no_categories for k in digital_yes_no_columns},
    )
    column_editing_map = {
        "physical_contact_under_18_years": _welsh_contact_type_by_age_group_categories,
        "physical_contact_18_to_69_years": _welsh_contact_type_by_age_group_categories,
        "physical_contact_over_70_years": _welsh_contact_type_by_age_group_categories,
        "social_distance_contact_under_18_years": _welsh_contact_type_by_age_group_categories,
        "social_distance_contact_18_to_69_years": _welsh_contact_type_by_age_group_categories,
        "social_distance_contact_over_70_years": _welsh_contact_type_by_age_group_categories,
        "times_hour_or_longer_another_home_last_7_days": _welsh_number_of_types_categories,
        "times_hour_or_longer_another_person_your_home_last_7_days": _welsh_number_of_types_categories,
        "times_shopping_last_7_days": _welsh_number_of_types_categories,
        "times_socialising_last_7_days": _welsh_number_of_types_categories,
        "cis_covid_vaccine_type": _welsh_vaccination_type_categories,
        "cis_covid_vaccine_number_of_doses": _welsh_vaccination_type_categories,
        "cis_covid_vaccine_type_1": _welsh_vaccination_type_categories,
        "cis_covid_vaccine_type_2": _welsh_vaccination_type_categories,
        "cis_covid_vaccine_type_3": _welsh_vaccination_type_categories,
        "cis_covid_vaccine_type_4": _welsh_vaccination_type_categories,
        "cis_covid_vaccine_type_5": _welsh_vaccination_type_categories,
        "cis_covid_vaccine_type_6": _welsh_vaccination_type_categories,
        "illness_reduces_activity_or_ability": _welsh_lot_little_not_categories,
        "think_have_long_covid_symptom_reduced_ability": _welsh_lot_little_not_categories,
        "last_covid_contact_type": _welsh_live_with_categories,
        "last_suspected_covid_contact_type": _welsh_live_with_categories,
        "face_covering_work_or_education": _welsh_face_covering_categories,
        "face_covering_other_enclosed_places": _welsh_face_covering_categories,
        "swab_not_taken_reason": _welsh_swab_sample_not_taken_categories,
        "blood_not_taken_reason": _welsh_blood_sample_not_taken_categories,
        "work_status_digital": _welsh_work_status_digital_categories,
        "work_status_employment": _welsh_work_status_employment_categories,
        "work_status_unemployment": _welsh_work_status_unemployment_categories,
        "work_status_education": _welsh_work_status_education_categories,
        "work_sector": _welsh_work_sector_categories,
        "work_location": _welsh_work_location_categories,
        "transport_to_work_or_education": _welsh_transport_to_work_education_categories,
        "ability_to_socially_distance_at_work_or_education": _welsh_ability_to_socially_distance_at_work_or_education_categories,
        "self_isolating_reason_detailed": _welsh_self_isolating_reason_detailed_categories,
        "cis_covid_vaccine_number_of_doses": _welsh_cis_covid_vaccine_number_of_doses_categories,
        "other_covid_infection_test_results": _welsh_other_covid_infection_test_result_categories,
        "other_antibody_test_results": _welsh_other_covid_infection_test_result_categories,  # TODO Check translation values in test file
    }
    df = apply_value_map_multiple_columns(df, column_editing_map)

    df = translate_column_regex_replace(
        df, "currently_smokes_or_vapes_description", _welsh_currently_smokes_or_vapes_description_categories
    )
    df = translate_column_regex_replace(df, "blood_not_taken_missing_parts", _welsh_blood_kit_missing_categories)
    df = translate_column_regex_replace(
        df, "blood_not_taken_could_not_reason", _welsh_blood_not_taken_reason_categories
    )
    df = translate_column_regex_replace(df, "swab_not_taken_missing_parts", _welsh_swab_kit_missing_categories)

    return df


def transform_survey_responses_version_digital_delta(df: DataFrame) -> DataFrame:
    """
    Call functions to process digital specific variable transformations.
    """
    dont_know_columns = [
        "work_in_additional_paid_employment",
        "work_nursing_or_residential_care_home",
        "work_direct_contact_patients_or_clients",
        "self_isolating",
        "illness_lasting_over_12_months",
        "ever_smoked_regularly",
        "currently_smokes_or_vapes",
        "cis_covid_vaccine_type_1",
        "cis_covid_vaccine_type_2",
        "cis_covid_vaccine_type_3",
        "cis_covid_vaccine_type_4",
        "cis_covid_vaccine_type_5",
        "cis_covid_vaccine_type_6",
        "other_household_member_hospital_last_28_days",
        "other_household_member_care_home_last_28_days",
        "hours_a_day_with_someone_else_at_home",
        "physical_contact_under_18_years",
        "physical_contact_18_to_69_years",
        "physical_contact_over_70_years",
        "social_distance_contact_under_18_years",
        "social_distance_contact_18_to_69_years",
        "social_distance_contact_over_70_years",
        "times_hour_or_longer_another_home_last_7_days",
        "times_hour_or_longer_another_person_your_home_last_7_days",
        "times_shopping_last_7_days",
        "times_socialising_last_7_days",
        "face_covering_work_or_education",
        "face_covering_other_enclosed_places",
        "cis_covid_vaccine_type",
    ]
    df = assign_raw_copies(df, dont_know_columns)
    dont_know_mapping_dict = {
        "Prefer not to say": None,
        "Don't Know": None,
        "I don't know the type": "Don't know type",
        "Dont know": None,
        "Don&#39;t know": None,
        "Do not know": None,
        "Don&amp;#39;t Know": None,
    }
    df = apply_value_map_multiple_columns(
        df,
        {k: dont_know_mapping_dict for k in dont_know_columns},
    )

    df = assign_column_value_from_multiple_column_map(
        df,
        "self_isolating_reason",
        [
            [
                "No",
                ["No", None],
            ],
            [
                "Yes, you have/have had symptoms",
                ["Yes", "I have or have had symptoms of COVID-19 or a positive test"],
            ],
            [
                "Yes, someone you live with had symptoms",
                [
                    "Yes",
                    [
                        "I haven't had any symptoms but I live with someone who has or has had symptoms or a positive test",  # noqa: E501
                        # TODO: Remove once encoding fixed in raw data
                        "I haven&#39;t had any symptoms but I live with someone who has or has had symptoms or a positive test",  # noqa: E501
                    ],
                ],
            ],
            [
                "Yes, for other reasons (e.g. going into hospital, quarantining)",
                [
                    "Yes",
                    "Due to increased risk of getting COVID-19 such as having been in contact with a known case or quarantining after travel abroad",
                ],  # noqa: E501
            ],
            [
                "Yes, for other reasons (e.g. going into hospital, quarantining)",
                [
                    "Yes",
                    "Due to reducing my risk of getting COVID-19 such as going into hospital or shielding",
                ],  # noqa: E501
            ],
        ],
        ["self_isolating", "self_isolating_reason_detailed"],
    )

    column_list = ["work_status_digital", "work_status_employment", "work_status_unemployment", "work_status_education"]
    df = assign_column_value_from_multiple_column_map(
        df,
        "work_status_v2",
        [
            [
                "Employed and currently working",
                [
                    "Employed",
                    "Currently working. This includes if you are on sick or other leave for less than 4 weeks",
                    None,
                    None,
                ],
            ],
            [
                "Employed and currently not working",
                [
                    "Employed",
                    [
                        "Currently not working -  for example on sick or other leave such as maternity or paternity for longer than 4 weeks",  # noqa: E501
                        "Or currently not working -  for example on sick or other leave such as maternity or paternity for longer than 4 weeks?",  # noqa: E501
                    ],
                    None,
                    None,
                ],
            ],
            [
                "Self-employed and currently working",
                [
                    "Self-employed",
                    "Currently working. This includes if you are on sick or other leave for less than 4 weeks",
                    None,
                    None,
                ],
            ],
            [
                "Self-employed and currently not working",
                [
                    "Self-employed",
                    [
                        "Currently not working -  for example on sick or other leave such as maternity or paternity for longer than 4 weeks",  # noqa: E501
                        "Or currently not working -  for example on sick or other leave such as maternity or paternity for longer than 4 weeks?",  # noqa: E501
                    ],
                    None,
                    None,
                ],
            ],
            [
                "Looking for paid work and able to start",
                [
                    "Not in paid work. This includes being unemployed or retired or doing voluntary work",
                    None,
                    "Looking for paid work and able to start",
                    None,
                ],
            ],
            [
                "Not working and not looking for work",
                [
                    "Not in paid work. This includes being unemployed or retired or doing voluntary work",
                    None,
                    "Not looking for paid work. This includes looking after the home or family or not wanting a job or being long-term sick or disabled",  # noqa: E501
                    None,
                ],
            ],
            [
                "Retired",
                [
                    "Not in paid work. This includes being unemployed or retired or doing voluntary work",
                    None,
                    ["Retired", "Or retired?"],
                    None,
                ],
            ],
            [
                "Child under 4-5y not attending child care",
                [
                    ["In education", None],
                    None,
                    None,
                    "A child below school age and not attending a nursery or pre-school or childminder",
                ],
            ],
            [
                "Child under 4-5y attending child care",
                [
                    ["In education", None],
                    None,
                    None,
                    "A child below school age and attending a nursery or a pre-school or childminder",
                ],
            ],
            [
                "4-5y and older at school/home-school",
                [
                    ["In education", None],
                    None,
                    None,
                    ["A child aged 4 or over at school", "A child aged 4 or over at home-school"],
                ],
            ],
            [
                "Attending college or FE (including if temporarily absent)",
                [
                    ["In education", None],
                    None,
                    None,
                    "Attending a college or other further education provider including apprenticeships",
                ],
            ],
            [
                "Attending university (including if temporarily absent)",
                [
                    ["In education", None],
                    None,
                    None,
                    ["Attending university", "Or attending university?"],
                ],
            ],
        ],
        column_list,
    )
    df = assign_column_value_from_multiple_column_map(
        df,
        "work_status_v1",
        [
            [
                "Employed and currently working",
                [
                    "Employed",
                    "Currently working. This includes if you are on sick or other leave for less than 4 weeks",
                    None,
                    None,
                ],
            ],
            [
                "Employed and currently not working",
                [
                    "Employed",
                    "Currently not working -  for example on sick or other leave such as maternity or paternity for longer than 4 weeks",  # noqa: E501
                    None,
                    None,
                ],
            ],
            [
                "Self-employed and currently working",
                [
                    "Self-employed",
                    "Currently working. This includes if you are on sick or other leave for less than 4 weeks",
                    None,
                    None,
                ],
            ],
            [
                "Self-employed and currently not working",
                [
                    "Self-employed",
                    "Currently not working -  for example on sick or other leave such as maternity or paternity for longer than 4 weeks",
                    None,
                    None,
                ],
            ],
            [
                "Looking for paid work and able to start",
                [
                    "Not in paid work. This includes being unemployed or retired or doing voluntary work",
                    None,
                    "Looking for paid work and able to start",
                    None,
                ],
            ],
            [
                "Not working and not looking for work",
                [
                    "Not in paid work. This includes being unemployed or retired or doing voluntary work",
                    None,
                    "Not looking for paid work. This includes looking after the home or family or not wanting a job or being long-term sick or disabled",
                    None,
                ],
            ],
            [
                "Retired",
                [
                    "Not in paid work. This includes being unemployed or retired or doing voluntary work",
                    None,
                    ["Or retired?", "Retired"],
                    None,
                ],
            ],
            [
                "Child under 5y not attending child care",
                [
                    ["In education", None],
                    None,
                    None,
                    "A child below school age and not attending a nursery or pre-school or childminder",
                ],
            ],
            [
                "Child under 5y attending child care",
                [
                    ["In education", None],
                    None,
                    None,
                    "A child below school age and attending a nursery or a pre-school or childminder",
                ],
            ],
            [
                "5y and older in full-time education",
                [
                    ["In education", None],
                    None,
                    None,
                    [
                        "A child aged 4 or over at school",
                        "A child aged 4 or over at home-school",
                        "Attending a college or other further education provider including apprenticeships",
                        "Attending university",
                    ],
                ],
            ],
        ],
        column_list,
    )
    df = assign_column_value_from_multiple_column_map(
        df,
        "work_status_v0",
        [
            [
                "Employed",
                [
                    "Employed",
                    "Currently working. This includes if you are on sick or other leave for less than 4 weeks",
                    None,
                    None,
                ],
            ],
            [
                "Not working (unemployed, retired, long-term sick etc.)",
                [
                    "Employed",
                    "Currently not working -  for example on sick or other leave such as maternity or paternity for longer than 4 weeks",  # noqa: E501
                    None,
                    None,
                ],
            ],
            ["Employed", ["Employed", None, None, None]],
            [
                "Self-employed",
                [
                    "Self-employed",
                    "Currently working. This includes if you are on sick or other leave for less than 4 weeks",
                    None,
                    None,
                ],
            ],
            ["Self-employed", ["Self-employed", None, None, None]],
            [
                "Not working (unemployed, retired, long-term sick etc.)",
                [
                    "Self-employed",
                    "Currently not working -  for example on sick or other leave such as maternity or paternity for longer than 4 weeks",  # noqa: E501,
                    None,
                    None,
                ],
            ],
            [
                "Not working (unemployed, retired, long-term sick etc.)",
                [
                    "Not in paid work. This includes being unemployed or retired or doing voluntary work",
                    None,
                    "Looking for paid work and able to start",
                    None,
                ],
            ],
            [
                "Not working (unemployed, retired, long-term sick etc.)",
                [
                    "Not in paid work. This includes being unemployed or retired or doing voluntary work",
                    None,
                    "Not looking for paid work. This includes looking after the home or family or not wanting a job or being long-term sick or disabled",  # noqa: E501
                    None,
                ],
            ],
            [
                "Not working (unemployed, retired, long-term sick etc.)",
                [
                    "Not in paid work. This includes being unemployed or retired or doing voluntary work",
                    None,
                    ["Retired", "Or retired?"],
                    None,
                ],
            ],
            [
                "Not working (unemployed, retired, long-term sick etc.)",
                [
                    "Not in paid work. This includes being unemployed or retired or doing voluntary work",
                    None,
                    None,
                    None,
                ],
            ],
            [
                "Student",
                [
                    ["In education", None],
                    None,
                    None,
                    [
                        "A child below school age and not attending a nursery or pre-school or childminder",
                        "A child below school age and attending a nursery or a pre-school or childminder",
                        "A child aged 4 or over at school",
                        "A child aged 4 or over at home-school",
                        "Attending a college or other further education provider including apprenticeships",
                        "Attending university",
                    ],
                ],
            ],
            ["Student", ["In education", None, None, None]],
        ],
        column_list,
    )
    df = clean_barcode_simple(df, "swab_sample_barcode_user_entered")
    df = clean_barcode_simple(df, "blood_sample_barcode_user_entered")
    df = map_options_to_bool_columns(
        df,
        "currently_smokes_or_vapes_description",
        {
            "Cigarettes": "smoke_cigarettes",
            "Cigars": "smokes_cigar",
            "Pipe": "smokes_pipe",
            "Vape or E-cigarettes": "smokes_vape_e_cigarettes",
            "Hookah or shisha pipes": "smokes_hookah_shisha_pipes",
        },
        ";",
    )
    df = map_options_to_bool_columns(
        df,
        "blood_not_taken_missing_parts",
        {
            "Small sample test tube. This is the tube that is used to collect the blood.": "blood_not_taken_missing_parts_small_sample_tube",  # noqa: E501
            "Large sample carrier tube with barcode on. This is the tube that you put the small sample test tube in to after collecting blood.": "blood_not_taken_missing_parts_large_sample_carrier",  # noqa: E501
            "Re-sealable biohazard bag with absorbent pad": "blood_not_taken_missing_parts_biohazard_bag",
            "Copy of your blood barcode": "blood_not_taken_missing_parts_blood_barcode",
            "Lancets": "blood_not_taken_missing_parts_lancets",
            "Plasters": "blood_not_taken_missing_parts_plasters",
            "Alcohol wipes": "blood_not_taken_missing_parts_alcohol_wipes",
            "Cleansing wipe": "blood_not_taken_missing_parts_cleansing_wipe",
            "Sample box": "blood_not_taken_missing_parts_sample_box",
            "Sample return bag with a return label on": "blood_not_taken_missing_parts_sample_return_bag",
            "Other please specify": "blood_not_taken_missing_parts_other",
        },
        ";",
    )
    df = map_options_to_bool_columns(
        df,
        "blood_not_taken_could_not_reason",
        {
            "I couldn't get enough blood into the pot": "blood_not_taken_could_not_reason_not_enough_blood",
            "The pot spilled": "blood_not_taken_could_not_reason_pot_spilled",
            "I had bruising or pain": "blood_not_taken_could_not_reason_had_bruising",
            "I felt unwell": "blood_not_taken_could_not_reason_unwell",
            "Other please specify": "blood_not_taken_could_not_reason_other",
        },
        ";",
    )
    df = map_options_to_bool_columns(
        df,
        "swab_not_taken_missing_parts",
        {
            "Sample pot with fluid in the bottom and barcode on": "swab_not_taken_missing_parts_sample_pot",
            "Swab stick": "swab_not_taken_missing_parts_swab_stick",
            "Re-sealable biohazard bag with absorbent pad": "swab_not_taken_missing_parts_biohazard_bag",
            "Copy of your swab barcode": "swab_not_taken_missing_parts_swab_barcode",
            "Sample box": "swab_not_taken_missing_parts_sample_box",
            "Sample return bag with a return label on": "swab_not_taken_missing_parts_return_bag",
            "Other please specify": "swab_not_taken_missing_parts_other",
        },
        ";",
    )
    df = df.withColumn("times_outside_shopping_or_socialising_last_7_days", F.lit(None))
    raw_copy_list = [
        "participant_survey_status",
        "participant_withdrawal_type",
        "survey_response_type",
        "work_sector",
        "illness_reduces_activity_or_ability",
        "ability_to_socially_distance_at_work_or_education",
        "last_covid_contact_type",
        "last_suspected_covid_contact_type",
        "physical_contact_under_18_years",
        "physical_contact_18_to_69_years",
        "physical_contact_over_70_years",
        "social_distance_contact_under_18_years",
        "social_distance_contact_18_to_69_years",
        "social_distance_contact_over_70_years",
        "times_hour_or_longer_another_home_last_7_days",
        "times_hour_or_longer_another_person_your_home_last_7_days",
        "times_shopping_last_7_days",
        "times_socialising_last_7_days",
        "face_covering_work_or_education",
        "face_covering_other_enclosed_places",
        "other_covid_infection_test_results",
        "other_antibody_test_results",
        "cis_covid_vaccine_type",
        "cis_covid_vaccine_number_of_doses",
        "cis_covid_vaccine_type_1",
        "cis_covid_vaccine_type_2",
        "cis_covid_vaccine_type_3",
        "cis_covid_vaccine_type_4",
        "cis_covid_vaccine_type_5",
        "cis_covid_vaccine_type_6",
    ]
    df = assign_raw_copies(df, [column for column in raw_copy_list if column in df.columns])
    """
    Sets categories to map for digital specific variables to Voyager 0/1/2 equivalent
    """
    contact_people_value_map = {
        "1 to 5": "1-5",
        "6 to 10": "6-10",
        "11 to 20": "11-20",
        "Don't know": None,
        "Prefer not to say": None,
    }
    times_value_map = {
        "1": 1,
        "2": 2,
        "3": 3,
        "4": 4,
        "5": 5,
        "6": 6,
        "7 times or more": 7,
        "Don't know": None,
        "None": 0,
        "Prefer not to say": None,
    }
    vaccine_type_map = {
        "Pfizer / BioNTech": "Pfizer/BioNTech",
        "Oxford / AstraZeneca": "Oxford/AstraZeneca",
        "Janssen / Johnson&Johnson": "Janssen/Johnson&Johnson",
        "Another vaccine please specify": "Other / specify",
        "I don't know the type": "Don't know type",
        "Or Another vaccine please specify": "Other / specify",  # changed from "Other /specify"
        "I do not know the type": "Don't know Type",
        "Or do you not know which one you had?": "Don't know Type",
    }
    column_editing_map = {
        "participant_survey_status": {"Complete": "Completed"},
        "participant_withdrawal_type": {
            "Withdrawn - no future linkage": "Withdrawn_no_future_linkage",
            "Withdrawn - no future linkage or use of samples": "Withdrawn_no_future_linkage_or_use_of_samples",
        },
        "survey_response_type": {"First Survey": "First Visit", "Follow-up Survey": "Follow-up Visit"},
        "voucher_type_preference": {"Letter": "Paper", "Email": "email_address"},
        "work_sector": {
            "Social Care": "Social care",
            "Transport. This includes storage and logistics": "Transport (incl. storage, logistic)",
            "Retail sector. This includes wholesale": "Retail sector (incl. wholesale)",
            "Hospitality - for example hotels or restaurants or cafe": "Hospitality (e.g. hotel, restaurant)",
            "Food production and agriculture. This includes farming": "Food production, agriculture, farming",
            "Personal Services - for example hairdressers or tattooists": "Personal services (e.g. hairdressers)",
            "Information technology and communication": "Information technology and communication",
            "Financial services. This includes insurance": "Financial services incl. insurance",
            "Civil Service or Local Government": "Civil service or Local Government",
            "Arts or entertainment or recreation": "Arts,Entertainment or Recreation",
            "Other employment sector please specify": "Other occupation sector",
        },
        "work_health_care_area": {
            "Primary care - for example in a GP or dentist": "Yes, in primary care, e.g. GP, dentist",
            "Secondary care - for example in a hospital": "Yes, in secondary care, e.g. hospital",
            "Another type of healthcare - for example mental health services": "Yes, in other healthcare settings, e.g. mental health",  # noqa: E501
        },
        "illness_reduces_activity_or_ability": {
            "Yes a little": "Yes, a little",
            "Yes a lot": "Yes, a lot",
        },
        "work_location": {
            "From home meaning in the same grounds or building as your home": "Working from home",
            "Somewhere else meaning not at your home)": "Working somewhere else (not your home)",
            "Both from home and work somewhere else": "Both (from home and somewhere else)",
        },
        "transport_to_work_or_education": {
            "Bus or minibus or coach": "Bus, minibus, coach",
            "Motorbike or scooter or moped": "Motorbike, scooter or moped",
            "Taxi or minicab": "Taxi/minicab",
            "Underground or Metro or Light Rail or Tram": "Underground, metro, light rail, tram",
        },
        "ability_to_socially_distance_at_work_or_education": {
            "Difficult to maintain 2 metres apart. But you can usually be at least 1 metre away from other people": "Difficult to maintain 2m, but can be 1m",  # noqa: E501
            "Easy to maintain 2 metres apart. It is not a problem to stay this far away from other people": "Easy to maintain 2m",  # noqa: E501
            "Relatively easy to maintain 2 metres apart. Most of the time you can be 2 meters away from other people": "Relatively easy to maintain 2m",  # noqa: E501
            "Very difficult to be more than 1 metre away. Your work means you are in close contact with others on a regular basis": "Very difficult to be more than 1m away",
        },
        "last_covid_contact_type": {
            "Someone I live with": "Living in your own home",
            "Someone I do not live with": "Outside your home",
        },
        "last_suspected_covid_contact_type": {
            "Someone I live with": "Living in your own home",
            "Someone I do not live with": "Outside your home",
        },
        "physical_contact_under_18_years": contact_people_value_map,
        "physical_contact_18_to_69_years": contact_people_value_map,
        "physical_contact_over_70_years": contact_people_value_map,
        "social_distance_contact_under_18_years": contact_people_value_map,
        "social_distance_contact_18_to_69_years": contact_people_value_map,
        "social_distance_contact_over_70_years": contact_people_value_map,
        "times_hour_or_longer_another_home_last_7_days": times_value_map,
        "times_hour_or_longer_another_person_your_home_last_7_days": times_value_map,
        "times_shopping_last_7_days": times_value_map,
        "times_socialising_last_7_days": times_value_map,
        "face_covering_work_or_education": {
            "Prefer not to say": None,
            "Yes sometimes": "Yes, sometimes",
            "Yes always": "Yes, always",
            "I am not going to my place of work or education": "Not going to place of work or education",
            "I cover my face for other reasons - for example for religious or cultural reasons": "My face is already covered",  # noqa: E501
        },
        "face_covering_other_enclosed_places": {
            "Prefer not to say": None,
            "Yes sometimes": "Yes, sometimes",
            "Yes always": "Yes, always",
            "I am not going to other enclosed public spaces or using public transport": "Not going to other enclosed public spaces or using public transport",  # noqa: E501
            "I cover my face for other reasons - for example for religious or cultural reasons": "My face is already covered",  # noqa: E501
        },
        "other_covid_infection_test_results": {
            "All tests failed": "All Tests failed",
            "One or more tests were negative and none were positive": "Any tests negative, but none positive",
            "One or more tests were positive": "One or more positive test(s)",
        },
        "other_antibody_test_results": {
            "All tests failed": "All Tests failed",
            "One or more tests were negative for antibodies and none were positive": "Any tests negative, but none positive",  # noqa: E501
            "One or more tests were positive for antibodies": "One or more positive test(s)",
        },
        "cis_covid_vaccine_type": vaccine_type_map,
        "cis_covid_vaccine_number_of_doses": {
            "1 dose": "1",
            "2 doses": "2",
            "3 doses": "3 or more",
            "4 doses": "3 or more",
            "5 doses": "3 or more",
            "6 doses or more": "3 or more",
        },
        "cis_covid_vaccine_type_1": vaccine_type_map,
        "cis_covid_vaccine_type_2": vaccine_type_map,
        "cis_covid_vaccine_type_3": vaccine_type_map,
        "cis_covid_vaccine_type_4": vaccine_type_map,
        "cis_covid_vaccine_type_5": vaccine_type_map,
        "cis_covid_vaccine_type_6": vaccine_type_map,
    }
    df = apply_value_map_multiple_columns(df, column_editing_map)

    df = edit_to_sum_or_max_value(
        df=df,
        column_name_to_assign="times_outside_shopping_or_socialising_last_7_days",
        columns_to_sum=[
            "times_shopping_last_7_days",
            "times_socialising_last_7_days",
        ],
        max_value=7,
    )
    df = df.withColumn(
        "work_not_from_home_days_per_week",
        F.greatest("work_not_from_home_days_per_week", "education_in_person_days_per_week"),
    )

    df = df.withColumn("face_covering_outside_of_home", F.lit(None).cast("string"))
    df = concat_fields_if_true(df, "think_had_covid_which_symptoms", "think_had_covid_which_symptom_", "Yes", ";")
    df = concat_fields_if_true(df, "which_symptoms_last_7_days", "think_have_covid_symptom_", "Yes", ";")
    df = concat_fields_if_true(df, "long_covid_symptoms", "think_have_long_covid_symptom_", "Yes", ";")
    df = update_column_values_from_map(
        df,
        "survey_completion_status",
        {
            "In progress": "Partially Completed",
            "Submitted": "Completed",
        },
    )
    df = derive_had_symptom_last_7days_from_digital(
        df,
        "think_have_covid_symptom_any",
        "think_have_covid_symptom_",
        [
            "fever",
            "muscle_ache",
            "fatigue",
            "sore_throat",
            "cough",
            "shortness_of_breath",
            "headache",
            "nausea_or_vomiting",
            "abdominal_pain",
            "diarrhoea",
            "loss_of_taste",
            "loss_of_smell",
        ],
    )
    return df


def transform_survey_responses_generic(df: DataFrame) -> DataFrame:
    """
    Generic transformation steps to be applied to all survey response records.
    """
    raw_copy_list = [
        "think_had_covid_any_symptoms",
        "think_have_covid_symptom_any",
        "work_main_job_title",
        "work_main_job_role",
        "work_health_care_patient_facing",
        "work_health_care_area",
        "work_status_v1",
        "work_status_v2",
        "work_social_care",
        "work_not_from_home_days_per_week",
        "work_location",
        "sex",
        "participant_withdrawal_reason",
        "blood_sample_barcode",
        "swab_sample_barcode",
    ]
    df = assign_raw_copies(df, [column for column in raw_copy_list if column in df.columns])
    df = assign_unique_id_column(
        df, "unique_participant_response_id", concat_columns=["visit_id", "participant_id", "visit_datetime"]
    )
    df = assign_date_from_filename(df, "file_date", "survey_response_source_file")
    df = assign_column_regex_match(
        df,
        "bad_email",
        reference_column="email_address",
        pattern=r"/^w+[+.w-]*@([w-]+.)*w+[w-]*.([a-z]{2,4}|d+)$/i",
    )
    df = clean_postcode(df, "postcode")

    consent_cols = ["consent_16_visits", "consent_5_visits", "consent_1_visit"]
    if all(col in df.columns for col in consent_cols):
        df = assign_consent_code(df, "consent_summary", reference_columns=consent_cols)

    df = assign_date_difference(df, "days_since_think_had_covid", "think_had_covid_onset_date", "visit_datetime")
    df = assign_grouped_variable_from_days_since(
        df=df,
        binary_reference_column="think_had_covid",
        days_since_reference_column="days_since_think_had_covid",
        column_name_to_assign="days_since_think_had_covid_group",
    )
    df = df.withColumn("hh_id", F.col("ons_household_id"))
    df = update_column_values_from_map(
        df,
        "work_not_from_home_days_per_week",
        {"NA": "99", "N/A (not working/in education etc)": "99", "up to 1": "0.5"},
    )
    if "study_cohort" not in df.columns:
        df = df.withColumn("study_cohort", F.lit("Original"))
    df = df.withColumn(
        "study_cohort", F.when(F.col("study_cohort").isNull(), "Original").otherwise(F.col("study_cohort"))
    )

    df = clean_job_description_string(df, "work_main_job_title")
    df = clean_job_description_string(df, "work_main_job_role")
    df = df.withColumn("work_main_job_title_and_role", F.concat_ws(" ", "work_main_job_title", "work_main_job_role"))
    return df


def derive_additional_v1_2_columns(df: DataFrame) -> DataFrame:
    """
    Transformations specific to the v1 and v2 survey responses.
    """
    df = clean_within_range(df, "hours_a_day_with_someone_else_at_home", [0, 24])
    df = df.withColumn("been_outside_uk_last_country", F.upper(F.col("been_outside_uk_last_country")))

    df = assign_work_social_column(
        df,
        "work_social_care",
        "work_sector",
        "work_nursing_or_residential_care_home",
        "work_direct_contact_patients_or_clients",
    )
    df = assign_work_health_care(
        df,
        "work_health_care_patient_facing",
        direct_contact_column="work_direct_contact_patients_or_clients",
        health_care_column="work_health_care_area",
    )

    return df


def derive_age_based_columns(df: DataFrame, column_name_to_assign: str) -> DataFrame:
    """
    Transformations involving participant age.
    """
    df = assign_named_buckets(
        df,
        reference_column=column_name_to_assign,
        column_name_to_assign="age_group_5_intervals",
        map={2: "2-11", 12: "12-19", 20: "20-49", 50: "50-69", 70: "70+"},
    )
    df = assign_named_buckets(
        df,
        reference_column=column_name_to_assign,
        column_name_to_assign="age_group_over_16",
        map={16: "16-49", 50: "50-70", 70: "70+"},
    )
    df = assign_named_buckets(
        df,
        reference_column=column_name_to_assign,
        column_name_to_assign="age_group_7_intervals",
        map={2: "2-11", 12: "12-16", 17: "17-25", 25: "25-34", 35: "35-49", 50: "50-69", 70: "70+"},
    )
    df = assign_named_buckets(
        df,
        reference_column=column_name_to_assign,
        column_name_to_assign="age_group_5_year_intervals",
        map={
            2: "2-4",
            5: "5-9",
            10: "10-14",
            15: "15-19",
            20: "20-24",
            25: "25-29",
            30: "30-34",
            35: "35-39",
            40: "40-44",
            45: "45-49",
            50: "50-54",
            55: "55-59",
            60: "60-64",
            65: "65-69",
            70: "70-74",
            75: "75-79",
            80: "80-84",
            85: "85-89",
            90: "90+",
        },
    )

    return df


def derive_work_status_columns(df: DataFrame) -> DataFrame:

    work_status_dict = {
        "work_status_v0": {
            "5y and older in full-time education": "Student",
            "Attending college or other further education provider (including apprenticeships) (including if temporarily absent)": "Student",  # noqa: E501
            "Employed and currently not working (e.g. on leave due to the COVID-19 pandemic (furloughed) or sick leave for 4 weeks or longer or maternity/paternity leave)": "Furloughed (temporarily not working)",  # noqa: E501
            "Self-employed and currently not working (e.g. on leave due to the COVID-19 pandemic (furloughed) or sick leave for 4 weeks or longer or maternity/paternity leave)": "Furloughed (temporarily not working)",  # noqa: E501
            "Self-employed and currently working (include if on leave or sick leave for less than 4 weeks)": "Self-employed",  # noqa: E501
            "Employed and currently working (including if on leave or sick leave for less than 4 weeks)": "Employed",  # noqa: E501
            "4-5y and older at school/home-school (including if temporarily absent)": "Student",  # noqa: E501
            "Not in paid work and not looking for paid work (include doing voluntary work here)": "Not working (unemployed, retired, long-term sick etc.)",  # noqa: E501
            "Not working and not looking for work (including voluntary work)": "Not working (unemployed, retired, long-term sick etc.)",
            "Retired (include doing voluntary work here)": "Not working (unemployed, retired, long-term sick etc.)",  # noqa: E501
            "Looking for paid work and able to start": "Not working (unemployed, retired, long-term sick etc.)",  # noqa: E501
            "Child under 4-5y not attending nursery or pre-school or childminder": "Student",  # noqa: E501
            "Self-employed and currently not working (e.g. on leave due to the COVID-19 pandemic or sick leave for 4 weeks or longer or maternity/paternity leave)": "Furloughed (temporarily not working)",  # noqa: E501
            "Child under 5y attending nursery or pre-school or childminder": "Student",  # noqa: E501
            "Child under 4-5y attending nursery or pre-school or childminder": "Student",  # noqa: E501
            "Retired": "Not working (unemployed, retired, long-term sick etc.)",  # noqa: E501
            "Attending university (including if temporarily absent)": "Student",  # noqa: E501
            "Not working and not looking for work": "Not working (unemployed, retired, long-term sick etc.)",  # noqa: E501
            "Child under 5y not attending nursery or pre-school or childminder": "Student",  # noqa: E501
        },
        "work_status_v1": {
            "Child under 5y attending child care": "Child under 5y attending child care",  # noqa: E501
            "Child under 5y attending nursery or pre-school or childminder": "Child under 5y attending child care",  # noqa: E501
            "Child under 4-5y attending nursery or pre-school or childminder": "Child under 5y attending child care",  # noqa: E501
            "Child under 5y not attending nursery or pre-school or childminder": "Child under 5y not attending child care",  # noqa: E501
            "Child under 5y not attending child care": "Child under 5y not attending child care",  # noqa: E501
            "Child under 4-5y not attending nursery or pre-school or childminder": "Child under 5y not attending child care",  # noqa: E501
            "Employed and currently not working (e.g. on leave due to the COVID-19 pandemic (furloughed) or sick leave for 4 weeks or longer or maternity/paternity leave)": "Employed and currently not working",  # noqa: E501
            "Employed and currently working (including if on leave or sick leave for less than 4 weeks)": "Employed and currently working",  # noqa: E501
            "Not working and not looking for work (including voluntary work)": "Not working and not looking for work",  # noqa: E501
            "Not in paid work and not looking for paid work (include doing voluntary work here)": "Not working and not looking for work",
            "Not working and not looking for work": "Not working and not looking for work",  # noqa: E501
            "Self-employed and currently not working (e.g. on leave due to the COVID-19 pandemic (furloughed) or sick leave for 4 weeks or longer or maternity/paternity leave)": "Self-employed and currently not working",  # noqa: E501
            "Self-employed and currently not working (e.g. on leave due to the COVID-19 pandemic or sick leave for 4 weeks or longer or maternity/paternity leave)": "Self-employed and currently not working",  # noqa: E501
            "Self-employed and currently working (include if on leave or sick leave for less than 4 weeks)": "Self-employed and currently working",  # noqa: E501
            "Retired (include doing voluntary work here)": "Retired",  # noqa: E501
            "Looking for paid work and able to start": "Looking for paid work and able to start",  # noqa: E501
            "Attending college or other further education provider (including apprenticeships) (including if temporarily absent)": "5y and older in full-time education",  # noqa: E501
            "Attending university (including if temporarily absent)": "5y and older in full-time education",  # noqa: E501
            "4-5y and older at school/home-school (including if temporarily absent)": "5y and older in full-time education",  # noqa: E501
        },
        "work_status_v2": {
            "Retired (include doing voluntary work here)": "Retired",  # noqa: E501
            "Attending college or other further education provider (including apprenticeships) (including if temporarily absent)": "Attending college or FE (including if temporarily absent)",  # noqa: E501
            "Attending university (including if temporarily absent)": "Attending university (including if temporarily absent)",  # noqa: E501
            "Child under 5y attending child care": "Child under 4-5y attending child care",  # noqa: E501
            "Child under 5y attending nursery or pre-school or childminder": "Child under 4-5y attending child care",  # noqa: E501
            "Child under 4-5y attending nursery or pre-school or childminder": "Child under 4-5y attending child care",  # noqa: E501
            "Child under 5y not attending nursery or pre-school or childminder": "Child under 4-5y not attending child care",  # noqa: E501
            "Child under 5y not attending child care": "Child under 4-5y not attending child care",  # noqa: E501
            "Child under 4-5y not attending nursery or pre-school or childminder": "Child under 4-5y not attending child care",  # noqa: E501
            "4-5y and older at school/home-school (including if temporarily absent)": "4-5y and older at school/home-school",  # noqa: E501
            "Employed and currently not working (e.g. on leave due to the COVID-19 pandemic (furloughed) or sick leave for 4 weeks or longer or maternity/paternity leave)": "Employed and currently not working",  # noqa: E501
            "Employed and currently working (including if on leave or sick leave for less than 4 weeks)": "Employed and currently working",  # noqa: E501
            "Not in paid work and not looking for paid work (include doing voluntary work here)": "Not working and not looking for work",  # noqa: E501
            "Not working and not looking for work (including voluntary work)": "Not working and not looking for work",  # noqa: E501
            "Self-employed and currently not working (e.g. on leave due to the COVID-19 pandemic or sick leave for 4 weeks or longer or maternity/paternity leave)": "Self-employed and currently not working",  # noqa: E501
            "Self-employed and currently not working (e.g. on leave due to the COVID-19 pandemic (furloughed) or sick leave for 4 weeks or longer or maternity/paternity leave)": "Self-employed and currently not working",  # noqa: E501
            "Self-employed and currently working (include if on leave or sick leave for less than 4 weeks)": "Self-employed and currently working",  # noqa: E501
            "5y and older in full-time education": "4-5y and older at school/home-school",  # noqa: E501
        },
    }

    column_list = ["work_status_v0", "work_status_v1"]
    for column in column_list:
        df = df.withColumn(column, F.col("work_status_v2"))
        df = update_column_values_from_map(df=df, column=column, map=work_status_dict[column])

    df = update_column_values_from_map(df=df, column="work_status_v2", map=work_status_dict["work_status_v2"])

    ## Not needed in release 1. Confirm that these are v2-only when pulling them back in, as they should likely be union dependent.
    # df = assign_work_person_facing_now(df, "work_person_facing_now", "work_person_facing_now", "work_social_care")
    # df = assign_column_given_proportion(
    #     df=df,
    #     column_name_to_assign="ever_work_person_facing_or_social_care",
    #     groupby_column="participant_id",
    #     reference_columns=["work_social_care"],
    #     count_if=["Yes, care/residential home, resident-facing", "Yes, other social care, resident-facing"],
    #     true_false_values=["Yes", "No"],
    # )
    # df = assign_column_given_proportion(
    #     df=df,
    #     column_name_to_assign="ever_care_home_worker",
    #     groupby_column="participant_id",
    #     reference_columns=["work_social_care", "work_nursing_or_residential_care_home"],
    #     count_if=["Yes, care/residential home, resident-facing"],
    #     true_false_values=["Yes", "No"],
    # )
    # df = assign_column_given_proportion(
    #     df=df,
    #     column_name_to_assign="ever_had_long_term_health_condition",
    #     groupby_column="participant_id",
    #     reference_columns=["illness_lasting_over_12_months"],
    #     count_if=["Yes"],
    #     true_false_values=["Yes", "No"],
    # )
    # df = assign_ever_had_long_term_health_condition_or_disabled(
    #     df=df,
    #     column_name_to_assign="ever_had_long_term_health_condition_or_disabled",
    #     health_conditions_column="illness_lasting_over_12_months",
    #     condition_impact_column="illness_reduces_activity_or_ability",
    # )
    return df


def clean_survey_responses_version_2(df: DataFrame) -> DataFrame:
    df = map_column_values_to_null(
        df=df,
        value="Participant Would Not/Could Not Answer",
        column_list=[
            "ethnicity",
            "work_sector",
            "work_health_care_area",
            "work_status_v2",
            "work_location",
            "work_direct_contact_patients_or_clients",
            "work_nursing_or_residential_care_home",
            "survey_response_type",
            "household_visit_status",
            "participant_survey_status",
            "self_isolating_reason",
            "ability_to_socially_distance_at_work_or_education",
            "transport_to_work_or_education",
            "face_covering_outside_of_home",
            "face_covering_work_or_education",
            "face_covering_other_enclosed_places",
            "other_antibody_test_location",
            "participant_withdrawal_reason",
            "cis_covid_vaccine_type",
            "cis_covid_vaccine_number_of_doses",
            "work_not_from_home_days_per_week",
            "times_shopping_last_7_days",
            "times_socialising_last_7_days",
        ],
    )

    # Map to digital from raw V2 values, before editing them to V1 below
    df = assign_from_map(
        df,
        "self_isolating_reason_detailed",
        "self_isolating_reason",
        {
            "Yes for other reasons (e.g. going into hospital or quarantining)": "Due to increased risk of getting COVID-19 such as having been in contact with a known case or quarantining after travel abroad",  # noqa: E501
            "Yes for other reasons related to reducing your risk of getting COVID-19 (e.g. going into hospital or shielding)": "Due to reducing my risk of getting COVID-19 such as going into hospital or shielding",  # noqa: E501
            "Yes for other reasons related to you having had an increased risk of getting COVID-19 (e.g. having been in contact with a known case or quarantining after travel abroad)": "Due to increased risk of getting COVID-19 such as having been in contact with a known case or quarantining after travel abroad",  # noqa: E501
            "Yes because you live with someone who has/has had symptoms but you haven’t had them yourself": "I haven't had any symptoms but I live with someone who has or has had symptoms or a positive test",  # noqa: E501
            "Yes because you live with someone who has/has had symptoms or a positive test but you haven’t had symptoms yourself": "I haven't had any symptoms but I live with someone who has or has had symptoms or a positive test",  # noqa: E501
            "Yes because you live with someone who has/has had symptoms but you haven't had them yourself": "I haven't had any symptoms but I live with someone who has or has had symptoms or a positive test",  # noqa: E501
            "Yes because you have/have had symptoms of COVID-19": "I have or have had symptoms of COVID-19 or a positive test",
            "Yes because you have/have had symptoms of COVID-19 or a positive test": "I have or have had symptoms of COVID-19 or a positive test",
        },
    )

    times_value_map = {"None": 0, "1": 1, "2": 2, "3": 3, "4": 4, "5": 5, "6": 6, "7 times or more": 7}
    column_editing_map = {
        "deferred": {"Deferred 1": "Deferred"},
        "work_location": {
            "Work from home (in the same grounds or building as your home)": "Working from home",
            "Working from home (in the same grounds or building as your home)": "Working from home",
            "From home (in the same grounds or building as your home)": "Working from home",
            "Work somewhere else (not your home)": "Working somewhere else (not your home)",
            "Somewhere else (not at your home)": "Working somewhere else (not your home)",
            "Somewhere else (not your home)": "Working somewhere else (not your home)",
            "Both (working from home and working somewhere else)": "Both (from home and somewhere else)",
            "Both (work from home and work somewhere else)": "Both (from home and somewhere else)",
        },
        "times_outside_shopping_or_socialising_last_7_days": times_value_map,
        "times_shopping_last_7_days": times_value_map,
        "times_socialising_last_7_days": times_value_map,
        "work_sector": {
            "Social Care": "Social care",
            "Transport (incl. storage or logistic)": "Transport (incl. storage, logistic)",
            "Transport (incl. storage and logistic)": "Transport (incl. storage, logistic)",
            "Transport (incl. storage and logistics)": "Transport (incl. storage, logistic)",
            "Retail Sector (incl. wholesale)": "Retail sector (incl. wholesale)",
            "Hospitality (e.g. hotel or restaurant or cafe)": "Hospitality (e.g. hotel, restaurant)",
            "Food Production and agriculture (incl. farming)": "Food production, agriculture, farming",
            "Food production and agriculture (incl. farming)": "Food production, agriculture, farming",
            "Personal Services (e.g. hairdressers or tattooists)": "Personal services (e.g. hairdressers)",
            "Information technology and communication": "Information technology and communication",
            "Financial services (incl. insurance)": "Financial services incl. insurance",
            "Financial Services (incl. insurance)": "Financial services incl. insurance",
            "Civil Service or Local Government": "Civil service or Local Government",
            "Arts or Entertainment or Recreation": "Arts,Entertainment or Recreation",
            "Art or entertainment or recreation": "Arts,Entertainment or Recreation",
            "Arts or entertainment or recreation": "Arts,Entertainment or Recreation",
            "Other employment sector (specify)": "Other occupation sector",
            "Other occupation sector (specify)": "Other occupation sector",
        },
        "work_health_care_area": {
            "Primary Care (e.g. GP or dentist)": "Yes, in primary care, e.g. GP, dentist",
            "Primary care (e.g. GP or dentist)": "Yes, in primary care, e.g. GP, dentist",
            "Secondary Care (e.g. hospital)": "Yes, in secondary care, e.g. hospital",
            "Secondary care (e.g. hospital.)": "Yes, in secondary care, e.g. hospital",
            "Secondary care (e.g. hospital)": "Yes, in secondary care, e.g. hospital",
            "Other Healthcare (e.g. mental health)": "Yes, in other healthcare settings, e.g. mental health",
            "Other healthcare (e.g. mental health)": "Yes, in other healthcare settings, e.g. mental health",
        },
        "face_covering_outside_of_home": {
            "My face is already covered for other reasons (e.g. religious or cultural reasons)": "My face is already covered",
            "Yes at work/school only": "Yes, at work/school only",
            "Yes in other situations only (including public transport/shops)": "Yes, in other situations only",
            "Yes usually both at work/school and in other situations": "Yes, usually both Work/school/other",
            "Yes in other situations only (including public transport or shops)": "Yes, in other situations only",
            "Yes always": "Yes, always",
            "Yes sometimes": "Yes, sometimes",
        },
        "face_covering_other_enclosed_places": {
            "My face is already covered for other reasons (e.g. religious or cultural reasons)": "My face is already covered",
            "Yes at work/school only": "Yes, at work/school only",
            "Yes in other situations only (including public transport/shops)": "Yes, in other situations only",
            "Yes usually both at work/school and in other situations": "Yes, usually both Work/school/other",
            "Yes always": "Yes, always",
            "Yes sometimes": "Yes, sometimes",
        },
        "face_covering_work_or_education": {
            "My face is already covered for other reasons (e.g. religious or cultural reasons)": "My face is already covered",
            "Yes always": "Yes, always",
            "Yes sometimes": "Yes, sometimes",
        },
        "other_antibody_test_results": {
            "One or more negative tests but none positive": "Any tests negative, but none positive",
            "One or more negative tests but none were positive": "Any tests negative, but none positive",
            "All tests failed": "All Tests failed",
        },
        "other_antibody_test_location": {
            "Private Lab": "Private lab",
            "Home Test": "Home test",
            "In the NHS (e.g. GP or hospital)": "In the NHS (e.g. GP, hospital)",
        },
        "other_covid_infection_test_results": {
            "One or more negative tests but none positive": "Any tests negative, but none positive",
            "One or more negative tests but none were positive": "Any tests negative, but none positive",
            "All tests failed": "All Tests failed",
            "Positive": "One or more positive test(s)",
            "Negative": "Any tests negative, but none positive",
            "Void": "All Tests failed",
        },
        "illness_reduces_activity_or_ability": {
            "Yes a little": "Yes, a little",
            "Yes a lot": "Yes, a lot",
            "Participant Would Not/Could Not Answer": None,
        },
        "participant_visit_status": {"Participant did not attend": "Patient did not attend", "Canceled": "Cancelled"},
        "self_isolating_reason": {
            "Yes for other reasons (e.g. going into hospital or quarantining)": "Yes, for other reasons (e.g. going into hospital, quarantining)",
            "Yes for other reasons related to reducing your risk of getting COVID-19 (e.g. going into hospital or shielding)": "Yes, for other reasons (e.g. going into hospital, quarantining)",
            "Yes for other reasons related to you having had an increased risk of getting COVID-19 (e.g. having been in contact with a known case or quarantining after travel abroad)": "Yes, for other reasons (e.g. going into hospital, quarantining)",
            "Yes because you live with someone who has/has had symptoms but you haven’t had them yourself": "Yes, someone you live with had symptoms",
            "Yes because you live with someone who has/has had symptoms or a positive test but you haven’t had symptoms yourself": "Yes, someone you live with had symptoms",
            "Yes because you live with someone who has/has had symptoms but you haven't had them yourself": "Yes, someone you live with had symptoms",
            "Yes because you have/have had symptoms of COVID-19": "Yes, you have/have had symptoms",
            "Yes because you have/have had symptoms of COVID-19 or a positive test": "Yes, you have/have had symptoms",
        },
        "ability_to_socially_distance_at_work_or_education": {
            "Difficult to maintain 2 meters - but I can usually be at least 1m from other people": "Difficult to maintain 2m, but can be 1m",
            "Difficult to maintain 2m - but you can usually be at least 1m from other people": "Difficult to maintain 2m, but can be 1m",
            "Easy to maintain 2 meters - it is not a problem to stay this far away from other people": "Easy to maintain 2m",
            "Easy to maintain 2m - it is not a problem to stay this far away from other people": "Easy to maintain 2m",
            "Relatively easy to maintain 2 meters - most of the time I can be 2m away from other people": "Relatively easy to maintain 2m",
            "Relatively easy to maintain 2m - most of the time you can be 2m away from other people": "Relatively easy to maintain 2m",
            "Very difficult to be more than 1 meter away as my work means I am in close contact with others on a regular basis": "Very difficult to be more than 1m away",
            "Very difficult to be more than 1m away as your work means you are in close contact with others on a regular basis": "Very difficult to be more than 1m away",
        },
        "transport_to_work_or_education": {
            "Bus or Minibus or Coach": "Bus, minibus, coach",
            "Bus or minibus or coach": "Bus, minibus, coach",
            "Bus": "Bus, minibus, coach",
            "Motorbike or Scooter or Moped": "Motorbike, scooter or moped",
            "Motorbike or scooter or moped": "Motorbike, scooter or moped",
            "Car or Van": "Car or van",
            "Taxi/Minicab": "Taxi/minicab",
            "On Foot": "On foot",
            "Underground or Metro or Light Rail or Tram": "Underground, metro, light rail, tram",
            "Other Method": "Other method",
        },
        "last_covid_contact_type": {
            "In your own household": "Living in your own home",
            "Outside your household": "Outside your home",
        },
        "last_suspected_covid_contact_type": {
            "In your own household": "Living in your own home",
            "Outside your household": "Outside your home",
        },
    }
    df = apply_value_map_multiple_columns(df, column_editing_map)
    df = df.withColumn("deferred", F.when(F.col("deferred").isNull(), "NA").otherwise(F.col("deferred")))

    df = df.withColumn("swab_sample_barcode", F.upper(F.col("swab_sample_barcode")))
    df = df.withColumn("blood_sample_barcode", F.upper(F.col("blood_sample_barcode")))
    return df


def transform_survey_responses_version_2_delta(df: DataFrame) -> DataFrame:
    """
    Transformations that are specific to version 2 survey responses.
    """
    df = assign_taken_column(df=df, column_name_to_assign="swab_taken", reference_column="swab_sample_barcode")
    df = assign_taken_column(df=df, column_name_to_assign="blood_taken", reference_column="blood_sample_barcode")

    df = assign_column_uniform_value(df, "survey_response_dataset_major_version", 2)

    # After editing to V1 values in cleaning
    df = assign_isin_list(
        df=df,
        column_name_to_assign="self_isolating",
        reference_column="self_isolating_reason",
        values_list=[
            "Yes, for other reasons (e.g. going into hospital, quarantining)",
            "Yes, you have/have had symptoms",
            "Yes, someone you live with had symptoms",
        ],
        true_false_values=["Yes", "No"],
    )
    df = edit_to_sum_or_max_value(
        df=df,
        column_name_to_assign="times_outside_shopping_or_socialising_last_7_days",
        columns_to_sum=[
            "times_shopping_last_7_days",
            "times_socialising_last_7_days",
        ],
        max_value=7,
    )
    df = derive_work_status_columns(df)
    return df


def assign_has_been_columns(df):
    df = derive_household_been_columns(
        df=df,
        column_name_to_assign="household_been_care_home_last_28_days",
        individual_response_column="care_home_last_28_days",
        household_response_column="other_household_member_care_home_last_28_days",
    )
    df = derive_household_been_columns(
        df=df,
        column_name_to_assign="household_been_hospital_last_28_days",
        individual_response_column="hospital_last_28_days",
        household_response_column="other_household_member_hospital_last_28_days",
    )
    return df


def symptom_column_transformations(df):
    df = count_value_occurrences_in_column_subset_row_wise(
        df=df,
        column_name_to_assign="think_have_covid_symptom_count",
        selection_columns=[
            "think_have_covid_symptom_fever",
            "think_have_covid_symptom_muscle_ache",
            "think_have_covid_symptom_fatigue",
            "think_have_covid_symptom_sore_throat",
            "think_have_covid_symptom_cough",
            "think_have_covid_symptom_shortness_of_breath",
            "think_have_covid_symptom_headache",
            "think_have_covid_symptom_nausea_or_vomiting",
            "think_have_covid_symptom_abdominal_pain",
            "think_have_covid_symptom_diarrhoea",
            "think_have_covid_symptom_loss_of_taste",
            "think_have_covid_symptom_loss_of_smell",
            "think_have_covid_symptom_more_trouble_sleeping",
            "think_have_covid_symptom_chest_pain",
            "think_have_covid_symptom_palpitations",
            "think_have_covid_symptom_vertigo_or_dizziness",
            "think_have_covid_symptom_anxiety",
            "think_have_covid_symptom_low_mood",
            "think_have_covid_symptom_memory_loss_or_confusion",
            "think_have_covid_symptom_difficulty_concentrating",
            "think_have_covid_symptom_runny_nose_or_sneezing",
            "think_have_covid_symptom_noisy_breathing",
            "think_have_covid_symptom_loss_of_appetite",
        ],
        count_if_value="Yes",
    )
    df = count_value_occurrences_in_column_subset_row_wise(
        df=df,
        column_name_to_assign="think_had_covid_symptom_count",
        selection_columns=[
            "think_had_covid_symptom_fever",
            "think_had_covid_symptom_muscle_ache",
            "think_had_covid_symptom_fatigue",
            "think_had_covid_symptom_sore_throat",
            "think_had_covid_symptom_cough",
            "think_had_covid_symptom_shortness_of_breath",
            "think_had_covid_symptom_headache",
            "think_had_covid_symptom_nausea_or_vomiting",
            "think_had_covid_symptom_abdominal_pain",
            "think_had_covid_symptom_diarrhoea",
            "think_had_covid_symptom_loss_of_taste",
            "think_had_covid_symptom_loss_of_smell",
            "think_had_covid_symptom_more_trouble_sleeping",
            "think_had_covid_symptom_chest_pain",
            "think_had_covid_symptom_palpitations",
            "think_had_covid_symptom_vertigo_or_dizziness",
            "think_had_covid_symptom_anxiety",
            "think_had_covid_symptom_low_mood",
            "think_had_covid_symptom_memory_loss_or_confusion",
            "think_had_covid_symptom_difficulty_concentrating",
            "think_had_covid_symptom_runny_nose_or_sneezing",
            "think_had_covid_symptom_noisy_breathing",
            "think_had_covid_symptom_loss_of_appetite",
        ],
        count_if_value="Yes",
    )
    # TODO - not needed until later release
    # df = update_think_have_covid_symptom_any(
    #     df=df,
    #     column_name_to_update="think_have_covid_symptom_any",
    #     count_reference_column="think_have_covid_symptom_count",
    # )

    # df = assign_true_if_any(
    #     df=df,
    #     column_name_to_assign="any_think_have_covid_symptom_or_now",
    #     reference_columns=["think_have_covid_symptom_any", "think_have_covid"],
    #     true_false_values=["Yes", "No"],
    # )

    # df = assign_any_symptoms_around_visit(
    #     df=df,
    #     column_name_to_assign="any_symptoms_around_visit",
    #     symptoms_bool_column="any_think_have_covid_symptom_or_now",
    #     id_column="participant_id",
    #     visit_date_column="visit_datetime",
    #     visit_id_column="visit_id",
    # )

    # df = assign_true_if_any(
    #     df=df,
    #     column_name_to_assign="think_have_covid_cghfevamn_symptom_group",
    #     reference_columns=[
    #         "think_have_covid_symptom_cough",
    #         "think_have_covid_symptom_fever",
    #         "think_have_covid_symptom_loss_of_smell",
    #         "think_have_covid_symptom_loss_of_taste",
    #     ],
    #     true_false_values=["Yes", "No"],
    # )
    # df = assign_true_if_any(
    #     df=df,
    #     column_name_to_assign="think_have_covid_cghfevamn_symptom_group",
    #     reference_columns=[
    #         "think_had_covid_symptom_cough",
    #         "think_had_covid_symptom_fever",
    #         "think_had_covid_symptom_loss_of_smell",
    #         "think_had_covid_symptom_loss_of_taste",
    #     ],
    #     true_false_values=["Yes", "No"],
    # )
    # df = assign_true_if_any(
    #     df=df,
    #     column_name_to_assign="think_have_covid_cghfevamn_symptom_group",
    #     reference_columns=[
    #         "think_had_covid_symptom_cough",
    #         "think_had_covid_symptom_fever",
    #         "think_had_covid_symptom_loss_of_smell",
    #         "think_had_covid_symptom_loss_of_taste",
    #     ],
    #     true_false_values=["Yes", "No"],
    # )
    # df = assign_any_symptoms_around_visit(
    #     df=df,
    #     column_name_to_assign="symptoms_around_cghfevamn_symptom_group",
    #     id_column="participant_id",
    #     symptoms_bool_column="think_have_covid_cghfevamn_symptom_group",
    #     visit_date_column="visit_datetime",
    #     visit_id_column="visit_id",
    # )
    return df


def union_dependent_cleaning(df):
    col_val_map = {
        "ethnicity": {
            "African": "Black,Caribbean,African-African",
            "Caribbean": "Black,Caribbean,Afro-Caribbean",
            "Any other Black or African or Caribbean background": "Any other Black background",
            "Any other Black| African| Carribbean": "Any other Black background",
            "Any other Mixed/Multiple background": "Any other Mixed background",
            "Bangladeshi": "Asian or Asian British-Bangladeshi",
            "Chinese": "Asian or Asian British-Chinese",
            "English, Welsh, Scottish, Northern Irish or British": "White-British",
            "English| Welsh| Scottish| Northern Irish or British": "White-British",
            "Indian": "Asian or Asian British-Indian",
            "Irish": "White-Irish",
            "Pakistani": "Asian or Asian British-Pakistani",
            "White and Asian": "Mixed-White & Asian",
            "White and Black African": "Mixed-White & Black African",
            "White and Black Caribbean": "Mixed-White & Black Caribbean",
            "Roma": "White-Gypsy or Irish Traveller",
            "White-Roma": "White-Gypsy or Irish Traveller",
            "Gypsy or Irish Traveller": "White-Gypsy or Irish Traveller",
            "Arab": "Other ethnic group-Arab",
            "Any other white": "Any other white background",
        },
        "participant_withdrawal_reason": {
            "Bad experience with tester / survey": "Bad experience with interviewer/survey",
            "Swab / blood process too distressing": "Swab/blood process too distressing",
            "Swab / blood process to distressing": "Swab/blood process too distressing",
            "Do NOT Reinstate": "Do not reinstate",
        },
    }
    df = apply_value_map_multiple_columns(df, col_val_map)
    df = convert_null_if_not_in_list(df, "sex", options_list=["Male", "Female"])
    # TODO: Add in once dependencies are derived
    # df = impute_latest_date_flag(
    #     df=df,
    #     participant_id_column="participant_id",
    #     visit_date_column="visit_date",
    #     visit_id_column="visit_id",
    #     contact_any_covid_column="contact_known_or_suspected_covid",
    #     contact_any_covid_date_column="contact_known_or_suspected_covid_latest_date",
    # )

    # TODO: Add in once dependencies are derived
    # df = assign_date_difference(
    #     df,
    #     "contact_known_or_suspected_covid_days_since",
    #     "contact_known_or_suspected_covid_latest_date",
    #     "visit_datetime",
    # )

    # TODO: add the following function once contact_known_or_suspected_covid_latest_date() is created
    # df = contact_known_or_suspected_covid_type(
    #     df=df,
    #     contact_known_covid_type_column='contact_known_covid_type',
    #     contact_any_covid_type_column='contact_any_covid_type',
    #     contact_any_covid_date_column='contact_any_covid_date',
    #     contact_known_covid_date_column='contact_known_covid_date',
    #     contact_suspect_covid_date_column='contact_suspect_covid_date',
    # )

    df = update_face_covering_outside_of_home(
        df=df,
        column_name_to_update="face_covering_outside_of_home",
        covered_enclosed_column="face_covering_other_enclosed_places",
        covered_work_column="face_covering_work_or_education",
    )

    return df


def union_dependent_derivations(df):
    """
    Transformations that must be carried out after the union of the different survey response schemas.
    """
    df = assign_fake_id(df, "ordered_household_id", "ons_household_id")
    df = assign_visit_order(
        df=df,
        column_name_to_assign="visit_order",
        id="participant_id",
        order_list=["visit_datetime", "visit_id"],
    )
    df = symptom_column_transformations(df)
    if "survey_completion_status" in df.columns:
        df = df.withColumn(
            "participant_visit_status", F.coalesce(F.col("participant_visit_status"), F.col("survey_completion_status"))
        )
    ethnicity_map = {
        "White": ["White-British", "White-Irish", "White-Gypsy or Irish Traveller", "Any other white background"],
        "Asian": [
            "Asian or Asian British-Indian",
            "Asian or Asian British-Pakistani",
            "Asian or Asian British-Bangladeshi",
            "Asian or Asian British-Chinese",
            "Any other Asian background",
        ],
        "Black": ["Black,Caribbean,African-African", "Black,Caribbean,Afro-Caribbean", "Any other Black background"],
        "Mixed": [
            "Mixed-White & Black Caribbean",
            "Mixed-White & Black African",
            "Mixed-White & Asian",
            "Any other Mixed background",
        ],
        "Other": ["Other ethnic group-Arab", "Any other ethnic group"],
    }
    if "swab_sample_barcode_user_entered" in df.columns:
        for test_type in ["swab", "blood"]:
            df = df.withColumn(
                f"{test_type}_sample_barcode_combined",
                F.when(
                    F.col(f"{test_type}_sample_barcode_correct") == "No",
                    F.col(f"{test_type}_sample_barcode_user_entered"),
                ).otherwise(F.col(f"{test_type}_sample_barcode"))
                # set to sample_barcode if _sample_barcode_correct is yes or null.
            )
    df = assign_column_from_mapped_list_key(
        df=df, column_name_to_assign="ethnicity_group", reference_column="ethnicity", map=ethnicity_map
    )
    df = assign_ethnicity_white(
        df, column_name_to_assign="ethnicity_white", ethnicity_group_column_name="ethnicity_group"
    )
    # df = assign_work_patient_facing_now(
    #     df, "work_patient_facing_now", age_column="age_at_visit", work_healthcare_column="work_health_care_patient_facing"
    # )
    # df = update_work_facing_now_column(
    #     df,
    #     "work_patient_facing_now",
    #     "work_status_v0",
    #     ["Furloughed (temporarily not working)", "Not working (unemployed, retired, long-term sick etc.)", "Student"],
    # )
    # df = assign_first_visit(
    #     df=df,
    #     column_name_to_assign="household_first_visit_datetime",
    #     id_column="participant_id",
    #     visit_date_column="visit_datetime",
    # )
    # df = assign_last_visit(
    #     df=df,
    #     column_name_to_assign="last_attended_visit_datetime",
    #     id_column="participant_id",
    #     visit_status_column="participant_visit_status",
    #     visit_date_column="visit_datetime",
    # )
    # df = assign_date_difference(
    #     df=df,
    #     column_name_to_assign="days_since_enrolment",
    #     start_reference_column="household_first_visit_datetime",
    #     end_reference_column="last_attended_visit_datetime",
    # )
    # df = assign_date_difference(
    #     df=df,
    #     column_name_to_assign="household_weeks_since_survey_enrolment",
    #     start_reference_column="survey start",
    #     end_reference_column="visit_datetime",
    #     format="weeks",
    # )
    # df = assign_named_buckets(
    #     df,
    #     reference_column="days_since_enrolment",
    #     column_name_to_assign="visit_number",
    #     map={
    #         0: 0,
    #         4: 1,
    #         11: 2,
    #         18: 3,
    #         25: 4,
    #         43: 5,
    #         71: 6,
    #         99: 7,
    #         127: 8,
    #         155: 9,
    #         183: 10,
    #         211: 11,
    #         239: 12,
    #         267: 13,
    #         295: 14,
    #         323: 15,
    #     },
    # )
    # df = assign_any_symptoms_around_visit(
    #     df=df,
    #     column_name_to_assign="symptoms_around_cghfevamn_symptom_group",
    #     symptoms_bool_column="think_have_covid_cghfevamn_symptom_group",
    #     id_column="participant_id",
    #     visit_date_column="visit_datetime",
    #     visit_id_column="visit_id",
    # )
    df = derive_people_in_household_count(df)
    df = update_column_values_from_map(
        df=df,
        column="smokes_nothing_now",
        map={"Yes": "No", "No": "Yes"},
        condition_column="currently_smokes_or_vapes",
    )
    df = fill_backwards_work_status_v2(
        df=df,
        date="visit_datetime",
        id="participant_id",
        fill_backward_column="work_status_v2",
        condition_column="work_status_v1",
        date_range=["2020-09-01", "2021-08-31"],
        condition_column_values=["5y and older in full-time education"],
        fill_only_backward_column_values=[
            "4-5y and older at school/home-school",
            "Attending college or FE (including if temporarily absent)",
            "Attending university (including if temporarily absent)",
        ],
    )
    df = assign_work_status_group(df, "work_status_group", "work_status_v0")

    df = fill_forward_from_last_change(
        df=df,
        fill_forward_columns=[
            "cis_covid_vaccine_date",
            "cis_covid_vaccine_number_of_doses",
            "cis_covid_vaccine_type",
            "cis_covid_vaccine_type_other",
            "cis_covid_vaccine_received",
        ],
        participant_id_column="participant_id",
        visit_datetime_column="visit_datetime",
        record_changed_column="cis_covid_vaccine_received",
        record_changed_value="Yes",
    )
    # Derive these after fill forwards and other changes to dates
    df = create_formatted_datetime_string_columns(df)
    return df


def derive_people_in_household_count(df):
    """
    Correct counts of household member groups and sum to get total number of people in household. Takes maximum
    final count by household for each record.
    """
    df = assign_household_participant_count(
        df,
        column_name_to_assign="household_participant_count",
        household_id_column="ons_household_id",
        participant_id_column="participant_id",
    )
    df = update_person_count_from_ages(
        df,
        column_name_to_assign="household_participants_not_consenting_count",
        column_pattern=r"person_not_consenting_age_[1-9]",
    )
    df = update_person_count_from_ages(
        df,
        column_name_to_assign="household_members_over_2_years_and_not_present_count",
        column_pattern=r"person_not_present_age_[1-8]",
    )
    df = assign_household_under_2_count(
        df,
        column_name_to_assign="household_members_under_2_years_count",
        column_pattern=r"infant_age_months_[1-9]",
        condition_column="household_members_under_2_years",
    )
    household_window = Window.partitionBy("ons_household_id")

    household_participants = [
        "household_participant_count",
        "household_participants_not_consenting_count",
        "household_members_over_2_years_and_not_present_count",
        "household_members_under_2_years_count",
    ]
    for household_participant_type in household_participants:
        df = df.withColumn(
            household_participant_type,
            F.max(household_participant_type).over(household_window),
        )
    df = df.withColumn(
        "people_in_household_count",
        sum_within_row(household_participants),
    )
    df = df.withColumn(
        "people_in_household_count_group",
        F.when(F.col("people_in_household_count") >= 5, "5+").otherwise(
            F.col("people_in_household_count").cast("string")
        ),
    )
    return df


def create_formatted_datetime_string_columns(df):
    """
    Create columns with specific datetime formatting for use in output data.
    """
    date_format_dict = {
        "visit_date_string": "visit_datetime",
        "samples_taken_date_string": "samples_taken_datetime",
    }
    datetime_format_dict = {
        "visit_datetime_string": "visit_datetime",
        "samples_taken_datetime_string": "samples_taken_datetime",
    }
    date_format_string_list = [
        "date_of_birth",
        "improved_visit_date",
        "think_had_covid_onset_date",
        "cis_covid_vaccine_date",
        "cis_covid_vaccine_date_1",
        "cis_covid_vaccine_date_2",
        "cis_covid_vaccine_date_3",
        "cis_covid_vaccine_date_4",
        "last_suspected_covid_contact_date",
        "last_covid_contact_date",
        "other_covid_infection_test_first_positive_date",
        "other_antibody_test_last_negative_date",
        "other_antibody_test_first_positive_date",
        "other_covid_infection_test_last_negative_date",
        "been_outside_uk_last_return_date",
        "think_have_covid_onset_date",
        "swab_return_date",
        "swab_return_future_date",
        "blood_return_date",
        "blood_return_future_date",
        "cis_covid_vaccine_date_5",
        "cis_covid_vaccine_date_6",
        "cis_covid_vaccine_date",
        "think_have_covid_symptom_onset_date",  # tempvar
        "other_covid_infection_test_positive_date",  # tempvar
        "other_covid_infection_test_negative_date",  # tempvar
        "other_antibody_test_positive_date",  # tempvar
        "other_antibody_test_negative_date",  # tempvar
    ]
    date_format_string_list = [
        col for col in date_format_string_list if col not in cis_digital_datetime_map["yyyy-MM-dd"]
    ] + cis_digital_datetime_map["yyyy-MM-dd"]

    for column_name_to_assign, timestamp_column in date_format_dict.items():
        if timestamp_column in df.columns:
            df = assign_column_to_date_string(
                df=df,
                column_name_to_assign=column_name_to_assign,
                reference_column=timestamp_column,
                time_format="ddMMMyyyy",
                lower_case=True,
            )
    for timestamp_column in date_format_string_list:
        if timestamp_column in df.columns:
            df = assign_column_to_date_string(
                df=df,
                column_name_to_assign=timestamp_column + "_string",
                reference_column=timestamp_column,
                time_format="ddMMMyyyy",
                lower_case=True,
            )
    for column_name_to_assign, timestamp_column in datetime_format_dict.items():
        if timestamp_column in df.columns:
            df = assign_column_to_date_string(
                df=df,
                column_name_to_assign=column_name_to_assign,
                reference_column=timestamp_column,
                time_format="ddMMMyyyy HH:mm:ss",
                lower_case=True,
            )
    for timestamp_column in cis_digital_datetime_map["yyyy-MM-dd'T'HH:mm:ss'Z'"]:
        if timestamp_column in df.columns:
            df = assign_column_to_date_string(
                df=df,
                column_name_to_assign=timestamp_column + "_string",
                reference_column=timestamp_column,
                time_format="ddMMMyyyy HH:mm:ss",
                lower_case=True,
            )
    return df


def transform_from_lookups(
    df: DataFrame, cohort_lookup: DataFrame, travel_countries_lookup: DataFrame, tenure_group: DataFrame
):
    cohort_lookup = cohort_lookup.withColumnRenamed("participant_id", "cohort_participant_id")
    df = df.join(
        F.broadcast(cohort_lookup),
        how="left",
        on=((df.participant_id == cohort_lookup.cohort_participant_id) & (df.study_cohort == cohort_lookup.old_cohort)),
    ).drop("cohort_participant_id")
    df = df.withColumn("study_cohort", F.coalesce(F.col("new_cohort"), F.col("study_cohort"))).drop(
        "new_cohort", "old_cohort"
    )
    df = df.join(
        F.broadcast(travel_countries_lookup.withColumn("REPLACE_COUNTRY", F.lit(True))),
        how="left",
        on=df.been_outside_uk_last_country == travel_countries_lookup.been_outside_uk_last_country_old,
    )
    df = df.withColumn(
        "been_outside_uk_last_country",
        F.when(F.col("REPLACE_COUNTRY"), F.col("been_outside_uk_last_country_new")).otherwise(
            F.col("been_outside_uk_last_country"),
        ),
    ).drop("been_outside_uk_last_country_old", "been_outside_uk_last_country_new", "REPLACE_COUNTRY")

    for key, value in column_name_maps["tenure_group_variable_map"].items():
        tenure_group = tenure_group.withColumnRenamed(key, value)

    df = df.join(tenure_group, on=(df["ons_household_id"] == tenure_group["UAC"]), how="left").drop("UAC")
    return df


def fill_forwards_transformations(df):

    df = fill_forward_from_last_change_marked_subset(
        df=df,
        fill_forward_columns=[
            "work_main_job_title",
            "work_main_job_role",
            "work_sector",
            "work_sector_other",
            "work_social_care",
            "work_health_care_patient_facing",
            "work_health_care_area",
            "work_nursing_or_residential_care_home",
            "work_direct_contact_patients_or_clients",
        ],
        participant_id_column="participant_id",
        visit_datetime_column="visit_datetime",
        record_changed_column="work_main_job_changed",
        record_changed_value="Yes",
        dateset_version_column="survey_response_dataset_major_version",
        minimum_dateset_version=2,
    )

    # TODO: uncomment for releases after R1
    # df = fill_backwards_overriding_not_nulls(
    #     df=df,
    #     column_identity="participant_id",
    #     ordering_column="visit_date",
    #     dataset_column="survey_response_dataset_major_version",
    #     column_list=fill_forwards_and_then_backwards_list,
    # )

    ## TODO: Not needed until a future release, will leave commented out in code until required
    #
    #    df = update_column_if_ref_in_list(
    #        df=df,
    #        column_name_to_update="work_location",
    #        old_value=None,
    #        new_value="Not applicable, not currently working",
    #        reference_column="work_status_v0",
    #        check_list=[
    #            "Furloughed (temporarily not working)",
    #            "Not working (unemployed, retired, long-term sick etc.)",
    #            "Student",
    #        ],
    #    )

    df = fill_forwards_travel_column(df)

    df = fill_backwards_overriding_not_nulls(
        df=df,
        column_identity="participant_id",
        ordering_column="visit_datetime",
        dataset_column="survey_response_dataset_major_version",
        column_list=["sex", "date_of_birth", "ethnicity"],
    )
    df = fill_forward_only_to_nulls(
        df=df,
        id="participant_id",
        date="visit_datetime",
        list_fill_forward=[
            "sex",
            "date_of_birth",
            "ethnicity",
        ],
    )
    return df


def fill_forwards_travel_column(df):
    df = update_to_value_if_any_not_null(
        df=df,
        column_name_to_assign="been_outside_uk",
        value_to_assign="Yes",
        column_list=["been_outside_uk_last_country", "been_outside_uk_last_return_date"],
    )
    df = fill_forward_from_last_change(
        df=df,
        fill_forward_columns=[
            "been_outside_uk_last_country",
            "been_outside_uk_last_return_date",
            "been_outside_uk",
        ],
        participant_id_column="participant_id",
        visit_datetime_column="visit_datetime",
        record_changed_column="been_outside_uk",
        record_changed_value="Yes",
    )
    return df


def impute_key_columns(df: DataFrame, imputed_value_lookup_df: DataFrame, log_directory: str):
    """
    Impute missing values for key variables that are required for weight calibration.
    Most imputations require geographic data being joined onto the response records.

    Returns a single record per participant, with response values (when available) and missing values imputed.
    """
    unique_id_column = "participant_id"

    # Get latest record for each participant, assumes that they have been filled forwards
    participant_window = Window.partitionBy(unique_id_column).orderBy(F.col("visit_datetime").desc())
    deduplicated_df = (
        df.withColumn("ROW_NUMBER", F.row_number().over(participant_window))
        .filter(F.col("ROW_NUMBER") == 1)
        .drop("ROW_NUMBER")
    )

    if imputed_value_lookup_df is not None:
        deduplicated_df = merge_previous_imputed_values(deduplicated_df, imputed_value_lookup_df, unique_id_column)

    deduplicated_df = impute_and_flag(
        deduplicated_df,
        imputation_function=impute_by_mode,
        reference_column="ethnicity_white",
        group_by_column="ons_household_id",
    ).custom_checkpoint()

    deduplicated_df = impute_and_flag(
        deduplicated_df,
        impute_by_k_nearest_neighbours,
        reference_column="ethnicity_white",
        donor_group_columns=["cis_area_code_20"],
        donor_group_column_weights=[5000],
        log_file_path=log_directory,
    ).custom_checkpoint()

    deduplicated_df = impute_and_flag(
        deduplicated_df,
        imputation_function=impute_by_distribution,
        reference_column="sex",
        group_by_columns=["ethnicity_white", "region_code"],
        first_imputation_value="Female",
        second_imputation_value="Male",
    ).custom_checkpoint()

    deduplicated_df = impute_and_flag(
        deduplicated_df,
        impute_date_by_k_nearest_neighbours,
        reference_column="date_of_birth",
        donor_group_columns=["region_code", "people_in_household_count_group", "work_status_group"],
        log_file_path=log_directory,
    )

    return deduplicated_df.select(
        unique_id_column,
        *["ethnicity_white", "sex", "date_of_birth"],
        *[col for col in deduplicated_df.columns if col.endswith("_imputation_method")],
        *[col for col in deduplicated_df.columns if col.endswith("_is_imputed")],
    )


def nims_transformations(df: DataFrame) -> DataFrame:
    """Clean and transform NIMS data after reading from table."""
    df = rename_column_names(df, column_name_maps["nims_column_name_map"])
    df = assign_column_to_date_string(df, "nims_vaccine_dose_1_date", reference_column="nims_vaccine_dose_1_datetime")
    df = assign_column_to_date_string(df, "nims_vaccine_dose_2_date", reference_column="nims_vaccine_dose_2_datetime")

    # TODO: Derive nims_linkage_status, nims_vaccine_classification, nims_vaccine_dose_1_time, nims_vaccine_dose_2_time
    return df


def derive_overall_vaccination(df: DataFrame) -> DataFrame:
    """Derive overall vaccination status from NIMS and CIS data."""
    return df


def add_pattern_matching_flags(df: DataFrame) -> DataFrame:
    """Add result of various regex pattern matchings"""

    # add work from home flag
    df = assign_regex_match_result(
        df=df,
        columns_to_check_in=["work_main_job_title", "work_main_job_role"],
        positive_regex_pattern=work_from_home_pattern.positive_regex_pattern,
        negative_regex_pattern=work_from_home_pattern.negative_regex_pattern,
        column_name_to_assign="is_working_from_home",
        debug_mode=False,
    )

    # add at-school flag
    df = assign_regex_match_result(
        df=df,
        columns_to_check_in=["work_main_job_title", "work_main_job_role"],
        positive_regex_pattern=at_school_pattern.positive_regex_pattern,
        negative_regex_pattern=at_school_pattern.negative_regex_pattern,
        column_name_to_assign="at_school",
        debug_mode=False,
    )

    # add at-university flag
    df = assign_regex_match_result(
        df=df,
        columns_to_check_in=["work_main_job_title", "work_main_job_role"],
        positive_regex_pattern=at_university_pattern.positive_regex_pattern,
        negative_regex_pattern=at_university_pattern.negative_regex_pattern,
        column_name_to_assign="at_university",
        debug_mode=False,
    )
    # add is-retired flag
    df = assign_regex_match_result(
        df=df,
        columns_to_check_in=["work_main_job_title", "work_main_job_role"],
        positive_regex_pattern=retired_regex_pattern.positive_regex_pattern,
        negative_regex_pattern=retired_regex_pattern.negative_regex_pattern,
        column_name_to_assign="is_retired",
        debug_mode=False,
    )

    # add not-working flag
    df = assign_regex_match_result(
        df=df,
        columns_to_check_in=["work_main_job_title", "work_main_job_role"],
        positive_regex_pattern=not_working_pattern.positive_regex_pattern,
        negative_regex_pattern=not_working_pattern.negative_regex_pattern,
        column_name_to_assign="not_working",
    )
    # add self-employed flag
    df = assign_regex_match_result(
        df=df,
        columns_to_check_in=["work_main_job_title", "work_main_job_role"],
        positive_regex_pattern=self_employed_regex.positive_regex_pattern,
        column_name_to_assign="is_self_employed",
        debug_mode=False,
    )

    return df


def flag_records_to_reclassify(df: DataFrame) -> DataFrame:
    """
    Adds various flags to indicate which rules were triggered for a given record.
    """
    # Work from Home rules
    df = df.withColumn("wfh_rules", flag_records_for_work_from_home_rules())

    # Furlough rules
    df = df.withColumn("furlough_rules_v0", flag_records_for_furlough_rules_v0())

    df = df.withColumn("furlough_rules_v1_a", flag_records_for_furlough_rules_v1_a())

    df = df.withColumn("furlough_rules_v1_b", flag_records_for_furlough_rules_v1_b())

    df = df.withColumn("furlough_rules_v2_a", flag_records_for_furlough_rules_v2_a())

    df = df.withColumn("furlough_rules_v2_b", flag_records_for_furlough_rules_v2_b())

    # Self-employed rules
    df = df.withColumn("self_employed_rules_v1_a", flag_records_for_self_employed_rules_v1_a())

    df = df.withColumn("self_employed_rules_v1_b", flag_records_for_self_employed_rules_v1_b())

    df = df.withColumn("self_employed_rules_v2_a", flag_records_for_self_employed_rules_v2_a())

    df = df.withColumn("self_employed_rules_v2_b", flag_records_for_self_employed_rules_v2_b())

    # Retired rules
    df = df.withColumn("retired_rules_generic", flag_records_for_retired_rules())

    # Not-working rules
    df = df.withColumn("not_working_rules_v0", flag_records_for_not_working_rules_v0())

    df = df.withColumn("not_working_rules_v1_a", flag_records_for_not_working_rules_v1_a())

    df = df.withColumn("not_working_rules_v1_b", flag_records_for_not_working_rules_v1_b())

    df = df.withColumn("not_working_rules_v2_a", flag_records_for_not_working_rules_v2_a())

    df = df.withColumn("not_working_rules_v2_b", flag_records_for_not_working_rules_v2_b())

    # Student rules
    df = df.withColumn("student_rules_v0", flag_records_for_student_v0_rules())

    df = df.withColumn("student_rules_v1", flag_records_for_student_v1_rules())

    df = df.withColumn("school_rules_v2", flag_records_for_student_v2_rules())

    # University rules
    df = df.withColumn("uni_rules_v2", flag_records_for_uni_v2_rules())

    df = df.withColumn("college_rules_v2", flag_records_for_college_v2_rules())

    return df


def reclassify_work_variables(
    df: DataFrame, spark_session: SparkSession, drop_original_variables: bool = True
) -> DataFrame:
    """
    Reclassify work-related variables based on rules & regex patterns

    Parameters
    ----------
    df
        The dataframe containing the work-status related variables we want to edit
    spark_session
        A active spark session - this is used to break lineage since the code generated
        in this function is very verbose, you may encounter memory error if we don't break
        lineage.
    drop_original_variables
        Set this to False if you want to retain the original variables so you can compare
        before & after edits.
    """
    # Work from Home
    update_work_location = flag_records_for_work_from_home_rules() & regex_match_result(
        columns_to_check_in=["work_main_job_title", "work_main_job_role"],
        positive_regex_pattern=work_from_home_pattern.positive_regex_pattern,
        negative_regex_pattern=work_from_home_pattern.negative_regex_pattern,
    )

    # Furlough
    furlough_regex_hit = regex_match_result(
        columns_to_check_in=["work_main_job_title", "work_main_job_role"],
        positive_regex_pattern=furloughed_pattern.positive_regex_pattern,
        negative_regex_pattern=furloughed_pattern.negative_regex_pattern,
    )

    update_work_status_furlough_v0 = furlough_regex_hit & flag_records_for_furlough_rules_v0()
    update_work_status_furlough_v1_a = furlough_regex_hit & flag_records_for_furlough_rules_v1_a()
    update_work_status_furlough_v1_b = furlough_regex_hit & flag_records_for_furlough_rules_v1_b()
    update_work_status_furlough_v2_a = furlough_regex_hit & flag_records_for_furlough_rules_v2_a()
    update_work_status_furlough_v2_b = furlough_regex_hit & flag_records_for_furlough_rules_v2_b()

    # Self-Employed
    self_employed_regex_hit = regex_match_result(
        columns_to_check_in=["work_main_job_title", "work_main_job_role"],
        positive_regex_pattern=self_employed_regex.positive_regex_pattern,
        negative_regex_pattern=self_employed_regex.negative_regex_pattern,
    )

    update_work_status_self_employed_v1_a = self_employed_regex_hit & flag_records_for_self_employed_rules_v1_a()
    update_work_status_self_employed_v1_b = self_employed_regex_hit & flag_records_for_self_employed_rules_v1_b()
    update_work_status_self_employed_v2_a = self_employed_regex_hit & flag_records_for_self_employed_rules_v2_a()
    update_work_status_self_employed_v2_b = self_employed_regex_hit & flag_records_for_self_employed_rules_v2_b()

    # Retired
    retired_regex_hit = regex_match_result(
        columns_to_check_in=["work_main_job_title", "work_main_job_role"],
        positive_regex_pattern=retired_regex_pattern.positive_regex_pattern,
        negative_regex_pattern=retired_regex_pattern.negative_regex_pattern,
    )

    update_work_status_retired = retired_regex_hit | flag_records_for_retired_rules()

    # Not-working
    not_working_regex_hit = regex_match_result(
        columns_to_check_in=["work_main_job_title", "work_main_job_role"],
        positive_regex_pattern=not_working_pattern.positive_regex_pattern,
        negative_regex_pattern=not_working_pattern.negative_regex_pattern,
    )

    update_work_status_not_working_v0 = not_working_regex_hit & flag_records_for_not_working_rules_v0()
    update_work_status_not_working_v1_a = not_working_regex_hit & flag_records_for_not_working_rules_v1_a()
    update_work_status_not_working_v1_b = not_working_regex_hit & flag_records_for_not_working_rules_v1_b()
    update_work_status_not_working_v2_a = not_working_regex_hit & flag_records_for_not_working_rules_v2_a()
    update_work_status_not_working_v2_b = not_working_regex_hit & flag_records_for_not_working_rules_v2_b()

    # School/Student
    school_regex_hit = regex_match_result(
        columns_to_check_in=["work_main_job_title", "work_main_job_role"],
        positive_regex_pattern=at_school_pattern.positive_regex_pattern,
        negative_regex_pattern=at_school_pattern.negative_regex_pattern,
    )

    college_regex_hit = regex_match_result(
        columns_to_check_in=["work_main_job_title", "work_main_job_role"],
        positive_regex_pattern=in_college_or_further_education_pattern.positive_regex_pattern,
        negative_regex_pattern=in_college_or_further_education_pattern.negative_regex_pattern,
    )

    university_regex_hit = regex_match_result(
        columns_to_check_in=["work_main_job_title", "work_main_job_role"],
        positive_regex_pattern=at_university_pattern.positive_regex_pattern,
        negative_regex_pattern=at_university_pattern.negative_regex_pattern,
    )

    age_under_16 = F.col("age_at_visit") < F.lit(16)
    age_four_or_over = F.col("age_at_visit") >= F.lit(4)
    age_over_four = F.col("age_at_visit") > F.lit(4)

    update_work_status_student_v0 = (
        (school_regex_hit & flag_records_for_student_v0_rules())
        | (university_regex_hit & flag_records_for_student_v0_rules())
        | (college_regex_hit & flag_records_for_student_v0_rules())
        | (age_four_or_over & age_under_16)
    )

    update_work_status_student_v1 = (
        (school_regex_hit & flag_records_for_student_v1_rules())
        | (university_regex_hit & flag_records_for_student_v1_rules())
        | (college_regex_hit & flag_records_for_student_v1_rules())
        | (age_over_four & age_under_16)
    )

    update_work_status_student_v2_a = (school_regex_hit & flag_records_for_student_v2_rules()) | (
        age_four_or_over & age_under_16
    )

    update_work_status_student_v2_b = college_regex_hit & flag_records_for_college_v2_rules()

    update_work_status_student_v2_c = university_regex_hit & flag_records_for_uni_v2_rules()

    update_work_location_general = F.col("work_location").isNull() & (
        F.col("work_status_v0").isin(
            "Furloughed (temporarily not working)",
            "Not working (unemployed, retired, long-term sick etc.)",
            "Student",
        )
    )

    # Please note the order of *_edited columns, these must come before the in-place updates

    # first start by taking a copy of the original work variables
    _df = (
        df.withColumn("work_location_original", F.col("work_location"))
        .withColumn("work_status_v0_original", F.col("work_status_v0"))
        .withColumn("work_status_v1_original", F.col("work_status_v1"))
        .withColumn("work_status_v2_original", F.col("work_status_v2"))
        .withColumn(
            "work_location",
            F.when(update_work_location, F.lit("Working from home")).otherwise(F.col("work_location")),
        )
        .withColumn(
            "work_status_v0",
            F.when(self_employed_regex_hit, F.lit("Self-employed")).otherwise(F.col("work_status_v0")),
        )
        .withColumn(
            "work_status_v1",
            F.when(update_work_status_self_employed_v1_a, F.lit("Self-employed and currently working")).otherwise(
                F.col("work_status_v1")
            ),
        )
        .withColumn(
            "work_status_v1",
            F.when(update_work_status_self_employed_v1_b, F.lit("Self-employed and currently not working")).otherwise(
                F.col("work_status_v1")
            ),
        )
        .withColumn(
            "work_status_v2",
            F.when(
                update_work_status_self_employed_v2_a,
                F.lit("Self-employed and currently working"),
            ).otherwise(F.col("work_status_v2")),
        )
        .withColumn(
            "work_status_v2",
            F.when(update_work_status_self_employed_v2_b, F.lit("Self-employed and currently not working")).otherwise(
                F.col("work_status_v2")
            ),
        )
        .withColumn(
            "work_status_v0",
            F.when(update_work_status_student_v0, F.lit("Student")).otherwise(F.col("work_status_v0")),
        )
        .withColumn(
            "work_status_v1",
            F.when(update_work_status_student_v1, F.lit("5y and older in full-time education")).otherwise(
                F.col("work_status_v1")
            ),
        )
        .withColumn(
            "work_status_v2",
            F.when(update_work_status_student_v2_a, F.lit("4-5y and older at school/home-school")).otherwise(
                F.col("work_status_v2")
            ),
        )
        .withColumn(
            "work_status_v2",
            F.when(
                update_work_status_student_v2_b, F.lit("Attending college or FE (including if temporarily absent)")
            ).otherwise(F.col("work_status_v2")),
        )
        .withColumn(
            "work_status_v2",
            F.when(
                update_work_status_student_v2_c, F.lit("Attending university (including if temporarily absent)")
            ).otherwise(F.col("work_status_v2")),
        )
    )

    _df2 = spark_session.createDataFrame(_df.rdd, schema=_df.schema)  # breaks lineage

    _df3 = (
        _df2.withColumn(
            "work_status_v0",
            F.when(
                update_work_status_retired, F.lit("Not working (unemployed, retired, long-term sick etc.)")
            ).otherwise(F.col("work_status_v0")),
        )
        .withColumn(
            "work_status_v1",
            F.when(update_work_status_retired, F.lit("Retired")).otherwise(F.col("work_status_v1")),
        )
        .withColumn(
            "work_status_v2",
            F.when(update_work_status_retired, F.lit("Retired")).otherwise(F.col("work_status_v2")),
        )
        .withColumn(
            "work_status_v0",
            F.when(
                update_work_status_not_working_v0, F.lit("Not working (unemployed, retired, long-term sick etc.)")
            ).otherwise(F.col("work_status_v0")),
        )
        .withColumn(
            "work_status_v1",
            F.when(update_work_status_not_working_v1_a, F.lit("Employed and currently not working")).otherwise(
                F.col("work_status_v1")
            ),
        )
        .withColumn(
            "work_status_v1",
            F.when(update_work_status_not_working_v1_b, F.lit("Self-employed and currently not working")).otherwise(
                F.col("work_status_v1")
            ),
        )
        .withColumn(
            "work_status_v2",
            F.when(update_work_status_not_working_v2_a, F.lit("Employed and currently not working")).otherwise(
                F.col("work_status_v2")
            ),
        )
        .withColumn(
            "work_status_v2",
            F.when(update_work_status_not_working_v2_b, F.lit("Self-employed and currently not working")).otherwise(
                F.col("work_status_v2")
            ),
        )
        .withColumn(
            "work_status_v0",
            F.when(update_work_status_furlough_v0, F.lit("Furloughed (temporarily not working)")).otherwise(
                F.col("work_status_v0")
            ),
        )
        .withColumn(
            "work_status_v1",
            F.when(update_work_status_furlough_v1_a, F.lit("Employed and currently not working")).otherwise(
                F.col("work_status_v1")
            ),
        )
        .withColumn(
            "work_status_v1",
            F.when(update_work_status_furlough_v1_b, F.lit("Self-employed and currently not working")).otherwise(
                F.col("work_status_v1")
            ),
        )
        .withColumn(
            "work_status_v2",
            F.when(update_work_status_furlough_v2_a, F.lit("Employed and currently not working")).otherwise(
                F.col("work_status_v2")
            ),
        )
        .withColumn(
            "work_status_v2",
            F.when(update_work_status_furlough_v2_b, F.lit("Self-employed and currently not working")).otherwise(
                F.col("work_status_v2")
            ),
        )
        .withColumn(
            "work_location",
            F.when(
                update_work_location_general,
                F.lit("Not applicable, not currently working"),
            ).otherwise(F.col("work_location")),
        )
    )

    if drop_original_variables:
        # replace original versions with their cleaned versions
        _df3 = _df3.drop(
            "work_location_original",
            "work_status_v0_original",
            "work_status_v1_original",
            "work_status_v2_original",
        )

    return _df3<|MERGE_RESOLUTION|>--- conflicted
+++ resolved
@@ -156,12 +156,6 @@
     """
     transform and process cis soc data
     """
-<<<<<<< HEAD
-    # clean columns
-    df = clean_work_main_job_role(df, "work_main_job_role")
-
-=======
->>>>>>> c454e72f
     df = df.withColumn(
         "standard_occupational_classification_code",
         F.when(F.substring(F.col("standard_occupational_classification_code"), 1, 2) == "un", "uncodeable").otherwise(
