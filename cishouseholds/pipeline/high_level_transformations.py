--- conflicted
+++ resolved
@@ -2301,7 +2301,6 @@
         debug_mode=False,
     )
 
-<<<<<<< HEAD
     # add not-working flag
     df = assign_regex_match_result(
         df=df,
@@ -2309,14 +2308,13 @@
         positive_regex_pattern=not_working_pattern.positive_regex_pattern,
         negative_regex_pattern=not_working_pattern.negative_regex_pattern,
         column_name_to_assign="not_working",
-=======
+    )
     # add self-employed flag
     df = assign_regex_match_result(
         df=df,
         columns_to_check_in=["work_main_job_title", "work_main_job_role"],
         positive_regex_pattern=self_employed_regex.positive_regex_pattern,
         column_name_to_assign="is_self_employed",
->>>>>>> d9066b95
         debug_mode=False,
     )
 
