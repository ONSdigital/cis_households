--- conflicted
+++ resolved
@@ -1827,10 +1827,7 @@
     )
     df = assign_true_if_any(
         df=df,
-<<<<<<< HEAD
         column_name_to_assign="think_had_covid_cghfevamn_symptom_group",
-=======
-        column_name_to_assign="think_have_covid_cghfevamn_symptom_group",
         reference_columns=[
             "think_had_covid_symptom_cough",
             "think_had_covid_symptom_fever",
@@ -1839,19 +1836,6 @@
         ],
         true_false_values=["Yes", "No"],
     )
-    df = assign_true_if_any(
-        df=df,
-        column_name_to_assign="think_have_covid_cghfevamn_symptom_group",
->>>>>>> 0536db3a
-        reference_columns=[
-            "think_had_covid_symptom_cough",
-            "think_had_covid_symptom_fever",
-            "think_had_covid_symptom_loss_of_smell",
-            "think_had_covid_symptom_loss_of_taste",
-        ],
-        true_false_values=["Yes", "No"],
-    )
-<<<<<<< HEAD
     # df = assign_true_if_any(
     #     df=df,
     #     column_name_to_assign="think_have_covid_cghfevamn_symptom_group",
@@ -1863,8 +1847,6 @@
     #     ],
     #     true_false_values=["Yes", "No"],
     # )
-=======
->>>>>>> 0536db3a
     df = assign_any_symptoms_around_visit(
         df=df,
         column_name_to_assign="symptoms_around_cghfevamn_symptom_group",
@@ -2375,7 +2357,6 @@
 
     ## TODO: Not needed until a future release, will leave commented out in code until required
     #
-<<<<<<< HEAD
     # df = update_column_if_ref_in_list(
     #     df=df,
     #     column_name_to_update="work_location",
@@ -2388,20 +2369,6 @@
     #         "Student",
     #     ],
     # )
-=======
-    df = update_column_if_ref_in_list(
-        df=df,
-        column_name_to_update="work_location",
-        old_value=None,
-        new_value="Not applicable, not currently working",
-        reference_column="work_status_v0",
-        check_list=[
-            "Furloughed (temporarily not working)",
-            "Not working (unemployed, retired, long-term sick etc.)",
-            "Student",
-        ],
-    )
->>>>>>> 0536db3a
 
     df = fill_forwards_travel_column(df)
 
