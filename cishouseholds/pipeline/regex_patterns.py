--- conflicted
+++ resolved
@@ -6,7 +6,6 @@
 # list of common job titles - these are meant to be used as negative patterns for "at school",
 # "in college" or "attending university"
 occupations = [
-<<<<<<< HEAD
     "ADMIN",
     "ASSISTANT",
     "CATERING",
@@ -26,28 +25,11 @@
     "MISTRESS",
     "PROF{1,2}ES{1,2}OR",
     "SECRETARY",
-=======
-    "ASSISTANT",
-    "CATERING",
-    "CHIEF",
-    "INTERN",
-    "INVIGILATOR",
-    "LECTURER",
-    "MANAGER",
-    "MASTER",
-    "MINDER",
-    "MISTRESS",
-    "PROFESSOR",
->>>>>>> 9f1cfd2f
     "SUPERVISE",
     "TEACH(ER|ING)?",
     "WORKER",
 ]
 
-<<<<<<< HEAD
-
-=======
->>>>>>> 9f1cfd2f
 RegexPattern = namedtuple("RegexPattern", ["positive_regex_pattern", "negative_regex_pattern"])
 
 work_from_home_pattern = RegexPattern(
@@ -122,10 +104,7 @@
             "QUALIFICATION",
             "SIXTH FORM",
             "COLLEGE",
-<<<<<<< HEAD
             "ST[UI]D(?:YING|Y|ENT|T|WNY)",
-=======
->>>>>>> 9f1cfd2f
         ]
     ),
     negative_regex_pattern="|".join(occupations + ["SCHOOL"]),
