--- conflicted
+++ resolved
@@ -10,18 +10,7 @@
 
 from cishouseholds.pipeline.ETL_scripts import extract_input_data
 from cishouseholds.pipeline.load import extract_from_table
-<<<<<<< HEAD
-=======
-from cishouseholds.pipeline.load import update_table
-from cishouseholds.pipeline.pipeline_stages import register_pipeline_stage
-from cishouseholds.pyspark_utils import get_or_create_spark_session
-from cishouseholds.weights.extract import prepare_auxillary_data
-from cishouseholds.weights.population_projections import proccess_population_projection_df
-from cishouseholds.weights.pre_calibration import pre_calibration_high_level
-from cishouseholds.weights.weights import generate_weights
-from cishouseholds.weights.weights import household_level_populations
 
->>>>>>> 2e3f2c1c
 
 with open(os.devnull, "w") as devnull, contextlib.redirect_stdout(devnull):
     # silences import into text
@@ -36,82 +25,7 @@
     )
 
 
-<<<<<<< HEAD
-def extract_df_list(files, previous, check_table_or_path):
-=======
-@register_pipeline_stage("calculate_household_level_populations")
-def calculate_household_level_populations(
-    address_lookup, cis_phase_lookup, country_lookup, postcode_lookup, household_level_populations_table
-):
-    files = {
-        "address_lookup": {"file": address_lookup, "type": "path"},
-        "cis_phase_lookup": {"file": cis_phase_lookup, "type": "path"},
-        "country_lookup": {"file": country_lookup, "type": "path"},
-        "postcode_lookup": {"file": postcode_lookup, "type": "path"},
-    }
-    dfs = extract_df_list(files)
-    dfs = prepare_auxillary_data(dfs)
-
-    household_info_df = household_level_populations(
-        dfs["address_lookup"],
-        dfs["postcode_lookup"],
-        dfs["cis_phase_lookup"],
-        dfs["country_lookup"],
-    )
-    update_table(household_info_df, household_level_populations_table, mode_overide="overwrite")
-
-
-@register_pipeline_stage("sample_file_ETL")
-def sample_file_ETL(
-    household_level_populations_table,
-    new_sample_file,
-    tranche,
-    cis_phase_lookup,
-    postcode_lookup,
-    table_or_path,
-    old_sample_file,
-    design_weight_table,
-):
-    files = {
-        "postcode_lookup": {"file": postcode_lookup, "type": "path"},
-        "cis_phase_lookup": {"file": cis_phase_lookup, "type": "path"},
-        "new_sample_file": {"file": new_sample_file, "type": "path"},
-        "old_sample_file": {"file": old_sample_file, "type": table_or_path},
-        "tranche": {"file": tranche, "type": "path"},
-    }
-    dfs = extract_df_list(files)
-    dfs = prepare_auxillary_data(dfs)
-    dfs["household_level_populations"] = extract_from_table(household_level_populations_table)
-    design_weights = generate_weights(dfs)
-    update_table(design_weights, design_weight_table, mode_overide="overwrite")
-
-
-@register_pipeline_stage("calculate_individual_level_population_totals")
-def population_projection(
-    population_projection_previous: str,
-    population_projection_current: str,
-    month: int,
-    year: int,
-    aps_lookup: str,
-    table_or_path: str,
-    population_totals_table: str,
-    population_projections_table: str,
-):
-    files = {
-        "population_projection_current": {"file": population_projection_current, "type": "path"},
-        "aps_lookup": {"file": aps_lookup, "type": "path"},
-        "population_projection_previous": {"file": population_projection_previous, "type": table_or_path},
-    }
-    dfs = extract_df_list(files)
-    populations_for_calibration, population_projections = proccess_population_projection_df(
-        dfs=dfs, month=month, year=year
-    )
-    update_table(populations_for_calibration, population_totals_table, mode_overide="overwrite")
-    update_table(population_projections, population_projections_table, mode_overide="overwrite")
-
-
 def extract_df_list(files):
->>>>>>> 2e3f2c1c
     dfs = {}
     for key, file in files.items():
         if file["type"] == "table":
