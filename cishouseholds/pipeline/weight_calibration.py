--- conflicted
+++ resolved
@@ -8,19 +8,6 @@
 from rpy2.robjects.conversion import localconverter
 from rpy2.robjects.packages import importr
 
-<<<<<<< HEAD
-from cishouseholds.pipeline.config import get_hdfs_config
-from cishouseholds.pipeline.ETL_scripts import extract_input_data
-from cishouseholds.pipeline.load import extract_from_table
-from cishouseholds.pipeline.load import update_table
-from cishouseholds.pipeline.pipeline_stages import register_pipeline_stage
-from cishouseholds.pyspark_utils import get_or_create_spark_session
-from cishouseholds.weights.extract import prepare_auxillary_data
-from cishouseholds.weights.population_projections import proccess_population_projection_df
-from cishouseholds.weights.pre_calibration import pre_calibration_high_level
-from cishouseholds.weights.weights import generate_weights
-=======
->>>>>>> b1367efb
 
 with open(os.devnull, "w") as devnull, contextlib.redirect_stdout(devnull):
     # silences import into text
@@ -35,209 +22,6 @@
     )
 
 
-<<<<<<< HEAD
-@register_pipeline_stage("sample_file_ETL")
-def sample_file_ETL(
-    address_lookup,
-    cis_lookup,
-    country_lookup,
-    postcode_lookup,
-    new_sample_file,
-    tranche,
-    table_or_path,
-    old_sample_file,
-    design_weight_table,
-):
-    files = {
-        "address_lookup": address_lookup,
-        "cis_lookup": cis_lookup,
-        "country_lookup": country_lookup,
-        "postcode_lookup": postcode_lookup,
-        "new_sample_file": new_sample_file,
-        "tranche": tranche,
-    }
-    dfs = extract_df_list(files, old_sample_file, table_or_path)
-    dfs = prepare_auxillary_data(dfs)
-    design_weights = generate_weights(dfs)
-    update_table(design_weights, design_weight_table, mode_overide="overwrite")
-
-
-@register_pipeline_stage("calculate_individual_level_population_totals")
-def population_projection(
-    population_projection_previous: str,
-    population_projection_current: str,
-    month: int,
-    year: int,
-    aps_lookup: str,
-    table_or_path: str,
-    population_totals_table: str,
-    population_projections_table: str,
-):
-    files = {
-        "population_projection_current": population_projection_current,
-        "aps_lookup": aps_lookup,
-        "population_projection_previous": population_projection_previous,
-    }
-    dfs = extract_df_list(files, population_projection_previous, table_or_path)
-    populations_for_calibration, population_projections = proccess_population_projection_df(
-        dfs=dfs, month=month, year=year
-    )
-    update_table(populations_for_calibration, population_totals_table, mode_overide="overwrite")
-    update_table(population_projections, population_projections_table, mode_overide="overwrite")
-
-
-def extract_df_list(files, previous, check_table_or_path):
-    dfs = {}
-    for key, file in files.items():
-        if file == previous and check_table_or_path == "table":
-            continue
-        else:
-            dfs[key] = extract_input_data(file_paths=file, validation_schema=None, sep=",")
-
-    if check_table_or_path == "table":
-        dfs[previous] = extract_from_table(previous)
-
-    return dfs
-
-
-@register_pipeline_stage("pre_calibration")
-def pre_calibration(
-    design_weight_table,
-    population_projections_table,
-    survey_response_table,
-    responses_pre_calibration_table,
-    pre_calibration_config_path,
-):
-    pre_calibration_config = get_hdfs_config(pre_calibration_config_path)
-    household_level_with_design_weights = extract_from_table(design_weight_table)
-    population_by_country = extract_from_table(population_projections_table)
-
-    survey_response = extract_from_table(survey_response_table)
-
-    survey_response = survey_response.select(
-        "ons_household_id",
-        "participant_id",
-        "sex",
-        "age_at_visit",
-        "ethnicity_white",
-    )
-
-    population_by_country = population_by_country.select(
-        # "region_code",
-        "country_name_12",
-        "population_country_swab",
-        "population_country_antibodies",
-    ).distinct()
-
-    df_for_calibration = pre_calibration_high_level(
-        df_survey=survey_response,
-        df_dweights=household_level_with_design_weights,
-        df_country=population_by_country,
-        pre_calibration_config=pre_calibration_config,
-    )
-    update_table(df_for_calibration, responses_pre_calibration_table, mode_overide="overwrite")
-
-
-@register_pipeline_stage("weight_calibration")
-def weight_calibration(
-    population_totals_table: str,
-    responses_pre_calibration_table: str,
-    base_output_table_name: str,
-    calibration_config_path: str,
-):
-    """
-    Run weight calibration for multiple datasets, as specified by the stage configuration.
-
-    calibration_config_path
-        path to YAML file containing a list of dictionaries with keys:
-            dataset_name: swab_evernever
-            country: string country name in lower case
-            bounds: list of lists containing lower and upper bounds
-            design_weight_column: string column name
-            calibration_model_components: list of string column names
-
-    """
-    spark_session = get_or_create_spark_session()
-
-    with open(calibration_config_path, "r") as config_file:
-        calibration_config = yaml.load(config_file, Loader=yaml.FullLoader)
-    population_totals_df = extract_from_table(population_totals_table)
-    full_response_level_df = extract_from_table(responses_pre_calibration_table)
-
-    for dataset_options in calibration_config:
-        population_totals_subset = (
-            population_totals_df.where(F.col("dataset_name") == dataset_options["dataset_name"])
-            .drop("dataset_name")
-            .toPandas()
-            .transpose()
-        )
-        population_totals_subset = population_totals_subset.rename(columns=population_totals_subset.iloc[0]).drop(
-            population_totals_subset.index[0]
-        )
-        assert population_totals_subset.shape[0] != 0, "Population totals subset is empty."
-        population_totals_vector = robjects.vectors.FloatVector(population_totals_subset.iloc[0].tolist())
-
-        columns_to_select = (
-            ["participant_id", "country_name_12"]
-            + [dataset_options["design_weight_column"]]
-            + dataset_options["calibration_model_components"]
-        )
-        responses_subset_df = (
-            full_response_level_df.select(columns_to_select)
-            .where(
-                (F.col(dataset_options["subset_flag_column"]) == 1)
-                & (F.col("country_name_12") == dataset_options["country"])
-            )
-            .toPandas()
-        )
-        assert responses_subset_df.shape[0] != 0, "Responses subset is empty."
-
-        with localconverter(robjects.default_converter + pandas2ri.converter):
-            # population_totals_subset_r_df = robjects.conversion.py2rpy(population_totals_subset)
-            responses_subset_df_r_df = robjects.conversion.py2rpy(responses_subset_df)
-
-        sample_design = regenesees.e_svydesign(
-            dat=responses_subset_df_r_df,
-            ids=robjects.Formula("~participant_id"),
-            weights=robjects.Formula(f"~{dataset_options['design_weight_column']}"),
-        )
-        for bounds in dataset_options["bounds"]:
-            responses_subset_df_r_df = assign_calibration_weight(
-                responses_subset_df_r_df,
-                "calibration_weight",
-                population_totals_vector,
-                sample_design,
-                dataset_options["calibration_model_components"],
-                bounds,
-            )
-            responses_subset_df_r_df = assign_calibration_factors(
-                responses_subset_df_r_df,
-                "calibration_factors",
-                "calibration_weight",
-                dataset_options["design_weight_column"],
-            )
-
-            with localconverter(robjects.default_converter + pandas2ri.converter):
-                calibrated_pandas_df = robjects.conversion.rpy2rp(responses_subset_df_r_df)
-
-            calibrated_df = spark_session.createDataFrame(calibrated_pandas_df)
-            update_table(
-                calibrated_df,
-                base_output_table_name
-                + "_"
-                + dataset_options["dataset_name"]
-                + "_"
-                + dataset_options["country_name_12"]
-                + "_"
-                + bounds[0]
-                + "-"
-                + bounds[1],
-                mode_overide="overwrite",
-            )
-
-
-=======
->>>>>>> b1367efb
 def convert_columns_to_r_factors(df: robjects.DataFrame, columns_to_covert: list) -> robjects.DataFrame:
     """
     Convert columns of an R dataframe to factors.
