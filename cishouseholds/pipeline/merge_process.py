--- conflicted
+++ resolved
@@ -97,7 +97,7 @@
     df
     merge_types
     """
-    match_types = {"1to1": ["==1", "==1"], "mtom": [">1", ">1"], "1tom": ["==1", ">1"], "mto1": [">1", "==1"]}
+    match_types = {"1to1": ["==1", "==1"], "mtom": [">1", ">1"], "1tom": [">1", "==1"], "mto1": ["==1", ">1"]}
     for name, condition in match_types.items():
         df = M.assign_merge_process_group_flag(
             df=df,
@@ -109,9 +109,13 @@
             count_barcode_voyager_condition=condition[1],
         )
     one_to_one_df = df.filter(F.col("1to1" + "_" + merge_type) == 1)
+
     many_to_many_df = df.filter(F.col("mtom" + "_" + merge_type) == 1)
+
     one_to_many_df = df.filter(F.col("1tom" + "_" + merge_type) == 1)
+
     many_to_one_df = df.filter(F.col("mto1" + "_" + merge_type) == 1)
+
     no_merge_df = df.filter(
         (F.col("mtom" + "_" + merge_type).isNull())
         & (F.col("1tom" + "_" + merge_type).isNull())
@@ -158,12 +162,25 @@
     failed_column_names = ["failed_1tom_", "failed_mto1_", "failed_mtom_"]
     failed_column_names_syntax = [column + merge_type for column in failed_column_names]
 
+    existing_failure_column_dict = {
+        "failed_1tom_antibody": "failed_flag_1tom_antibody",
+        "failed_mtom_antibody": "failed_flag_mtom_antibody",
+        "failed_mtom_swab": "failed_flag_mtom_swab",
+    }
+
     for df, flag_column, failed_column in zip(input_dfs, flag_column_names_syntax, failed_column_names_syntax):
+        existing_failure_column = None
+        group_by = [barcode_column_name]
+        if failed_column in existing_failure_column_dict:
+            existing_failure_column = existing_failure_column_dict[failed_column]
+        if "mtom" in failed_column:
+            group_by = [barcode_column_name, "unique_participant_response_id"]
         df = check_singular_match(
             df=df,
-            flag_column_name=flag_column,
+            drop_flag_column_name=flag_column,
             failure_column_name=failed_column,
-            group_by_column=barcode_column_name,
+            group_by_columns=group_by,
+            existing_failure_column=existing_failure_column,
         )
         output_dfs.append(df)
     return tuple(output_dfs)
@@ -243,6 +260,7 @@
         df=many_to_many_df,
         drop_flag_column_name_to_assign="drop_flag_mtom_" + merge_type,
         group_by_column=barcode_column_name,
+        out_of_date_range_column="out_of_date_range_swab",
         ordering_columns=[
             "abs_offset_diff_vs_visit_hr_swab",
             "diff_vs_visit_hr_swab",
@@ -357,6 +375,7 @@
         group_by_column=barcode_column_name,
         ordering_columns=window_columns,
         process_type=merge_type,
+        out_of_date_range_column="out_of_date_range_" + merge_type,
         failed_flag_column_name_to_assign="failed_flag_mtom_" + merge_type,
     )
 
@@ -369,15 +388,7 @@
         barcode_column_name=barcode_column_name,
     )
 
-<<<<<<< HEAD
-    one_to_many_df.toPandas().to_csv("1tom.csv", index=False)
-    many_to_many_df.toPandas().to_csv("mtom.csv", index=False)
-    many_to_one_df.toPandas().to_csv("mto1.csv", index=False)
-    one_to_one_df.toPandas().to_csv("1to1.csv", index=False)
-
-=======
     print("        -combining antibody tables")  # functional
->>>>>>> 3744900a
     unioned_df = M.union_multiple_tables(
         tables=[many_to_many_df, one_to_many_df, many_to_one_df, one_to_one_df, no_merge_df]
     )
