--- conflicted
+++ resolved
@@ -10,28 +10,19 @@
 from cishouseholds.derive import assign_poss_1_2
 from cishouseholds.derive import group_participant_within_date_range
 from cishouseholds.edit import update_column_values_from_map
-<<<<<<< HEAD
+from cishouseholds.filter import filter_before_date_or_null
 from cishouseholds.filter import filter_invalid_vaccines
 from cishouseholds.filter import filter_single_dose
-=======
-from cishouseholds.filter import filter_before_date_or_null
-from cishouseholds.filter import filter_invalid_vaccines
->>>>>>> d0890452
+
 
 # from pyspark.sql import Window
 
 
 def vaccine_transformations(df: DataFrame):
     """"""
-<<<<<<< HEAD
     df = mapping(df)
     df = preprocessing(df)
     df = deduplication(df)
-=======
-    df = preprocesing(df)
-    df = deduplication(df)
-    df = mapping(df)
->>>>>>> d0890452
     return df
 
 
@@ -41,23 +32,6 @@
     df = update_column_values_from_map(
         df, map={None: "don't know type", "Other / specify": "don't know type"}, column="cis_covid_vaccine_date"
     )
-    return df
-
-
-def deduplication(df: DataFrame):
-    """"""
-    df = filter_invalid_vaccines(
-        df=df,
-        participant_id_column="participant_id",
-        vaccine_date_column="cis_covid_vaccine_date",
-        num_doses_column="cis_covid_vaccine_num_doses",
-        visit_datetime_column="visit_datetime",
-    )
-    return df
-
-
-def mapping(df: DataFrame):
-    """"""
     df = assign_default_date_flag(df, "cis_covid_vaccine_date", default_days=[1, 15])
     df = update_column_values_from_map(
         df,
