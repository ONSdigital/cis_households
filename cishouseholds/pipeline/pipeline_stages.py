--- conflicted
+++ resolved
@@ -1133,20 +1133,12 @@
 
 @register_pipeline_stage("generate_sample")
 def sample_df(
-<<<<<<< HEAD
     table_name, sample_type, cols, cols_to_evaluate, rows_per_file, num_files, output_folder_name, filter_condition=None
 ):
     df = extract_from_table(table_name)
     if filter_condition is not None:
         df = df.filter(eval(filter_condition))
     generate_sample(df, sample_type, cols, cols_to_evaluate, rows_per_file, num_files, output_folder_name)
-=======
-    table_name, filter_condition, selected_cols, rows_per_sample, num_files, output_folder_name, array_columns
-):
-    df = extract_from_table(table_name)
-    df = df.filter(eval(filter_condition))
-    generate_sample(df, selected_cols, rows_per_sample, num_files, output_folder_name, array_columns)
->>>>>>> 22118ec4
 
 
 @register_pipeline_stage("aggregated_output")
