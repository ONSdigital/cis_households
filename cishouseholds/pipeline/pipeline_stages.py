from datetime import datetime
from datetime import timedelta
from io import BytesIO
from pathlib import Path
from pickle import NONE
import subprocess
from typing import List
from typing import Union

import pandas as pd
from pyspark.sql import functions as F

from cishouseholds.derive import aggregated_output_groupby
from cishouseholds.derive import aggregated_output_window
from cishouseholds.derive import assign_column_from_mapped_list_key
from cishouseholds.derive import assign_ethnicity_white
from cishouseholds.derive import assign_multigeneration
from cishouseholds.edit import update_from_lookup_df
from cishouseholds.extract import extract_lookup_csv
from cishouseholds.extract import get_files_to_be_processed
from cishouseholds.filter import file_exclude
from cishouseholds.hdfs_utils import create_dir, delete_dir, read_header
from cishouseholds.hdfs_utils import write_string_to_file
from cishouseholds.merge import join_assayed_bloods
from cishouseholds.merge import union_dataframes_to_hive
from cishouseholds.pipeline.category_map import category_maps
from cishouseholds.pipeline.config import get_config
from cishouseholds.pipeline.config import get_secondary_config
from cishouseholds.pipeline.generate_outputs import map_output_values_and_column_names
from cishouseholds.pipeline.generate_outputs import write_csv_rename
from cishouseholds.pipeline.input_file_processing import extract_df_list
from cishouseholds.pipeline.input_file_processing import extract_from_table
from cishouseholds.pipeline.input_file_processing import extract_validate_transform_input_data
from cishouseholds.pipeline.load import check_table_exists
from cishouseholds.pipeline.load import get_full_table_name
from cishouseholds.pipeline.load import update_table
from cishouseholds.pipeline.load import update_table_and_log_source_files
from cishouseholds.pipeline.manifest import Manifest
from cishouseholds.pipeline.merge_antibody_swab_ETL import load_to_data_warehouse_tables
from cishouseholds.pipeline.merge_antibody_swab_ETL import merge_blood
from cishouseholds.pipeline.merge_antibody_swab_ETL import merge_swab
from cishouseholds.pipeline.post_merge_processing import derive_overall_vaccination
from cishouseholds.pipeline.post_merge_processing import impute_key_columns
from cishouseholds.pipeline.post_merge_processing import nims_transformations
from cishouseholds.pipeline.survey_responses_version_2_ETL import fill_forwards_transformations
from cishouseholds.pipeline.survey_responses_version_2_ETL import union_dependent_cleaning
from cishouseholds.pipeline.survey_responses_version_2_ETL import union_dependent_derivations
from cishouseholds.pipeline.validation_ETL import validation_ETL
from cishouseholds.pipeline.validation_schema import csv_lookup_schema
from cishouseholds.pyspark_utils import get_or_create_spark_session
from cishouseholds.validate import validate_files
from cishouseholds.weights.extract import prepare_auxillary_data
from cishouseholds.weights.population_projections import proccess_population_projection_df
from cishouseholds.weights.pre_calibration import pre_calibration_high_level
from cishouseholds.weights.weights import generate_weights
from cishouseholds.weights.weights import household_level_populations
from dummy_data_generation.generate_data import generate_historic_bloods_data
from dummy_data_generation.generate_data import generate_nims_table
from dummy_data_generation.generate_data import generate_ons_gl_report_data
from dummy_data_generation.generate_data import generate_survey_v0_data
from dummy_data_generation.generate_data import generate_survey_v1_data
from dummy_data_generation.generate_data import generate_survey_v2_data
from dummy_data_generation.generate_data import generate_unioxf_medtest_data


pipeline_stages = {}


def register_pipeline_stage(key):
    """Decorator to register a pipeline stage function."""

    def _add_pipeline_stage(func):
        pipeline_stages[key] = func
        return func

    return _add_pipeline_stage


@register_pipeline_stage("csv_to_table")
def csv_to_table(csv_filepath: str, table_name: str):
    spark = get_or_create_spark_session()
    df = spark.read.csv(csv_filepath, header=True)
    update_table(df, table_name)


@register_pipeline_stage("delete_tables")
def delete_tables(prefix: str = None, table_names: Union[str, List[str]] = None, pattern: str = None):
    """
    Deletes HIVE tables. For use at the start of a pipeline run, to reset pipeline logs and data.
    Should not be used in production, as all tables may be deleted.

    Use one or more of the optional parameters.

    Parameters
    ----------
    prefix
        remove all tables with a given table name prefix (see config for current prefix)
    table_names
        one or more absolute table names to delete (including prefix)
    pattern
        drop tables where table name matches pattern in SQL format (e.g. "%_responses_%")
    """
    spark_session = get_or_create_spark_session()
    storage_config = get_config()["storage"]

    if table_names is not None:
        if type(table_names) != list:
            table_names = [table_names]  # type:ignore
        for table_name in table_names:
            print(
                f"dropping table: {storage_config['database']}.{storage_config['table_prefix']}{table_name}"
            )  # functional
            spark_session.sql(
                f"DROP TABLE IF EXISTS {storage_config['database']}.{storage_config['table_prefix']}{table_name}"
            )
    if pattern is not None:
        tables = (
            spark_session.sql(f"SHOW TABLES IN {storage_config['database']} LIKE '{pattern}'")
            .select("tableName")
            .toPandas()["tableName"]
            .tolist()
        )
        for table_name in tables:
            print(f"dropping table: {table_name}")  # functional
            spark_session.sql(f"DROP TABLE IF EXISTS {storage_config['database']}.{table_name}")
    if prefix is not None:
        tables = (
            spark_session.sql(f"SHOW TABLES IN {storage_config['database']} LIKE '{prefix}*'")
            .select("tableName")
            .toPandas()["tableName"]
            .tolist()
        )
        for table_name in tables:
            print(f"dropping table: {table_name}")  # functional
            spark_session.sql(f"DROP TABLE IF EXISTS {storage_config['database']}.{table_name}")


@register_pipeline_stage("generate_dummy_data")
def generate_dummy_data(output_directory:str,purge_existing:bool=False):
    raw_dir = Path(output_directory)
    swab_dir = raw_dir / "swabs"
    blood_dir = raw_dir / "bloods"
    survey_v0_dir = raw_dir / "responses_v0"
    survey_v1_dir = raw_dir / "responses_v1"
    survey_v2_dir = raw_dir / "responses_v2"
    northern_ireland_dir = raw_dir / "northern_ireland_sample"
    sample_direct_dir = raw_dir / "england_wales_sample"
    unprocessed_bloods_dir = raw_dir / "unprocessed_blood"
    historic_bloods_dir = raw_dir / "historic_blood"
    historic_swabs_dir = raw_dir / "historic_swab"
    historic_survey_dir = raw_dir / "historic_survey"
    for directory in [
        swab_dir,
        blood_dir,
        survey_v0_dir,
        survey_v1_dir,
        survey_v2_dir,
        northern_ireland_dir,
        sample_direct_dir,
        unprocessed_bloods_dir,
        historic_bloods_dir,
        historic_swabs_dir,
        historic_survey_dir,
    ]:
        if purge_existing:
            delete_dir(str(directory))
        create_dir(str(directory))
    
    file_datetime = datetime.now()
    lab_date_1 = datetime.strftime(file_datetime - timedelta(days=1), format="%Y%m%d")
    lab_date_2 = datetime.strftime(file_datetime - timedelta(days=2), format="%Y%m%d")
    file_date = datetime.strftime(file_datetime, format="%Y%m%d")

    # Historic files
    # historic_bloods = generate_historic_bloods_data(historic_bloods_dir, file_date, 30)
    # historic_swabs = generate_ons_gl_report_data(historic_swabs_dir, file_date, 30)

    # historic_v2 = generate_survey_v2_data(
    #     directory=historic_survey_dir,
    #     file_date=file_date,
    #     records=100,
    #     swab_barcodes=historic_swabs["Sample"].unique().tolist(),
    #     blood_barcodes=historic_bloods["blood_barcode_OX"].unique().tolist(),
    # )

    # Delta files
    lab_swabs_1 = generate_ons_gl_report_data(swab_dir, file_date, 10)
    lab_swabs_2 = generate_ons_gl_report_data(swab_dir, lab_date_1, 10)
    lab_swabs_3 = generate_ons_gl_report_data(swab_dir, lab_date_2, 10)
    lab_swabs = pd.concat([lab_swabs_1, lab_swabs_2, lab_swabs_3])

    lab_bloods_s_1, lab_bloods_n_1 = generate_unioxf_medtest_data(blood_dir, file_date, 10)
    lab_bloods_s_2, lab_bloods_n_2 = generate_unioxf_medtest_data(blood_dir, lab_date_1, 10)
    lab_bloods_s_3, lab_bloods_n_3 = generate_unioxf_medtest_data(blood_dir, lab_date_2, 10)

    lab_bloods = pd.concat(
        [lab_bloods_n_1, lab_bloods_n_2, lab_bloods_n_3, lab_bloods_s_1, lab_bloods_s_2, lab_bloods_s_3]
    )

    historic_blood_n = generate_historic_bloods_data(historic_bloods_dir, file_date, 10, "N")
    historic_blood_s = generate_historic_bloods_data(historic_bloods_dir, file_date, 10, "S")

    # unprocessed_bloods_data = generate_unprocessed_bloods_data(unprocessed_bloods_dir, file_date, 20)
    # northern_ireland_data = generate_northern_ireland_data(northern_ireland_dir, file_date, 20)
    # sample_direct_data = generate_sample_direct_data(sample_direct_dir, file_date, 20)

    # swab/blood barcode lists
    swab_barcode = lab_swabs["Sample"].unique().tolist()
    blood_barcode = lab_bloods["Serum Source ID"].unique().tolist()
    blood_barcode += historic_blood_n["blood_barcode_OX"].unique().tolist()
    blood_barcode += historic_blood_s["blood_barcode_OX"].unique().tolist()

    swab_barcode = swab_barcode[int(round(len(swab_barcode) / 10)) :]  # noqa: E203
    blood_barcode = blood_barcode[int(round(len(swab_barcode) / 10)) :]  # noqa: E203

    generate_survey_v0_data(
        directory=survey_v0_dir, file_date=file_date, records=50, swab_barcodes=swab_barcode, blood_barcodes=blood_barcode
    )
    generate_survey_v1_data(
        directory=survey_v1_dir, file_date=file_date, records=50, swab_barcodes=swab_barcode, blood_barcodes=blood_barcode
    )
    v2 = generate_survey_v2_data(
        directory=survey_v2_dir, file_date=file_date, records=50, swab_barcodes=swab_barcode, blood_barcodes=blood_barcode
    )

    participant_ids = v2["Participant_id"].unique().tolist()

    generate_nims_table(get_full_table_name("cis_nims_20210101"), participant_ids)


def generate_input_processing_function(
    stage_name,
    dataset_name,
    id_column,
    validation_schema,
    column_name_map,
    datetime_column_map,
    transformation_functions,
    output_table_name,
    source_file_column,
    write_mode="overwrite",
    sep=",",
    cast_to_double_list=[],
    include_hadoop_read_write=True,
):
    """
    Generate an input file processing stage function and register it.

    Returns dataframe for use in testing.

    Parameters
    ----------
    include_hadoop_read_write
        set to False for use in testing on non-hadoop environments

    Notes
    -----
    See underlying functions for other parameter documentation.
    """

    @register_pipeline_stage(stage_name)
    def _inner_function(
        resource_path,
        dataset_name=dataset_name,
        id_column=id_column,
        latest_only=False,
        start_date=None,
        end_date=None,
        include_processed=False,
        include_invalid=False,
        output_table_name=output_table_name,
        source_file_column=source_file_column,
        write_mode=write_mode,
    ):
        file_path_list = [resource_path]

        if include_hadoop_read_write:
            file_path_list = get_files_to_be_processed(
                resource_path,
                latest_only=latest_only,
                start_date=start_date,
                end_date=end_date,
                include_processed=include_processed,
                include_invalid=include_invalid,
            )
        if not file_path_list:
            print(f"        - No files selected in {resource_path}")  # functional
            return

        valid_file_paths = validate_files(file_path_list, validation_schema, sep=sep)
        if not valid_file_paths:
            print(f"        - No valid files found in: {resource_path}.")  # functional
            return

        df, filtered_df = extract_validate_transform_input_data(
            include_hadoop_read_write=include_hadoop_read_write,
            resource_path=file_path_list,
            dataset_name=dataset_name,
            id_column=id_column,
            variable_name_map=column_name_map,
            datetime_map=datetime_column_map,
            validation_schema=validation_schema,
            transformation_functions=transformation_functions,
            source_file_column=source_file_column,
            sep=sep,
            cast_to_double_columns_list=cast_to_double_list,
        )
        if include_hadoop_read_write:
            update_table_and_log_source_files(
                df, filtered_df, output_table_name, source_file_column, dataset_name, write_mode
            )
        return df

    _inner_function.__name__ = stage_name
    return _inner_function


@register_pipeline_stage("union_survey_response_files")
def union_survey_response_files(transformed_survey_responses_table_pattern: str, unioned_survey_responses_table: str):
    """
    Union survey response for v0, v1 and v2, and write to table.
    Parameters
    ----------
    transformed_survey_responses_table_pattern
        input table pattern for extracting each of the transformed survey responses tables
    unioned_survey_responses_table
        output table name for the combine file of 3 unioned survey responses
    """
    survey_df_list = []

    for version in ["0", "1", "2"]:
        survey_table = transformed_survey_responses_table_pattern.replace("*", version)
        survey_df_list.append(extract_from_table(survey_table))

    union_dataframes_to_hive(unioned_survey_responses_table, survey_df_list)


@register_pipeline_stage("union_dependent_transformations")
def execute_union_dependent_transformations(unioned_survey_table: str, transformed_table: str):
    """
    Transformations that require the union of the different input survey response files.
    Includes combining data from different files and filling forwards or backwards over time.
    Parameters
    ----------
    unioned_survey_table
        input table name for table containing the combined survey responses tables
    transformed_table
        output table name for table with applied transformations dependent on complete survey dataset
    """
    unioned_survey_responses = extract_from_table(unioned_survey_table)
    unioned_survey_responses = union_dependent_cleaning(unioned_survey_responses)
    unioned_survey_responses = union_dependent_derivations(unioned_survey_responses)
    update_table(unioned_survey_responses, transformed_table, mode_overide="overwrite")


@register_pipeline_stage("fill_forwards_stage")
def fill_forwards_stage(unioned_survey_table: str, filled_forwards_table: str):
    df = extract_from_table(unioned_survey_table)
    df = fill_forwards_transformations(df)
    update_table(df, filled_forwards_table, mode_overide="overwrite")


@register_pipeline_stage("validate_survey_responses")
def validate_survey_responses(
    survey_responses_table: str,
    duplicate_count_column_name: str,
    validation_failure_flag_column: str,
    valid_survey_responses_table: str,
    invalid_survey_responses_table: str,
):
    """
    Populate error column with outcomes of specific validation checks against fully
    transformed survey dataset.

    Parameters
    ----------
    survey_responses_table
        input table name for fully transformed survey table
    duplicate_count_column_name
        column name in which to count duplicates of rows within the dataframe
    validation_failure_flag_column
        name for error column wherein each of the validation checks results are appended
    valid_survey_responses_table
        table containing results that passed the error checking process
    invalid_survey_responses_table
        table containing results that failed the error checking process
    """
    unioned_survey_responses = extract_from_table(survey_responses_table)
    valid_survey_responses, erroneous_survey_responses = validation_ETL(
        df=unioned_survey_responses,
        validation_check_failure_column_name=validation_failure_flag_column,
        duplicate_count_column_name=duplicate_count_column_name,
    )
    update_table(valid_survey_responses, valid_survey_responses_table, mode_overide="overwrite")
    update_table(erroneous_survey_responses, invalid_survey_responses_table, mode_overide="overwrite")


@register_pipeline_stage("lookup_based_editing")
def lookup_based_editing(
    input_table: str,
    cohort_lookup_path: str,
    travel_countries_lookup_path: str,
    rural_urban_lookup_path: str,
    edited_table: str,
):
    """
    Edit columns based on mappings from lookup files. Often used to correct data quality issues.
    Parameters
    ----------
    input_table
        input table name for reference table
    cohort_lookup_path
        input file path name for cohort corrections lookup file
    travel_countries_lookup_path
        input file path name for travel_countries corrections lookup file
    edited_table
    """
    df = extract_from_table(input_table)
    spark = get_or_create_spark_session()

    cohort_lookup = spark.read.csv(
        cohort_lookup_path, header=True, schema="participant_id string, new_cohort string, old_cohort string"
    ).withColumnRenamed("participant_id", "cohort_participant_id")

    travel_countries_lookup = spark.read.csv(
        travel_countries_lookup_path,
        header=True,
        schema="been_outside_uk_last_country_old string, been_outside_uk_last_country_new string",
    )
    rural_urban_lookup_df = spark.read.csv(
        rural_urban_lookup_path,
        header=True,
        schema="""
            lower_super_output_area_code_11 string,
            cis_rural_urban_classification string,
            rural_urban_classification_11 string
        """,
    )
    df = df.join(
        F.broadcast(cohort_lookup),
        how="left",
        on=((df.participant_id == cohort_lookup.cohort_participant_id) & (df.study_cohort == cohort_lookup.old_cohort)),
    )
    df = df.withColumn("study_cohort", F.coalesce(F.col("new_cohort"), F.col("study_cohort"))).drop(
        "new_cohort", "old_cohort"
    )
    df = df.join(
        F.broadcast(travel_countries_lookup),
        how="left",
        on=df.been_outside_uk_last_country == travel_countries_lookup.been_outside_uk_last_country_old,
    )
    df = df.withColumn(
        "been_outside_uk_last_country",
        F.coalesce(F.col("been_outside_uk_last_country_new"), F.col("been_outside_uk_last_country")),
    ).drop("been_outside_uk_last_country_old", "been_outside_uk_last_country_new")

    if "lower_super_output_area_code_11" in df.columns:
        df = df.drop("rural_urban_classification_11")  # Assumes version in lookup is better
        df = df.join(
            F.broadcast(rural_urban_lookup_df),
            how="left",
            on="lower_super_output_area_code_11",
        )
    update_table(df, edited_table, mode_overide="overwrite")


@register_pipeline_stage("outer_join_antibody_results")
def outer_join_antibody_results(
    antibody_test_result_table: str, joined_antibody_test_result_table: str, failed_join_table: str
):
    """
    Outer join of data for two antibody/blood test targets (S and N protein antibodies).
    Creates a single record per blood sample.

    Parameters
    ----------
    antibody_test_result_table
        name of HIVE table to read antibody/blood test results from, where blood samples may have more than one record
    joined_antibody_test_result_table
        name of HIVE table to write successfully joined records, where each blood sample has one record
    failed_join_table
        name of HIVE table to write antibody/blood test results that failed to merge.
        Specifically, those with more than two records in the unjoined data.
    """
    blood_df = extract_from_table(antibody_test_result_table)
    blood_df = blood_df.dropDuplicates(
        subset=[column for column in blood_df.columns if column != "blood_test_source_file"]
    )

    blood_df, failed_blood_join_df = join_assayed_bloods(
        blood_df,
        test_target_column="antibody_test_target",
        join_on_columns=[
            "unique_antibody_test_id",
            "blood_sample_barcode",
            "antibody_test_plate_common_id",
            "antibody_test_well_id",
        ],
    )
    blood_df = blood_df.withColumn(
        "combined_blood_sample_received_date",
        F.coalesce(F.col("blood_sample_received_date_s_protein"), F.col("blood_sample_received_date_n_protein")),
    )

    update_table(blood_df, joined_antibody_test_result_table, mode_overide="overwrite")
    update_table(failed_blood_join_df, failed_join_table, mode_overide="overwrite")


@register_pipeline_stage("merge_blood_ETL")
def merge_blood_ETL(
    survey_responses_table: str,
    antibody_table: str,
    blood_files_to_exclude: List[str],
    antibody_output_tables: List[str],
):
    """
    High level function for joining antibody/blood test result data to survey responses.
    Should be run before the PCR/swab result merge.

    Parameters
    ----------
    survey_responses_table
        name of HIVE table containing survey response records
    antibody_table
        name of HIVE table containing antibody/blood result records
    swab_files_to_exclude
        antibody/blood result files that should be excluded from the merge.
        Used to remove files that are found to contain invalid data.
    swab_output_tables
        names of the three output tables:
            1. survey responses and successfully joined results
            2. residual antibody/blood result records, where there was no barcode match to join on
            3. antibody/blood result records that failed to meet the criteria for joining
    """

    survey_df = extract_from_table(survey_responses_table).where(
        F.col("unique_participant_response_id").isNotNull() & (F.col("unique_participant_response_id") != "")
    )
    antibody_df = extract_from_table(antibody_table).where(
        F.col("unique_antibody_test_id").isNotNull() & F.col("blood_sample_barcode").isNotNull()
    )
    antibody_df = file_exclude(antibody_df, "blood_test_source_file", blood_files_to_exclude)

    survey_antibody_df, antibody_residuals, survey_antibody_failed = merge_blood(survey_df, antibody_df)

    output_antibody_df_list = [survey_antibody_df, antibody_residuals, survey_antibody_failed]
    output_antibody_table_list = antibody_output_tables

    load_to_data_warehouse_tables(output_antibody_df_list, output_antibody_table_list)

    return survey_antibody_df


@register_pipeline_stage("merge_swab_ETL")
def merge_swab_ETL(
    survey_responses_table: str, swab_table: str, swab_files_to_exclude: List[str], swab_output_tables: List[str]
):
    """
    High level function for joining PCR test result data to survey responses.
    Should be run following the antibody/blood result merge.

    Parameters
    ----------
    survey_responses_table
        name of HIVE table containing survey response records
    swab_table
        name of HIVE table containing PCR/swab result records
    swab_files_to_exclude
        PCR/swab result files that should be excluded from the merge.
        Used to remove files that are found to contain invalid data.
    swab_output_tables
        names of the three output tables:
            1. survey responses and successfully joined results
            2. residual PCR/swab result records, where there was no barcode match to join on
            3. PCR/swab result records that failed to meet the criteria for joining
    """
    survey_df = extract_from_table(survey_responses_table).where(
        F.col("unique_participant_response_id").isNotNull() & (F.col("unique_participant_response_id") != "")
    )

    swab_df = extract_from_table(swab_table).where(
        F.col("unique_pcr_test_id").isNotNull() & F.col("swab_sample_barcode").isNotNull()
    )
    swab_df = file_exclude(swab_df, "swab_test_source_file", swab_files_to_exclude)

    swab_df = swab_df.dropDuplicates(subset=[column for column in swab_df.columns if column != "swab_test_source_file"])

    survey_antibody_swab_df, antibody_swab_residuals, survey_antibody_swab_failed = merge_swab(survey_df, swab_df)
    output_swab_df_list = [survey_antibody_swab_df, antibody_swab_residuals, survey_antibody_swab_failed]
    load_to_data_warehouse_tables(output_swab_df_list, swab_output_tables)

    return survey_antibody_swab_df


@register_pipeline_stage("join_vaccination_data")
def join_vaccination_data(participant_records_table, nims_table, vaccination_data_table):
    """
    Join NIMS vaccination data onto participant level records and derive vaccination status using NIMS and CIS data.

    Parameters
    ----------
    participant_records_table
        input table containing participant level records to join
    nims_table
        nims table containing records to be joined to participant table
    vaccination_data_table
        output table name for the joined nims and participant table
    """
    participant_df = extract_from_table(participant_records_table)
    nims_df = extract_from_table(nims_table)
    nims_df = nims_transformations(nims_df)

    participant_df = participant_df.join(nims_df, on="participant_id", how="left")
    participant_df = derive_overall_vaccination(participant_df)

    update_table(participant_df, vaccination_data_table, mode_overide="overwrite")


@register_pipeline_stage("impute_demographic_columns")
def impute_demographic_columns(
    survey_responses_table: str,
    imputed_values_table: str,
    survey_responses_imputed_table: str,
    key_columns: List[str],
):
    """
    Imputes values for key demographic columns.
    Applies filling forward for listed columns. Specific imputations are then used for sex, ethnicity and date of birth.

    Parameters
    ----------
    survey_responses_table
        name of HIVE table containing survey responses for imputation, containing `key_columns`
    imputed_values_table
        name of HIVE table containing previously imputed values
    survey_responses_imputed_table
        name of HIVE table to write survey responses following imputation
    key_columns
        names of key demographic columns to be filled forwards
    """
    imputed_value_lookup_df = None
    if check_table_exists(imputed_values_table):
        imputed_value_lookup_df = extract_from_table(imputed_values_table)
    df = extract_from_table(survey_responses_table)
    key_columns_imputed_df = impute_key_columns(
        df, imputed_value_lookup_df, key_columns, get_config().get("imputation_log_directory", "./")
    )
    # imputed_values_df = key_columns_imputed_df.filter(
    #     reduce(
    #         lambda col_1, col_2: col_1 | col_2,
    #         (F.col(f"{column}_imputation_method").isNotNull() for column in key_columns),
    #     )
    # )

    # lookup_columns = chain(*[(column, f"{column}_imputation_method") for column in key_columns])
    # imputed_values = imputed_values_df.select(
    #     "participant_id",
    #     *lookup_columns,
    # )
    df_with_imputed_values = df.drop(*key_columns).join(key_columns_imputed_df, on="participant_id", how="left")

    # update_table(imputed_values, imputed_values_table)
    update_table(df_with_imputed_values, survey_responses_imputed_table, "overwrite")


@register_pipeline_stage("calculate_household_level_populations")
def calculate_household_level_populations(
    address_lookup, lsoa_cis_lookup, country_lookup, postcode_lookup, household_level_populations_table
):
    files = {
        "address_lookup": {"file": address_lookup, "type": "path"},
        "lsoa_cis_lookup": {"file": lsoa_cis_lookup, "type": "path"},
        "country_lookup": {"file": country_lookup, "type": "path"},
        "postcode_lookup": {"file": postcode_lookup, "type": "path"},
    }
    dfs = extract_df_list(files)
    dfs = prepare_auxillary_data(dfs)

    household_info_df = household_level_populations(
        dfs["address_lookup"],
        dfs["postcode_lookup"],
        dfs["lsoa_cis_lookup"],
        dfs["country_lookup"],
    )
    update_table(household_info_df, household_level_populations_table, mode_overide="overwrite")


@register_pipeline_stage("join_geographic_data")
def join_geographic_data(
    geographic_table: str,
    survey_responses_table: str,
    geographic_responses_table: str,
    id_column: str,
):
    """
    Join weights file onto survey data by household id.

    Parameters
    ----------
    geographic_table
        input table name for household data with geographic data
    survey_responses_table
        input table for individual participant responses
    geographic_responses_table
        output table name for joined survey responses and household geographic data
    id_column
        column containing id to join the 2 input tables
    """
    design_weights_df = extract_from_table(geographic_table)
    survey_responses_df = extract_from_table(survey_responses_table)
    geographic_survey_df = survey_responses_df.drop("postcode", "region_code").join(
        design_weights_df, on=id_column, how="left"
    )
    update_table(geographic_survey_df, geographic_responses_table)


@register_pipeline_stage("geography_and_imputation_dependent_logic")
def geography_and_imputation_dependent_processing(
    imputed_responses_table: str,
    output_imputed_responses_table: str,
):
    """
    Apply processing that depends on the imputation and geographic columns being created
    Parameters
    -----------
    imputed_responses_table
    response_records_table
    invalid_response_records_table
    output_imputed_responses_table
    key_columns
    """
    df_with_imputed_values = extract_from_table(imputed_responses_table)

    ethnicity_map = {
        "White": ["White-British", "White-Irish", "White-Gypsy or Irish Traveller", "Any other white background"],
        "Asian": [
            "Asian or Asian British-Indian",
            "Asian or Asian British-Pakistani",
            "Asian or Asian British-Bangladeshi",
            "Asian or Asian British-Chinese",
            "Any other Asian background",
        ],
        "Black": ["Black,Caribbean,African-African", "Black,Caribbean,Afro-Caribbean", "Any other Black background"],
        "Mixed": [
            "Mixed-White & Black Caribbean",
            "Mixed-White & Black African",
            "Mixed-White & Asian",
            "Any other Mixed background",
        ],
        "Other": ["Other ethnic group-Arab", "Any other ethnic group"],
    }

    df_with_imputed_values = assign_column_from_mapped_list_key(
        df=df_with_imputed_values,
        column_name_to_assign="ethnicity_group_corrected",
        reference_column="ethnicity",
        map=ethnicity_map,
    )
    df_with_imputed_values = assign_ethnicity_white(
        df_with_imputed_values,
        column_name_to_assign="ethnicity_white_corrected",
        ethnicity_group_column_name="ethnicity_group_corrected",
    )

    df_with_imputed_values = assign_multigeneration(
        df=df_with_imputed_values,
        column_name_to_assign="multigen",
        participant_id_column="participant_id",
        household_id_column="ons_household_id",
        visit_date_column="visit_datetime",
        date_of_birth_column="date_of_birth",
        country_column="country_name_12",
    )
    update_table(df_with_imputed_values, output_imputed_responses_table, mode_overide="overwrite")


@register_pipeline_stage("report")
def report(
    unique_id_column: str,
    validation_failure_flag_column: str,
    duplicate_count_column_name: str,
    valid_survey_responses_table: str,
    invalid_survey_responses_table: str,
    output_directory: str,
    filtered_survey_responses_table: str = None,
):
    """
    Create a excel spreadsheet with multiple sheets to summarise key data from various
    tables regarding the running of the pipeline; using overall and most recent statistics.
    Parameters
    ----------
    unique_id_column
        column that should hold unique id for each row in responses file
    validation_failure_flag_column
        name of the column containing the previously created to containt validation error messages
        name should match that created in validate_survey_responses stage
    duplicate_count_column_name
        name of the column containing the previously created to containt count of rows that repeat
        on the responses table. name should match that created in validate_survey_responses stage
    valid_survey_responses_table
        table name of hdfs table of survey responses passing validation checks
    invalid_survey_responses_table
        table name of hdfs table of survey responses failing validation checks
    filtered_survey_responses_table
    output_directory
        output folder location to store the report
    """
    valid_df = extract_from_table(valid_survey_responses_table)
    invalid_df = extract_from_table(invalid_survey_responses_table)

    filtered_survey_responses_count = 0
    if filtered_survey_responses_table is not None:
        filtered_df = extract_from_table(filtered_survey_responses_table)
        filtered_survey_responses_count = filtered_df.count()

    processed_file_log = extract_from_table("processed_filenames")
<<<<<<< HEAD
    dataset_grouped_df = processed_file_log.groupBy("dataset_name").agg(F.sum('filtered_row_count').alias('total_dataset_rows_extracted'))
=======
    dataset_grouped_df = processed_file_log.groupBy("dataset_name").agg(
        F.sum("rows_extracted").alias("total_dataset_rows_extracted")
    )
>>>>>>> 3451ed84a5d5524b6814bd3ef4f68d9835c17a65
    dataset_names = list(dataset_grouped_df.select("dataset_name").distinct().rdd.flatMap(lambda x: x).collect())
    extracted_counts = list(
        dataset_grouped_df.select("dataset_name", "total_dataset_rows_extracted")
        .distinct()
        .drop("dataset_name")
        .rdd.flatMap(lambda x: x)
        .collect()
    )

    invalid_files_count = 0
    if check_table_exists("error_file_log"):
        invalid_files_log = extract_from_table("error_file_log")
        invalid_files_count = invalid_files_log.count()

    valid_survey_responses_count = valid_df.count()
    invalid_survey_responses_count = invalid_df.count()

    valid_df_errors = valid_df.select(unique_id_column, validation_failure_flag_column)
    invalid_df_errors = invalid_df.select(unique_id_column, validation_failure_flag_column)

    valid_df_errors = (
        valid_df_errors.withColumn("Validation check failures", F.explode(validation_failure_flag_column))
        .groupBy("Validation check failures")
        .count()
    )
    invalid_df_errors = (
        invalid_df_errors.withColumn("Validation check failures", F.explode(validation_failure_flag_column))
        .groupBy("Validation check failures")
        .count()
    )

    duplicated_df = valid_df.select(unique_id_column, duplicate_count_column_name).filter(
        F.col(duplicate_count_column_name) > 1
    )

    counts_df = pd.DataFrame(
        {
            "dataset": [
                "invalid input files",
                "valid survey responses",
                "invalid survey responses",
                "filtered survey responses",
                *list(processed_file_log.select("processed_filename").distinct().rdd.flatMap(lambda x: x).collect()),
                *dataset_names,
            ],
            "count": [
                invalid_files_count,
                valid_survey_responses_count,
                invalid_survey_responses_count,
                filtered_survey_responses_count,
                *list(
                    processed_file_log.select("file_row_count", "processed_filename")
                    .distinct()
                    .drop("processed_filename")
                    .rdd.flatMap(lambda x: x)
                    .collect()
                ),
                *extracted_counts,
            ],
        }
    )

    output = BytesIO()
    file_types = list(processed_file_log.select("file_type").distinct().rdd.flatMap(lambda x: x).collect())
    with pd.ExcelWriter(output) as writer:
        for type in file_types:
            processed_file_names = [
                name.split("/")[-1]
                for name in list(
                    processed_file_log.filter(F.col("file_type") == type)
                    .select("processed_filename")
                    .distinct()
                    .rdd.flatMap(lambda x: x)
                    .collect()
                )
            ]
            processed_file_counts = list(
                processed_file_log.filter(F.col("file_type") == type)
                .select("file_row_count", "processed_filename")
                .distinct()
                .drop("processed_filename")
                .rdd.flatMap(lambda x: x)
                .collect()
            )
<<<<<<< HEAD
            individual_counts_df = pd.DataFrame(
                {"dataset": processed_file_names, "count": processed_file_counts}
            )
=======
            counts_df = pd.DataFrame({"dataset": processed_file_names, "count": processed_file_counts})
>>>>>>> 3451ed84a5d5524b6814bd3ef4f68d9835c17a65
            name = f"{type}"
            individual_counts_df.to_excel(writer, sheet_name=name, index=False)

        counts_df.to_excel(writer, sheet_name="dataset totals", index=False)
        valid_df_errors.toPandas().to_excel(writer, sheet_name="validation fails valid data", index=False)
        invalid_df_errors.toPandas().to_excel(writer, sheet_name="validation fails invalid data", index=False)
        duplicated_df.toPandas().to_excel(writer, sheet_name="duplicated record summary", index=False)

    write_string_to_file(
        output.getbuffer(), f"{output_directory}/report_output_{datetime.now().strftime('%Y-%m-%d_%H-%M-%S')}.xlsx"
    )


@register_pipeline_stage("record_level_interface")
def record_level_interface(
    survey_responses_table: str,
    csv_editing_file: str,
    unique_id_column: str,
    unique_id_list: List,
    edited_survey_responses_table: str,
    filtered_survey_responses_table: str,
):
    """
    This stage does two type of edits in a given table from HIVE given an unique_id column.
    Either value level editing or filtering editing.

    Parameters
    ----------
    survey_responses_table
        HIVE table containing responses to edit
    csv_editing_file
        defines the editing from old values to new values in the HIVE tables
        Columns expected
            - id
            - dataset_name
            - target_column
            - old_value
            - new_value
    unique_id_column
        unique id that will be edited
    unique_id_list
        list of ids to be filtered
    edited_survey_responses_table
        HIVE table to write edited responses
    filtered_survey_responses_table
        HIVE table when they have been filtered out from survey responses
    """
    df = extract_from_table(survey_responses_table)

    filtered_out_df = df.filter(F.col(unique_id_column).isin(unique_id_list))
    update_table(filtered_out_df, filtered_survey_responses_table, "overwrite")

    lookup_df = extract_lookup_csv(csv_editing_file, csv_lookup_schema)
    filtered_in_df = df.filter(~F.col(unique_id_column).isin(unique_id_list))
    edited_df = update_from_lookup_df(filtered_in_df, lookup_df, id_column=unique_id_column)
    update_table(edited_df, edited_survey_responses_table, "overwrite")


@register_pipeline_stage("tables_to_csv")
def tables_to_csv(
    outgoing_directory,
    tables_to_csv_config_file,
    category_map,
    sep="|",
    extension=".txt",
    dry_run=False,
):
    """
    Writes data from an existing HIVE table to csv output, including mapping of column names and values.
    Takes a yaml file in which HIVE table name and csv table name are defined as well as columns to be
    included in the csv file by a select statement.
    Optionally also point to an update map to be used for the variable name mapping of these outputs.

    Parameters
    ----------
    outgoing_directory
        path to write output CSV files on HDFS
    tables_to_csv_config_file
        path to YAML config file to define input tables and output CSV names
    category_map
        name of the category map for converting category strings to integers
    dry_run
        when set to True, will delete files after they are written (for testing). Default is False.
    """
    output_datetime = datetime.today()
    output_datetime_str = output_datetime.strftime("%Y%m%d_%H%M%S")

    file_directory = Path(outgoing_directory) / output_datetime_str
    manifest = Manifest(outgoing_directory, pipeline_run_datetime=output_datetime, dry_run=dry_run)
    category_map_dictionary = category_maps[category_map]

    config_file = get_secondary_config(tables_to_csv_config_file)

    for table in config_file["create_tables"]:
        df = extract_from_table(table["table_name"]).select(*[element for element in table["column_name_map"].keys()])
        df = map_output_values_and_column_names(df, table["column_name_map"], category_map_dictionary)
        file_path = file_directory / f"{table['output_file_name']}_{output_datetime_str}"
        write_csv_rename(df, file_path, sep, extension)
        file_path = file_path.with_suffix(extension)
        header_string = read_header(file_path)

        manifest.add_file(
            relative_file_path=file_path.relative_to(outgoing_directory).as_posix(),
            column_header=header_string,
            validate_col_name_length=False,
            sep=sep,
        )
    manifest.write_manifest()


@register_pipeline_stage("sample_file_ETL")
def sample_file_ETL(
    household_level_populations_table,
    new_sample_file,
    tranche,
    cis_phase_lookup,
    postcode_lookup,
    master_sample_file,
    table_or_path,
    old_sample_file,
    design_weight_table,
):
    table_or_path = "path"
    if check_table_exists(design_weight_table):
        table_or_path = "table"
        old_sample_file = design_weight_table
    files = {
        "postcode_lookup": {"file": postcode_lookup, "type": "path"},
        "cis_phase_lookup": {"file": cis_phase_lookup, "type": "path"},
        "new_sample_file": {"file": new_sample_file, "type": "path"},
        "old_sample_file": {"file": old_sample_file, "type": table_or_path},
        "tranche": {"file": tranche, "type": "path"},
        "master_sample_file": {"file": master_sample_file, "type": "path"},
    }
    dfs = extract_df_list(files)
    dfs = prepare_auxillary_data(dfs)
    dfs["household_level_populations"] = extract_from_table(household_level_populations_table)
    design_weights = generate_weights(dfs, table_or_path)
    update_table(design_weights, design_weight_table, mode_overide="append")


@register_pipeline_stage("calculate_individual_level_population_totals")
def population_projection(
    population_projection_previous: str,
    population_projection_current: str,
    month: int,
    year: int,
    aps_lookup: str,
    table_or_path: str,
    population_totals_table: str,
    population_projections_table: str,
):
    table_or_path = "path"
    if check_table_exists(population_projections_table):
        table_or_path = "table"
        population_projection_previous = population_projections_table
    files = {
        "population_projection_current": {"file": population_projection_current, "type": "path"},
        "aps_lookup": {"file": aps_lookup, "type": "path"},
        "population_projection_previous": {"file": population_projection_previous, "type": table_or_path},
    }
    dfs = extract_df_list(files)
    populations_for_calibration, population_projections = proccess_population_projection_df(
        dfs=dfs, month=month, year=year
    )
    update_table(populations_for_calibration, population_totals_table, mode_overide="overwrite")
    update_table(population_projections, population_projections_table, mode_overide="append")


@register_pipeline_stage("pre_calibration")
def pre_calibration(
    design_weight_table,
    individual_level_populations_for_non_response_adjustment_table,
    survey_response_table,
    responses_pre_calibration_table,
    pre_calibration_config_path,
):
    """
    Survey data broken down in different datasets is merged with household_samples_dataset
    Non-response adjustment is calculated and the design weights
    are adjusted by the non-response rates producing desgin weights adjusted.
    Calibration variables are calculated and all the files(dataframes) are written to HIVE
    for the weight calibration
    At the end of this processing stage 24 datasets (files will be produced): 6 datasets for each country

    Parameters
    ----------
    design_weight_table
        name of HIVE table containing household level design weights
    individual_level_populations_for_non_response_adjustment_table
        name of HIVE table containing populations for non-response adjustment
    survey_response_table
        name of HIVE table containing survey responses
    responses_pre_calibration_table
        name of HIVE table to write data for weight calibration
    pre_calibration_config_path
        path to YAML pre-calibration config file
    """
    pre_calibration_config = get_secondary_config(pre_calibration_config_path)
    household_level_with_design_weights = extract_from_table(design_weight_table)
    population_by_country = extract_from_table(individual_level_populations_for_non_response_adjustment_table)

    survey_response = extract_from_table(survey_response_table)

    survey_response = survey_response.select(
        "ons_household_id",
        "participant_id",
        "sex",
        "age_at_visit",
        "ethnicity_white",
    )

    population_by_country = population_by_country.select(
        # "region_code",
        "country_name_12",
        "population_country_swab",
        "population_country_antibodies",
    ).distinct()

    df_for_calibration = pre_calibration_high_level(
        df_survey=survey_response,
        df_dweights=household_level_with_design_weights,
        df_country=population_by_country,
        pre_calibration_config=pre_calibration_config,
    )
    update_table(df_for_calibration, responses_pre_calibration_table, mode_overide="overwrite")


@register_pipeline_stage("aggregated_output")
def aggregated_output(
    apply_aggregate_type,
    input_table_to_aggregate,
    column_group,
    column_window_list,
    order_window_list,
    apply_function_list,
    column_name_list,
    column_name_to_assign_list,
):
    """
    Parameters
    ----------
    apply_window
    apply_groupby
    aggregated_output
    column_name_to_assign_list
    column_group
    column_window_list
    function_list
    column_list_to_apply_function
    """
    df = extract_from_table(table_name=input_table_to_aggregate)

    if apply_aggregate_type == "groupby":
        df = aggregated_output_groupby(
            df=df,
            column_group=column_group,
            apply_function_list=apply_function_list,
            column_name_list=column_name_list,
            column_name_to_assign_list=column_name_to_assign_list,
        )
    elif apply_aggregate_type == "window":
        df = aggregated_output_window(
            df=df,
            column_window_list=column_window_list,
            column_name_list=column_name_list,
            apply_function_list=apply_function_list,
            column_name_to_assign_list=column_name_to_assign_list,
            order_column_list=order_window_list,
        )
    update_table(
        df=df,
        table_name=f"{input_table_to_aggregate}_{apply_aggregate_type}",
        mode_overide="overwrite",
    )<|MERGE_RESOLUTION|>--- conflicted
+++ resolved
@@ -814,13 +814,9 @@
         filtered_survey_responses_count = filtered_df.count()
 
     processed_file_log = extract_from_table("processed_filenames")
-<<<<<<< HEAD
-    dataset_grouped_df = processed_file_log.groupBy("dataset_name").agg(F.sum('filtered_row_count').alias('total_dataset_rows_extracted'))
-=======
     dataset_grouped_df = processed_file_log.groupBy("dataset_name").agg(
         F.sum("rows_extracted").alias("total_dataset_rows_extracted")
     )
->>>>>>> 3451ed84a5d5524b6814bd3ef4f68d9835c17a65
     dataset_names = list(dataset_grouped_df.select("dataset_name").distinct().rdd.flatMap(lambda x: x).collect())
     extracted_counts = list(
         dataset_grouped_df.select("dataset_name", "total_dataset_rows_extracted")
@@ -905,13 +901,9 @@
                 .rdd.flatMap(lambda x: x)
                 .collect()
             )
-<<<<<<< HEAD
             individual_counts_df = pd.DataFrame(
                 {"dataset": processed_file_names, "count": processed_file_counts}
             )
-=======
-            counts_df = pd.DataFrame({"dataset": processed_file_names, "count": processed_file_counts})
->>>>>>> 3451ed84a5d5524b6814bd3ef4f68d9835c17a65
             name = f"{type}"
             individual_counts_df.to_excel(writer, sheet_name=name, index=False)
 
