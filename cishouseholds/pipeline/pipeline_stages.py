--- conflicted
+++ resolved
@@ -850,11 +850,7 @@
 
     valid_df_errors = generate_error_table(valid_survey_responses_errors_table, error_priority_map)
     invalid_df_errors = generate_error_table(invalid_survey_responses_errors_table, error_priority_map)
-<<<<<<< HEAD
     soc_uncode_count = count_variable_option(valid_df, "standard_occupational_classification_code", "uncodeable")
-=======
-    soc_uncode_count = count_variable_option(valid_df, "soc_code", "uncodeable")
->>>>>>> 23c7dd8d
     processed_file_log = extract_from_table("processed_filenames")
 
     invalid_files_count = 0
