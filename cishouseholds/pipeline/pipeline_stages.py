--- conflicted
+++ resolved
@@ -1,11 +1,5 @@
-<<<<<<< HEAD
-import contextlib
-import os
-from datetime import datetime
-=======
 from datetime import datetime
 from datetime import timedelta
->>>>>>> 9fcf857c
 from functools import reduce
 from io import BytesIO
 from itertools import chain
@@ -14,16 +8,7 @@
 from typing import Union
 
 import pandas as pd
-<<<<<<< HEAD
-import rpy2.robjects as robjects
-import yaml
 from pyspark.sql import functions as F
-from rpy2.robjects import pandas2ri
-from rpy2.robjects.conversion import localconverter
-from rpy2.robjects.packages import importr
-=======
-from pyspark.sql import functions as F
->>>>>>> 9fcf857c
 
 from cishouseholds.derive import assign_multigeneration
 from cishouseholds.edit import update_from_csv_lookup
@@ -35,21 +20,14 @@
 from cishouseholds.merge import union_dataframes_to_hive
 from cishouseholds.pipeline.category_map import category_maps
 from cishouseholds.pipeline.config import get_config
-<<<<<<< HEAD
-=======
 from cishouseholds.pipeline.config import get_secondary_config
->>>>>>> 9fcf857c
 from cishouseholds.pipeline.ETL_scripts import extract_validate_transform_input_data
 from cishouseholds.pipeline.generate_outputs import map_output_values_and_column_names
 from cishouseholds.pipeline.generate_outputs import write_csv_rename
 from cishouseholds.pipeline.load import check_table_exists
-<<<<<<< HEAD
-from cishouseholds.pipeline.load import extract_from_table
-=======
 from cishouseholds.pipeline.load import extract_df_list
 from cishouseholds.pipeline.load import extract_from_table
 from cishouseholds.pipeline.load import get_full_table_name
->>>>>>> 9fcf857c
 from cishouseholds.pipeline.load import update_table
 from cishouseholds.pipeline.load import update_table_and_log_source_files
 from cishouseholds.pipeline.manifest import Manifest
@@ -61,39 +39,15 @@
 from cishouseholds.pipeline.post_merge_processing import impute_key_columns
 from cishouseholds.pipeline.post_merge_processing import merge_dependent_transform
 from cishouseholds.pipeline.post_merge_processing import nims_transformations
-<<<<<<< HEAD
-from cishouseholds.pipeline.survey_responses_version_2_ETL import union_dependent_cleaning
-from cishouseholds.pipeline.survey_responses_version_2_ETL import union_dependent_derivations
-from cishouseholds.pipeline.validation_ETL import validation_ETL
-from cishouseholds.pipeline.weight_calibration import assign_calibration_factors
-from cishouseholds.pipeline.weight_calibration import assign_calibration_weight
-from cishouseholds.pipeline.weight_calibration import extract_df_list
-=======
 from cishouseholds.pipeline.survey_responses_version_2_ETL import fill_forwards_transformations
 from cishouseholds.pipeline.survey_responses_version_2_ETL import union_dependent_cleaning
 from cishouseholds.pipeline.survey_responses_version_2_ETL import union_dependent_derivations
 from cishouseholds.pipeline.validation_ETL import validation_ETL
->>>>>>> 9fcf857c
 from cishouseholds.pyspark_utils import get_or_create_spark_session
 from cishouseholds.validate import validate_files
 from cishouseholds.weights.population_projections import proccess_population_projection_df
 from cishouseholds.weights.pre_calibration import pre_calibration_high_level
 from cishouseholds.weights.weights import generate_weights
-<<<<<<< HEAD
-from cishouseholds.weights.weights import prepare_auxillary_data
-
-with open(os.devnull, "w") as devnull, contextlib.redirect_stdout(devnull):
-    # silences import into text
-    regenesees = importr(
-        "ReGenesees",
-        # Fix conflicting method names in R
-        robject_translations={
-            "dim.GVF.db": "dim_GVF_db_",
-            "print.GVF.db": "print_GVF_db_",
-            "str.GVF.db": "str_GVF_db_",
-        },
-    )
-=======
 from cishouseholds.weights.weights import household_level_populations
 from cishouseholds.weights.weights import prepare_auxillary_data
 from dummy_data_generation.generate_data import generate_historic_bloods_data
@@ -104,7 +58,6 @@
 from dummy_data_generation.generate_data import generate_survey_v2_data
 from dummy_data_generation.generate_data import generate_unioxf_medtest_data
 
->>>>>>> 9fcf857c
 
 pipeline_stages = {}
 
@@ -171,8 +124,6 @@
             spark_session.sql(f"DROP TABLE IF EXISTS {storage_config['database']}.{table_name}")
 
 
-<<<<<<< HEAD
-=======
 @register_pipeline_stage("generate_dummy_data")
 def generate_dummy_data(output_directory):
     raw_dir = Path(output_directory) / "generated_data"
@@ -260,7 +211,6 @@
     generate_nims_table(get_full_table_name("cis_nims_20210101"), participant_ids)
 
 
->>>>>>> 9fcf857c
 def generate_input_processing_function(
     stage_name,
     validation_schema,
@@ -290,13 +240,6 @@
     """
 
     @register_pipeline_stage(stage_name)
-<<<<<<< HEAD
-    def _inner_function(resource_path, latest_only, start_date, end_date, include_processed, include_invalid):
-        file_path_list = [resource_path]
-        if include_hadoop_read_write:
-            file_path_list = get_files_to_be_processed(
-                resource_path, latest_only, start_date, end_date, include_processed, include_invalid
-=======
     def _inner_function(
         resource_path, latest_only=False, start_date=None, end_date=None, include_processed=False, include_invalid=False
     ):
@@ -309,7 +252,6 @@
                 end_date=end_date,
                 include_processed=include_processed,
                 include_invalid=include_invalid,
->>>>>>> 9fcf857c
             )
         if not file_path_list:
             print(f"        - No files selected in {resource_path}")  # functional
@@ -341,15 +283,12 @@
 def union_survey_response_files(transformed_survey_responses_table_pattern: str, unioned_survey_responses_table: str):
     """
     Union survey response for v0, v1 and v2, and write to table.
-<<<<<<< HEAD
-=======
     Parameters
     ----------
     transformed_survey_responses_table_pattern
         input table pattern for extracting each of the transformed survey responses tables
     unioned_survey_responses_table
         output table name for the combine file of 3 unioned survey responses
->>>>>>> 9fcf857c
     """
     survey_df_list = []
 
@@ -365,15 +304,12 @@
     """
     Transformations that require the union of the different input survey response files.
     Includes combining data from different files and filling forwards or backwards over time.
-<<<<<<< HEAD
-=======
     Parameters
     ----------
     unioned_survey_table
         input table name for table containing the combined survey responses tables
     transformed_table
         output table name for table with applied transformations dependent on complete survey dataset
->>>>>>> 9fcf857c
     """
     unioned_survey_responses = extract_from_table(unioned_survey_table)
     unioned_survey_responses = union_dependent_cleaning(unioned_survey_responses)
@@ -381,8 +317,6 @@
     update_table(unioned_survey_responses, transformed_table, mode_overide="overwrite")
 
 
-<<<<<<< HEAD
-=======
 @register_pipeline_stage("fill_forwards_stage")
 def fill_forwards_stage(unioned_survey_table: str, filled_forwards_table: str):
     df = extract_from_table(unioned_survey_table)
@@ -390,7 +324,6 @@
     update_table(df, filled_forwards_table, mode_overide="overwrite")
 
 
->>>>>>> 9fcf857c
 @register_pipeline_stage("validate_survey_responses")
 def validate_survey_responses(
     survey_responses_table: str,
@@ -399,8 +332,6 @@
     valid_survey_responses_table: str,
     invalid_survey_responses_table: str,
 ):
-<<<<<<< HEAD
-=======
     """
     Populate error column with outcomes of specific validation checks against fully
     transformed survey dataset.
@@ -418,7 +349,6 @@
     invalid_survey_responses_table
         table containing results that failed the error checking process
     """
->>>>>>> 9fcf857c
     unioned_survey_responses = extract_from_table(survey_responses_table)
     valid_survey_responses, erroneous_survey_responses = validation_ETL(
         df=unioned_survey_responses,
@@ -433,9 +363,6 @@
 def lookup_based_editing(
     input_table: str, cohort_lookup_path: str, travel_countries_lookup_path: str, edited_table: str
 ):
-<<<<<<< HEAD
-    """Edit columns based on mappings from lookup files. Often used to correct data quality issues."""
-=======
     """
     Edit columns based on mappings from lookup files. Often used to correct data quality issues.
     Parameters
@@ -448,7 +375,6 @@
         input file path name for travel_countries corrections lookup file
     edited_table
     """
->>>>>>> 9fcf857c
     df = extract_from_table(input_table)
 
     spark = get_or_create_spark_session()
@@ -483,14 +409,6 @@
     update_table(df, edited_table, mode_overide="overwrite")
 
 
-<<<<<<< HEAD
-@register_pipeline_stage("outer_join_blood_results")
-def outer_join_blood_results(blood_table, antibody_table, failed_blood_table):
-    """
-    Outer join of data for two blood test targets.
-    """
-    blood_df = extract_from_table(blood_table)
-=======
 @register_pipeline_stage("outer_join_antibody_results")
 def outer_join_antibody_results(
     antibody_test_result_table: str, joined_antibody_test_result_table: str, failed_join_table: str
@@ -510,7 +428,6 @@
         Specifically, those with more than two records in the unjoined data.
     """
     blood_df = extract_from_table(antibody_test_result_table)
->>>>>>> 9fcf857c
     blood_df = blood_df.dropDuplicates(
         subset=[column for column in blood_df.columns if column != "blood_test_source_file"]
     )
@@ -530,34 +447,12 @@
         F.coalesce(F.col("blood_sample_received_date_s_protein"), F.col("blood_sample_received_date_n_protein")),
     )
 
-<<<<<<< HEAD
-    update_table(blood_df, antibody_table, mode_overide="overwrite")
-    update_table(failed_blood_join_df, failed_blood_table, mode_overide="overwrite")
-=======
     update_table(blood_df, joined_antibody_test_result_table, mode_overide="overwrite")
     update_table(failed_blood_join_df, failed_join_table, mode_overide="overwrite")
->>>>>>> 9fcf857c
 
 
 @register_pipeline_stage("merge_blood_ETL")
 def merge_blood_ETL(
-<<<<<<< HEAD
-    unioned_survey_table, antibody_table, files_to_exclude_survey, files_to_exclude_blood, antibody_output_tables
-):
-    """
-    High level function call for running merging process for blood sample data.
-    """
-
-    survey_df = extract_from_table(unioned_survey_table).where(
-        F.col("unique_participant_response_id").isNotNull() & (F.col("unique_participant_response_id") != "")
-    )
-    survey_df = file_exclude(survey_df, "survey_response_source_file", files_to_exclude_survey)
-
-    antibody_df = extract_from_table(antibody_table).where(
-        F.col("unique_antibody_test_id").isNotNull() & F.col("blood_sample_barcode").isNotNull()
-    )
-    antibody_df = file_exclude(antibody_df, "blood_test_source_file", files_to_exclude_blood)
-=======
     survey_responses_table: str,
     antibody_table: str,
     blood_files_to_exclude: List[str],
@@ -590,7 +485,6 @@
         F.col("unique_antibody_test_id").isNotNull() & F.col("blood_sample_barcode").isNotNull()
     )
     antibody_df = file_exclude(antibody_df, "blood_test_source_file", blood_files_to_exclude)
->>>>>>> 9fcf857c
 
     survey_antibody_df, antibody_residuals, survey_antibody_failed = merge_blood(survey_df, antibody_df)
 
@@ -603,16 +497,6 @@
 
 
 @register_pipeline_stage("merge_swab_ETL")
-<<<<<<< HEAD
-def merge_swab_ETL(merged_survey_table, swab_table, files_to_exclude_survey, files_to_exclude_swab, swab_output_tables):
-    """
-    High level function call for running merging process for swab sample data.
-    """
-    survey_df = extract_from_table(merged_survey_table).where(
-        F.col("unique_participant_response_id").isNotNull() & (F.col("unique_participant_response_id") != "")
-    )
-    survey_df = file_exclude(survey_df, "survey_response_source_file", files_to_exclude_survey)
-=======
 def merge_swab_ETL(
     survey_responses_table: str, swab_table: str, swab_files_to_exclude: List[str], swab_output_tables: List[str]
 ):
@@ -638,16 +522,11 @@
     survey_df = extract_from_table(survey_responses_table).where(
         F.col("unique_participant_response_id").isNotNull() & (F.col("unique_participant_response_id") != "")
     )
->>>>>>> 9fcf857c
 
     swab_df = extract_from_table(swab_table).where(
         F.col("unique_pcr_test_id").isNotNull() & F.col("swab_sample_barcode").isNotNull()
     )
-<<<<<<< HEAD
-    swab_df = file_exclude(swab_df, "swab_test_source_file", files_to_exclude_swab)
-=======
     swab_df = file_exclude(swab_df, "swab_test_source_file", swab_files_to_exclude)
->>>>>>> 9fcf857c
 
     swab_df = swab_df.dropDuplicates(subset=[column for column in swab_df.columns if column != "swab_test_source_file"])
 
@@ -658,8 +537,125 @@
     return survey_antibody_swab_df
 
 
-<<<<<<< HEAD
-@register_pipeline_stage("process_post_merge")
+@register_pipeline_stage("join_vaccination_data")
+def join_vaccination_data(participant_records_table, nims_table, vaccination_data_table):
+    """
+    Join NIMS vaccination data onto participant level records and derive vaccination status using NIMS and CIS data.
+
+    Parameters
+    ----------
+    participant_records_table
+        input table containing participant level records to join
+    nims_table
+        nims table containing records to be joined to participant table
+    vaccination_data_table
+        output table name for the joined nims and participant table
+    """
+    participant_df = extract_from_table(participant_records_table)
+    nims_df = extract_from_table(nims_table)
+    nims_df = nims_transformations(nims_df)
+
+    participant_df = participant_df.join(nims_df, on="participant_id", how="left")
+    participant_df = derive_overall_vaccination(participant_df)
+
+    update_table(participant_df, vaccination_data_table, mode_overide="overwrite")
+
+
+@register_pipeline_stage("impute_demographic_columns")
+def impute_demographic_columns(
+    survey_responses_table: str,
+    imputed_values_table: str,
+    survey_responses_imputed_table: str,
+    key_columns: List[str],
+):
+    """
+    Imputes values for key demographic columns.
+    Applies filling forward for listed columns. Specific imputations are then used for sex, ethnicity and date of birth.
+
+    Parameters
+    ----------
+    survey_responses_table
+        name of HIVE table containing survey responses for imputation, containing `key_columns`
+    imputed_values_table
+        name of HIVE table containing previously imputed values
+    survey_responses_imputed_table
+        name of HIVE table to write survey responses following imputation
+    key_columns
+        names of key demographic columns to be filled forwards
+    """
+    imputed_value_lookup_df = None
+    if check_table_exists(imputed_values_table):
+        imputed_value_lookup_df = extract_from_table(imputed_values_table)
+    df = extract_from_table(survey_responses_table)
+
+    key_columns_imputed_df = impute_key_columns(
+        df, imputed_value_lookup_df, key_columns, get_config().get("imputation_log_directory", "./")
+    )
+    imputed_values_df = key_columns_imputed_df.filter(
+        reduce(
+            lambda col_1, col_2: col_1 | col_2,
+            (F.col(f"{column}_imputation_method").isNotNull() for column in key_columns),
+        )
+    )
+
+    lookup_columns = chain(*[(column, f"{column}_imputation_method") for column in key_columns])
+    imputed_values = imputed_values_df.select(
+        "participant_id",
+        *lookup_columns,
+    )
+    df_with_imputed_values = df.drop(*key_columns).join(key_columns_imputed_df, on="participant_id", how="left")
+
+    update_table(imputed_values, imputed_values_table)
+    update_table(df_with_imputed_values, survey_responses_imputed_table, "overwrite")
+
+
+@register_pipeline_stage("calculate_household_level_populations")
+def calculate_household_level_populations(
+    address_lookup, cis_phase_lookup, country_lookup, postcode_lookup, household_level_populations_table
+):
+    files = {
+        "address_lookup": {"file": address_lookup, "type": "path"},
+        "cis_phase_lookup": {"file": cis_phase_lookup, "type": "path"},
+        "country_lookup": {"file": country_lookup, "type": "path"},
+        "postcode_lookup": {"file": postcode_lookup, "type": "path"},
+    }
+    dfs = extract_df_list(files)
+    dfs = prepare_auxillary_data(dfs)
+
+    household_info_df = household_level_populations(
+        dfs["address_lookup"],
+        dfs["postcode_lookup"],
+        dfs["cis_phase_lookup"],
+        dfs["country_lookup"],
+    )
+    update_table(household_info_df, household_level_populations_table, mode_overide="overwrite")
+
+
+@register_pipeline_stage("join_geographic_data")
+def join_geographic_data(
+    geographic_table: str, survey_responses_table: str, geographic_responses_table: str, id_column: str
+):
+    """
+    Join weights file onto survey data by household id.
+
+    Parameters
+    ----------
+    geographic_table
+        input table name for household data with geographic data
+    survey_responses_table
+        input table for individual participant responses
+    geographic_responses_table
+        output table name for joined survey responses and household geographic data
+    id_column
+        column containing id to join the 2 input tables
+    """
+    weights_df = extract_from_table(geographic_table)
+    survey_responses_df = extract_from_table(survey_responses_table)
+    geographic_survey_df = survey_responses_df.join(weights_df, on=id_column, how="left")
+    update_table(geographic_survey_df, geographic_responses_table)
+
+
+@register_pipeline_stage("geography_and_imputation_logic")
 def process_post_merge(
     imputed_antibody_swab_table: str,
     response_records_table: str,
@@ -693,189 +689,6 @@
     update_table(response_level_records_filtered_df, invalid_response_records_table, mode_overide=None)
 
 
-=======
->>>>>>> 9fcf857c
-@register_pipeline_stage("join_vaccination_data")
-def join_vaccination_data(participant_records_table, nims_table, vaccination_data_table):
-    """
-    Join NIMS vaccination data onto participant level records and derive vaccination status using NIMS and CIS data.
-<<<<<<< HEAD
-=======
-
-    Parameters
-    ----------
-    participant_records_table
-        input table containing participant level records to join
-    nims_table
-        nims table containing records to be joined to participant table
-    vaccination_data_table
-        output table name for the joined nims and participant table
->>>>>>> 9fcf857c
-    """
-    participant_df = extract_from_table(participant_records_table)
-    nims_df = extract_from_table(nims_table)
-    nims_df = nims_transformations(nims_df)
-
-    participant_df = participant_df.join(nims_df, on="participant_id", how="left")
-    participant_df = derive_overall_vaccination(participant_df)
-
-    update_table(participant_df, vaccination_data_table, mode_overide="overwrite")
-
-
-<<<<<<< HEAD
-@register_pipeline_stage("join_geographic_data")
-def join_geographic_data(
-    geographic_table: str, survey_responses_table: str, geographic_responses_table: str, id_column: str
-):
-    """
-    Join weights file onto survey data by household id.
-    """
-    weights_df = extract_from_table(geographic_table)
-    survey_responses_df = extract_from_table(survey_responses_table)
-    geographic_survey_df = survey_responses_df.join(weights_df, on=id_column, how="left")
-    update_table(geographic_survey_df, geographic_responses_table)
-
-
-@register_pipeline_stage("impute_demographic_columns")
-def impute_key_columns_stage(
-=======
-@register_pipeline_stage("impute_demographic_columns")
-def impute_demographic_columns(
->>>>>>> 9fcf857c
-    survey_responses_table: str,
-    imputed_values_table: str,
-    survey_responses_imputed_table: str,
-    key_columns: List[str],
-):
-<<<<<<< HEAD
-
-    imputed_value_lookup_df = extract_from_table(imputed_values_table)
-=======
-    """
-    Imputes values for key demographic columns.
-    Applies filling forward for listed columns. Specific imputations are then used for sex, ethnicity and date of birth.
-
-    Parameters
-    ----------
-    survey_responses_table
-        name of HIVE table containing survey responses for imputation, containing `key_columns`
-    imputed_values_table
-        name of HIVE table containing previously imputed values
-    survey_responses_imputed_table
-        name of HIVE table to write survey responses following imputation
-    key_columns
-        names of key demographic columns to be filled forwards
-    """
-    imputed_value_lookup_df = None
-    if check_table_exists(imputed_values_table):
-        imputed_value_lookup_df = extract_from_table(imputed_values_table)
->>>>>>> 9fcf857c
-    df = extract_from_table(survey_responses_table)
-
-    key_columns_imputed_df = impute_key_columns(
-        df, imputed_value_lookup_df, key_columns, get_config().get("imputation_log_directory", "./")
-    )
-    imputed_values_df = key_columns_imputed_df.filter(
-        reduce(
-            lambda col_1, col_2: col_1 | col_2,
-            (F.col(f"{column}_imputation_method").isNotNull() for column in key_columns),
-        )
-    )
-
-    lookup_columns = chain(*[(column, f"{column}_imputation_method") for column in key_columns])
-    imputed_values = imputed_values_df.select(
-        "participant_id",
-        *lookup_columns,
-    )
-    df_with_imputed_values = df.drop(*key_columns).join(key_columns_imputed_df, on="participant_id", how="left")
-
-    update_table(imputed_values, imputed_values_table)
-    update_table(df_with_imputed_values, survey_responses_imputed_table, "overwrite")
-
-
-<<<<<<< HEAD
-=======
-@register_pipeline_stage("calculate_household_level_populations")
-def calculate_household_level_populations(
-    address_lookup, cis_phase_lookup, country_lookup, postcode_lookup, household_level_populations_table
-):
-    files = {
-        "address_lookup": {"file": address_lookup, "type": "path"},
-        "cis_phase_lookup": {"file": cis_phase_lookup, "type": "path"},
-        "country_lookup": {"file": country_lookup, "type": "path"},
-        "postcode_lookup": {"file": postcode_lookup, "type": "path"},
-    }
-    dfs = extract_df_list(files)
-    dfs = prepare_auxillary_data(dfs)
-
-    household_info_df = household_level_populations(
-        dfs["address_lookup"],
-        dfs["postcode_lookup"],
-        dfs["cis_phase_lookup"],
-        dfs["country_lookup"],
-    )
-    update_table(household_info_df, household_level_populations_table, mode_overide="overwrite")
-
-
-@register_pipeline_stage("join_geographic_data")
-def join_geographic_data(
-    geographic_table: str, survey_responses_table: str, geographic_responses_table: str, id_column: str
-):
-    """
-    Join weights file onto survey data by household id.
-
-    Parameters
-    ----------
-    geographic_table
-        input table name for household data with geographic data
-    survey_responses_table
-        input table for individual participant responses
-    geographic_responses_table
-        output table name for joined survey responses and household geographic data
-    id_column
-        column containing id to join the 2 input tables
-    """
-    weights_df = extract_from_table(geographic_table)
-    survey_responses_df = extract_from_table(survey_responses_table)
-    geographic_survey_df = survey_responses_df.join(weights_df, on=id_column, how="left")
-    update_table(geographic_survey_df, geographic_responses_table)
-
-
-@register_pipeline_stage("geography_and_imputation_logic")
-def process_post_merge(
-    imputed_antibody_swab_table: str,
-    response_records_table: str,
-    invalid_response_records_table: str,
-    key_columns: List[str],
-):
-    df_with_imputed_values = extract_from_table(imputed_antibody_swab_table)
-    df_with_imputed_values = merge_dependent_transform(df_with_imputed_values)
-
-    imputation_columns = chain(
-        *[(column, f"{column}_imputation_method", f"{column}_is_imputed") for column in key_columns]
-    )
-    response_level_records_df = df_with_imputed_values.drop(*imputation_columns)
-
-    response_level_records_df, response_level_records_filtered_df = filter_response_records(
-        response_level_records_df, "visit_datetime"
-    )
-
-    multigeneration_df = assign_multigeneration(
-        df=response_level_records_df,
-        column_name_to_assign="multigen",
-        participant_id_column="participant_id",
-        household_id_column="ons_household_id",
-        visit_date_column="visit_date_string",
-        date_of_birth_column="date_of_birth",
-        country_column="country_name",
-    )
-
-    update_table(multigeneration_df, "multigeneration_table", mode_overide="overwrite")
-    update_table(response_level_records_df, response_records_table, mode_overide="overwrite")
-    update_table(response_level_records_filtered_df, invalid_response_records_table, mode_overide=None)
-
-
->>>>>>> 9fcf857c
 @register_pipeline_stage("report")
 def report(
     unique_id_column: str,
@@ -886,8 +699,6 @@
     filtered_survey_responses_table: str,
     output_directory: str,
 ):
-<<<<<<< HEAD
-=======
     """
     Create a excel spreadsheet with multiple sheets to summarise key data from various
     tables regarding the running of the pipeline; using overall and most recent statistics.
@@ -909,7 +720,6 @@
     output_directory
         output folder location to store the report
     """
->>>>>>> 9fcf857c
     valid_df = extract_from_table(valid_survey_responses_table)
     invalid_df = extract_from_table(invalid_survey_responses_table)
     filtered_df = extract_from_table(filtered_survey_responses_table)
@@ -949,11 +759,7 @@
                 "valid survey responses",
                 "invalid survey responses",
                 "filtered survey responses",
-<<<<<<< HEAD
-                *list(processed_file_log.select("filename").distinct().rdd.flatMap(lambda x: x).collect()),
-=======
                 *list(processed_file_log.select("processed_filename").distinct().rdd.flatMap(lambda x: x).collect()),
->>>>>>> 9fcf857c
             ],
             "count": [
                 invalid_files_count,
@@ -990,8 +796,6 @@
     edited_survey_responses_table: str,
     filtered_survey_responses_table: str,
 ):
-<<<<<<< HEAD
-=======
     """
     This stage does two type of edits in a given table from HIVE given an unique_id column.
     Either value level editing or filtering editing.
@@ -1016,7 +820,6 @@
     filtered_survey_responses_table
         Hive table when they have been filtered out from survey responses
     """
->>>>>>> 9fcf857c
     input_df = extract_from_table(survey_responses_table)
     edited_df = update_from_csv_lookup(df=input_df, csv_filepath=csv_editing_file, id_column=unique_id_column)
     update_table(edited_df, edited_survey_responses_table, "overwrite")
@@ -1033,20 +836,6 @@
     dry_run=False,
 ):
     """
-<<<<<<< HEAD
-    Parameters
-    ----------
-    outgoing_directory
-    tables_to_csv_config_file
-    category_map
-    dry_run
-    use_table_to_csv_config
-
-    Writes data from an existing HIVE table to csv output, including mapping of column names and values.
-    Takes a yaml file in which Hive table name and csv table name are defined as well as columns to be
-    included in the csv file by a select statement.
-    Optionally also point to an update map to be used for the variable name mapping of these outputs.
-=======
     Writes data from an existing HIVE table to csv output, including mapping of column names and values.
     Takes a yaml file in which HIVE table name and csv table name are defined as well as columns to be
     included in the csv file by a select statement.
@@ -1062,7 +851,6 @@
         name of the category map for converting category strings to integers
     dry_run
         when set to True, will delete files after they are written (for testing). Default is False.
->>>>>>> 9fcf857c
     """
     output_datetime = datetime.today()
     output_datetime_str = output_datetime.strftime("%Y%m%d_%H%M%S")
@@ -1071,12 +859,7 @@
     manifest = Manifest(outgoing_directory, pipeline_run_datetime=output_datetime, dry_run=dry_run)
     category_map_dictionary = category_maps[category_map]
 
-<<<<<<< HEAD
-    with open(tables_to_csv_config_file) as f:
-        config_file = yaml.load(f, Loader=yaml.FullLoader)
-=======
     config_file = get_secondary_config(tables_to_csv_config_file)
->>>>>>> 9fcf857c
 
     for table in config_file["create_tables"]:
         df = extract_from_table(table["table_name"]).select(*[element for element in table["column_name_map"].keys()])
@@ -1096,36 +879,16 @@
 
 @register_pipeline_stage("sample_file_ETL")
 def sample_file_ETL(
-<<<<<<< HEAD
-    address_lookup,
-    cis_lookup,
-    country_lookup,
-    postcode_lookup,
-    new_sample_file,
-    tranche,
-=======
     household_level_populations_table,
     new_sample_file,
     tranche,
     cis_phase_lookup,
     postcode_lookup,
->>>>>>> 9fcf857c
     table_or_path,
     old_sample_file,
     design_weight_table,
 ):
     files = {
-<<<<<<< HEAD
-        "address_lookup": address_lookup,
-        "cis_lookup": cis_lookup,
-        "country_lookup": country_lookup,
-        "postcode_lookup": postcode_lookup,
-        "new_sample_file": new_sample_file,
-        "tranche": tranche,
-    }
-    dfs = extract_df_list(files, old_sample_file, table_or_path)
-    dfs = prepare_auxillary_data(dfs)
-=======
         "postcode_lookup": {"file": postcode_lookup, "type": "path"},
         "cis_phase_lookup": {"file": cis_phase_lookup, "type": "path"},
         "new_sample_file": {"file": new_sample_file, "type": "path"},
@@ -1135,7 +898,6 @@
     dfs = extract_df_list(files)
     dfs = prepare_auxillary_data(dfs)
     dfs["household_level_populations"] = extract_from_table(household_level_populations_table)
->>>>>>> 9fcf857c
     design_weights = generate_weights(dfs)
     update_table(design_weights, design_weight_table, mode_overide="overwrite")
 
@@ -1152,19 +914,11 @@
     population_projections_table: str,
 ):
     files = {
-<<<<<<< HEAD
-        "population_projection_current": population_projection_current,
-        "aps_lookup": aps_lookup,
-        "population_projection_previous": population_projection_previous,
-    }
-    dfs = extract_df_list(files, population_projection_previous, table_or_path)
-=======
         "population_projection_current": {"file": population_projection_current, "type": "path"},
         "aps_lookup": {"file": aps_lookup, "type": "path"},
         "population_projection_previous": {"file": population_projection_previous, "type": table_or_path},
     }
     dfs = extract_df_list(files)
->>>>>>> 9fcf857c
     populations_for_calibration, population_projections = proccess_population_projection_df(
         dfs=dfs, month=month, year=year
     )
@@ -1175,21 +929,11 @@
 @register_pipeline_stage("pre_calibration")
 def pre_calibration(
     design_weight_table,
-<<<<<<< HEAD
-    population_projections_table,
-=======
     individual_level_populations_for_non_response_adjustment_table,
->>>>>>> 9fcf857c
     survey_response_table,
     responses_pre_calibration_table,
     pre_calibration_config_path,
 ):
-<<<<<<< HEAD
-    with open(pre_calibration_config_path, "r") as config_file:
-        pre_calibration_config = yaml.load(config_file, Loader=yaml.FullLoader)
-    household_level_with_design_weights = extract_from_table(design_weight_table)
-    population_by_country = extract_from_table(population_projections_table)
-=======
     """
     Survey data broken down in different datasets is merged with household_samples_dataset
     Non-response adjustment is calculated and the design weights
@@ -1214,7 +958,6 @@
     pre_calibration_config = get_secondary_config(pre_calibration_config_path)
     household_level_with_design_weights = extract_from_table(design_weight_table)
     population_by_country = extract_from_table(individual_level_populations_for_non_response_adjustment_table)
->>>>>>> 9fcf857c
 
     survey_response = extract_from_table(survey_response_table)
 
@@ -1239,106 +982,4 @@
         df_country=population_by_country,
         pre_calibration_config=pre_calibration_config,
     )
-<<<<<<< HEAD
-    update_table(df_for_calibration, responses_pre_calibration_table, mode_overide="overwrite")
-
-
-@register_pipeline_stage("weight_calibration")
-def weight_calibration(
-    population_totals_table: str,
-    responses_pre_calibration_table: str,
-    base_output_table_name: str,
-    calibration_config_path: str,
-):
-    """
-    Run weight calibration for multiple datasets, as specified by the stage configuration.
-
-    calibration_config_path
-        path to YAML file containing a list of dictionaries with keys:
-            dataset_name: swab_evernever
-            country: string country name in lower case
-            bounds: list of lists containing lower and upper bounds
-            design_weight_column: string column name
-            calibration_model_components: list of string column names
-
-    """
-    spark_session = get_or_create_spark_session()
-
-    with open(calibration_config_path, "r") as config_file:
-        calibration_config = yaml.load(config_file, Loader=yaml.FullLoader)
-    population_totals_df = extract_from_table(population_totals_table)
-    full_response_level_df = extract_from_table(responses_pre_calibration_table)
-
-    for dataset_options in calibration_config:
-        population_totals_subset = (
-            population_totals_df.where(F.col("dataset_name") == dataset_options["dataset_name"])
-            .drop("dataset_name")
-            .toPandas()
-            .transpose()
-        )
-        population_totals_subset = population_totals_subset.rename(columns=population_totals_subset.iloc[0]).drop(
-            population_totals_subset.index[0]
-        )
-        assert population_totals_subset.shape[0] != 0, "Population totals subset is empty."
-        population_totals_vector = robjects.vectors.FloatVector(population_totals_subset.iloc[0].tolist())
-
-        columns_to_select = (
-            ["participant_id", "country_name_12"]
-            + [dataset_options["design_weight_column"]]
-            + dataset_options["calibration_model_components"]
-        )
-        responses_subset_df = (
-            full_response_level_df.select(columns_to_select)
-            .where(
-                (F.col(dataset_options["subset_flag_column"]) == 1)
-                & (F.col("country_name_12") == dataset_options["country"])
-            )
-            .toPandas()
-        )
-        assert responses_subset_df.shape[0] != 0, "Responses subset is empty."
-
-        with localconverter(robjects.default_converter + pandas2ri.converter):
-            # population_totals_subset_r_df = robjects.conversion.py2rpy(population_totals_subset)
-            responses_subset_df_r_df = robjects.conversion.py2rpy(responses_subset_df)
-
-        sample_design = regenesees.e_svydesign(
-            dat=responses_subset_df_r_df,
-            ids=robjects.Formula("~participant_id"),
-            weights=robjects.Formula(f"~{dataset_options['design_weight_column']}"),
-        )
-        for bounds in dataset_options["bounds"]:
-            responses_subset_df_r_df = assign_calibration_weight(
-                responses_subset_df_r_df,
-                "calibration_weight",
-                population_totals_vector,
-                sample_design,
-                dataset_options["calibration_model_components"],
-                bounds,
-            )
-            responses_subset_df_r_df = assign_calibration_factors(
-                responses_subset_df_r_df,
-                "calibration_factors",
-                "calibration_weight",
-                dataset_options["design_weight_column"],
-            )
-
-            with localconverter(robjects.default_converter + pandas2ri.converter):
-                calibrated_pandas_df = robjects.conversion.rpy2rp(responses_subset_df_r_df)
-
-            calibrated_df = spark_session.createDataFrame(calibrated_pandas_df)
-            update_table(
-                calibrated_df,
-                base_output_table_name
-                + "_"
-                + dataset_options["dataset_name"]
-                + "_"
-                + dataset_options["country_name_12"]
-                + "_"
-                + bounds[0]
-                + "-"
-                + bounds[1],
-                mode_overide="overwrite",
-            )
-=======
-    update_table(df_for_calibration, responses_pre_calibration_table, mode_overide="overwrite")
->>>>>>> 9fcf857c
+    update_table(df_for_calibration, responses_pre_calibration_table, mode_overide="overwrite")