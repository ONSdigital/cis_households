from datetime import datetime
from functools import reduce
from io import BytesIO
from operator import and_
from pathlib import Path
from typing import Dict
from typing import List
from typing import Optional
from typing import Union

import pandas as pd
from pyspark.sql import DataFrame
from pyspark.sql import functions as F

from cishouseholds.derive import aggregated_output_groupby
from cishouseholds.derive import aggregated_output_window
from cishouseholds.derive import assign_age_group_school_year
from cishouseholds.derive import assign_filename_column
from cishouseholds.derive import assign_multigenerational
from cishouseholds.derive import assign_outward_postcode
from cishouseholds.derive import assign_work_patient_facing_now
from cishouseholds.derive import household_level_populations
from cishouseholds.edit import convert_columns_to_timestamps
from cishouseholds.edit import update_from_lookup_df
from cishouseholds.expressions import all_columns_null
from cishouseholds.expressions import any_column_not_null
from cishouseholds.extract import get_files_to_be_processed
from cishouseholds.hdfs_utils import copy
from cishouseholds.hdfs_utils import copy_local_to_hdfs
from cishouseholds.hdfs_utils import create_dir
from cishouseholds.hdfs_utils import isdir
from cishouseholds.hdfs_utils import read_header
from cishouseholds.hdfs_utils import write_string_to_file
from cishouseholds.impute import post_imputation_wrapper
from cishouseholds.merge import left_join_keep_right
from cishouseholds.merge import union_dataframes_to_hive
from cishouseholds.merge import union_multiple_tables
from cishouseholds.pipeline.config import get_config
from cishouseholds.pipeline.config import get_secondary_config
from cishouseholds.pipeline.design_weights import calculate_design_weights
from cishouseholds.pipeline.generate_outputs import generate_sample
from cishouseholds.pipeline.generate_outputs import map_output_values_and_column_names
from cishouseholds.pipeline.generate_outputs import write_csv_rename
from cishouseholds.pipeline.high_level_transformations import add_pattern_matching_flags
from cishouseholds.pipeline.high_level_transformations import create_formatted_datetime_string_columns
from cishouseholds.pipeline.high_level_transformations import derive_age_based_columns
from cishouseholds.pipeline.high_level_transformations import derive_overall_vaccination
from cishouseholds.pipeline.high_level_transformations import fill_forward_events_for_key_columns
from cishouseholds.pipeline.high_level_transformations import fill_forwards_transformations
from cishouseholds.pipeline.high_level_transformations import impute_key_columns
from cishouseholds.pipeline.high_level_transformations import nims_transformations
from cishouseholds.pipeline.high_level_transformations import reclassify_work_variables
from cishouseholds.pipeline.high_level_transformations import transform_cis_soc_data
from cishouseholds.pipeline.high_level_transformations import transform_from_lookups
from cishouseholds.pipeline.high_level_transformations import union_dependent_cleaning
from cishouseholds.pipeline.high_level_transformations import union_dependent_derivations
from cishouseholds.pipeline.input_file_processing import extract_input_data
from cishouseholds.pipeline.input_file_processing import extract_lookup_csv
from cishouseholds.pipeline.input_file_processing import extract_validate_transform_input_data
from cishouseholds.pipeline.load import add_error_file_log_entry
from cishouseholds.pipeline.load import check_table_exists
from cishouseholds.pipeline.load import delete_tables
from cishouseholds.pipeline.load import extract_from_table
from cishouseholds.pipeline.load import get_full_table_name
from cishouseholds.pipeline.load import get_run_id
from cishouseholds.pipeline.load import update_table
from cishouseholds.pipeline.load import update_table_and_log_source_files
from cishouseholds.pipeline.manifest import Manifest
from cishouseholds.pipeline.mapping import category_maps
from cishouseholds.pipeline.mapping import column_name_maps
from cishouseholds.pipeline.mapping import soc_regex_map
from cishouseholds.pipeline.reporting import count_variable_option
from cishouseholds.pipeline.reporting import generate_error_table
from cishouseholds.pipeline.reporting import generate_lab_report
from cishouseholds.pipeline.timestamp_map import csv_datetime_maps
from cishouseholds.pipeline.validation_calls import validation_ETL
from cishouseholds.pipeline.validation_schema import soc_schema
from cishouseholds.pipeline.validation_schema import validation_schemas  # noqa: F401
from cishouseholds.pyspark_utils import get_or_create_spark_session
from cishouseholds.validate import check_lookup_table_joined_columns_unique
from cishouseholds.validate import normalise_schema
from cishouseholds.validate import validate_files
from dummy_data_generation.generate_data import generate_cis_soc_data
from dummy_data_generation.generate_data import generate_digital_data
from dummy_data_generation.generate_data import generate_nims_table
from dummy_data_generation.generate_data import generate_survey_v0_data
from dummy_data_generation.generate_data import generate_survey_v1_data
from dummy_data_generation.generate_data import generate_survey_v2_data

pipeline_stages = {}


def register_pipeline_stage(key):
    """Decorator to register a pipeline stage function."""

    def _add_pipeline_stage(func):
        pipeline_stages[key] = func
        return func

    return _add_pipeline_stage


@register_pipeline_stage("blind_csv_to_table")
def blind_csv_to_table(path: str, table_name: str):
    """
    Convert a single csv file to a HDFS table by inferring a schema
    """
    df = extract_input_data(path, None, ",")
    df = update_table(df, table_name, "overwrite")


@register_pipeline_stage("csv_to_table")
def csv_to_table(file_operations: list):
    """
    Convert a list of csv files into HDFS tables. Requires a schema.
    """
    for file in file_operations:
        if file["schema"] not in validation_schemas:
            raise ValueError(f"Schema doesn't exist: {file['schema']}")
        schema = validation_schemas[file["schema"]]

        if file["column_map"] is not None and file["column_map"] not in column_name_maps:
            raise ValueError(f"Column name map doesn't exist: {file['column_map']}")
        column_map = column_name_maps.get(file["column_map"])

        df = extract_lookup_csv(
            file["path"],
            schema,
            column_map,
            file["drop_not_found"],
        )

        if file.get("datetime_map") is not None and file["datetime_map"] not in csv_datetime_maps:
            raise ValueError(f"CSV datetime map doesn't exist: {file['datetime_map']}")
        if file.get("datetime_map") is not None:
            df = convert_columns_to_timestamps(df, csv_datetime_maps[file["datetime_map"]])
        update_table(df, file["table_name"], "overwrite")
        print("    created table:" + file["table_name"])  # functional


@register_pipeline_stage("backup_files")
def backup_files(file_list: List[str], backup_directory: str):
    """
    Backup a list of files on the local or hdfs file system to a hdfs backup directory
    """
    storage_dir = (
        backup_directory + "/" + get_config()["storage"]["table_prefix"] + datetime.now().strftime("%Y%m%d_%H%M%S")
    )
    if not isdir(storage_dir):
        if create_dir(storage_dir):
            print(f"    created dir: {storage_dir}")  # functional
        else:
            raise FileNotFoundError(f"failed to create dir: {storage_dir}")  # functional

    for file_path in file_list:
        new_path = storage_dir + "/" + Path(file_path).name
        function = copy_local_to_hdfs
        if "hdfs:///" in file_path:
            function = copy
        if function(file_path, new_path):
            print(f"    backed up {Path(file_path).name} to {storage_dir}")  # functional
        else:
            print(f"    failed to back up {Path(file_path).name} to {storage_dir}")  # functional


@register_pipeline_stage("delete_tables")
def delete_tables_stage(
    prefix: bool = False,
    table_names: Union[str, List[str]] = None,
    pattern: str = None,
    protected_tables: List[str] = [],
    drop_protected_tables: bool = False,
):
    """
    Deletes HIVE tables. For use at the start of a pipeline run, to reset pipeline logs and data.
    Should not be used in production, as all tables may be deleted.
    Use one or more of the optional parameters.

    Parameters
    ----------
    prefix
        remove all tables with a given table name prefix (see config for current prefix)
    table_names
        one or more absolute table names to delete (including prefix)
    pattern
        drop tables where table name matches pattern in SQL format (e.g. "%_responses_%")
    """
    delete_tables(prefix, table_names, pattern, protected_tables, drop_protected_tables)


@register_pipeline_stage("generate_dummy_data")
def generate_dummy_data(output_directory):
    raw_dir = Path(output_directory) / "generated_data"
    swab_dir = raw_dir / "swab"
    blood_dir = raw_dir / "blood"
    survey_dir = raw_dir / "survey"
    digital_survey_dir = raw_dir / "responses_digital"
    northern_ireland_dir = raw_dir / "northern_ireland_sample"
    sample_direct_dir = raw_dir / "england_wales_sample"
    unprocessed_bloods_dir = raw_dir / "unprocessed_blood"
    historic_bloods_dir = raw_dir / "historic_blood"
    historic_swabs_dir = raw_dir / "historic_swab"
    historic_survey_dir = raw_dir / "historic_survey"
    cis_soc_directory = raw_dir / "cis_soc"

    for directory in [
        swab_dir,
        blood_dir,
        survey_dir,
        digital_survey_dir,
        northern_ireland_dir,
        sample_direct_dir,
        unprocessed_bloods_dir,
        historic_bloods_dir,
        historic_swabs_dir,
        historic_survey_dir,
    ]:
        directory.mkdir(parents=True, exist_ok=True)

    file_datetime = datetime.now()
    file_date = datetime.strftime(file_datetime, format="%Y%m%d")

    generate_cis_soc_data(directory=cis_soc_directory, file_date=file_date, records=50)

    generate_survey_v0_data(directory=survey_dir, file_date=file_date, records=50, swab_barcodes=[], blood_barcodes=[])
    generate_survey_v1_data(directory=survey_dir, file_date=file_date, records=50, swab_barcodes=[], blood_barcodes=[])
    v2 = generate_survey_v2_data(
        directory=survey_dir, file_date=file_date, records=50, swab_barcodes=[], blood_barcodes=[]
    )
    generate_digital_data(
        directory=digital_survey_dir,
        file_date=file_date,
        records=50,
        swab_barcodes=[],
        blood_barcodes=[],
    )

    participant_ids = v2["Participant_id"].unique().tolist()

    generate_nims_table(get_full_table_name("cis_nims_20210101"), participant_ids)


def generate_input_processing_function(
    stage_name,
    dataset_name,
    id_column,
    validation_schema,
    datetime_column_map,
    transformation_functions,
    source_file_column,
    write_mode="overwrite",
    column_name_map=None,
    sep=",",
    cast_to_double_list=[],
    include_hadoop_read_write=True,
):
    """
    Generate an input file processing stage function and register it.
    Returns dataframe for use in testing.

    Parameters
    ----------
    include_hadoop_read_write
        set to False for use in testing on non-hadoop environments

    Notes
    -----
    See underlying functions for other parameter documentation.
    """

    @register_pipeline_stage(stage_name)
    def _inner_function(
        resource_path,
        dataset_name=dataset_name,
        id_column=id_column,
        latest_only=False,
        start_date=None,
        end_date=None,
        include_processed=False,
        include_invalid=False,
        source_file_column=source_file_column,
        write_mode=write_mode,
    ):
        file_path_list = [resource_path]

        if include_hadoop_read_write:
            file_path_list = get_files_to_be_processed(
                resource_path,
                latest_only=latest_only,
                start_date=start_date,
                end_date=end_date,
                include_processed=include_processed,
                include_invalid=include_invalid,
            )
        if not file_path_list:
            print(f"        - No files selected in {resource_path}")  # functional
            return {"status": "No files"}

        valid_file_paths = validate_files(file_path_list, validation_schema, sep=sep)
        if not valid_file_paths:
            print(f"        - No valid files found in: {resource_path}.")  # functional
            return {"status": "Error"}

        df = extract_validate_transform_input_data(
            include_hadoop_read_write=include_hadoop_read_write,
            resource_path=file_path_list,
            dataset_name=dataset_name,
            id_column=id_column,
            column_name_map=column_name_map,
            datetime_map=datetime_column_map,
            validation_schema=validation_schema,
            transformation_functions=transformation_functions,
            source_file_column=source_file_column,
            sep=sep,
            cast_to_double_columns_list=cast_to_double_list,
            write_mode=write_mode,
        )
        if include_hadoop_read_write:
            update_table_and_log_source_files(
                df, f"transformed_{dataset_name}", source_file_column, dataset_name, write_mode
            )
            return {"status": "updated"}
        return df

    _inner_function.__name__ = stage_name
    return _inner_function


@register_pipeline_stage("process_soc_deltas")
def process_soc_deltas(
    soc_file_pattern: str,
    source_file_column: str,
    soc_lookup_table: str,
    coding_errors_table: str,
    inconsistences_resolution_table: str,
    include_processed=False,
    include_invalid=False,
    latest_only=False,
    start_date=None,
    end_date=None,
):
    """
    Process soc data and combine result with survey responses data
    """
    join_on_columns = ["work_main_job_title", "work_main_job_role"]
    inconsistences_resolution_df = extract_from_table(inconsistences_resolution_table)

    dfs: List[DataFrame] = []
    file_list = get_files_to_be_processed(
        resource_path=soc_file_pattern,
        latest_only=latest_only,
        start_date=start_date,
        end_date=end_date,
        include_processed=include_processed,
        include_invalid=include_invalid,
        date_from_filename=False,
    )

    for file_path in file_list:
        error_message, df = normalise_schema(file_path, soc_schema, soc_regex_map)
        if error_message is None:
            df = assign_filename_column(df, source_file_column)
            dfs.append(df)
        else:
            add_error_file_log_entry(file_path, error_message)  # type: ignore
            print(error_message)  # functional

    soc_lookup_df = union_multiple_tables(dfs)
    coding_errors_df, soc_lookup_df = transform_cis_soc_data(
        soc_lookup_df, inconsistences_resolution_df, join_on_columns
    )

    mode = "overwrite" if include_processed else "append"
    update_table(soc_lookup_df, soc_lookup_table, mode)
    update_table(coding_errors_df, coding_errors_table, mode)


@register_pipeline_stage("join_lookup_table")
def join_lookup_table(
    input_survey_table: str,
    output_survey_table: str,
    lookup_table_name: str,
    unjoinable_values: Dict[str, Union[str, int]] = {},
    join_on_columns: List[str] = ["work_main_job_title", "work_main_job_role"],
):
    """
    Join lookup table to survey data handling nulls and assigning
    default values to unjoinable data
    """
    lookup_df = extract_from_table(lookup_table_name)
    df = extract_from_table(input_survey_table)
    unjoinable_df = df.filter(all_columns_null(join_on_columns))
    df = left_join_keep_right(df, lookup_df, join_on_columns)

    for col, val in unjoinable_values.items():
        unjoinable_df.withColumn(col, F.lit(val))

    df = union_multiple_tables([df, unjoinable_df])
    update_table(df, output_survey_table, "overwrite")
    return {"output_survey_table": output_survey_table}


@register_pipeline_stage("create_regex_lookup")
def create_regex_lookup(input_survey_table: str, regex_lookup_table: Optional[str] = None):
    """
    Create or update regex lookup table
    """
    join_on_columns = ["work_main_job_title", "work_main_job_role"]
    df = extract_from_table(input_survey_table)
    df = df.filter(any_column_not_null(join_on_columns))
    if regex_lookup_table is not None and check_table_exists(regex_lookup_table):
        lookup_df = extract_from_table(regex_lookup_table, True)
        non_derived_rows = df.join(lookup_df, on=join_on_columns, how="leftanti")
        non_derived_rows = non_derived_rows.dropDuplicates(join_on_columns)
        print(
            f"     - located regex lookup df with {non_derived_rows.count()} additional rows to process"
        )  # functional
        update_table(add_pattern_matching_flags(non_derived_rows), regex_lookup_table, "append")
    else:
        df_to_process = df.dropDuplicates(join_on_columns)
        print(
            f"     - creating regex lookup table from {df_to_process.count()} rows. This may take some time ... "
        )  # functional
<<<<<<< HEAD
        df = df.repartition(64)
=======
        df_to_process = df_to_process.repartition(
            get_or_create_spark_session().sparkContext.getConf.get("spark.sql.shuffle.partitions") / 2
        )
>>>>>>> b1622ed7
        lookup_df = add_pattern_matching_flags(df_to_process)
        update_table(lookup_df, regex_lookup_table, "overwrite")


@register_pipeline_stage("union_survey_response_files")
def union_survey_response_files(tables_to_process: List, output_survey_table: str):
    """
    Union survey response for v0, v1 and v2, and write to table.

    Parameters
    ----------
    tables_to_process
        input tables for extracting each of the transformed survey responses tables
    output_survey_table
        output table name for the combine file of all unioned survey responses
    """
    df_list = [extract_from_table(table) for table in tables_to_process]

    union_dataframes_to_hive(output_survey_table, df_list)
    return {"output_survey_table": output_survey_table}


@register_pipeline_stage("join_blood_positive_lookup")
def join_blood_positive_lookup(lookup_table_name: str, input_survey_table: str, output_survey_table: str):
    """
    Stage to join blood positive lookup table
    """
    blood_positive_lookup_df = extract_from_table(lookup_table_name)
    df = extract_from_table(input_survey_table)
    df = df.join(
        blood_positive_lookup_df,
        on="ons_household_id",
        how="left",
    )
    df = df.withColumn("blood_past_positive_flag", F.when(F.col("blood_past_positive").isNull(), 0).otherwise(1))
    update_table(df, output_survey_table, "overwrite")
    return {"output_survey_table": output_survey_table}


@register_pipeline_stage("replace_design_weights")
def replace_design_weights(
    design_weight_lookup_table: str,
    input_survey_table: str,
    output_survey_table: str,
    design_weight_columns: List[str],
):
    """
    Temporary stage to replace design weights by lookup.
    Also makes temporary edits to fix raw data issues in geographies.
    """
    design_weight_lookup = extract_from_table(design_weight_lookup_table)
    df = extract_from_table(input_survey_table)
    df = df.drop(*design_weight_columns)
    df = df.join(
        design_weight_lookup.select(*design_weight_columns, "ons_household_id"), on="ons_household_id", how="left"
    )

    df = df.withColumn(
        "local_authority_unity_authority_code",
        F.when(F.col("local_authority_unity_authority_code") == "E06000062", "E07000154")
        .when(F.col("local_authority_unity_authority_code") == "E06000061", "E07000156")
        .otherwise(F.col("local_authority_unity_authority_code")),
    )
    df = df.withColumn(
        "region_code",
        F.when(F.col("region_code") == "W92000004", "W99999999")
        .when(F.col("region_code") == "S92000003", "S99999999")
        .when(F.col("region_code") == "N92000002", "N99999999")
        .otherwise(F.col("region_code")),
    )

    update_table(df, output_survey_table, "overwrite")
    return {"output_survey_table": output_survey_table}


@register_pipeline_stage("union_dependent_transformations")
def execute_union_dependent_transformations(input_survey_table: str, output_survey_table: str):
    """
    Transformations that require the union of the different input survey response files.
    Includes filling forwards or backwards over time and deriving new information over time.

    Parameters
    ----------
    unioned_survey_table
        input table name for table containing the combined survey responses tables
    transformed_table
        output table name for table with applied transformations dependent on complete survey dataset
    """
    df = extract_from_table(input_survey_table)
    df = fill_forwards_transformations(df)
    df = union_dependent_cleaning(df)
    df = union_dependent_derivations(df)
    update_table(df, output_survey_table, write_mode="overwrite")
    return {"output_survey_table": output_survey_table}


@register_pipeline_stage("fill_forwards_events")
def execute_fill_forwards_events(input_survey_table: str, output_survey_table: str):
    """
    Separates out the fill_forwards_event implementation of last observation carried forwards (LOCF) logic from STATA code

    Parameters
    ----------
    survey_response_table
        input table name for table containing the combined survey responses tables
    fill_forwards_table
        output table name for table with applied fill_forwards_event dependent on complete survey dataset
    """
    df = extract_from_table(input_survey_table)
    df = fill_forward_events_for_key_columns(df)
    update_table(df, output_survey_table, write_mode="overwrite")
    return {"output_survey_table": output_survey_table}


@register_pipeline_stage("validate_survey_responses")
def validate_survey_responses(
    input_survey_table: str,
    duplicate_count_column_name: str,
    validation_failure_flag_column: str,
    output_survey_table: str,
    invalid_survey_responses_table: str,
    valid_validation_failures_table: str,
    invalid_validation_failures_table: str,
    id_column: str,
):
    """
    Populate error column with outcomes of specific validation checks against fully
    transformed survey dataset.

    Parameters
    ----------
    survey_responses_table
        input table name for fully transformed survey table
    duplicate_count_column_name
        column name in which to count duplicates of rows within the dataframe
    validation_failure_flag_column
        name for error column wherein each of the validation checks results are appended
    valid_survey_responses_table
        table containing results that passed the error checking process
    invalid_survey_responses_table
        table containing results that failed the error checking process
    """
    unioned_survey_responses = extract_from_table(input_survey_table)
    valid_survey_responses, erroneous_survey_responses = validation_ETL(
        df=unioned_survey_responses,
        validation_check_failure_column_name=validation_failure_flag_column,
        duplicate_count_column_name=duplicate_count_column_name,
    )

    validation_check_failures_valid_data_df = (
        (
            valid_survey_responses.select(id_column, validation_failure_flag_column).withColumn(
                "validation_check_failures", F.explode(validation_failure_flag_column)
            )
        )
        .withColumn("run_id", F.lit(get_run_id()))
        .drop(validation_failure_flag_column)
    )

    validation_check_failures_invalid_data_df = (
        (
            erroneous_survey_responses.select(id_column, validation_failure_flag_column).withColumn(
                "validation_check_failures", F.explode(validation_failure_flag_column)
            )
        )
        .withColumn("run_id", F.lit(get_run_id()))
        .drop(validation_failure_flag_column)
    )

    update_table(validation_check_failures_valid_data_df, valid_validation_failures_table, write_mode="append")
    update_table(validation_check_failures_invalid_data_df, invalid_validation_failures_table, write_mode="append")
    update_table(valid_survey_responses, output_survey_table, write_mode="overwrite", archive=True)
    update_table(erroneous_survey_responses, invalid_survey_responses_table, write_mode="overwrite")
    return {"output_survey_table": output_survey_table}


@register_pipeline_stage("lookup_based_editing")
def lookup_based_editing(
    input_survey_table: str,
    cohort_lookup_table: str,
    travel_countries_lookup_table: str,
    tenure_group_table: str,
    output_survey_table: str,
):
    """
    Edit columns based on mappings from lookup files. Often used to correct data quality issues.

    Parameters
    ----------
    input_survey_table
        input table name for reference table
    cohort_lookup_table
        input file path name for cohort corrections lookup table
    travel_countries_lookup_table
        input file path name for travel_countries corrections lookup table
    edited_table
    """

    df = extract_from_table(input_survey_table)
    cohort_lookup = extract_from_table(cohort_lookup_table)
    travel_countries_lookup = extract_from_table(travel_countries_lookup_table)
    tenure_group = extract_from_table(tenure_group_table).select(
        "UAC", "numAdult", "numChild", "dvhsize", "tenure_group"
    )
    for lookup_table_name, lookup_df, join_on_column_list in zip(
        [cohort_lookup_table, travel_countries_lookup_table, tenure_group_table],
        [cohort_lookup, travel_countries_lookup, tenure_group],
        [["participant_id", "old_cohort"], ["been_outside_uk_last_country_old"], ["UAC"]],
    ):
        check_lookup_table_joined_columns_unique(
            df=lookup_df, join_column_list=join_on_column_list, name_of_df=lookup_table_name
        )

    df = transform_from_lookups(df, cohort_lookup, travel_countries_lookup, tenure_group)
    update_table(df, output_survey_table, write_mode="overwrite")
    return {"output_survey_table": output_survey_table}


@register_pipeline_stage("join_vaccination_data")
def join_vaccination_data(participant_records_table, nims_table, vaccination_data_table):
    """
    Join NIMS vaccination data onto participant level records and derive vaccination status using NIMS and CIS data.

    Parameters
    ----------
    participant_records_table
        input table containing participant level records to join
    nims_table
        nims table containing records to be joined to participant table
    vaccination_data_table
        output table name for the joined nims and participant table
    """
    participant_df = extract_from_table(participant_records_table)
    nims_df = extract_from_table(nims_table)
    nims_df = nims_transformations(nims_df)

    participant_df = participant_df.join(nims_df, on="participant_id", how="left")
    participant_df = derive_overall_vaccination(participant_df)

    update_table(participant_df, vaccination_data_table, write_mode="overwrite")


@register_pipeline_stage("impute_demographic_columns")
def impute_demographic_columns(input_survey_table: str, imputed_values_table: str, output_survey_table: str):
    """
    Impute values for sex, ethnicity and date of birth.
    Assumes that columns to be imputed have been filled forwards, as the latest value from each participant is used.
    Specific imputations are carried out for for each key demographic column. The resulting columns should have no
    missing values.
    Stores imputed values in a lookup table, for reuse in subsequent imputation rounds. This table is also backed up
    with a datetime suffix.
    Also outputs a table of survey response records with imputed values.
    Note that this stage depends on geography information from the sample files being available
    (from sample file processing).

    Parameters
    ----------
    survey_responses_table
        name of HIVE table containing survey responses for imputation, containing `key_columns`
    imputed_values_table
        name of HIVE table containing previously imputed values by participant
    survey_responses_imputed_table
        name of HIVE table to write survey responses following imputation
    """
    imputed_value_lookup_df = None
    if check_table_exists(imputed_values_table):
        imputed_value_lookup_df = extract_from_table(imputed_values_table, break_lineage=True)
    df = extract_from_table(input_survey_table)

    key_columns_imputed_df = impute_key_columns(
        df, imputed_value_lookup_df, get_config().get("imputation_log_directory", "./")
    )
    df_with_imputed_values, new_imputed_value_lookup = post_imputation_wrapper(df, key_columns_imputed_df)

    update_table(new_imputed_value_lookup, imputed_values_table, "overwrite", archive=True)
    update_table(df_with_imputed_values, output_survey_table, "overwrite")
    return {"output_survey_table": output_survey_table}


@register_pipeline_stage("calculate_household_level_populations")
def calculate_household_level_populations(
    address_lookup_table,
    postcode_lookup_table,
    lsoa_cis_lookup_table,
    country_lookup_table,
    household_level_populations_table,
):
    """
    Calculate counts of households by CIS area 20 and country code 12 geographical groups used in the design weight
    calculation.
    Combines several lookup tables to get the necessary geographies linked to households, then sums households by
    CIS area and country code.

    Parameters
    ----------
    address_lookup_table
        addressbase HIVE table name
    postcode_lookup_table
        NSPL postcode lookup HIVE table name to join onto addressbase to get LSOA 11 and country code 12
    lsoa_cis_lookup_table
        LSOA 11 to CIS lookup HIVE table name to get CIS area codes
    country_lookup_table
        country lookup HIVE table name to get country names from country code 12
    household_level_populations_table
        HIVE table to write household level populations to
    """
    address_lookup_df = extract_from_table(address_lookup_table).select("unique_property_reference_code", "postcode")
    postcode_lookup_df = (
        extract_from_table(postcode_lookup_table)
        .select("postcode", "lower_super_output_area_code_11", "country_code_12")
        .distinct()
    )
    lsoa_cis_lookup_df = (
        extract_from_table(lsoa_cis_lookup_table)
        .select("lower_super_output_area_code_11", "cis_area_code_20")
        .distinct()
    )
    country_lookup_df = extract_from_table(country_lookup_table).select("country_code_12", "country_name_12").distinct()

    household_info_df = household_level_populations(
        address_lookup_df, postcode_lookup_df, lsoa_cis_lookup_df, country_lookup_df
    )
    update_table(household_info_df, household_level_populations_table, write_mode="overwrite")


@register_pipeline_stage("join_geographic_data")
def join_geographic_data(
    geographic_table: str,
    input_survey_table: str,
    output_survey_table: str,
    id_column: str,
):
    """
    Join weights file onto survey data by household id.

    Parameters
    ----------
    geographic_table
        input table name for household data with geographic data
    survey_responses_table
        input table for individual participant responses
    geographic_responses_table
        output table name for joined survey responses and household geographic data
    id_column
        column containing id to join the 2 input tables
    """
    design_weights_df = extract_from_table(geographic_table)
    survey_responses_df = extract_from_table(input_survey_table)
    geographic_survey_df = survey_responses_df.drop("postcode", "region_code").join(
        design_weights_df, on=id_column, how="left"
    )
    update_table(geographic_survey_df, output_survey_table, write_mode="overwrite")
    return {"output_survey_table": output_survey_table}


@register_pipeline_stage("geography_and_imputation_dependent_logic")
def geography_and_imputation_dependent_processing(
    input_survey_table: str,
    rural_urban_lookup_path: str,
    output_survey_table: str,
):
    """
    Processing that depends on geographies and and imputed demographic infromation.

    Parameters
    ----------
    input_survey_table
        name of the table containing data to be processed
    rural_urban_lookup_path
        path to the rural urban lookup to be joined onto responses
    edited_table
        name of table to write processed data to
    """
    df = extract_from_table(input_survey_table)
    rural_urban_lookup_df = (
        get_or_create_spark_session()
        .read.csv(
            rural_urban_lookup_path,
            header=True,
            schema="""
            lower_super_output_area_code_11 string,
            cis_rural_urban_classification string,
            rural_urban_classification_11 string
        """,
        )
        .drop("rural_urban_classification_11")
    )  # Prefer version from sample
    df = df.join(
        F.broadcast(rural_urban_lookup_df),
        how="left",
        on="lower_super_output_area_code_11",
    )
    df = assign_outward_postcode(df, "outward_postcode", reference_column="postcode")

    df = assign_multigenerational(
        df=df,
        column_name_to_assign="multigenerational_household",
        participant_id_column="participant_id",
        household_id_column="ons_household_id",
        visit_date_column="visit_datetime",
        date_of_birth_column="date_of_birth",
        country_column="country_name_12",
    )  # Includes school year and age_at_visit derivations

    df = derive_age_based_columns(df, "age_at_visit")
    df = assign_age_group_school_year(
        df,
        country_column="country_name_12",
        age_column="age_at_visit",
        school_year_column="school_year",
        column_name_to_assign="age_group_school_year",
    )
    df = assign_work_patient_facing_now(
        df,
        "work_patient_facing_now",
        age_column="age_at_visit",
        work_healthcare_column="work_health_care_patient_facing",
    )
    df = reclassify_work_variables(df, spark_session=get_or_create_spark_session(), drop_original_variables=False)
    df = create_formatted_datetime_string_columns(df)
    update_table(df, output_survey_table, write_mode="overwrite")
    return {"output_survey_table": output_survey_table}


@register_pipeline_stage("report")
def report(
    unique_id_column: str,
    validation_failure_flag_column: str,
    duplicate_count_column_name: str,
    valid_survey_responses_table: str,
    invalid_survey_responses_table: str,
    valid_survey_responses_errors_table: str,
    invalid_survey_responses_errors_table: str,
    output_directory: str,
    tables_to_count: List[str],
    error_priority_map: dict = {},
):
    """
    Create a excel spreadsheet with multiple sheets to summarise key data from various
    tables regarding the running of the pipeline; using overall and most recent statistics.

    Parameters
    ----------
    unique_id_column
        column that should hold unique id for each row in responses file
    validation_failure_flag_column
        name of the column containing the previously created to contain validation error messages
        name should match that created in validate_survey_responses stage
    duplicate_count_column_name
        name of the column containing the previously created to contain count of rows that repeat
        on the responses table. name should match that created in validate_survey_responses stage
    valid_survey_responses_table
        table name of hdfs table of survey responses passing validation checks
    invalid_survey_responses_table
        table name of hdfs table of survey responses failing validation checks
    output_directory
        output folder location to store the report
    """
    valid_df = extract_from_table(valid_survey_responses_table)
    invalid_df = extract_from_table(invalid_survey_responses_table)

    valid_df_errors = generate_error_table(valid_survey_responses_errors_table, error_priority_map)
    invalid_df_errors = generate_error_table(invalid_survey_responses_errors_table, error_priority_map)
    soc_uncode_count = count_variable_option(valid_df, "standard_occupational_classification_code", "uncodeable")
    processed_file_log = extract_from_table("processed_filenames")

    invalid_files_count = 0
    if check_table_exists("error_file_log"):
        invalid_files_log = extract_from_table("error_file_log")
        invalid_files_count = invalid_files_log.filter(F.col("run_id") == get_run_id()).count()

    valid_survey_responses_count = valid_df.count()
    invalid_survey_responses_count = invalid_df.count()

    table_counts = {
        "error_file_log": invalid_files_count,
        valid_survey_responses_table: valid_survey_responses_count,
        invalid_survey_responses_table: invalid_survey_responses_count,
    }
    for table_name in tables_to_count:
        if check_table_exists(table_name):
            table = extract_from_table(table_name)
            table_counts[table_name] = table.count()
        else:
            table_counts[table_name] = "Table not found"

    duplicated_df = valid_df.select(unique_id_column, duplicate_count_column_name).filter(
        F.col(duplicate_count_column_name) > 1
    )

    counts_df = pd.DataFrame(
        {
            "dataset": [
                *list(table_counts.keys()),
            ],
            "count": [
                *list(table_counts.values()),
            ],
        }
    )

    output = BytesIO()
    datasets = list(processed_file_log.select("dataset_name").distinct().rdd.flatMap(lambda x: x).collect())
    with pd.ExcelWriter(output) as writer:
        for dataset in datasets:
            processed_files_df = (
                processed_file_log.filter(F.col("dataset_name") == dataset)
                .select("processed_filename", "file_row_count")
                .orderBy("processed_filename")
                .distinct()
                .toPandas()
            )
            processed_file_names = [name.split("/")[-1] for name in processed_files_df["processed_filename"]]
            processed_file_counts = processed_files_df["file_row_count"]
            individual_counts_df = pd.DataFrame({"dataset": processed_file_names, "count": processed_file_counts})
            name = f"{dataset}"
            individual_counts_df.to_excel(writer, sheet_name=name, index=False)

        counts_df.to_excel(writer, sheet_name="dataset totals", index=False)
        valid_df_errors.toPandas().to_excel(writer, sheet_name="validation fails valid data", index=False)
        invalid_df_errors.toPandas().to_excel(writer, sheet_name="validation fails invalid data", index=False)
        duplicated_df.toPandas().to_excel(writer, sheet_name="duplicated record summary", index=False)
        soc_uncode_count.toPandas().to_excel(writer, sheet_name="'uncodeable' soc code count", index=False)

    write_string_to_file(
        output.getbuffer(), f"{output_directory}/report_output_{datetime.now().strftime('%Y-%m-%d_%H-%M-%S')}.xlsx"
    )


@register_pipeline_stage("lab_report")
def lab_report(input_survey_table: str, swab_report_table: str, blood_report_table: str) -> DataFrame:
    """Generate reports of most recent 7 days of swab and blood data"""
    survey_responses_df = extract_from_table(input_survey_table).orderBy("file_date")
    swab_df, blood_df = generate_lab_report(survey_responses_df)
    update_table(swab_df, swab_report_table, "overwrite")
    update_table(blood_df, blood_report_table, "overwrite")


@register_pipeline_stage("record_level_interface")
def record_level_interface(
    input_survey_table: str,
    csv_editing_file: str,
    unique_id_column: str,
    unique_id_list: List,
    output_survey_table: str,
    filtered_survey_responses_table: str,
):
    """
    This stage does two type of edits in a given table from HIVE given an unique_id column.
    Either value level editing or filtering editing.

    Parameters
    ----------
    survey_responses_table
        HIVE table containing responses to edit
    csv_editing_file
        defines the editing from old values to new values in the HIVE tables
        Columns expected
            - id_column_name (optional)
            - id
            - dataset_name
            - target_column
            - old_value
            - new_value
    unique_id_column
        unique id that will be edited
    unique_id_list
        list of ids to be filtered
    edited_survey_responses_table
        HIVE table to write edited responses
    filtered_survey_responses_table
        HIVE table when they have been filtered out from survey responses
    """
    df = extract_from_table(input_survey_table)

    filtered_out_df = df.filter(F.col(unique_id_column).isin(unique_id_list))
    update_table(filtered_out_df, filtered_survey_responses_table, "overwrite")

    lookup_df = extract_lookup_csv(csv_editing_file, validation_schemas["csv_lookup_schema"])
    filtered_in_df = df.filter(~F.col(unique_id_column).isin(unique_id_list))
    edited_df = update_from_lookup_df(filtered_in_df, lookup_df, id_column=unique_id_column)
    update_table(edited_df, output_survey_table, "overwrite")
    return {"output_survey_table": output_survey_table}


@register_pipeline_stage("tables_to_csv")
def tables_to_csv(
    outgoing_directory,
    tables_to_csv_config_file,
    category_map,
    filter={},
    sep="|",
    extension=".txt",
    dry_run=False,
):
    """
    Writes data from an existing HIVE table to csv output, including mapping of column names and values.
    Takes a yaml file in which HIVE table name and csv table name are defined as well as columns to be
    included in the csv file by a select statement.
    Optionally also point to an update map to be used for the variable name mapping of these outputs.

    Parameters
    ----------
    outgoing_directory
        path to write output CSV files on HDFS
    tables_to_csv_config_file
        path to YAML config file to define input tables and output CSV names
    category_map
        name of the category map for converting category strings to integers
    dry_run
        when set to True, will delete files after they are written (for testing). Default is False.
    """
    output_datetime = datetime.today()
    output_datetime_str = output_datetime.strftime("%Y%m%d_%H%M%S")

    file_directory = Path(outgoing_directory) / output_datetime_str
    manifest = Manifest(outgoing_directory, pipeline_run_datetime=output_datetime, dry_run=dry_run)
    category_map_dictionary = category_maps.get(category_map)

    config_file = get_secondary_config(tables_to_csv_config_file)

    for table in config_file["create_tables"]:
        df = extract_from_table(table["table_name"])
        columns_to_select = [element for element in table["column_name_map"].keys()]
        missing_columns = set(columns_to_select) - set(df.columns)
        if missing_columns:
            raise ValueError(f"Columns missing in {table['table_name']}: {missing_columns}")
        if len(filter.keys()) > 0:
            df = df.filter(reduce(and_, [F.col(col) == val for col, val in filter.items()]))
        df = df.select(*columns_to_select)
        if category_map_dictionary is not None:
            df = map_output_values_and_column_names(df, table["column_name_map"], category_map_dictionary)
        file_path = file_directory / f"{table['output_file_name']}_{output_datetime_str}"
        write_csv_rename(df, file_path, sep, extension)
        file_path = file_path.with_suffix(extension)
        header_string = read_header(file_path)

        manifest.add_file(
            relative_file_path=file_path.relative_to(outgoing_directory).as_posix(),
            column_header=header_string,
            validate_col_name_length=False,
            sep=sep,
        )
    manifest.write_manifest()


@register_pipeline_stage("sample_file_ETL")
def sample_file_ETL(
    household_level_populations_table: str,
    old_sample_file: str,
    new_sample_file: str,
    new_sample_source_name: str,
    postcode_lookup: str,
    master_sample_file: str,
    design_weight_table: str,
    country_lookup: str,
    lsoa_cis_lookup: str,
    tranche_file_path: Optional[str] = None,
    tranche_strata_columns: Optional[List[str]] = None,
):
    """
    Process a new sample file, to union it with previous sample data and calculate new swab and antibody design weights.
    Creates a table of geographies and design weights per household.

    Carries out different scenarios for antibody design weight for either:
    1. Where no tranche is provided, or no new households have been sampled
    2. Where a tranche has been provided and new households have been sampled

    ``old_sample_file`` may point to the same table as ``design_weight_table``, to reuse the values from the previous
    sample file processing run.

    To process a new sample file, the following *must* be updated:
    - ``new_sample_file``
    - ``new_sample_source_name``
    - ``tranche_file_path``

    The output ``design_weight_table`` is also stored as a backup table with the current datetime.

    Notes
    -----
    Lookup tables are referenced here are used to get data that are missing on the master sample and sample
    files, which are required to link on postcode. Once these issues are resolved, this part of the code may be
    simplified to include only:
    - household_level_populations_table
    - old_sample_file
    - new_sample_file
    - new_sample_source_name
    - tranche_file_path
    - tranche_strata_columns

    This is dependent on receiving the new sample file in the format expected as specified in the excel specification.

    Paramaters
    ----------
    household_level_populations_table
        HIVE table create by household level population calculation, containing population by CIS area and country
    old_sample_file
        HIVE table containing the previously processed sample files, including design weights
    new_sample_file
        CSV file or HIVE table containing the new sample to be processed
    new_sample_source_name
        string constant to be stored as the sample source name for the new sample records
    postcode_lookup
        HIVE table containing the NSPL postcode lookup
    master_sample_file
        HIVE table containing the master sample
    design_weight_table
        HIVE table to write household geographies and design weights to
    country_lookup
        HIVE table containing country code 12 to country name lookup
    lsoa_cis_lookup
        HIVE table containing LSOA 11 to CIS area 20 lookup
    tranche_file_path
        path to tranche CSV file, if a tranche is required for the current sample file, otherwise leave empty in config
    tranche_strata_columns
        list of column names to be used as strata in tranche factor calculations
    """
    first_run = not check_table_exists(design_weight_table)

    postcode_lookup_df = extract_from_table(postcode_lookup)
    lsoa_cis_lookup_df = extract_from_table(lsoa_cis_lookup)
    country_lookup_df = extract_from_table(country_lookup)
    old_sample_df = extract_from_table(old_sample_file, break_lineage=True)
    master_sample_df = extract_from_table(master_sample_file)

    new_sample_df = extract_lookup_csv(
        new_sample_file,
        validation_schemas["new_sample_file_schema"],
        column_name_maps["new_sample_file_column_map"],
        True,
    )
    tranche_df = None
    if tranche_file_path is not None:
        if tranche_strata_columns is None:
            raise ValueError("`tranche_strata_columns` must be provided when a `tranche_file_path` has been provided")
        tranche_df = extract_lookup_csv(
            tranche_file_path, validation_schemas["tranche_schema"], column_name_maps["tranche_column_map"], True
        )

    household_level_populations_df = extract_from_table(household_level_populations_table)
    design_weights = calculate_design_weights(
        household_level_populations_df,
        master_sample_df,
        old_sample_df,
        new_sample_df,
        new_sample_source_name,
        tranche_df,
        postcode_lookup_df,
        country_lookup_df,
        lsoa_cis_lookup_df,
        first_run,
        tranche_strata_columns,
    )
    update_table(design_weights, design_weight_table, write_mode="overwrite", archive=True)


@register_pipeline_stage("generate_sample")
def sample_df(
    table_name, sample_type, cols, cols_to_evaluate, rows_per_file, num_files, output_folder_name, filter_condition=None
):
    df = extract_from_table(table_name)
    if filter_condition is not None:
        df = df.filter(eval(filter_condition))
    generate_sample(df, sample_type, cols, cols_to_evaluate, rows_per_file, num_files, output_folder_name)


@register_pipeline_stage("aggregated_output")
def aggregated_output(
    apply_aggregate_type,
    input_survey_table_to_aggregate,
    column_group,
    column_window_list,
    order_window_list,
    apply_function_list,
    column_name_list,
    column_name_to_assign_list,
):
    """
    Parameters
    ----------
    apply_window
    apply_groupby
    aggregated_output
    column_name_to_assign_list
    column_group
    column_window_list
    function_list
    column_list_to_apply_function
    """
    df = extract_from_table(table_name=input_survey_table_to_aggregate)

    if apply_aggregate_type == "groupby":
        df = aggregated_output_groupby(
            df=df,
            column_group=column_group,
            apply_function_list=apply_function_list,
            column_name_list=column_name_list,
            column_name_to_assign_list=column_name_to_assign_list,
        )
    elif apply_aggregate_type == "window":
        df = aggregated_output_window(
            df=df,
            column_window_list=column_window_list,
            column_name_list=column_name_list,
            apply_function_list=apply_function_list,
            column_name_to_assign_list=column_name_to_assign_list,
            order_column_list=order_window_list,
        )
    update_table(
        df=df,
        table_name=f"{input_survey_table_to_aggregate}_{apply_aggregate_type}",
        write_mode="overwrite",
    )<|MERGE_RESOLUTION|>--- conflicted
+++ resolved
@@ -421,13 +421,9 @@
         print(
             f"     - creating regex lookup table from {df_to_process.count()} rows. This may take some time ... "
         )  # functional
-<<<<<<< HEAD
-        df = df.repartition(64)
-=======
         df_to_process = df_to_process.repartition(
             get_or_create_spark_session().sparkContext.getConf.get("spark.sql.shuffle.partitions") / 2
         )
->>>>>>> b1622ed7
         lookup_df = add_pattern_matching_flags(df_to_process)
         update_table(lookup_df, regex_lookup_table, "overwrite")
 
