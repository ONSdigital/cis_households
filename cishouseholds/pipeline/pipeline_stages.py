from datetime import datetime
from datetime import timedelta
from functools import reduce
from io import BytesIO
from itertools import chain
from pathlib import Path
from typing import List
from typing import Union
from cishouseholds.pipeline.load import get_run_id

import pandas as pd
from pyspark.sql import functions as F

from cishouseholds.derive import aggregated_output_groupby
from cishouseholds.derive import aggregated_output_window
from cishouseholds.derive import assign_multigeneration
from cishouseholds.derive import assign_visits_in_day
from cishouseholds.derive import count_barcode_cleaned
from cishouseholds.edit import update_from_lookup_df
from cishouseholds.extract import get_files_to_be_processed
from cishouseholds.hdfs_utils import read_header
from cishouseholds.hdfs_utils import write_string_to_file
from cishouseholds.merge import join_assayed_bloods
from cishouseholds.merge import union_dataframes_to_hive
from cishouseholds.merge import union_multiple_tables
from cishouseholds.pipeline.category_map import category_maps
from cishouseholds.pipeline.config import get_config
from cishouseholds.pipeline.config import get_secondary_config
from cishouseholds.pipeline.generate_outputs import map_output_values_and_column_names
from cishouseholds.pipeline.generate_outputs import write_csv_rename
from cishouseholds.pipeline.input_file_processing import extract_input_data
from cishouseholds.pipeline.input_file_processing import extract_lookup_csv
from cishouseholds.pipeline.input_file_processing import extract_validate_transform_input_data
from cishouseholds.pipeline.input_variable_names import column_name_maps
from cishouseholds.pipeline.load import check_table_exists
from cishouseholds.pipeline.load import delete_tables
from cishouseholds.pipeline.load import extract_from_table
from cishouseholds.pipeline.load import get_full_table_name
from cishouseholds.pipeline.load import get_run_id
from cishouseholds.pipeline.load import update_table
from cishouseholds.pipeline.load import update_table_and_log_source_files
from cishouseholds.pipeline.manifest import Manifest
from cishouseholds.pipeline.merge_antibody_swab_ETL import load_to_data_warehouse_tables
from cishouseholds.pipeline.merge_antibody_swab_ETL import merge_blood_process_filtering
from cishouseholds.pipeline.merge_antibody_swab_ETL import merge_blood_process_preparation
from cishouseholds.pipeline.merge_antibody_swab_ETL import merge_blood_xtox_flag
from cishouseholds.pipeline.merge_antibody_swab_ETL import merge_swab_process_filtering
from cishouseholds.pipeline.merge_antibody_swab_ETL import merge_swab_process_preparation
from cishouseholds.pipeline.merge_antibody_swab_ETL import merge_swab_xtox_flag
from cishouseholds.pipeline.merge_process import merge_process_validation
from cishouseholds.pipeline.post_merge_processing import derive_overall_vaccination
from cishouseholds.pipeline.post_merge_processing import impute_key_columns
from cishouseholds.pipeline.post_merge_processing import nims_transformations
from cishouseholds.pipeline.reporting import dfs_to_bytes_excel
from cishouseholds.pipeline.reporting import multiple_visit_1_day
from cishouseholds.pipeline.reporting import unmatching_antibody_to_swab_viceversa
from cishouseholds.pipeline.survey_responses_version_2_ETL import fill_forwards_transformations
from cishouseholds.pipeline.survey_responses_version_2_ETL import union_dependent_cleaning
from cishouseholds.pipeline.survey_responses_version_2_ETL import union_dependent_derivations
from cishouseholds.pipeline.validation_ETL import validation_ETL
from cishouseholds.pipeline.validation_schema import validation_schemas  # noqa: F401
from cishouseholds.pyspark_utils import get_or_create_spark_session
from cishouseholds.validate import validate_files
from cishouseholds.weights.edit import aps_value_map
from cishouseholds.weights.edit import recode_column_values
from cishouseholds.weights.population_projections import proccess_population_projection_df
from cishouseholds.weights.pre_calibration import pre_calibration_high_level
from cishouseholds.weights.weights import generate_weights
from cishouseholds.weights.weights import household_level_populations
from dummy_data_generation.generate_data import generate_digital_data
from dummy_data_generation.generate_data import generate_historic_bloods_data
from dummy_data_generation.generate_data import generate_nims_table
from dummy_data_generation.generate_data import generate_ons_gl_report_data
from dummy_data_generation.generate_data import generate_survey_v0_data
from dummy_data_generation.generate_data import generate_survey_v1_data
from dummy_data_generation.generate_data import generate_survey_v2_data
from dummy_data_generation.generate_data import generate_unioxf_medtest_data

# from cishouseholds.pipeline.input_variable_names import cis_phase_lookup_column_map
# from cishouseholds.pipeline.validation_schema import cis_phase_schema

pipeline_stages = {}


def register_pipeline_stage(key):
    """Decorator to register a pipeline stage function."""

    def _add_pipeline_stage(func):
        pipeline_stages[key] = func
        return func

    return _add_pipeline_stage


@register_pipeline_stage("blind_csv_to_table")
def blind_csv_to_table(path: str, table_name: str):
    """
    Convert a single csv file to a HDFS table by inferring a schema
    """
    df = extract_input_data(path, None, ",")
    df = update_table(df, table_name, "overwrite")


@register_pipeline_stage("csv_to_table")
def csv_to_table(file_operations: list):
    """
    Convert a list of csv files into a HDFS table
    """
    for file in file_operations:
        if file["schema"] not in validation_schemas:
            raise ValueError(file["schema"] + " schema does not exists")
        schema = validation_schemas[file["schema"]]
        column_map = column_name_maps[file["column_map"]] if file["column_map"] in column_name_maps else None
        df = extract_lookup_csv(
            file["path"],
            schema,
            column_map,
            file["drop_not_found"],
        )
        print("    created table:" + file["table_name"])  # functional
        update_table(df, file["table_name"], "overwrite")


@register_pipeline_stage("delete_tables")
def delete_tables_stage(prefix: str = None, table_names: Union[str, List[str]] = None, pattern: str = None):
    """
    Deletes HIVE tables. For use at the start of a pipeline run, to reset pipeline logs and data.
    Should not be used in production, as all tables may be deleted.

    Use one or more of the optional parameters.

    Parameters
    ----------
    prefix
        remove all tables with a given table name prefix (see config for current prefix)
    table_names
        one or more absolute table names to delete (including prefix)
    pattern
        drop tables where table name matches pattern in SQL format (e.g. "%_responses_%")
    """
    delete_tables(prefix, table_names, pattern)


@register_pipeline_stage("generate_dummy_data")
def generate_dummy_data(output_directory):
    raw_dir = Path(output_directory) / "generated_data"
    swab_dir = raw_dir / "swab"
    blood_dir = raw_dir / "blood"
    survey_dir = raw_dir / "survey"
    digital_survey_dir = raw_dir / "responses_digital"
    northern_ireland_dir = raw_dir / "northern_ireland_sample"
    sample_direct_dir = raw_dir / "england_wales_sample"
    unprocessed_bloods_dir = raw_dir / "unprocessed_blood"
    historic_bloods_dir = raw_dir / "historic_blood"
    historic_swabs_dir = raw_dir / "historic_swab"
    historic_survey_dir = raw_dir / "historic_survey"
    for directory in [
        swab_dir,
        blood_dir,
        survey_dir,
        digital_survey_dir,
        northern_ireland_dir,
        sample_direct_dir,
        unprocessed_bloods_dir,
        historic_bloods_dir,
        historic_swabs_dir,
        historic_survey_dir,
    ]:
        directory.mkdir(parents=True, exist_ok=True)

    file_datetime = datetime.now()
    lab_date_1 = datetime.strftime(file_datetime - timedelta(days=1), format="%Y%m%d")
    lab_date_2 = datetime.strftime(file_datetime - timedelta(days=2), format="%Y%m%d")
    file_date = datetime.strftime(file_datetime, format="%Y%m%d")

    # Historic files
    # historic_bloods = generate_historic_bloods_data(historic_bloods_dir, file_date, 30)
    # historic_swabs = generate_ons_gl_report_data(historic_swabs_dir, file_date, 30)

    # historic_v2 = generate_survey_v2_data(
    #     directory=historic_survey_dir,
    #     file_date=file_date,
    #     records=100,
    #     swab_barcodes=historic_swabs["Sample"].unique().tolist(),
    #     blood_barcodes=historic_bloods["blood_barcode_OX"].unique().tolist(),
    # )

    # Delta files
    lab_swabs_1 = generate_ons_gl_report_data(swab_dir, file_date, 10)
    lab_swabs_2 = generate_ons_gl_report_data(swab_dir, lab_date_1, 10)
    lab_swabs_3 = generate_ons_gl_report_data(swab_dir, lab_date_2, 10)
    lab_swabs = pd.concat([lab_swabs_1, lab_swabs_2, lab_swabs_3])

    lab_bloods_s_1, lab_bloods_n_1 = generate_unioxf_medtest_data(blood_dir, file_date, 10)
    lab_bloods_s_2, lab_bloods_n_2 = generate_unioxf_medtest_data(blood_dir, lab_date_1, 10)
    lab_bloods_s_3, lab_bloods_n_3 = generate_unioxf_medtest_data(blood_dir, lab_date_2, 10)

    lab_bloods = pd.concat(
        [lab_bloods_n_1, lab_bloods_n_2, lab_bloods_n_3, lab_bloods_s_1, lab_bloods_s_2, lab_bloods_s_3]
    )

    historic_blood_n = generate_historic_bloods_data(historic_bloods_dir, file_date, 10, "N")
    historic_blood_s = generate_historic_bloods_data(historic_bloods_dir, file_date, 10, "S")

    # unprocessed_bloods_data = generate_unprocessed_bloods_data(unprocessed_bloods_dir, file_date, 20)
    # northern_ireland_data = generate_northern_ireland_data(northern_ireland_dir, file_date, 20)
    # sample_direct_data = generate_sample_direct_data(sample_direct_dir, file_date, 20)

    # swab/blood barcode lists
    swab_barcode = lab_swabs["Sample"].unique().tolist()
    blood_barcode = lab_bloods["Serum Source ID"].unique().tolist()
    blood_barcode += historic_blood_n["blood_barcode_OX"].unique().tolist()
    blood_barcode += historic_blood_s["blood_barcode_OX"].unique().tolist()

    swab_barcode = swab_barcode[int(round(len(swab_barcode) / 10)) :]  # noqa: E203
    blood_barcode = blood_barcode[int(round(len(swab_barcode) / 10)) :]  # noqa: E203

    generate_survey_v0_data(
        directory=survey_dir, file_date=file_date, records=50, swab_barcodes=swab_barcode, blood_barcodes=blood_barcode
    )
    generate_survey_v1_data(
        directory=survey_dir, file_date=file_date, records=50, swab_barcodes=swab_barcode, blood_barcodes=blood_barcode
    )
    v2 = generate_survey_v2_data(
        directory=survey_dir, file_date=file_date, records=50, swab_barcodes=swab_barcode, blood_barcodes=blood_barcode
    )
    generate_digital_data(
        directory=digital_survey_dir,
        file_date=file_date,
        records=50,
        swab_barcodes=swab_barcode,
        blood_barcodes=blood_barcode,
    )

    participant_ids = v2["Participant_id"].unique().tolist()

    generate_nims_table(get_full_table_name("cis_nims_20210101"), participant_ids)


def generate_input_processing_function(
    stage_name,
    dataset_name,
    id_column,
    validation_schema,
    datetime_column_map,
    transformation_functions,
    source_file_column,
    write_mode="overwrite",
    column_name_map=None,
    sep=",",
    cast_to_double_list=[],
    include_hadoop_read_write=True,
):
    """
    Generate an input file processing stage function and register it.

    Returns dataframe for use in testing.

    Parameters
    ----------
    include_hadoop_read_write
        set to False for use in testing on non-hadoop environments

    Notes
    -----
    See underlying functions for other parameter documentation.
    """

    @register_pipeline_stage(stage_name)
    def _inner_function(
        resource_path,
        dataset_name=dataset_name,
        id_column=id_column,
        latest_only=False,
        start_date=None,
        end_date=None,
        include_processed=False,
        include_invalid=False,
        source_file_column=source_file_column,
        write_mode=write_mode,
    ):
        file_path_list = [resource_path]

        if include_hadoop_read_write:
            file_path_list = get_files_to_be_processed(
                resource_path,
                latest_only=latest_only,
                start_date=start_date,
                end_date=end_date,
                include_processed=include_processed,
                include_invalid=include_invalid,
            )
        if not file_path_list:
            print(f"        - No files selected in {resource_path}")  # functional
            return

        valid_file_paths = validate_files(file_path_list, validation_schema, sep=sep)
        if not valid_file_paths:
            print(f"        - No valid files found in: {resource_path}.")  # functional
            return

        df = extract_validate_transform_input_data(
            include_hadoop_read_write=include_hadoop_read_write,
            resource_path=file_path_list,
            dataset_name=dataset_name,
            id_column=id_column,
            variable_name_map=column_name_map,
            datetime_map=datetime_column_map,
            validation_schema=validation_schema,
            transformation_functions=transformation_functions,
            source_file_column=source_file_column,
            sep=sep,
            cast_to_double_columns_list=cast_to_double_list,
            write_mode=write_mode,
        )
        if include_hadoop_read_write:
            update_table_and_log_source_files(
                df, f"transformed_{dataset_name}", source_file_column, dataset_name, write_mode
            )
        return df

    _inner_function.__name__ = stage_name
    return _inner_function


@register_pipeline_stage("union_survey_response_files")
def union_survey_response_files(tables_to_union: List, unioned_survey_responses_table: str):
    """
    Union survey response for v0, v1 and v2, and write to table.
    Parameters
    ----------
    unioned_survey_responses_table
        input tables for extracting each of the transformed survey responses tables
    unioned_survey_responses_table
        output table name for the combine file of all unioned survey responses
    """
    df_list = [extract_from_table(table) for table in tables_to_union]

    union_dataframes_to_hive(unioned_survey_responses_table, df_list)


@register_pipeline_stage("union_dependent_transformations")
def execute_union_dependent_transformations(unioned_survey_table: str, transformed_table: str):
    """
    Transformations that require the union of the different input survey response files.
    Includes combining data from different files and filling forwards or backwards over time.
    Parameters
    ----------
    unioned_survey_table
        input table name for table containing the combined survey responses tables
    transformed_table
        output table name for table with applied transformations dependent on complete survey dataset
    """
    unioned_survey_responses = extract_from_table(unioned_survey_table)
    unioned_survey_responses = union_dependent_cleaning(unioned_survey_responses)
    unioned_survey_responses = union_dependent_derivations(unioned_survey_responses)
    update_table(unioned_survey_responses, transformed_table, write_mode="overwrite")


@register_pipeline_stage("fill_forwards_stage")
def fill_forwards_stage(unioned_survey_table: str, filled_forwards_table: str):
    df = extract_from_table(unioned_survey_table)
    df = fill_forwards_transformations(df)
    update_table(df, filled_forwards_table, write_mode="overwrite")


@register_pipeline_stage("validate_survey_responses")
def validate_survey_responses(
    survey_responses_table: str,
    duplicate_count_column_name: str,
    validation_failure_flag_column: str,
    valid_survey_responses_table: str,
    invalid_survey_responses_table: str,
):
    """
    Populate error column with outcomes of specific validation checks against fully
    transformed survey dataset.

    Parameters
    ----------
    survey_responses_table
        input table name for fully transformed survey table
    duplicate_count_column_name
        column name in which to count duplicates of rows within the dataframe
    validation_failure_flag_column
        name for error column wherein each of the validation checks results are appended
    valid_survey_responses_table
        table containing results that passed the error checking process
    invalid_survey_responses_table
        table containing results that failed the error checking process
    """
    unioned_survey_responses = extract_from_table(survey_responses_table)
    valid_survey_responses, erroneous_survey_responses = validation_ETL(
        df=unioned_survey_responses,
        validation_check_failure_column_name=validation_failure_flag_column,
        duplicate_count_column_name=duplicate_count_column_name,
    )
    update_table(valid_survey_responses, valid_survey_responses_table, write_mode="overwrite")
    update_table(erroneous_survey_responses, invalid_survey_responses_table, write_mode="overwrite")


@register_pipeline_stage("lookup_based_editing")
def lookup_based_editing(
    input_table: str,
    cohort_lookup_path: str,
    travel_countries_lookup_path: str,
    rural_urban_lookup_path: str,
    tenure_group_path: str,
    edited_table: str,
):
    """
    Edit columns based on mappings from lookup files. Often used to correct data quality issues.
    Parameters
    ----------
    input_table
        input table name for reference table
    cohort_lookup_path
        input file path name for cohort corrections lookup file
    travel_countries_lookup_path
        input file path name for travel_countries corrections lookup file
    edited_table
    """
    spark = get_or_create_spark_session()
    df = extract_from_table(input_table)

    cohort_lookup = spark.read.csv(
        cohort_lookup_path, header=True, schema="participant_id string, new_cohort string, old_cohort string"
    ).withColumnRenamed("participant_id", "cohort_participant_id")

    travel_countries_lookup = spark.read.csv(
        travel_countries_lookup_path,
        header=True,
        schema="been_outside_uk_last_country_old string, been_outside_uk_last_country_new string",
    )
    rural_urban_lookup_df = spark.read.csv(
        rural_urban_lookup_path,
        header=True,
        schema="""
            lower_super_output_area_code_11 string,
            cis_rural_urban_classification string,
            rural_urban_classification_11 string
        """,
    ).drop(
        "rural_urban_classification_11"
    )  # Prefer version from sample
    df = df.join(
        F.broadcast(cohort_lookup),
        how="left",
        on=((df.participant_id == cohort_lookup.cohort_participant_id) & (df.study_cohort == cohort_lookup.old_cohort)),
    )
    df = df.withColumn("study_cohort", F.coalesce(F.col("new_cohort"), F.col("study_cohort"))).drop(
        "new_cohort", "old_cohort"
    )
    df = df.join(
        F.broadcast(travel_countries_lookup),
        how="left",
        on=df.been_outside_uk_last_country == travel_countries_lookup.been_outside_uk_last_country_old,
    )
    df = df.withColumn(
        "been_outside_uk_last_country",
        F.coalesce(F.col("been_outside_uk_last_country_new"), F.col("been_outside_uk_last_country")),
    ).drop("been_outside_uk_last_country_old", "been_outside_uk_last_country_new")

    if "lower_super_output_area_code_11" in df.columns:
        df = df.join(
            F.broadcast(rural_urban_lookup_df),
            how="left",
            on="lower_super_output_area_code_11",
        )
    tenure_group = spark.read.csv(tenure_group_path, header=True).select(
        "UAC", "numAdult", "numChild", "dvhsize", "tenure_group"
    )
    for key, value in column_name_maps["tenure_group_variable_map"].items():
        tenure_group = tenure_group.withColumnRenamed(key, value)

    df = df.join(tenure_group, on=(df["ons_household_id"] == tenure_group["UAC"]), how="left").drop("UAC")

    update_table(df, edited_table, write_mode="overwrite")


@register_pipeline_stage("outer_join_antibody_results")
def outer_join_antibody_results(
    antibody_test_result_table: str, joined_antibody_test_result_table: str, failed_join_table: str
):
    """
    Outer join of data for two antibody/blood test targets (S and N protein antibodies).
    Creates a single record per blood sample.

    Parameters
    ----------
    antibody_test_result_table
        name of HIVE table to read antibody/blood test results from, where blood samples may have more than one record
    joined_antibody_test_result_table
        name of HIVE table to write successfully joined records, where each blood sample has one record
    failed_join_table
        name of HIVE table to write antibody/blood test results that failed to merge.
        Specifically, those with more than two records in the unjoined data.
    """
    blood_df = extract_from_table(antibody_test_result_table)
    blood_df = blood_df.dropDuplicates(
        subset=[column for column in blood_df.columns if column != "blood_test_source_file"]
    )

    blood_df, failed_blood_join_df = join_assayed_bloods(
        blood_df,
        test_target_column="antibody_test_target",
        join_on_columns=[
            "unique_antibody_test_id",
            "blood_sample_barcode",
            "antibody_test_plate_common_id",
            "antibody_test_well_id",
        ],
    )
    blood_df = blood_df.withColumn(
        "combined_blood_sample_received_date",
        F.coalesce(F.col("blood_sample_received_date_s_protein"), F.col("blood_sample_received_date_n_protein")),
    )

    update_table(blood_df, joined_antibody_test_result_table, write_mode="overwrite")
    update_table(failed_blood_join_df, failed_join_table, write_mode="overwrite")


@register_pipeline_stage("merge_blood_ETL")
def merge_blood_ETL(
    input_survey_responses_table,
    input_antibody_table,
    blood_files_to_exclude,
    merged_1to1_table,
    joined_table,
    xtox_flagged_table,
    validated_table,
    merged_responses_antibody_data,
    antibody_merge_residuals,
    antibody_merge_failed_records,
):
    """
    High level function for joining antibody/blood test result data to survey responses.
    Should be run before the PCR/swab result merge.

    Parameters
    ----------
    survey_responses_table
        name of HIVE table containing survey response records
    antibody_table
        name of HIVE table containing antibody/blood result records
    swab_files_to_exclude
        antibody/blood result files that should be excluded from the merge.
        Used to remove files that are found to contain invalid data.
    swab_output_tables
        names of the three output tables:
            1. survey responses and successfully joined results
            2. residual antibody/blood result records, where there was no barcode match to join on
            3. antibody/blood result records that failed to meet the criteria for joining
    """
    survey_df = extract_from_table(input_survey_responses_table).where(
        F.col("unique_participant_response_id").isNotNull() & (F.col("unique_participant_response_id") != "")
    )
    antibody_df = extract_from_table(input_antibody_table).where(
        F.col("unique_antibody_test_id").isNotNull() & F.col("blood_sample_barcode").isNotNull()
    )
    df_1to1, df = merge_blood_process_preparation(
        survey_df,
        antibody_df,
        blood_files_to_exclude,
    )
    update_table(df, joined_table, write_mode="overwrite")
    update_table(df_1to1, merged_1to1_table, write_mode="overwrite")  # Fastforward 1to1 succesful matches

    df = extract_from_table(joined_table)
    df = merge_blood_xtox_flag(df)
    update_table(df=df, table_name=xtox_flagged_table, write_mode="overwrite")

    df = extract_from_table(xtox_flagged_table)
    df = merge_process_validation(
        df=df,
        merge_type="antibody",
        barcode_column_name="blood_sample_barcode",
    )
    update_table(df=df, table_name=validated_table, write_mode="overwrite")

    df = extract_from_table(validated_table)

    (
        merged_responses_antibody_df,
        antibody_merge_residuals_df,
        antibody_merge_failed_records_df,
    ) = merge_blood_process_filtering(df)

    # load back 1to1 fastforwarded matches
    merged_1to1_df = extract_from_table(merged_1to1_table)
    merged_responses_antibody_df = union_multiple_tables([merged_1to1_df, merged_responses_antibody_df])

    load_to_data_warehouse_tables(
        [
            merged_responses_antibody_df,
            antibody_merge_residuals_df,
            antibody_merge_failed_records_df,
        ],
        [merged_responses_antibody_data, antibody_merge_residuals, antibody_merge_failed_records],
    )


@register_pipeline_stage("merge_swab_ETL")
def merge_swab_ETL(
    input_survey_responses_table,
    input_swab_table,
    swab_files_to_exclude,
    merged_1to1_table,
    joined_table,
    xtox_flagged_table,
    validated_table,
    merged_responses_antibody_swab_data,
    swab_merge_residuals,
    swab_merge_failed_records,
):
    """
    High level function for joining PCR test result data to survey responses.
    Should be run following the antibody/blood result merge.

    Parameters
    ----------
    survey_responses_table
        name of HIVE table containing survey response records
    swab_table
        name of HIVE table containing PCR/swab result records
    swab_files_to_exclude
        PCR/swab result files that should be excluded from the merge.
        Used to remove files that are found to contain invalid data.
    swab_output_tables
        names of the three output tables:
            1. survey responses and successfully joined results
            2. residual PCR/swab result records, where there was no barcode match to join on
            3. PCR/swab result records that failed to meet the criteria for joining
    """
    survey_df = extract_from_table(input_survey_responses_table).where(
        F.col("unique_participant_response_id").isNotNull() & (F.col("unique_participant_response_id") != "")
    )
    swab_df = extract_from_table(input_swab_table).where(
        F.col("unique_pcr_test_id").isNotNull() & F.col("swab_sample_barcode").isNotNull()
    )
    df_1to1, df = merge_swab_process_preparation(
        survey_df,
        swab_df,
        swab_files_to_exclude,
    )
    update_table(df=df_1to1, table_name=merged_1to1_table, write_mode="overwrite")
    update_table(df=df, table_name=joined_table, write_mode="overwrite")

    df = extract_from_table(joined_table)
    df = merge_swab_xtox_flag(df)
    update_table(df=df, table_name=xtox_flagged_table, write_mode="overwrite")

    df = extract_from_table(xtox_flagged_table)
    df = merge_process_validation(
        df=df,
        merge_type="swab",
        barcode_column_name="swab_sample_barcode",
    )
    update_table(df=df, table_name=validated_table, write_mode="overwrite")

    df = extract_from_table(validated_table)
    (
        merged_responses_antibody_swab_df,
        swab_merge_residuals_df,
        swab_merge_failed_records_df,
    ) = merge_swab_process_filtering(df)

    # load back 1to1 fastforwarded matches
    merged_1to1_df = extract_from_table(merged_1to1_table)
    merged_responses_antibody_swab_df = union_multiple_tables([merged_1to1_df, merged_responses_antibody_swab_df])

    load_to_data_warehouse_tables(
        [
            merged_responses_antibody_swab_df,
            swab_merge_residuals_df,
            swab_merge_failed_records_df,
        ],
        [
            merged_responses_antibody_swab_data,
            swab_merge_residuals,
            swab_merge_failed_records,
        ],
    )


@register_pipeline_stage("join_vaccination_data")
def join_vaccination_data(participant_records_table, nims_table, vaccination_data_table):
    """
    Join NIMS vaccination data onto participant level records and derive vaccination status using NIMS and CIS data.

    Parameters
    ----------
    participant_records_table
        input table containing participant level records to join
    nims_table
        nims table containing records to be joined to participant table
    vaccination_data_table
        output table name for the joined nims and participant table
    """
    participant_df = extract_from_table(participant_records_table)
    nims_df = extract_from_table(nims_table)
    nims_df = nims_transformations(nims_df)

    participant_df = participant_df.join(nims_df, on="participant_id", how="left")
    participant_df = derive_overall_vaccination(participant_df)

    update_table(participant_df, vaccination_data_table, write_mode="overwrite")


@register_pipeline_stage("impute_demographic_columns")
def impute_demographic_columns(
    survey_responses_table: str,
    imputed_values_table: str,
    survey_responses_imputed_table: str,
    key_columns: List[str],
):
    """
    Imputes values for key demographic columns.
    Applies filling forward for listed columns. Specific imputations are then used for sex, ethnicity and date of birth.

    Parameters
    ----------
    survey_responses_table
        name of HIVE table containing survey responses for imputation, containing `key_columns`
    imputed_values_table
        name of HIVE table containing previously imputed values
    survey_responses_imputed_table
        name of HIVE table to write survey responses following imputation
    key_columns
        names of key demographic columns to be filled forwards
    """
    imputed_value_lookup_df = None
    if check_table_exists(imputed_values_table):
        imputed_value_lookup_df = extract_from_table(imputed_values_table, break_lineage=True)

    df = extract_from_table(survey_responses_table)
    key_columns_imputed_df = impute_key_columns(
        df, imputed_value_lookup_df, key_columns, get_config().get("imputation_log_directory", "./")
    )
    imputed_values_df = key_columns_imputed_df.filter(
        reduce(
            lambda col_1, col_2: col_1 | col_2,
            (F.col(f"{column}_imputation_method").isNotNull() for column in key_columns),
        )
    )

    lookup_columns = chain(*[(column, f"{column}_imputation_method") for column in key_columns])
    imputed_values = imputed_values_df.select(
        "participant_id",
        *lookup_columns,
    )
    df_with_imputed_values = df.drop(*key_columns).join(
        F.broadcast(key_columns_imputed_df), on="participant_id", how="left"
    )

    update_table(imputed_values, imputed_values_table, "overwrite")
    update_table(df_with_imputed_values, survey_responses_imputed_table, "overwrite")


@register_pipeline_stage("calculate_household_level_populations")
def calculate_household_level_populations(
    address_lookup_table,
    postcode_lookup_table,
    lsoa_cis_lookup_table,
    country_lookup_table,
    household_level_populations_table,
):
    address_lookup_df = extract_from_table(address_lookup_table).select("unique_property_reference_code", "postcode")
    postcode_lookup_df = (
        extract_from_table(postcode_lookup_table)
        .select("postcode", "lower_super_output_area_code_11", "country_code_12")
        .distinct()
    )
    lsoa_cis_lookup_df = (
        extract_from_table(lsoa_cis_lookup_table)
        .select("lower_super_output_area_code_11", "cis_area_code_20")
        .distinct()
    )
    country_lookup_df = extract_from_table(country_lookup_table).select("country_code_12", "country_name_12").distinct()

    household_info_df = household_level_populations(
        address_lookup_df, postcode_lookup_df, lsoa_cis_lookup_df, country_lookup_df
    )
    update_table(household_info_df, household_level_populations_table, write_mode="overwrite")


@register_pipeline_stage("join_geographic_data")
def join_geographic_data(
    geographic_table: str,
    survey_responses_table: str,
    geographic_responses_table: str,
    id_column: str,
):
    """
    Join weights file onto survey data by household id.

    Parameters
    ----------
    geographic_table
        input table name for household data with geographic data
    survey_responses_table
        input table for individual participant responses
    geographic_responses_table
        output table name for joined survey responses and household geographic data
    id_column
        column containing id to join the 2 input tables
    """
    design_weights_df = extract_from_table(geographic_table)
    survey_responses_df = extract_from_table(survey_responses_table)
    geographic_survey_df = survey_responses_df.drop("postcode", "region_code").join(
        design_weights_df, on=id_column, how="left"
    )
    update_table(geographic_survey_df, geographic_responses_table, write_mode="overwrite")


@register_pipeline_stage("geography_and_imputation_dependent_logic")
def geography_and_imputation_dependent_processing(
    imputed_responses_table: str,
    output_imputed_responses_table: str,
):
    """
    Apply processing that depends on the imputation and geographic columns being created
    Parameters
    -----------
    imputed_responses_table
    response_records_table
    invalid_response_records_table
    output_imputed_responses_table
    key_columns
    """
    df_with_imputed_values = extract_from_table(imputed_responses_table)

    df_with_imputed_values = assign_multigeneration(
        df=df_with_imputed_values,
        column_name_to_assign="multigenerational_household",
        participant_id_column="participant_id",
        household_id_column="ons_household_id",
        visit_date_column="visit_datetime",
        date_of_birth_column="date_of_birth",
        country_column="country_name_12",
    )  # Includes school year derivation
    update_table(df_with_imputed_values, output_imputed_responses_table, write_mode="overwrite")


@register_pipeline_stage("report")
def report(
    unique_id_column: str,
    validation_failure_flag_column: str,
    duplicate_count_column_name: str,
    valid_survey_responses_table: str,
    invalid_survey_responses_table: str,
    output_directory: str,
    tables_to_count: List[str],
):
    """
    Create a excel spreadsheet with multiple sheets to summarise key data from various
    tables regarding the running of the pipeline; using overall and most recent statistics.
    Parameters
    ----------
    unique_id_column
        column that should hold unique id for each row in responses file
    validation_failure_flag_column
        name of the column containing the previously created to containt validation error messages
        name should match that created in validate_survey_responses stage
    duplicate_count_column_name
        name of the column containing the previously created to containt count of rows that repeat
        on the responses table. name should match that created in validate_survey_responses stage
    valid_survey_responses_table
        table name of hdfs table of survey responses passing validation checks
    invalid_survey_responses_table
        table name of hdfs table of survey responses failing validation checks
    output_directory
        output folder location to store the report
    """
    valid_df = extract_from_table(valid_survey_responses_table)
    invalid_df = extract_from_table(invalid_survey_responses_table)

    processed_file_log = extract_from_table("processed_filenames")

    invalid_files_count = 0
    if check_table_exists("error_file_log"):
        invalid_files_log = extract_from_table("error_file_log")
<<<<<<< HEAD
        invalid_files_count = invalid_files_log.filter(F.col("run_id")==get_run_id()).count()
=======
        invalid_files_count = invalid_files_log.filter(F.col("run_id") == get_run_id()).count()
>>>>>>> 2276283e

    valid_survey_responses_count = valid_df.count()
    invalid_survey_responses_count = invalid_df.count()

    table_counts = {
        "error_file_log": invalid_files_count,
        valid_survey_responses_table: valid_survey_responses_count,
        invalid_survey_responses_table: invalid_survey_responses_count,
    }
    for table_name in tables_to_count:
        if check_table_exists(table_name):
            table = extract_from_table(table_name)
            table_counts[table_name] = table.count()
        else:
            table_counts[table_name] = "Table not found"

    valid_df_errors = valid_df.select(unique_id_column, validation_failure_flag_column)
    invalid_df_errors = invalid_df.select(unique_id_column, validation_failure_flag_column)

    valid_df_errors = (
        valid_df_errors.withColumn("Validation check failures", F.explode(validation_failure_flag_column))
        .groupBy("Validation check failures")
        .count()
    )
    invalid_df_errors = (
        invalid_df_errors.withColumn("Validation check failures", F.explode(validation_failure_flag_column))
        .groupBy("Validation check failures")
        .count()
    )

    duplicated_df = valid_df.select(unique_id_column, duplicate_count_column_name).filter(
        F.col(duplicate_count_column_name) > 1
    )

    counts_df = pd.DataFrame(
        {
            "dataset": [
                *list(table_counts.keys()),
            ],
            "count": [
                *list(table_counts.values()),
            ],
        }
    )

    output = BytesIO()
    datasets = list(processed_file_log.select("dataset_name").distinct().rdd.flatMap(lambda x: x).collect())
    with pd.ExcelWriter(output) as writer:
        for dataset in datasets:
            processed_files_df = (
                processed_file_log.filter(F.col("dataset_name") == dataset)
                .select("processed_filename", "file_row_count")
                .orderBy("processed_filename")
                .distinct()
                .toPandas()
            )
            processed_file_names = [name.split("/")[-1] for name in processed_files_df["processed_filename"]]
            processed_file_counts = processed_files_df["file_row_count"]
            individual_counts_df = pd.DataFrame({"dataset": processed_file_names, "count": processed_file_counts})
            name = f"{dataset}"
            individual_counts_df.to_excel(writer, sheet_name=name, index=False)

        counts_df.to_excel(writer, sheet_name="dataset totals", index=False)
        valid_df_errors.toPandas().to_excel(writer, sheet_name="validation fails valid data", index=False)
        invalid_df_errors.toPandas().to_excel(writer, sheet_name="validation fails invalid data", index=False)
        duplicated_df.toPandas().to_excel(writer, sheet_name="duplicated record summary", index=False)

    write_string_to_file(
        output.getbuffer(), f"{output_directory}/report_output_{datetime.now().strftime('%Y-%m-%d_%H-%M-%S')}.xlsx"
    )


@register_pipeline_stage("report_iqvia")
def report_iqvia(
    swab_residuals_table: str,
    blood_residuals_table: str,
    survey_repsonse_table: str,
    merged_result_table: str,
    output_directory: str,
    swab_table: str,
):
    """ """
    swab_residuals_df = extract_from_table(swab_residuals_table)
    # Unlinked_blood
    blood_residuals_df = extract_from_table(blood_residuals_table)
    survey_repsonse_df = extract_from_table(survey_repsonse_table)
    merge_result_df = extract_from_table(merged_result_table)
    swab_df = extract_from_table(swab_table)

    pariticipant_visit_date_group_df = assign_visits_in_day(
        survey_repsonse_df, "visits_in_day", "visit_datetime", "participant_id"
    )

    # Swab_matches_not_exact
    non_exact_swab_df = merge_result_df.filter(
        (~F.col("1to1_swab").eqNullSafe(1)) & (F.col("visit_date") > F.date_sub(datetime.now(), 30))
    ).select(
        "mto1_swab",
        "1tom_swab",
        "1to1_swab",
        "swab_sample_barcode",
        # "Swab_barcode_IQ"
        # "Swab_barcode_mk"
        "pcr_result_classification",
        "pcr_result_recorded_datetime",
        "visit_datetime",
        "visit_id",
        "participant_id",
    )
    # only swabs non_exact match is requested but uncomment the following lines if the blood is wanted.
    # non_exact_antibody_df = merge_result_df.filter(~ F.col("1to1_antibody").eqNullSafe(1)).select(
    #     "mto1_antibody",
    #     "1tom_antibody",
    #     "1to1_antibody",
    #     "swab_sample_barcode",
    #     # "Swab_barcode_IQ"
    #     # "Swab_barcode_mk"
    #     "pcr_result_classification",
    #     "pcr_result_recorded_datetime",
    #     "visit_datetime",
    #     "visit_id",
    #     "participant_id",
    # )

    # Sample_taken_out_of_range
    out_of_range_df = merge_result_df.filter(
        (F.col("out_of_date_range_swab") == 1) | (F.col("out_of_date_range_antibody") == 1)
    ).select(
        "participant_id",
        "visit_id",
        "visit_datetime",
        "samples_taken_datetime",
        "survey_response_dataset_major_version",
    )

    # Unlinked_lab_swab_results
    swab_residuals_not_positive_df = swab_residuals_df.filter(F.col("pcr_result_classification") != "positive")

    # out_of_age_range
    out_of_age_range_df = survey_repsonse_df.filter((F.col("age_at_visit") < 2) | (F.col("age_at_visit") > 105)).select(
        "participant_id",
        "visit_id",
        "visit_datetime",
        "age_at_visit",
        "work_main_job_title",
        "work_main_job_role",
        "work_status_v0",
        "work_status_v1",
        "work_status_v2",
        "survey_response_dataset_major_version",
    )

    too_early_too_late_list = [
        "swab_sample_barcode",
        "visit_id",
        "participant_id",
        "visit_date_time",
        "visit_date",
        "pcr_result_recorded_datetime",
        "pcr_result_recorded_date",
        "pcr_result_classification",
        "diff_vs_visit_hr",
        "diff_vs_visit",
        # count_cleaned_swab,
        # count_cleaned_mk,
        "samples_taken_date_time",
    ]

    # Swab_match_too_early
    swab_too_early_df = (
        swab_df.filter(
            F.col("pcr_result_recorded_datetime").isNotNull()
            & (F.col("visit_date_time") >= F.col("pcr_result_recorded_datetime"))
        )
        .select(*too_early_too_late_list)
        .withColumnRenamed("diff_vs_visit", "diff_vs_visit_day")
    )

    # Swab_match_late
    swab_too_late_df = (
        swab_df.filter(
            (F.col("diff_vs_visit") > 10)
            & F.col("pcr_result_recorded_datetime").isNotNull()
            & (F.col("visit_date_time") < F.col("pcr_result_recorded_datetime"))
        )
        .select(*too_early_too_late_list)
        .withColumnRenamed("diff_vs_visit", "diff_vs_visit_day")
    )

    # Multiple_participant_in_1_day
    multiple_visit_1_day_df = multiple_visit_1_day(
        survey_repsonse_df, "participant_id", "visit_id", "visit_date", "visit_datetime"
    )
    # Unlinked_positive_swab
    swab_residuals_positive_df = swab_residuals_df.filter(F.col("pcr_result_classification") == "positive").select(
        "swab_sample_barcode",
        "pcr_result_classification",
        "pcr_lab_id",
        "pcr_result_recorded_date",
        "pcr_result_recorded_datetime",
    )
    # Blood_taken_under_8y
    under_8_bloods_df = survey_repsonse_df.filter(
        (F.col("age_at_visit") <= 8)
        & ((F.col("blood_sample_barcode").isNotNull() | (F.col("blood_taken") == "Yes")))
        & (F.col("survey_response_dataset_major_version") == 2)
    ).select("age_at_visit", "blood_sample_barcode", "blood_taken", "survey_response_dataset_major_version")

    # Duplicate_swab_barcodes
    duplicate_barcodes_swab_df = count_barcode_cleaned(
        survey_repsonse_df,
        "swab_barcode_cleaned_count",
        "swab_sample_barcode",
        "samples_taken_datetime",
        "visit_datetime",
    )
    # Duplicate blood barcodes
    duplicate_barcodes_blood_df = count_barcode_cleaned(
        duplicate_barcodes_swab_df,
        "blood_barcode_cleaned_count",
        "blood_sample_barcode",
        "samples_taken_datetime",
        "visit_datetime",
    )
    duplicate_barcodes_df = duplicate_barcodes_blood_df.filter(
        (F.col("swab_barcode_cleaned_count") > 1) | (F.col("blood_barcode_cleaned_count") > 1)
    ).select(
        "swab_sample_barcode",
        "swab_sample_barcode_raw",
        "blood_sample_barcode",
        "blood_sample_barcode_raw",
        "visit_id",
        "visit_datetime",
        "participant_id",
        "samples_taken_datetime",
        "survey_response_dataset_major_version",
    )
    # Missing_sex_age_ethnicity
    missing_age_sex_ethnicity_df = survey_repsonse_df.filter(
        F.col("participant_visit_status").isin(["completed", "partially completed", "new"])
        | (
            (F.col("swab_sample_barcode").isNotNull())
            & (F.col("participant_survey_status") != "withdrawn")
            & (F.col("survey_response_dataset_major_version") == 2)
            & ((F.col("sex").isNotNull()) | (F.col("age_at_visit").isNotNull()) | (F.col("ethnicity").isNotNull()))
        )
    ).select(
        "participant_visit_status",
        "swab_sample_barcode",
        "participant_survey_status",
        "survey_response_dataset_major_version",
        "sex",
        "age_at_visit",
        "ethnicity",
    )
    # Swab_barcode_wrong_format
    modified_swab_barcodes_df = survey_repsonse_df.filter(F.col("swab_sample_barcode_edited_flag") == 1).select(
        "swab_sample_barcode",
        "swabs_taken",
        "visit_datetime",
        "samples_taken_datetime",
        "visit_id",
        "survey_response_dataset_major_version",
    )
    # Blood_barcode_wrong_format
    modified_blood_barcodes_df = survey_repsonse_df.filter(F.col("blood_sample_barcode_edited_flag") == 1).select(
        "blood_sample_barcode",
        "bloods_taken",
        "visit_datetime",
        "samples_taken_datetime",
        "visit_id",
        "survey_response_dataset_major_version",
    )

    pariticipant_visit_date_group_df = pariticipant_visit_date_group_df.filter(F.col("visits_in_day") > 1).select(
        "participant_id",
        "visit_datetime",
        "visit_id",
        "visits_in_day",
        "work_main_job_title",
        "work_main_job_role",
        "sex",
        "ethnicity",
        "age_at_visit",
        "samples_taken_datetime",
        "swab_sample_barcode",
        "blood_sample_barcode",
        "survey_response_dataset_major_version",
    )

    # Swab_barcode_blood_switched
    swab_barcode_blood_switched_df = unmatching_antibody_to_swab_viceversa(
        swab_df=swab_residuals_table,
        antibody_df=blood_residuals_df,
        column_list=[
            "participant_id",
            "visit_id",
            "visit_date",
            "swab_sample_barcode",
            "blood_sample_barcode",
        ],
    )

    sheet_df_map = {
        "unlinked swabs": swab_residuals_not_positive_df,
        "non exact swabs": non_exact_swab_df,
        "out of range": out_of_range_df,
        "out of age range": out_of_age_range_df,
        "unlinked positive swabs": swab_residuals_positive_df,
        "unlinked bloods": blood_residuals_df,
        "modified bloods": modified_blood_barcodes_df,
        "duplicate barcodes": duplicate_barcodes_df,
        "modified swabs": modified_swab_barcodes_df,
        "missing values": missing_age_sex_ethnicity_df,
        "under 8 bloods": under_8_bloods_df,
        "same day visits": pariticipant_visit_date_group_df,
        "multiple visits 1-day": multiple_visit_1_day_df,
        "swab match too early": swab_too_early_df,
        "swab match late": swab_too_late_df,
        "swab blood barcode switched": swab_barcode_blood_switched_df,
    }
    output = dfs_to_bytes_excel(sheet_df_map)
    write_string_to_file(
        output.getbuffer(),
        f"{output_directory}/iqvia_report_output_{datetime.now().strftime('%Y-%m-%d_%H-%M-%S')}.xlsx",
    )


@register_pipeline_stage("record_level_interface")
def record_level_interface(
    survey_responses_table: str,
    csv_editing_file: str,
    unique_id_column: str,
    unique_id_list: List,
    edited_survey_responses_table: str,
    filtered_survey_responses_table: str,
):
    """
    This stage does two type of edits in a given table from HIVE given an unique_id column.
    Either value level editing or filtering editing.

    Parameters
    ----------
    survey_responses_table
        HIVE table containing responses to edit
    csv_editing_file
        defines the editing from old values to new values in the HIVE tables
        Columns expected
            - id
            - dataset_name
            - target_column
            - old_value
            - new_value
    unique_id_column
        unique id that will be edited
    unique_id_list
        list of ids to be filtered
    edited_survey_responses_table
        HIVE table to write edited responses
    filtered_survey_responses_table
        HIVE table when they have been filtered out from survey responses
    """
    df = extract_from_table(survey_responses_table)

    filtered_out_df = df.filter(F.col(unique_id_column).isin(unique_id_list))
    update_table(filtered_out_df, filtered_survey_responses_table, "overwrite")

    lookup_df = extract_lookup_csv(csv_editing_file, validation_schemas["csv_lookup_schema"])
    filtered_in_df = df.filter(~F.col(unique_id_column).isin(unique_id_list))
    edited_df = update_from_lookup_df(filtered_in_df, lookup_df, id_column=unique_id_column)
    update_table(edited_df, edited_survey_responses_table, "overwrite")


@register_pipeline_stage("tables_to_csv")
def tables_to_csv(
    outgoing_directory,
    tables_to_csv_config_file,
    category_map,
    sep="|",
    extension=".txt",
    dry_run=False,
):
    """
    Writes data from an existing HIVE table to csv output, including mapping of column names and values.
    Takes a yaml file in which HIVE table name and csv table name are defined as well as columns to be
    included in the csv file by a select statement.
    Optionally also point to an update map to be used for the variable name mapping of these outputs.

    Parameters
    ----------
    outgoing_directory
        path to write output CSV files on HDFS
    tables_to_csv_config_file
        path to YAML config file to define input tables and output CSV names
    category_map
        name of the category map for converting category strings to integers
    dry_run
        when set to True, will delete files after they are written (for testing). Default is False.
    """
    output_datetime = datetime.today()
    output_datetime_str = output_datetime.strftime("%Y%m%d_%H%M%S")

    file_directory = Path(outgoing_directory) / output_datetime_str
    manifest = Manifest(outgoing_directory, pipeline_run_datetime=output_datetime, dry_run=dry_run)
    category_map_dictionary = category_maps[category_map]

    config_file = get_secondary_config(tables_to_csv_config_file)

    for table in config_file["create_tables"]:
        df = extract_from_table(table["table_name"]).select(*[element for element in table["column_name_map"].keys()])
        df = map_output_values_and_column_names(df, table["column_name_map"], category_map_dictionary)
        file_path = file_directory / f"{table['output_file_name']}_{output_datetime_str}"
        write_csv_rename(df, file_path, sep, extension)
        file_path = file_path.with_suffix(extension)
        header_string = read_header(file_path)

        manifest.add_file(
            relative_file_path=file_path.relative_to(outgoing_directory).as_posix(),
            column_header=header_string,
            validate_col_name_length=False,
            sep=sep,
        )
    manifest.write_manifest()


@register_pipeline_stage("sample_file_ETL")
def sample_file_ETL(
    household_level_populations_table,
    old_sample_file,
    new_sample_file,
    tranche,
    postcode_lookup,
    master_sample_file,
    design_weight_table,
    country_lookup,
    lsoa_cis_lookup,
):
    first_run = True if check_table_exists(design_weight_table) else False

    if check_table_exists(design_weight_table):
        first_run = False

    postcode_lookup_df = extract_from_table(postcode_lookup)
    lsoa_cis_lookup_df = extract_from_table(lsoa_cis_lookup)
    country_lookup_df = extract_from_table(country_lookup)
    old_sample_df = extract_from_table(old_sample_file)
    master_sample_df = extract_from_table(master_sample_file)

    new_sample_df = extract_lookup_csv(
        new_sample_file,
        validation_schemas["new_sample_file_schema"],
        column_name_maps["new_sample_file_column_map"],
        True,
    )
    tranche_df = None
    if tranche is not None:
        tranche_df = extract_lookup_csv(
            tranche, validation_schemas["tranche_schema"], column_name_maps["tranche_column_map"], True
        )

    household_level_populations_df = extract_from_table(household_level_populations_table)
    design_weights = generate_weights(
        household_level_populations_df,
        master_sample_df,
        old_sample_df,
        new_sample_df,
        tranche_df,
        postcode_lookup_df,
        country_lookup_df,
        lsoa_cis_lookup_df,
        first_run,
    )
    update_table(design_weights, design_weight_table, write_mode="overwrite", archive=True)


@register_pipeline_stage("calculate_individual_level_population_totals")
def population_projection(
    population_projection_previous: str,
    population_projection_current: str,
    month: int,
    year: int,
    aps_lookup: str,
    population_totals_table: str,
    population_projections_table: str,
):
    if check_table_exists(population_projections_table):
        population_projection_previous_df = extract_from_table(population_projections_table)
    else:
        population_projection_previous_df = extract_lookup_csv(
            population_projection_previous,
            validation_schemas["population_projection_previous_schema"],
            column_name_maps["population_projection_previous_column_map"],
        )
    population_projection_current_df = extract_lookup_csv(
        population_projection_current,
        validation_schemas["population_projection_current_schema"],
        column_name_maps["population_projection_current_column_map"],
    )
    aps_lookup_df = extract_lookup_csv(
        aps_lookup, validation_schemas["aps_schema"], column_name_maps["aps_column_map"], True
    )
    aps_lookup_df = recode_column_values(aps_lookup_df, aps_value_map)
    populations_for_calibration, population_projections = proccess_population_projection_df(
        population_projection_previous_df, population_projection_current_df, aps_lookup_df, month, year
    )
    update_table(populations_for_calibration, population_totals_table, write_mode="overwrite")
    update_table(population_projections, population_projections_table, write_mode="append")


@register_pipeline_stage("pre_calibration")
def pre_calibration(
    design_weight_table,
    individual_level_populations_for_non_response_adjustment_table,
    survey_response_table,
    responses_pre_calibration_table,
    pre_calibration_config_path,
):
    """
    Survey data broken down in different datasets is merged with household_samples_dataset
    Non-response adjustment is calculated and the design weights
    are adjusted by the non-response rates producing desgin weights adjusted.
    Calibration variables are calculated and all the files(dataframes) are written to HIVE
    for the weight calibration
    At the end of this processing stage 24 datasets (files will be produced): 6 datasets for each country

    Parameters
    ----------
    design_weight_table
        name of HIVE table containing household level design weights
    individual_level_populations_for_non_response_adjustment_table
        name of HIVE table containing populations for non-response adjustment
    survey_response_table
        name of HIVE table containing survey responses
    responses_pre_calibration_table
        name of HIVE table to write data for weight calibration
    pre_calibration_config_path
        path to YAML pre-calibration config file
    """
    pre_calibration_config = get_secondary_config(pre_calibration_config_path)
    household_level_with_design_weights = extract_from_table(design_weight_table)
    population_by_country = extract_from_table(individual_level_populations_for_non_response_adjustment_table)

    survey_response = extract_from_table(survey_response_table)

    survey_response = survey_response.select(
        "ons_household_id",
        "participant_id",
        "sex",
        "age_at_visit",
        "ethnicity_white",
    )

    population_by_country = population_by_country.select(
        # "region_code",
        "country_name_12",
        "population_country_swab",
        "population_country_antibodies",
    ).distinct()

    df_for_calibration = pre_calibration_high_level(
        df_survey=survey_response,
        df_dweights=household_level_with_design_weights,
        df_country=population_by_country,
        pre_calibration_config=pre_calibration_config,
    )
    update_table(df_for_calibration, responses_pre_calibration_table, write_mode="overwrite")


@register_pipeline_stage("aggregated_output")
def aggregated_output(
    apply_aggregate_type,
    input_table_to_aggregate,
    column_group,
    column_window_list,
    order_window_list,
    apply_function_list,
    column_name_list,
    column_name_to_assign_list,
):
    """
    Parameters
    ----------
    apply_window
    apply_groupby
    aggregated_output
    column_name_to_assign_list
    column_group
    column_window_list
    function_list
    column_list_to_apply_function
    """
    df = extract_from_table(table_name=input_table_to_aggregate)

    if apply_aggregate_type == "groupby":
        df = aggregated_output_groupby(
            df=df,
            column_group=column_group,
            apply_function_list=apply_function_list,
            column_name_list=column_name_list,
            column_name_to_assign_list=column_name_to_assign_list,
        )
    elif apply_aggregate_type == "window":
        df = aggregated_output_window(
            df=df,
            column_window_list=column_window_list,
            column_name_list=column_name_list,
            apply_function_list=apply_function_list,
            column_name_to_assign_list=column_name_to_assign_list,
            order_column_list=order_window_list,
        )
    update_table(
        df=df,
        table_name=f"{input_table_to_aggregate}_{apply_aggregate_type}",
        write_mode="overwrite",
    )<|MERGE_RESOLUTION|>--- conflicted
+++ resolved
@@ -6,7 +6,6 @@
 from pathlib import Path
 from typing import List
 from typing import Union
-from cishouseholds.pipeline.load import get_run_id
 
 import pandas as pd
 from pyspark.sql import functions as F
@@ -880,11 +879,7 @@
     invalid_files_count = 0
     if check_table_exists("error_file_log"):
         invalid_files_log = extract_from_table("error_file_log")
-<<<<<<< HEAD
-        invalid_files_count = invalid_files_log.filter(F.col("run_id")==get_run_id()).count()
-=======
         invalid_files_count = invalid_files_log.filter(F.col("run_id") == get_run_id()).count()
->>>>>>> 2276283e
 
     valid_survey_responses_count = valid_df.count()
     invalid_survey_responses_count = invalid_df.count()
