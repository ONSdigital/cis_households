--- conflicted
+++ resolved
@@ -417,23 +417,15 @@
         print(
             f"     - located regex lookup df with {non_derived_rows.count()} additional rows to process"
         )  # functional
-<<<<<<< HEAD
-        lookup_df = lookup_df.union(add_pattern_matching_flags(non_derived_rows))
-=======
         update_table(add_pattern_matching_flags(non_derived_rows), regex_lookup_table, "append")
->>>>>>> 600bb1e6
     else:
         df_to_process = df.dropDuplicates(join_on_columns)
         print(
             f"     - creating regex lookup table from {df_to_process.count()} rows. This may take some time ... "
         )  # functional
-<<<<<<< HEAD
-        df = df.repartition(64)
-=======
         df_to_process = df_to_process.repartition(
             get_or_create_spark_session().sparkContext.getConf.get("spark.sql.shuffle.partitions") / 2
         )
->>>>>>> 600bb1e6
         lookup_df = add_pattern_matching_flags(df_to_process)
         update_table(lookup_df, regex_lookup_table, "overwrite")
 
