--- conflicted
+++ resolved
@@ -368,11 +368,7 @@
     inconsistences_resolution_table: str,
     unioned_soc_lookup_table: str,
     transformed_soc_lookup_table: str,
-<<<<<<< HEAD
-    erroneous_soc_rows_table: str,
-=======
     coding_errors_table: str,
->>>>>>> 415031a7
 ):
     """
     Process soc data and combine result with survey responses data
@@ -380,15 +376,9 @@
     join_on_columns = ["work_main_job_title", "work_main_job_role"]
     inconsistences_resolution_df = extract_from_table(inconsistences_resolution_table)
     soc_lookup_df = extract_from_table(unioned_soc_lookup_table)
-<<<<<<< HEAD
     survey_responses_df = extract_from_table(input_survey_table)
-    soc_lookup_df = soc_lookup_df.join(
-        inconsistences_resolution_df,
-=======
-    survey_responses_df = extract_from_table(survey_responses_table)
     soc_lookup_df = soc_lookup_df.distinct().join(
         inconsistences_resolution_df.distinct(),
->>>>>>> 415031a7
         on=join_on_columns,
         how="left",
     )
@@ -397,11 +387,7 @@
         F.coalesce(F.col("resolved_soc_code"), F.col("standard_occupational_classification_code")),
     ).drop("resolved_soc_code")
 
-<<<<<<< HEAD
-    soc_error_df, soc_lookup_df = transform_cis_soc_data(soc_lookup_df, join_on_columns)
-=======
     coding_errors_df, soc_lookup_df = transform_cis_soc_data(soc_lookup_df, join_on_columns)
->>>>>>> 415031a7
     survey_responses_df = survey_responses_df.join(soc_lookup_df, on=join_on_columns, how="left")
     survey_responses_df = survey_responses_df.withColumn(
         "standard_occupational_classification_code",
@@ -410,13 +396,8 @@
         ),
     )
 
-<<<<<<< HEAD
-    update_table(soc_error_df, erroneous_soc_rows_table, "overwrite", archive=True)
+    update_table(coding_errors_df, coding_errors_table, "overwrite", archive=True)
     update_table(survey_responses_df, output_survey_table, "overwrite")
-=======
-    update_table(coding_errors_df, coding_errors_table, "overwrite", archive=True)
-    update_table(survey_responses_df, soc_coded_survey_responses_table, "overwrite")
->>>>>>> 415031a7
     update_table(soc_lookup_df, transformed_soc_lookup_table, "overwrite")
     return {"output_survey_table": output_survey_table}
 
