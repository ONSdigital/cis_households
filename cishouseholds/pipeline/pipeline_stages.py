from datetime import datetime
from functools import reduce
from io import BytesIO
from operator import and_
from pathlib import Path
from typing import Dict
from typing import List
from typing import Optional
from typing import Union

import pandas as pd
from pyspark.sql import DataFrame
from pyspark.sql import functions as F

from cishouseholds.derive import aggregated_output_groupby
from cishouseholds.derive import aggregated_output_window
from cishouseholds.derive import assign_age_group_school_year
from cishouseholds.derive import assign_filename_column
from cishouseholds.derive import assign_multigenerational
from cishouseholds.derive import assign_outward_postcode
from cishouseholds.derive import assign_unique_id_column
from cishouseholds.derive import assign_work_patient_facing_now
from cishouseholds.derive import assign_work_person_facing_now
from cishouseholds.derive import household_level_populations
from cishouseholds.edit import convert_columns_to_timestamps
from cishouseholds.edit import update_from_lookup_df
from cishouseholds.expressions import all_columns_null
from cishouseholds.expressions import any_column_not_null
from cishouseholds.extract import get_files_to_be_processed
from cishouseholds.hdfs_utils import copy
from cishouseholds.hdfs_utils import copy_local_to_hdfs
from cishouseholds.hdfs_utils import create_dir
from cishouseholds.hdfs_utils import isdir
from cishouseholds.hdfs_utils import read_header
from cishouseholds.hdfs_utils import write_string_to_file
from cishouseholds.impute import fill_forward_only_to_nulls
from cishouseholds.impute import post_imputation_wrapper
from cishouseholds.merge import left_join_keep_right
from cishouseholds.merge import union_dataframes_to_hive
from cishouseholds.merge import union_multiple_tables
from cishouseholds.pipeline.config import get_config
from cishouseholds.pipeline.config import get_secondary_config
from cishouseholds.pipeline.design_weights import calculate_design_weights
from cishouseholds.pipeline.generate_outputs import generate_sample
from cishouseholds.pipeline.generate_outputs import map_output_values_and_column_names
from cishouseholds.pipeline.generate_outputs import write_csv_rename
from cishouseholds.pipeline.high_level_transformations import add_pattern_matching_flags
from cishouseholds.pipeline.high_level_transformations import create_formatted_datetime_string_columns
from cishouseholds.pipeline.high_level_transformations import derive_age_based_columns
from cishouseholds.pipeline.high_level_transformations import derive_overall_vaccination
from cishouseholds.pipeline.high_level_transformations import fill_forward_events_for_key_columns
from cishouseholds.pipeline.high_level_transformations import fill_forwards_transformations
from cishouseholds.pipeline.high_level_transformations import fix_timestamps
from cishouseholds.pipeline.high_level_transformations import get_differences
from cishouseholds.pipeline.high_level_transformations import impute_key_columns
from cishouseholds.pipeline.high_level_transformations import nims_transformations
from cishouseholds.pipeline.high_level_transformations import reclassify_work_variables
from cishouseholds.pipeline.high_level_transformations import transform_cis_soc_data
from cishouseholds.pipeline.high_level_transformations import transform_from_lookups
from cishouseholds.pipeline.high_level_transformations import union_dependent_cleaning
from cishouseholds.pipeline.high_level_transformations import union_dependent_derivations
from cishouseholds.pipeline.input_file_processing import extract_input_data
from cishouseholds.pipeline.input_file_processing import extract_lookup_csv
from cishouseholds.pipeline.input_file_processing import extract_validate_transform_input_data
from cishouseholds.pipeline.load import add_error_file_log_entry
from cishouseholds.pipeline.load import check_table_exists
from cishouseholds.pipeline.load import delete_tables
from cishouseholds.pipeline.load import extract_from_table
from cishouseholds.pipeline.load import get_full_table_name
from cishouseholds.pipeline.load import get_run_id
from cishouseholds.pipeline.load import update_table
from cishouseholds.pipeline.load import update_table_and_log_source_files
from cishouseholds.pipeline.manifest import Manifest
from cishouseholds.pipeline.mapping import category_maps
from cishouseholds.pipeline.mapping import column_name_maps
from cishouseholds.pipeline.mapping import soc_regex_map
from cishouseholds.pipeline.reporting import count_variable_option
from cishouseholds.pipeline.reporting import generate_error_table
from cishouseholds.pipeline.reporting import generate_lab_report
from cishouseholds.pipeline.timestamp_map import csv_datetime_maps
from cishouseholds.pipeline.validation_calls import validation_ETL
from cishouseholds.pipeline.validation_schema import soc_schema
from cishouseholds.pipeline.validation_schema import validation_schemas  # noqa: F401
from cishouseholds.prediction_checker_class import PredictionChecker
from cishouseholds.pyspark_utils import get_or_create_spark_session
from cishouseholds.validate import check_lookup_table_joined_columns_unique
from cishouseholds.validate import normalise_schema
from cishouseholds.validate import validate_files
from dummy_data_generation.generate_data import generate_cis_soc_data
from dummy_data_generation.generate_data import generate_digital_data
from dummy_data_generation.generate_data import generate_nims_table
from dummy_data_generation.generate_data import generate_survey_v0_data
from dummy_data_generation.generate_data import generate_survey_v1_data
from dummy_data_generation.generate_data import generate_survey_v2_data

pipeline_stages = {}


def register_pipeline_stage(key):
    """Decorator to register a pipeline stage function."""

    def _add_pipeline_stage(func):
        pipeline_stages[key] = func
        return func

    return _add_pipeline_stage


@register_pipeline_stage("blind_csv_to_table")
def blind_csv_to_table(path: str, table_name: str, sep: str = "|"):
    """
    Converts a single csv file to a HIVE table by inferring a schema

    Parameters
    ----------
    path : str
        HSFS or local path for csv file
    table_name : str
        table name to assign to created HIVE table
    sep : str, optional
        separator used in file provided in path, by default "|"
    """
    df = extract_input_data(path, None, sep)
    df = update_table(df, table_name, "overwrite")


@register_pipeline_stage("table_to_table")
def table_to_table(table_name: str, break_lineage: bool = False, alternate_prefix: str = None):
    """
    Extracts a HIVE table, with an alternate prefix, and saves it out with the project prefix

    Parameters
    ----------
    table_name : str
        HIVE table name
    break_lineage : bool
        whether to create a checkpoint on loading the file
    alternate_prefix : str
        alternate prefix to use for input HIVE table
    """
    df = extract_from_table(table_name, break_lineage, alternate_prefix)
    df = update_table(df, table_name, "overwrite")


@register_pipeline_stage("csv_to_table")
def csv_to_table(file_operations: list):
    """
    Converts a list of csv files into HDFS tables. Requires a schema

    Check extract_lookup_csv for parameter documentation.
    """
    for file in file_operations:
        if file["schema"] not in validation_schemas:
            raise ValueError(f"Schema doesn't exist: {file['schema']}")
        schema = validation_schemas[file["schema"]]

        if file["column_map"] is not None and file["column_map"] not in column_name_maps:
            raise ValueError(f"Column name map doesn't exist: {file['column_map']}")
        column_map = column_name_maps.get(file["column_map"])

        df = extract_lookup_csv(
            file["path"],
            schema,
            column_map,
            file["drop_not_found"],
        )

        if file.get("datetime_map") is not None and file["datetime_map"] not in csv_datetime_maps:
            raise ValueError(f"CSV datetime map doesn't exist: {file['datetime_map']}")
        if file.get("datetime_map") is not None:
            df = convert_columns_to_timestamps(df, csv_datetime_maps[file["datetime_map"]])
        update_table(df, file["table_name"], "overwrite")
        print("    created table:" + file["table_name"])  # functional


@register_pipeline_stage("backup_files")
def backup_files(file_list: List[str], backup_directory: str):
    # """
    # Backup a list of files on the local or HDFS file system to a HDFS backup directory.
    # """
    """
    Backup a list of files on the local or HDFS file system to a HDFS backup directory.

    Parameters
    ----------
    file_list : List[str]
    backup_directory : str

    Raises
    ------
    FileNotFoundError
        if directory cannot be created on HDFS
    """
    storage_dir = (
        backup_directory + "/" + get_config()["storage"]["table_prefix"] + datetime.now().strftime("%Y%m%d_%H%M%S")
    )
    if not isdir(storage_dir):
        if create_dir(storage_dir):
            print(f"    created dir: {storage_dir}")  # functional
        else:
            raise FileNotFoundError(f"failed to create dir: {storage_dir}")  # functional

    for file_path in file_list:
        new_path = storage_dir + "/" + Path(file_path).name
        function = copy_local_to_hdfs
        if "hdfs:///" in file_path:
            function = copy
        if function(file_path, new_path):
            print(f"    backed up {Path(file_path).name} to {storage_dir}")  # functional
        else:
            print(f"    failed to back up {Path(file_path).name} to {storage_dir}")  # functional


@register_pipeline_stage("delete_tables")
def delete_tables_stage(
    prefix: bool = False,
    table_names: Union[str, List[str]] = None,
    pattern: str = None,
    protected_tables: List[str] = [],
    drop_protected_tables: bool = False,
):
    """
    Deletes HIVE tables. For use at the start of a pipeline run, to reset pipeline logs and data.
    Should not be used in production, as all tables may be deleted.
    Use one or more of the optional parameters.

    Parameters
    ----------
    prefix
        boolean to remove all tables with current config table prefix
    table_names
        one or more absolute table names to delete (current config prefix added automatically)
    pattern
        drop tables where table with the current config prefix and name matches pattern in SQL format (e.g. "%_responses_%")
    protected_tables
        list of tables to be protected from any call of this stage
    drop_protected_tables
        boolean to drop protected tables
    """
    delete_tables(prefix, table_names, pattern, protected_tables, drop_protected_tables)


@register_pipeline_stage("generate_dummy_data")
def generate_dummy_data(output_directory):
    """
    Generates dummy input table data for Voyager 0, 1, 2, CIS-Digital, and CIS-SOC-code schemas
    """
    raw_dir = Path(output_directory) / "generated_data"
    swab_dir = raw_dir / "swab"
    blood_dir = raw_dir / "blood"
    survey_dir = raw_dir / "survey"
    digital_survey_dir = raw_dir / "responses_digital"
    northern_ireland_dir = raw_dir / "northern_ireland_sample"
    sample_direct_dir = raw_dir / "england_wales_sample"
    unprocessed_bloods_dir = raw_dir / "unprocessed_blood"
    historic_bloods_dir = raw_dir / "historic_blood"
    historic_swabs_dir = raw_dir / "historic_swab"
    historic_survey_dir = raw_dir / "historic_survey"
    cis_soc_directory = raw_dir / "cis_soc"

    for directory in [
        swab_dir,
        blood_dir,
        survey_dir,
        digital_survey_dir,
        northern_ireland_dir,
        sample_direct_dir,
        unprocessed_bloods_dir,
        historic_bloods_dir,
        historic_swabs_dir,
        historic_survey_dir,
    ]:
        directory.mkdir(parents=True, exist_ok=True)

    file_datetime = datetime.now()
    file_date = datetime.strftime(file_datetime, format="%Y%m%d")

    generate_cis_soc_data(directory=cis_soc_directory, file_date=file_date, records=50)

    generate_survey_v0_data(directory=survey_dir, file_date=file_date, records=50, swab_barcodes=[], blood_barcodes=[])
    generate_survey_v1_data(directory=survey_dir, file_date=file_date, records=50, swab_barcodes=[], blood_barcodes=[])
    v2 = generate_survey_v2_data(
        directory=survey_dir, file_date=file_date, records=50, swab_barcodes=[], blood_barcodes=[]
    )
    generate_digital_data(
        directory=digital_survey_dir,
        file_date=file_date,
        records=50,
        swab_barcodes=[],
        blood_barcodes=[],
    )

    participant_ids = v2["Participant_id"].unique().tolist()

    generate_nims_table(get_full_table_name("cis_nims_20210101"), participant_ids)


@register_pipeline_stage("process_soc_deltas")
def process_soc_deltas(
    soc_file_pattern: str,
    source_file_column: str,
    soc_lookup_table: str,
    coding_errors_table: str,
    inconsistencies_resolution_table: str,
    include_processed=False,
    include_invalid=False,
    latest_only=False,
    start_date=None,
    end_date=None,
):
    """
    Process soc data and combine result with survey responses data, requires a inconsistencies_reoslution_table
    to exist as a HIVE table

    Parameters
    ----------
    soc_file_pattern : str
        HDFS or local file path pattern for relevant soc Batch* files
    source_file_column : str
        name to assign to source_file_column
    soc_lookup_table : str
        name to assign to output HIVE soc_lookup_table
    coding_errors_table : str
        name to assign to output HIVE coding_errors_table
    inconsistencies_resolution_table : str
        name of HIVE table containing inconsistencies resolutions
    include_processed : bool, optional
        whether to include files recorded as processed in processed_filenames HIVE table, by default False
    include_invalid : bool, optional
        whether to include files recorded as invalid in error_file_log HIVE table, by default False
    latest_only : bool, optional
        whether to only use the latest file matching the soc_file_pattern, by default False
    start_date : _type_, optional
        before which no file matching the soc_file_pattern will be included, by default None
    end_date : _type_, optional
        after which no file matching the soc_file_pattern will be included, by default None
    """
    join_on_columns = ["work_main_job_title", "work_main_job_role"]
    inconsistencies_resolution_df = extract_from_table(inconsistencies_resolution_table)

    dfs: List[DataFrame] = []
    file_list = get_files_to_be_processed(
        resource_path=soc_file_pattern,
        latest_only=latest_only,
        start_date=start_date,
        end_date=end_date,
        include_processed=include_processed,
        include_invalid=include_invalid,
        date_from_filename=False,
    )

    for file_path in file_list:
        error_message, df = normalise_schema(file_path, soc_schema, soc_regex_map)
        if error_message is None:
            df = assign_filename_column(df, source_file_column)
            dfs.append(df)
        else:
            add_error_file_log_entry(file_path, error_message)  # type: ignore
            print(error_message)  # functional

    soc_lookup_df = union_multiple_tables(dfs)
    coding_errors_df, soc_lookup_df = transform_cis_soc_data(
        soc_lookup_df, inconsistencies_resolution_df, join_on_columns
    )

    mode = "overwrite" if include_processed else "append"
    update_table_and_log_source_files(soc_lookup_df, soc_lookup_table, source_file_column, "soc_codes", mode)
    update_table(coding_errors_df, coding_errors_table, mode)


def generate_input_processing_function(
    stage_name,
    dataset_name,
    id_column,
    validation_schema,
    datetime_column_map,
    transformation_functions,
    source_file_column,
    write_mode="overwrite",
    column_name_map=None,
    sep=",",
    cast_to_double_list=[],
    include_hadoop_read_write=True,
):
    """
    Generate an input file processing stage function and register it.
    Returns dataframe for use in testing.

    Parameters
    ----------
    include_hadoop_read_write
        set to False for use in testing on non-hadoop environments

    Notes
    -----
    See underlying functions for other parameter documentation.
    """

    @register_pipeline_stage(stage_name)
    def _inner_function(
        resource_path,
        dataset_name=dataset_name,
        id_column=id_column,
        latest_only=False,
        start_date=None,
        end_date=None,
        include_processed=False,
        include_invalid=False,
        source_file_column=source_file_column,
        write_mode=write_mode,
    ):
        """
        Extracts data from csv file to a HIVE table. Parameters control
        which csv file is retrieved from the resource path

        Parameters
        ----------
        resource_path
            path containing one or more csv files
        dataset_name
            _description_, by default dataset_name
        id_column : str, optional
            string specifying unique id column in csv file
        latest_only : bool, optional
            read only the most recent csv file in the resource path
        start_date : date, optional
            filter csv files found in the resource path by those after start_date
        end_date : date, optional
            filter csv files found in the resource path by those before end_date
        include_processed : bool, optional
            read csv files that have already been read
        include_invalid : bool, optional
            read csv files that have not previously matched validation checks
        source_file_column : _type_, optional
            _description_, by default source_file_column
        write_mode : _type_, optional
            _description_, by default write_mode

        Returns
        -------
        dataframe
            saves dataframe to HIVE table
        """
        file_path_list = [resource_path]

        if include_hadoop_read_write:
            file_path_list = get_files_to_be_processed(
                resource_path,
                latest_only=latest_only,
                start_date=start_date,
                end_date=end_date,
                include_processed=include_processed,
                include_invalid=include_invalid,
            )
        if not file_path_list:
            print(f"        - No files selected in {resource_path}")  # functional
            return {"status": "No files"}

        valid_file_paths = validate_files(file_path_list, validation_schema, sep=sep)
        if not valid_file_paths:
            print(f"        - No valid files found in: {resource_path}.")  # functional
            return {"status": "Error"}

        df = extract_validate_transform_input_data(
            include_hadoop_read_write=include_hadoop_read_write,
            resource_path=file_path_list,
            dataset_name=dataset_name,
            id_column=id_column,
            column_name_map=column_name_map,
            datetime_map=datetime_column_map,
            validation_schema=validation_schema,
            transformation_functions=transformation_functions,
            source_file_column=source_file_column,
            sep=sep,
            cast_to_double_columns_list=cast_to_double_list,
            write_mode=write_mode,
        )
        if include_hadoop_read_write:
            update_table_and_log_source_files(
                df, f"transformed_{dataset_name}", source_file_column, dataset_name, write_mode
            )
            return {"status": "updated"}
        return df

    _inner_function.__name__ = stage_name
    return _inner_function


@register_pipeline_stage("union_survey_response_files")
def union_survey_response_files(tables_to_process: List, output_survey_table: str):
    """
    Union list of tables_to_process, and write to table.

    Parameters
    ----------
    tables_to_process
        input tables for extracting each of the transformed survey responses tables
    output_survey_table
        output table name for the combine file of all unioned survey responses
    """
    df_list = [extract_from_table(table) for table in tables_to_process]

    union_dataframes_to_hive(output_survey_table, df_list)
    return {"output_survey_table": output_survey_table}


@register_pipeline_stage("join_lookup_table")
def join_lookup_table(
    input_survey_table: str,
    output_survey_table: str,
    lookup_table_name: str,
    unjoinable_values: Dict[str, Union[str, int]] = {},
    join_on_columns: List[str] = ["work_main_job_title", "work_main_job_role"],
):
    """
    Filters input_survey_table into an unjoinable_df, where all join_on_columns are null, and and applies any
    unjoinable_values to the unjoinable_df.
    Lookup_df is then joined onto the df containing non-null values in join_on_columns
    The df and unjoinable_df are then recombined into an output_survey_table

    Parameters
    ----------
    input_survey_table
    output_survey_table
    lookup_table_name
    unjoinable_values: dict
        dictionary containing {column_name: value_to_assign} pairs to be added to unjoinable_data
    join_on_column: list
        list of columns to join on, defaults to ["work_main_job_title", "work_main_job_role"]
    """
    lookup_df = extract_from_table(lookup_table_name)
    df = extract_from_table(input_survey_table)

    unjoinable_df = df.filter(all_columns_null(join_on_columns))
    for col, val in unjoinable_values.items():
        unjoinable_df = unjoinable_df.withColumn(col, F.lit(val))

    df = df.filter(any_column_not_null(join_on_columns))
    df = left_join_keep_right(df, lookup_df, join_on_columns)

    df = union_multiple_tables([df, unjoinable_df])
    update_table(df, output_survey_table, "overwrite")
    return {"output_survey_table": output_survey_table}


@register_pipeline_stage("create_regex_lookup")
def create_regex_lookup(input_survey_table: str, regex_lookup_table: Optional[str] = None):
    """
    Create or update a regex_lookup_table from an input_survey_table which is filtered
    to include only rows with non-null values in join_on_columns.
    If a regex_lookup_table is a parameter and exists then load the filtered df and get distinct value
    combinations for join_on_columns that are not already in the regex_lookup_table, and update the regex_lookup_table;
    otherwise create regex_lookup_table from distinct value combinations

    Parameters
    ----------
    input_survey_table
    regex_lookup_table
    """
    join_on_columns = ["work_main_job_title", "work_main_job_role"]
    df = extract_from_table(input_survey_table)
    df = df.filter(any_column_not_null(join_on_columns))
    if regex_lookup_table is not None and check_table_exists(regex_lookup_table):
        lookup_df = extract_from_table(regex_lookup_table, True)
        non_derived_rows = df.join(lookup_df, on=join_on_columns, how="leftanti")
        non_derived_rows = non_derived_rows.dropDuplicates(join_on_columns)
        print(
            f"     - located regex lookup df with {non_derived_rows.count()} additional rows to process"
        )  # functional
        update_table(add_pattern_matching_flags(non_derived_rows), regex_lookup_table, "append")
    else:
        df_to_process = df.dropDuplicates(join_on_columns)
        print(
            f"     - creating regex lookup table from {df_to_process.count()} rows. This may take some time ... "
        )  # functional
<<<<<<< HEAD
        partitions = int(get_or_create_spark_session().sparkContext.getConf().get("spark.sql.shuffle.partitions"))
        partitions = int(partitions / 2)
        df_to_process = df_to_process.repartition(partitions)
=======
        df_to_process = df_to_process.repartition(
            get_or_create_spark_session().sparkContext.getConf().get("spark.sql.shuffle.partitions") / 2
        )
>>>>>>> 62f0bbc8
        lookup_df = add_pattern_matching_flags(df_to_process)
        update_table(lookup_df, regex_lookup_table, "overwrite")


@register_pipeline_stage("join_blood_positive_lookup")
def join_blood_positive_lookup(lookup_table_name: str, input_survey_table: str, output_survey_table: str):
    """
    Stage to join blood positive lookup table
    """
    blood_positive_lookup_df = extract_from_table(lookup_table_name)
    df = extract_from_table(input_survey_table)
    df = df.join(
        blood_positive_lookup_df,
        on="ons_household_id",
        how="left",
    )
    df = df.withColumn("blood_past_positive_flag", F.when(F.col("blood_past_positive").isNull(), 0).otherwise(1))
    update_table(df, output_survey_table, "overwrite")
    return {"output_survey_table": output_survey_table}


@register_pipeline_stage("lookup_based_editing")
def lookup_based_editing(
    input_survey_table: str,
    cohort_lookup_table: str,
    travel_countries_lookup_table: str,
    tenure_group_table: str,
    output_survey_table: str,
):
    """
    Edit columns based on mappings from lookup tables. Often used to correct data quality issues.
    Requires lookup_tables to exist or be created prior to being called

    Parameters
    ----------
    input_survey_table
    cohort_lookup_table
        input table name for cohort corrections lookup table
    travel_countries_lookup_table
        input table name for travel_countries corrections lookup table
    tenure_group_table
        input table name for tenure_group corrections lookup table
    output_survey_table
    """

    df = extract_from_table(input_survey_table)
    cohort_lookup = extract_from_table(cohort_lookup_table)
    travel_countries_lookup = extract_from_table(travel_countries_lookup_table)
    tenure_group = extract_from_table(tenure_group_table).select(
        "UAC", "numAdult", "numChild", "dvhsize", "tenure_group"
    )
    for lookup_table_name, lookup_df, join_on_column_list in zip(
        [cohort_lookup_table, travel_countries_lookup_table, tenure_group_table],
        [cohort_lookup, travel_countries_lookup, tenure_group],
        [["participant_id", "old_cohort"], ["been_outside_uk_last_country_old"], ["UAC"]],
    ):
        check_lookup_table_joined_columns_unique(
            df=lookup_df, join_column_list=join_on_column_list, name_of_df=lookup_table_name
        )

    df = transform_from_lookups(df, cohort_lookup, travel_countries_lookup, tenure_group)
    update_table(df, output_survey_table, write_mode="overwrite")
    return {"output_survey_table": output_survey_table}


@register_pipeline_stage("union_dependent_transformations")
def execute_union_dependent_transformations(input_survey_table: str, output_survey_table: str):
    """
    Transformations that require the union of the different input survey response files.
    Includes filling forwards or backwards over time and deriving new information over time.

    Parameters
    ----------
    input_survey_table
    output_survey_table
    """
    df = extract_from_table(input_survey_table)
    df = fill_forwards_transformations(df)
    df = union_dependent_cleaning(df)
    df = union_dependent_derivations(df)
    update_table(df, output_survey_table, write_mode="overwrite")
    return {"output_survey_table": output_survey_table}


@register_pipeline_stage("fill_forwards_events")
def execute_fill_forwards_events(input_survey_table: str, output_survey_table: str):
    """
    Separates out the fill_forwards_event implementation of last observation carried forwards (LOCF) logic from STATA code

    Parameters
    ----------
    input_survey_table
    output_survey_table
    """
    df = extract_from_table(input_survey_table)
    df = fill_forward_events_for_key_columns(df)
    update_table(df, output_survey_table, write_mode="overwrite")
    return {"output_survey_table": output_survey_table}


@register_pipeline_stage("join_geographic_data")
def join_geographic_data(
    geographic_table: str,
    input_survey_table: str,
    output_survey_table: str,
    id_column: str,
):
    """
    Join weights file onto survey data by household id.

    Parameters
    ----------
    geographic_table
        input table name for household data with geographic data
    survey_responses_table
        input table for individual participant responses
    geographic_responses_table
        output table name for joined survey responses and household geographic data
    id_column
        column containing id to join the 2 input tables
    """
    design_weights_df = extract_from_table(geographic_table)
    survey_responses_df = extract_from_table(input_survey_table)
    geographic_survey_df = survey_responses_df.drop("postcode", "region_code").join(
        design_weights_df, on=id_column, how="left"
    )
    update_table(geographic_survey_df, output_survey_table, write_mode="overwrite")
    return {"output_survey_table": output_survey_table}


@register_pipeline_stage("replace_design_weights")
def replace_design_weights(
    design_weight_lookup_table: str,
    input_survey_table: str,
    output_survey_table: str,
    design_weight_columns: List[str],
):
    """
    Temporary stage to replace design weights by lookup.
    Also makes temporary edits to fix raw data issues in geographies.

    Parameters
    ----------
    design_weight_lookup_table
    input_survey_table
    output_survey_table
    design_weight_columns: list
        list of columns to be replaced with values from design_weight_lookup_table

    """
    design_weight_lookup = extract_from_table(design_weight_lookup_table)
    df = extract_from_table(input_survey_table)
    df = df.drop(*design_weight_columns)
    df = df.join(
        design_weight_lookup.select(*design_weight_columns, "ons_household_id"), on="ons_household_id", how="left"
    )

    df = df.withColumn(
        "local_authority_unity_authority_code",
        F.when(F.col("local_authority_unity_authority_code") == "E06000062", "E07000154")
        .when(F.col("local_authority_unity_authority_code") == "E06000061", "E07000156")
        .otherwise(F.col("local_authority_unity_authority_code")),
    )
    df = df.withColumn(
        "region_code",
        F.when(F.col("region_code") == "W92000004", "W99999999")
        .when(F.col("region_code") == "S92000003", "S99999999")
        .when(F.col("region_code") == "N92000002", "N99999999")
        .otherwise(F.col("region_code")),
    )

    update_table(df, output_survey_table, "overwrite")
    return {"output_survey_table": output_survey_table}


@register_pipeline_stage("impute_demographic_columns")
def impute_demographic_columns(input_survey_table: str, imputed_values_table: str, output_survey_table: str):
    """
    Impute values for sex, ethnicity and date of birth.
    Assumes that columns to be imputed have been filled forwards, as the latest value from each participant is used.
    Specific imputations are carried out for for each key demographic column. The resulting columns should have no
    missing values.
    Stores imputed values in a lookup table, for reuse in subsequent imputation rounds. This table is also backed up
    with a datetime suffix.
    Also outputs a table of survey response records with imputed values.
    Note that this stage depends on geography information from the sample files being available
    (from sample file processing).

    Parameters
    ----------
    input_survey_table
    imputed_values_table
        name of HIVE table containing previously imputed values by participant
    output_survey_table
    """
    imputed_value_lookup_df = None
    if check_table_exists(imputed_values_table):
        imputed_value_lookup_df = extract_from_table(imputed_values_table, break_lineage=True)
    df = extract_from_table(input_survey_table)

    key_columns_imputed_df = impute_key_columns(
        df, imputed_value_lookup_df, get_config().get("imputation_log_directory", "./")
    )
    df_with_imputed_values, new_imputed_value_lookup = post_imputation_wrapper(df, key_columns_imputed_df)

    update_table(new_imputed_value_lookup, imputed_values_table, "overwrite", archive=True)
    update_table(df_with_imputed_values, output_survey_table, "overwrite")
    return {"output_survey_table": output_survey_table}


@register_pipeline_stage("geography_and_imputation_dependent_logic")
def geography_and_imputation_dependent_processing(
    input_survey_table: str,
    rural_urban_lookup_path: str,
    output_survey_table: str,
):
    """
    Processing that depends on geographies and and imputed demographic infromation.

    Parameters
    ----------
    input_survey_table
        name of the table containing data to be processed
    rural_urban_lookup_path
        path to the rural urban lookup to be joined onto responses
    edited_table
        name of table to write processed data to
    """
    df = extract_from_table(input_survey_table)
    rural_urban_lookup_df = (
        get_or_create_spark_session()
        .read.csv(
            rural_urban_lookup_path,
            header=True,
            schema="""
            lower_super_output_area_code_11 string,
            cis_rural_urban_classification string,
            rural_urban_classification_11 string
        """,
        )
        .drop("rural_urban_classification_11")
    )  # Prefer version from sample
    df = df.join(
        F.broadcast(rural_urban_lookup_df),
        how="left",
        on="lower_super_output_area_code_11",
    )
    df = assign_outward_postcode(df, "outward_postcode", reference_column="postcode")

    df = assign_multigenerational(
        df=df,
        column_name_to_assign="multigenerational_household",
        participant_id_column="participant_id",
        household_id_column="ons_household_id",
        visit_date_column="visit_datetime",
        date_of_birth_column="date_of_birth",
        country_column="country_name_12",
    )  # Includes school year and age_at_visit derivations

    df = derive_age_based_columns(df, "age_at_visit")
    df = assign_age_group_school_year(
        df,
        country_column="country_name_12",
        age_column="age_at_visit",
        school_year_column="school_year",
        column_name_to_assign="age_group_school_year",
    )
    df = assign_work_patient_facing_now(
        df,
        column_name_to_assign="work_patient_facing_now",
        age_column="age_at_visit",
        work_healthcare_column="work_health_care_patient_facing",
    )
    df = assign_work_person_facing_now(
        df,
        column_name_to_assign="work_person_facing_now",
        work_patient_facing_now_column="work_patient_facing_now",
        work_social_care_column="work_social_care",
        age_at_visit_column="age_at_visit",
    )

    # df = update_work_facing_now_column(
    #     df,
    #     "work_patient_facing_now",
    #     "work_status_v0",
    #     ["Furloughed (temporarily not working)", "Not working (unemployed, retired, long-term sick etc.)", "Student"],
    # )
    df = reclassify_work_variables(df, spark_session=get_or_create_spark_session(), drop_original_variables=False)
    df = fill_forward_only_to_nulls(
        df,
        id="participant_id",
        date="visit_datetime",
        list_fill_forward=[
            "work_status_v0",
            "work_status_v1",
            "work_status_v2",
            "work_location",
            "work_not_from_home_days_per_week",
        ],
    )
    df = create_formatted_datetime_string_columns(df)
    update_table(df, output_survey_table, write_mode="overwrite")
    return {"output_survey_table": output_survey_table}


@register_pipeline_stage("validate_survey_responses")
def validate_survey_responses(
    input_survey_table: str,
    duplicate_count_column_name: str,
    validation_failure_flag_column: str,
    output_survey_table: str,
    invalid_survey_responses_table: str,
    valid_validation_failures_table: str,
    invalid_validation_failures_table: str,
    id_column: str,
):
    """
    Populate error column with outcomes of specific validation checks against fully
    transformed survey dataset.

    Parameters
    ----------
    input_survey_table
    duplicate_count_column_name
        column name in which to count duplicates of rows within the dataframe
    validation_failure_flag_column
        name for error column wherein each of the validation checks results are appended
    output_survey_table
        table containing results that passed the error checking process
    invalid_survey_responses_table
        table containing results that failed the error checking process
    valid_validation_failures_table
        table containing valid failures from the error checking process
    invalid_validation_failures_table
        table containing invalid failures from the error checking process
    id_column
        string specifying id column in input_survey_table
    """
    unioned_survey_responses = extract_from_table(input_survey_table)
    valid_survey_responses, erroneous_survey_responses = validation_ETL(
        df=unioned_survey_responses,
        validation_check_failure_column_name=validation_failure_flag_column,
        duplicate_count_column_name=duplicate_count_column_name,
    )

    validation_check_failures_valid_data_df = (
        (
            valid_survey_responses.select(id_column, validation_failure_flag_column).withColumn(
                "validation_check_failures", F.explode(validation_failure_flag_column)
            )
        )
        .withColumn("run_id", F.lit(get_run_id()))
        .drop(validation_failure_flag_column)
    )

    validation_check_failures_invalid_data_df = (
        (
            erroneous_survey_responses.select(id_column, validation_failure_flag_column).withColumn(
                "validation_check_failures", F.explode(validation_failure_flag_column)
            )
        )
        .withColumn("run_id", F.lit(get_run_id()))
        .drop(validation_failure_flag_column)
    )
    valid_survey_responses = fix_timestamps(valid_survey_responses)
    invalid_survey_responses_table = fix_timestamps(erroneous_survey_responses)
    update_table(validation_check_failures_valid_data_df, valid_validation_failures_table, write_mode="append")
    update_table(validation_check_failures_invalid_data_df, invalid_validation_failures_table, write_mode="append")
    update_table(valid_survey_responses, output_survey_table, write_mode="overwrite", archive=True)
    update_table(erroneous_survey_responses, invalid_survey_responses_table, write_mode="overwrite")
    return {"output_survey_table": output_survey_table}


@register_pipeline_stage("report")
def report(
    unique_id_column: str,
    validation_failure_flag_column: str,
    duplicate_count_column_name: str,
    valid_survey_responses_table: str,
    invalid_survey_responses_table: str,
    valid_survey_responses_errors_table: str,
    invalid_survey_responses_errors_table: str,
    output_directory: str,
    tables_to_count: List[str],
    error_priority_map: dict = {},
):
    """
    Create a excel spreadsheet with multiple sheets to summarise key data from various
    tables regarding the running of the pipeline; using overall and most recent statistics.

    Parameters
    ----------
    unique_id_column
        column that should hold unique id for each row in responses file
    validation_failure_flag_column
        name of the column containing the previously created to contain validation error messages
        name should match that created in validate_survey_responses stage
    duplicate_count_column_name
        name of the column containing the previously created to contain count of rows that repeat
        on the responses table. name should match that created in validate_survey_responses stage
    valid_survey_responses_table
        table name of hdfs table of survey responses passing validation checks
    invalid_survey_responses_table
        table name of hdfs table of survey responses failing validation checks
    output_directory
        output folder location to store the report
    """
    valid_df = extract_from_table(valid_survey_responses_table)
    invalid_df = extract_from_table(invalid_survey_responses_table)

    valid_df_errors = generate_error_table(valid_survey_responses_errors_table, error_priority_map)
    invalid_df_errors = generate_error_table(invalid_survey_responses_errors_table, error_priority_map)
    soc_uncode_count = count_variable_option(valid_df, "standard_occupational_classification_code", "uncodeable")
    processed_file_log = extract_from_table("processed_filenames")

    invalid_files_count = 0
    if check_table_exists("error_file_log"):
        invalid_files_log = extract_from_table("error_file_log")
        invalid_files_count = invalid_files_log.filter(F.col("run_id") == get_run_id()).count()

    valid_survey_responses_count = valid_df.count()
    invalid_survey_responses_count = invalid_df.count()

    table_counts = {
        "error_file_log": invalid_files_count,
        valid_survey_responses_table: valid_survey_responses_count,
        invalid_survey_responses_table: invalid_survey_responses_count,
    }
    for table_name in tables_to_count:
        if check_table_exists(table_name):
            table = extract_from_table(table_name)
            table_counts[table_name] = table.count()
        else:
            table_counts[table_name] = "Table not found"

    duplicated_df = valid_df.select(unique_id_column, duplicate_count_column_name).filter(
        F.col(duplicate_count_column_name) > 1
    )

    counts_df = pd.DataFrame(
        {
            "dataset": [
                *list(table_counts.keys()),
            ],
            "count": [
                *list(table_counts.values()),
            ],
        }
    )

    output = BytesIO()
    datasets = list(processed_file_log.select("dataset_name").distinct().rdd.flatMap(lambda x: x).collect())
    with pd.ExcelWriter(output) as writer:
        for dataset in datasets:
            processed_files_df = (
                processed_file_log.filter(F.col("dataset_name") == dataset)
                .select("processed_filename", "file_row_count")
                .orderBy("processed_filename")
                .distinct()
                .toPandas()
            )
            processed_file_names = [name.split("/")[-1] for name in processed_files_df["processed_filename"]]
            processed_file_counts = processed_files_df["file_row_count"]
            individual_counts_df = pd.DataFrame({"dataset": processed_file_names, "count": processed_file_counts})
            name = f"{dataset}"
            individual_counts_df.to_excel(writer, sheet_name=name, index=False)

        counts_df.to_excel(writer, sheet_name="dataset totals", index=False)
        valid_df_errors.toPandas().to_excel(writer, sheet_name="validation fails valid data", index=False)
        invalid_df_errors.toPandas().to_excel(writer, sheet_name="validation fails invalid data", index=False)
        duplicated_df.toPandas().to_excel(writer, sheet_name="duplicated record summary", index=False)
        soc_uncode_count.toPandas().to_excel(writer, sheet_name="'uncodeable' soc code count", index=False)

    write_string_to_file(
        output.getbuffer(), f"{output_directory}/report_output_{datetime.now().strftime('%Y-%m-%d_%H-%M-%S')}.xlsx"
    )


@register_pipeline_stage("lab_report")
def lab_report(input_survey_table: str, swab_report_table: str, blood_report_table: str) -> DataFrame:
    """Generate reports of most recent 7 days of swab and blood data"""
    survey_responses_df = extract_from_table(input_survey_table).orderBy("file_date")
    swab_df, blood_df = generate_lab_report(survey_responses_df)
    update_table(swab_df, swab_report_table, "overwrite")
    update_table(blood_df, blood_report_table, "overwrite")


@register_pipeline_stage("tables_to_csv")
def tables_to_csv(
    outgoing_directory,
    tables_to_csv_config_file,
    category_map,
    filter={},
    sep="|",
    extension=".txt",
    dry_run=False,
    accept_missing=True,
):
    """
    Writes data from an existing HIVE table to csv output, including mapping of column names and values.
    Takes a yaml file in which HIVE table name and csv table name are defined as well as columns to be
    included in the csv file by a select statement.
    Optionally also point to an update map to be used for the variable name mapping of these outputs.

    Parameters
    ----------
    outgoing_directory
        path to write output CSV files on HDFS
    tables_to_csv_config_file
        path to YAML config file to define input tables and output CSV names
    category_map
        name of the category map for converting category strings to integers
    filter
        a dictionary of column to value list maps that where the row cell must contain a value in given list to be output to CSV
    dry_run
        when set to True, will delete files after they are written (for testing). Default is False.
    accept_missing
        remove missing columns from map if not in dataframe
    """
    output_datetime = datetime.today()
    output_datetime_str = output_datetime.strftime("%Y%m%d_%H%M%S")

    file_directory = Path(outgoing_directory) / output_datetime_str
    manifest = Manifest(outgoing_directory, pipeline_run_datetime=output_datetime, dry_run=dry_run)
    category_map_dictionary = category_maps.get(category_map)

    config_file = get_secondary_config(tables_to_csv_config_file)

    for table in config_file["create_tables"]:
        df = extract_from_table(table["table_name"])
        if table["column_name_map"] is not None:
            if accept_missing:
                columns_to_select = [element for element in table["column_name_map"].keys() if element in df.columns]
            else:
                columns_to_select = [element for element in table["column_name_map"].keys()]
                missing_columns = set(columns_to_select) - set(df.columns)
                if missing_columns:
                    raise ValueError(f"Columns missing in {table['table_name']}: {missing_columns}")

            df = df.select(*columns_to_select)

        if len(filter.keys()) > 0:
            filter = {key: val if type(val) == list else [val] for key, val in filter.items()}
            df = df.filter(reduce(and_, [F.col(col).isin(val) for col, val in filter.items()]))

        df = map_output_values_and_column_names(df, table["column_name_map"], category_map_dictionary)

        file_path = file_directory / f"{table['output_file_name']}_{output_datetime_str}"
        write_csv_rename(df, file_path, sep, extension)
        file_path = file_path.with_suffix(extension)
        header_string = read_header(file_path)

        manifest.add_file(
            relative_file_path=file_path.relative_to(outgoing_directory).as_posix(),
            column_header=header_string,
            validate_col_name_length=False,
            sep=sep,
        )
    manifest.write_manifest()


@register_pipeline_stage("compare_tables")
def compare(
    base_table_name: str,
    table_name_to_compare: str,
    counts_df_table_name: str,
    diff_samples_table_name: str,
    unique_id_column: str = "unique_participant_response_id",
    num_samples: int = 10,
    select_columns: List[str] = [],  # type: ignore
):
    """
    Create an output that holds information about differences between 2 tables

    Parameters
    ----------
    base_table_name
    table_name_to_compare
    counts_df_table_name
    diff_samples_table_name
    unique_id_column
        column containing unique id common to base an compare dataframes
    num_samples
        number of examples of each differing row to provide in the output table
    select_columns
        optional subset of columns to evaluate
    """
    base_df = extract_from_table(base_table_name)
    base_df = assign_unique_id_column(
        base_df, "unique_participant_response_id", concat_columns=["visit_id", "participant_id"]
    )
    compare_df = extract_from_table(table_name_to_compare)
    compare_df = assign_unique_id_column(
        compare_df, "unique_participant_response_id", concat_columns=["visit_id", "participant_id"]
    )
    if len(select_columns) > 0:
        if unique_id_column not in select_columns:
            select_columns = [unique_id_column, *select_columns]
            compare_df = compare_df.select(*select_columns)
            base_df = base_df.select(*select_columns)
    counts_df, difference_sample_df = get_differences(base_df, compare_df, unique_id_column, num_samples)
    total = counts_df.select(F.sum(F.col("difference_count"))).collect()[0][0]
    print(f"     {table_name_to_compare} contained {total} differences to {base_table_name}")  # functional
    update_table(counts_df, counts_df_table_name, "overwrite")
    update_table(difference_sample_df, diff_samples_table_name, "overwrite")


@register_pipeline_stage("check_predictions")
def check_predictions(
    base_table_name: str,
    table_name_to_compare: str,
    prediction_results_table: str,
    unique_id_column: str = "unique_participant_response_id",
):
    """
    Create an output that holds information about differences between 2 tables

    Parameters
    ----------
    base_table_name
    table_name_to_compare
    unique_id_column
        column containing unique id common to base an compare dataframes
    """
    base_df = extract_from_table(base_table_name)
    compare_df = extract_from_table(table_name_to_compare)
    pc = PredictionChecker(base_df, compare_df, unique_id_column)
    df = pc.check_predictions()
    update_table(df, prediction_results_table, "overwrite")


@register_pipeline_stage("generate_sample")
def sample_df(
    table_name, sample_type, cols, cols_to_evaluate, rows_per_file, num_files, output_folder_name, filter_condition=None
):
    df = extract_from_table(table_name)
    if filter_condition is not None:
        df = df.filter(eval(filter_condition))
    generate_sample(df, sample_type, cols, cols_to_evaluate, rows_per_file, num_files, output_folder_name)


@register_pipeline_stage("join_vaccination_data")
def join_vaccination_data(participant_records_table, nims_table, vaccination_data_table):
    """
    Join NIMS vaccination data onto participant level records and derive vaccination status using NIMS and CIS data.

    Parameters
    ----------
    participant_records_table
        input table containing participant level records to join
    nims_table
        nims table containing records to be joined to participant table
    vaccination_data_table
        output table name for the joined nims and participant table
    """
    participant_df = extract_from_table(participant_records_table)
    nims_df = extract_from_table(nims_table)
    nims_df = nims_transformations(nims_df)

    participant_df = participant_df.join(nims_df, on="participant_id", how="left")
    participant_df = derive_overall_vaccination(participant_df)

    update_table(participant_df, vaccination_data_table, write_mode="overwrite")


@register_pipeline_stage("calculate_household_level_populations")
def calculate_household_level_populations(
    address_lookup_table,
    postcode_lookup_table,
    lsoa_cis_lookup_table,
    country_lookup_table,
    household_level_populations_table,
):
    """
    Calculate counts of households by CIS area 20 and country code 12 geographical groups used in the design weight
    calculation.
    Combines several lookup tables to get the necessary geographies linked to households, then sums households by
    CIS area and country code.

    Parameters
    ----------
    address_lookup_table
        addressbase HIVE table name
    postcode_lookup_table
        NSPL postcode lookup HIVE table name to join onto addressbase to get LSOA 11 and country code 12
    lsoa_cis_lookup_table
        LSOA 11 to CIS lookup HIVE table name to get CIS area codes
    country_lookup_table
        country lookup HIVE table name to get country names from country code 12
    household_level_populations_table
        HIVE table to write household level populations to
    """
    address_lookup_df = extract_from_table(address_lookup_table).select("unique_property_reference_code", "postcode")
    postcode_lookup_df = (
        extract_from_table(postcode_lookup_table)
        .select("postcode", "lower_super_output_area_code_11", "country_code_12")
        .distinct()
    )
    lsoa_cis_lookup_df = (
        extract_from_table(lsoa_cis_lookup_table)
        .select("lower_super_output_area_code_11", "cis_area_code_20")
        .distinct()
    )
    country_lookup_df = extract_from_table(country_lookup_table).select("country_code_12", "country_name_12").distinct()

    household_info_df = household_level_populations(
        address_lookup_df, postcode_lookup_df, lsoa_cis_lookup_df, country_lookup_df
    )
    update_table(household_info_df, household_level_populations_table, write_mode="overwrite")


@register_pipeline_stage("record_level_interface")
def record_level_interface(
    input_survey_table: str,
    csv_editing_file: str,
    unique_id_column: str,
    unique_id_list: List,
    output_survey_table: str,
    filtered_survey_responses_table: str,
):
    """
    This stage does two type of edits in a given table from HIVE given an unique_id column.
    Either value level editing or filtering editing.

    Parameters
    ----------
    survey_responses_table
        HIVE table containing responses to edit
    csv_editing_file
        defines the editing from old values to new values in the HIVE tables
        Columns expected
            - id_column_name (optional)
            - id
            - dataset_name
            - target_column
            - old_value
            - new_value
    unique_id_column
        unique id that will be edited
    unique_id_list
        list of ids to be filtered
    edited_survey_responses_table
        HIVE table to write edited responses
    filtered_survey_responses_table
        HIVE table when they have been filtered out from survey responses
    """
    df = extract_from_table(input_survey_table)

    filtered_out_df = df.filter(F.col(unique_id_column).isin(unique_id_list))
    update_table(filtered_out_df, filtered_survey_responses_table, "overwrite")

    lookup_df = extract_lookup_csv(csv_editing_file, validation_schemas["csv_lookup_schema"])
    filtered_in_df = df.filter(~F.col(unique_id_column).isin(unique_id_list))
    edited_df = update_from_lookup_df(filtered_in_df, lookup_df, id_column=unique_id_column)
    update_table(edited_df, output_survey_table, "overwrite")
    return {"output_survey_table": output_survey_table}


@register_pipeline_stage("sample_file_ETL")
def sample_file_ETL(
    household_level_populations_table: str,
    old_sample_file: str,
    new_sample_file: str,
    new_sample_source_name: str,
    postcode_lookup: str,
    master_sample_file: str,
    design_weight_table: str,
    country_lookup: str,
    lsoa_cis_lookup: str,
    tranche_file_path: Optional[str] = None,
    tranche_strata_columns: Optional[List[str]] = None,
):
    """
    Process a new sample file, to union it with previous sample data and calculate new swab and antibody design weights.
    Creates a table of geographies and design weights per household.

    Carries out different scenarios for antibody design weight for either:
    1. Where no tranche is provided, or no new households have been sampled
    2. Where a tranche has been provided and new households have been sampled

    ``old_sample_file`` may point to the same table as ``design_weight_table``, to reuse the values from the previous
    sample file processing run.

    To process a new sample file, the following *must* be updated:
    - ``new_sample_file``
    - ``new_sample_source_name``
    - ``tranche_file_path``

    The output ``design_weight_table`` is also stored as a backup table with the current datetime.

    Notes
    -----
    Lookup tables are referenced here are used to get data that are missing on the master sample and sample
    files, which are required to link on postcode. Once these issues are resolved, this part of the code may be
    simplified to include only:
    - household_level_populations_table
    - old_sample_file
    - new_sample_file
    - new_sample_source_name
    - tranche_file_path
    - tranche_strata_columns

    This is dependent on receiving the new sample file in the format expected as specified in the excel specification.

    Paramaters
    ----------
    household_level_populations_table
        HIVE table create by household level population calculation, containing population by CIS area and country
    old_sample_file
        HIVE table containing the previously processed sample files, including design weights
    new_sample_file
        CSV file or HIVE table containing the new sample to be processed
    new_sample_source_name
        string constant to be stored as the sample source name for the new sample records
    postcode_lookup
        HIVE table containing the NSPL postcode lookup
    master_sample_file
        HIVE table containing the master sample
    design_weight_table
        HIVE table to write household geographies and design weights to
    country_lookup
        HIVE table containing country code 12 to country name lookup
    lsoa_cis_lookup
        HIVE table containing LSOA 11 to CIS area 20 lookup
    tranche_file_path
        path to tranche CSV file, if a tranche is required for the current sample file, otherwise leave empty in config
    tranche_strata_columns
        list of column names to be used as strata in tranche factor calculations
    """
    first_run = not check_table_exists(design_weight_table)

    postcode_lookup_df = extract_from_table(postcode_lookup)
    lsoa_cis_lookup_df = extract_from_table(lsoa_cis_lookup)
    country_lookup_df = extract_from_table(country_lookup)
    old_sample_df = extract_from_table(old_sample_file, break_lineage=True)
    master_sample_df = extract_from_table(master_sample_file)

    new_sample_df = extract_lookup_csv(
        new_sample_file,
        validation_schemas["new_sample_file_schema"],
        column_name_maps["new_sample_file_column_map"],
        True,
    )
    tranche_df = None
    if tranche_file_path is not None:
        if tranche_strata_columns is None:
            raise ValueError("`tranche_strata_columns` must be provided when a `tranche_file_path` has been provided")
        tranche_df = extract_lookup_csv(
            tranche_file_path, validation_schemas["tranche_schema"], column_name_maps["tranche_column_map"], True
        )

    household_level_populations_df = extract_from_table(household_level_populations_table)
    design_weights = calculate_design_weights(
        household_level_populations_df,
        master_sample_df,
        old_sample_df,
        new_sample_df,
        new_sample_source_name,
        tranche_df,
        postcode_lookup_df,
        country_lookup_df,
        lsoa_cis_lookup_df,
        first_run,
        tranche_strata_columns,
    )
    update_table(design_weights, design_weight_table, write_mode="overwrite", archive=True)


@register_pipeline_stage("aggregated_output")
def aggregated_output(
    apply_aggregate_type,
    input_survey_table_to_aggregate,
    column_group,
    column_window_list,
    order_window_list,
    apply_function_list,
    column_name_list,
    column_name_to_assign_list,
):
    """
    Parameters
    ----------
    apply_window
    apply_groupby
    aggregated_output
    column_name_to_assign_list
    column_group
    column_window_list
    function_list
    column_list_to_apply_function
    """
    df = extract_from_table(table_name=input_survey_table_to_aggregate)

    if apply_aggregate_type == "groupby":
        df = aggregated_output_groupby(
            df=df,
            column_group=column_group,
            apply_function_list=apply_function_list,
            column_name_list=column_name_list,
            column_name_to_assign_list=column_name_to_assign_list,
        )
    elif apply_aggregate_type == "window":
        df = aggregated_output_window(
            df=df,
            column_window_list=column_window_list,
            column_name_list=column_name_list,
            apply_function_list=apply_function_list,
            column_name_to_assign_list=column_name_to_assign_list,
            order_column_list=order_window_list,
        )
    update_table(
        df=df,
        table_name=f"{input_survey_table_to_aggregate}_{apply_aggregate_type}",
        write_mode="overwrite",
    )<|MERGE_RESOLUTION|>--- conflicted
+++ resolved
@@ -573,15 +573,9 @@
         print(
             f"     - creating regex lookup table from {df_to_process.count()} rows. This may take some time ... "
         )  # functional
-<<<<<<< HEAD
         partitions = int(get_or_create_spark_session().sparkContext.getConf().get("spark.sql.shuffle.partitions"))
         partitions = int(partitions / 2)
         df_to_process = df_to_process.repartition(partitions)
-=======
-        df_to_process = df_to_process.repartition(
-            get_or_create_spark_session().sparkContext.getConf().get("spark.sql.shuffle.partitions") / 2
-        )
->>>>>>> 62f0bbc8
         lookup_df = add_pattern_matching_flags(df_to_process)
         update_table(lookup_df, regex_lookup_table, "overwrite")
 
