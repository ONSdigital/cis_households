from datetime import datetime
from datetime import timedelta
from io import BytesIO
from pathlib import Path
from typing import List
from typing import Union

import pandas as pd
from pyspark.sql import functions as F

from cishouseholds.derive import aggregated_output_groupby
from cishouseholds.derive import aggregated_output_window
from cishouseholds.derive import assign_column_from_mapped_list_key
from cishouseholds.derive import assign_ethnicity_white
from cishouseholds.derive import assign_multigeneration
from cishouseholds.derive import assign_visits_in_day
from cishouseholds.derive import count_barcode_cleaned
from cishouseholds.edit import update_from_lookup_df
from cishouseholds.extract import get_files_to_be_processed
from cishouseholds.filter import file_exclude
from cishouseholds.hdfs_utils import read_header
from cishouseholds.hdfs_utils import write_string_to_file
from cishouseholds.merge import join_assayed_bloods
from cishouseholds.merge import union_dataframes_to_hive
from cishouseholds.merge import union_multiple_tables
from cishouseholds.pipeline.category_map import category_maps
from cishouseholds.pipeline.config import get_config
from cishouseholds.pipeline.config import get_secondary_config
from cishouseholds.pipeline.generate_outputs import map_output_values_and_column_names
from cishouseholds.pipeline.generate_outputs import write_csv_rename
from cishouseholds.pipeline.input_file_processing import extract_from_table
from cishouseholds.pipeline.input_file_processing import extract_input_data
from cishouseholds.pipeline.input_file_processing import extract_lookup_csv
from cishouseholds.pipeline.input_file_processing import extract_validate_transform_input_data
from cishouseholds.pipeline.input_variable_names import column_name_maps
from cishouseholds.pipeline.load import check_table_exists
from cishouseholds.pipeline.load import get_full_table_name
from cishouseholds.pipeline.load import get_run_id
from cishouseholds.pipeline.load import update_table
from cishouseholds.pipeline.load import update_table_and_log_source_files
from cishouseholds.pipeline.manifest import Manifest
from cishouseholds.pipeline.merge_antibody_swab_ETL import load_to_data_warehouse_tables
from cishouseholds.pipeline.merge_antibody_swab_ETL import merge_blood_process_filtering
from cishouseholds.pipeline.merge_antibody_swab_ETL import merge_blood_process_preparation
from cishouseholds.pipeline.merge_antibody_swab_ETL import merge_blood_xtox_flag
from cishouseholds.pipeline.merge_antibody_swab_ETL import merge_swab_process_filtering
from cishouseholds.pipeline.merge_antibody_swab_ETL import merge_swab_process_preparation
from cishouseholds.pipeline.merge_antibody_swab_ETL import merge_swab_xtox_flag
from cishouseholds.pipeline.merge_process import merge_process_validation
from cishouseholds.pipeline.post_merge_processing import derive_overall_vaccination
from cishouseholds.pipeline.post_merge_processing import impute_key_columns
from cishouseholds.pipeline.post_merge_processing import nims_transformations
from cishouseholds.pipeline.reporting import dfs_to_bytes_excel
<<<<<<< HEAD
=======
from cishouseholds.pipeline.reporting import multiple_visit_1_day
>>>>>>> 31e413fa
from cishouseholds.pipeline.survey_responses_version_2_ETL import fill_forwards_transformations
from cishouseholds.pipeline.survey_responses_version_2_ETL import union_dependent_cleaning
from cishouseholds.pipeline.survey_responses_version_2_ETL import union_dependent_derivations
from cishouseholds.pipeline.validation_ETL import validation_ETL
from cishouseholds.pipeline.validation_schema import validation_schemas  # noqa: F401
from cishouseholds.pyspark_utils import get_or_create_spark_session
from cishouseholds.validate import validate_files
from cishouseholds.weights.edit import aps_value_map
from cishouseholds.weights.edit import recode_column_values
from cishouseholds.weights.population_projections import proccess_population_projection_df
from cishouseholds.weights.pre_calibration import pre_calibration_high_level
from cishouseholds.weights.weights import generate_weights
from cishouseholds.weights.weights import household_level_populations
from dummy_data_generation.generate_data import generate_historic_bloods_data
from dummy_data_generation.generate_data import generate_nims_table
from dummy_data_generation.generate_data import generate_ons_gl_report_data
from dummy_data_generation.generate_data import generate_survey_v0_data
from dummy_data_generation.generate_data import generate_survey_v1_data
from dummy_data_generation.generate_data import generate_survey_v2_data
from dummy_data_generation.generate_data import generate_unioxf_medtest_data

# from cishouseholds.pipeline.input_variable_names import cis_phase_lookup_column_map
# from cishouseholds.pipeline.validation_schema import cis_phase_schema

pipeline_stages = {}


def register_pipeline_stage(key):
    """Decorator to register a pipeline stage function."""

    def _add_pipeline_stage(func):
        pipeline_stages[key] = func
        return func

    return _add_pipeline_stage


@register_pipeline_stage("blind_csv_to_table")
def blind_csv_to_table(path: str, table_name: str):
    """
    Convert a single csv file to a HDFS table by inferring a schema
    """
    df = extract_input_data(path, None, ",")
    df = update_table(df, table_name, "overwrite")


@register_pipeline_stage("csv_to_table")
def csv_to_table(file_operations: list):
    """
    Convert a list of csv files into a HDFS table
    """
    for file in file_operations:
        if file["schema"] not in validation_schemas:
            raise ValueError(file["schema"] + " schema does not exists")
        schema = validation_schemas[file["schema"]]
        column_map = column_name_maps[file["column_map"]] if file["column_map"] in column_name_maps else None
        df = extract_lookup_csv(
            file["path"],
            schema,
            column_map,
            file["drop_not_found"],
        )
        print("    created table:" + file["table_name"])  # functional
        update_table(df, file["table_name"], "overwrite")


@register_pipeline_stage("delete_tables")
def delete_tables(prefix: str = None, table_names: Union[str, List[str]] = None, pattern: str = None):
    """
    Deletes HIVE tables. For use at the start of a pipeline run, to reset pipeline logs and data.
    Should not be used in production, as all tables may be deleted.

    Use one or more of the optional parameters.

    Parameters
    ----------
    prefix
        remove all tables with a given table name prefix (see config for current prefix)
    table_names
        one or more absolute table names to delete (including prefix)
    pattern
        drop tables where table name matches pattern in SQL format (e.g. "%_responses_%")
    """
    spark_session = get_or_create_spark_session()
    storage_config = get_config()["storage"]

    if table_names is not None:
        if type(table_names) != list:
            table_names = [table_names]  # type:ignore
        for table_name in table_names:
            print(
                f"dropping table: {storage_config['database']}.{storage_config['table_prefix']}{table_name}"
            )  # functional
            spark_session.sql(
                f"DROP TABLE IF EXISTS {storage_config['database']}.{storage_config['table_prefix']}{table_name}"
            )
    if pattern is not None:
        tables = (
            spark_session.sql(f"SHOW TABLES IN {storage_config['database']} LIKE '{pattern}'")
            .select("tableName")
            .toPandas()["tableName"]
            .tolist()
        )
        for table_name in tables:
            print(f"dropping table: {table_name}")  # functional
            spark_session.sql(f"DROP TABLE IF EXISTS {storage_config['database']}.{table_name}")
    if prefix is not None:
        tables = (
            spark_session.sql(f"SHOW TABLES IN {storage_config['database']} LIKE '{prefix}*'")
            .select("tableName")
            .toPandas()["tableName"]
            .tolist()
        )
        for table_name in tables:
            print(f"dropping table: {table_name}")  # functional
            spark_session.sql(f"DROP TABLE IF EXISTS {storage_config['database']}.{table_name}")


@register_pipeline_stage("generate_dummy_data")
def generate_dummy_data(output_directory):
    raw_dir = Path(output_directory) / "generated_data"
    swab_dir = raw_dir / "swab"
    blood_dir = raw_dir / "blood"
    survey_dir = raw_dir / "survey"
    northern_ireland_dir = raw_dir / "northern_ireland_sample"
    sample_direct_dir = raw_dir / "england_wales_sample"
    unprocessed_bloods_dir = raw_dir / "unprocessed_blood"
    historic_bloods_dir = raw_dir / "historic_blood"
    historic_swabs_dir = raw_dir / "historic_swab"
    historic_survey_dir = raw_dir / "historic_survey"
    for directory in [
        swab_dir,
        blood_dir,
        survey_dir,
        northern_ireland_dir,
        sample_direct_dir,
        unprocessed_bloods_dir,
        historic_bloods_dir,
        historic_swabs_dir,
        historic_survey_dir,
    ]:
        directory.mkdir(parents=True, exist_ok=True)

    file_datetime = datetime.now()
    lab_date_1 = datetime.strftime(file_datetime - timedelta(days=1), format="%Y%m%d")
    lab_date_2 = datetime.strftime(file_datetime - timedelta(days=2), format="%Y%m%d")
    file_date = datetime.strftime(file_datetime, format="%Y%m%d")

    # Historic files
    # historic_bloods = generate_historic_bloods_data(historic_bloods_dir, file_date, 30)
    # historic_swabs = generate_ons_gl_report_data(historic_swabs_dir, file_date, 30)

    # historic_v2 = generate_survey_v2_data(
    #     directory=historic_survey_dir,
    #     file_date=file_date,
    #     records=100,
    #     swab_barcodes=historic_swabs["Sample"].unique().tolist(),
    #     blood_barcodes=historic_bloods["blood_barcode_OX"].unique().tolist(),
    # )

    # Delta files
    lab_swabs_1 = generate_ons_gl_report_data(swab_dir, file_date, 10)
    lab_swabs_2 = generate_ons_gl_report_data(swab_dir, lab_date_1, 10)
    lab_swabs_3 = generate_ons_gl_report_data(swab_dir, lab_date_2, 10)
    lab_swabs = pd.concat([lab_swabs_1, lab_swabs_2, lab_swabs_3])

    lab_bloods_s_1, lab_bloods_n_1 = generate_unioxf_medtest_data(blood_dir, file_date, 10)
    lab_bloods_s_2, lab_bloods_n_2 = generate_unioxf_medtest_data(blood_dir, lab_date_1, 10)
    lab_bloods_s_3, lab_bloods_n_3 = generate_unioxf_medtest_data(blood_dir, lab_date_2, 10)

    lab_bloods = pd.concat(
        [lab_bloods_n_1, lab_bloods_n_2, lab_bloods_n_3, lab_bloods_s_1, lab_bloods_s_2, lab_bloods_s_3]
    )

    historic_blood_n = generate_historic_bloods_data(historic_bloods_dir, file_date, 10, "N")
    historic_blood_s = generate_historic_bloods_data(historic_bloods_dir, file_date, 10, "S")

    # unprocessed_bloods_data = generate_unprocessed_bloods_data(unprocessed_bloods_dir, file_date, 20)
    # northern_ireland_data = generate_northern_ireland_data(northern_ireland_dir, file_date, 20)
    # sample_direct_data = generate_sample_direct_data(sample_direct_dir, file_date, 20)

    # swab/blood barcode lists
    swab_barcode = lab_swabs["Sample"].unique().tolist()
    blood_barcode = lab_bloods["Serum Source ID"].unique().tolist()
    blood_barcode += historic_blood_n["blood_barcode_OX"].unique().tolist()
    blood_barcode += historic_blood_s["blood_barcode_OX"].unique().tolist()

    swab_barcode = swab_barcode[int(round(len(swab_barcode) / 10)) :]  # noqa: E203
    blood_barcode = blood_barcode[int(round(len(swab_barcode) / 10)) :]  # noqa: E203

    generate_survey_v0_data(
        directory=survey_dir, file_date=file_date, records=50, swab_barcodes=swab_barcode, blood_barcodes=blood_barcode
    )
    generate_survey_v1_data(
        directory=survey_dir, file_date=file_date, records=50, swab_barcodes=swab_barcode, blood_barcodes=blood_barcode
    )
    v2 = generate_survey_v2_data(
        directory=survey_dir, file_date=file_date, records=50, swab_barcodes=swab_barcode, blood_barcodes=blood_barcode
    )

    participant_ids = v2["Participant_id"].unique().tolist()

    generate_nims_table(get_full_table_name("cis_nims_20210101"), participant_ids)


def generate_input_processing_function(
    stage_name,
    dataset_name,
    id_column,
    validation_schema,
    datetime_column_map,
    transformation_functions,
    source_file_column,
    write_mode="overwrite",
    column_name_map=None,
    sep=",",
    cast_to_double_list=[],
    include_hadoop_read_write=True,
):
    """
    Generate an input file processing stage function and register it.

    Returns dataframe for use in testing.

    Parameters
    ----------
    include_hadoop_read_write
        set to False for use in testing on non-hadoop environments

    Notes
    -----
    See underlying functions for other parameter documentation.
    """

    @register_pipeline_stage(stage_name)
    def _inner_function(
        resource_path,
        dataset_name=dataset_name,
        id_column=id_column,
        latest_only=False,
        start_date=None,
        end_date=None,
        include_processed=False,
        include_invalid=False,
        source_file_column=source_file_column,
        write_mode=write_mode,
    ):
        file_path_list = [resource_path]

        if include_hadoop_read_write:
            file_path_list = get_files_to_be_processed(
                resource_path,
                latest_only=latest_only,
                start_date=start_date,
                end_date=end_date,
                include_processed=include_processed,
                include_invalid=include_invalid,
            )
        if not file_path_list:
            print(f"        - No files selected in {resource_path}")  # functional
            return

        valid_file_paths = validate_files(file_path_list, validation_schema, sep=sep)
        if not valid_file_paths:
            print(f"        - No valid files found in: {resource_path}.")  # functional
            return

        df = extract_validate_transform_input_data(
            include_hadoop_read_write=include_hadoop_read_write,
            resource_path=file_path_list,
            dataset_name=dataset_name,
            id_column=id_column,
            variable_name_map=column_name_map,
            datetime_map=datetime_column_map,
            validation_schema=validation_schema,
            transformation_functions=transformation_functions,
            source_file_column=source_file_column,
            sep=sep,
            cast_to_double_columns_list=cast_to_double_list,
            write_mode=write_mode,
        )
        if include_hadoop_read_write:
            update_table_and_log_source_files(
                df, f"transformed_{dataset_name}", source_file_column, dataset_name, write_mode
            )
        return df

    _inner_function.__name__ = stage_name
    return _inner_function


@register_pipeline_stage("union_survey_response_files")
def union_survey_response_files(tables_to_union: List, unioned_survey_responses_table: str):
    """
    Union survey response for v0, v1 and v2, and write to table.
    Parameters
    ----------
    unioned_survey_responses_table
        input tables for extracting each of the transformed survey responses tables
    unioned_survey_responses_table
        output table name for the combine file of all unioned survey responses
    """
    df_list = [extract_from_table(table) for table in tables_to_union]

    union_dataframes_to_hive(unioned_survey_responses_table, df_list)


@register_pipeline_stage("union_dependent_transformations")
def execute_union_dependent_transformations(unioned_survey_table: str, transformed_table: str):
    """
    Transformations that require the union of the different input survey response files.
    Includes combining data from different files and filling forwards or backwards over time.
    Parameters
    ----------
    unioned_survey_table
        input table name for table containing the combined survey responses tables
    transformed_table
        output table name for table with applied transformations dependent on complete survey dataset
    """
    unioned_survey_responses = extract_from_table(unioned_survey_table)
    unioned_survey_responses = union_dependent_cleaning(unioned_survey_responses)
    unioned_survey_responses = union_dependent_derivations(unioned_survey_responses)
    update_table(unioned_survey_responses, transformed_table, write_mode="overwrite")


@register_pipeline_stage("fill_forwards_stage")
def fill_forwards_stage(unioned_survey_table: str, filled_forwards_table: str):
    df = extract_from_table(unioned_survey_table)
    df = fill_forwards_transformations(df)
    update_table(df, filled_forwards_table, write_mode="overwrite")


@register_pipeline_stage("validate_survey_responses")
def validate_survey_responses(
    survey_responses_table: str,
    duplicate_count_column_name: str,
    validation_failure_flag_column: str,
    valid_survey_responses_table: str,
    invalid_survey_responses_table: str,
):
    """
    Populate error column with outcomes of specific validation checks against fully
    transformed survey dataset.

    Parameters
    ----------
    survey_responses_table
        input table name for fully transformed survey table
    duplicate_count_column_name
        column name in which to count duplicates of rows within the dataframe
    validation_failure_flag_column
        name for error column wherein each of the validation checks results are appended
    valid_survey_responses_table
        table containing results that passed the error checking process
    invalid_survey_responses_table
        table containing results that failed the error checking process
    """
    unioned_survey_responses = extract_from_table(survey_responses_table)
    valid_survey_responses, erroneous_survey_responses = validation_ETL(
        df=unioned_survey_responses,
        validation_check_failure_column_name=validation_failure_flag_column,
        duplicate_count_column_name=duplicate_count_column_name,
    )
    update_table(valid_survey_responses, valid_survey_responses_table, write_mode="overwrite")
    update_table(erroneous_survey_responses, invalid_survey_responses_table, write_mode="overwrite")


@register_pipeline_stage("lookup_based_editing")
def lookup_based_editing(
    input_table: str,
    cohort_lookup_path: str,
    travel_countries_lookup_path: str,
    rural_urban_lookup_path: str,
    tenure_group_path: str,
    edited_table: str,
):
    """
    Edit columns based on mappings from lookup files. Often used to correct data quality issues.
    Parameters
    ----------
    input_table
        input table name for reference table
    cohort_lookup_path
        input file path name for cohort corrections lookup file
    travel_countries_lookup_path
        input file path name for travel_countries corrections lookup file
    edited_table
    """
    spark = get_or_create_spark_session()
    df = extract_from_table(input_table)

    cohort_lookup = spark.read.csv(
        cohort_lookup_path, header=True, schema="participant_id string, new_cohort string, old_cohort string"
    ).withColumnRenamed("participant_id", "cohort_participant_id")

    travel_countries_lookup = spark.read.csv(
        travel_countries_lookup_path,
        header=True,
        schema="been_outside_uk_last_country_old string, been_outside_uk_last_country_new string",
    )
    rural_urban_lookup_df = spark.read.csv(
        rural_urban_lookup_path,
        header=True,
        schema="""
            lower_super_output_area_code_11 string,
            cis_rural_urban_classification string,
            rural_urban_classification_11 string
        """,
    ).drop(
        "rural_urban_classification_11"
    )  # Prefer version from sample
    df = df.join(
        F.broadcast(cohort_lookup),
        how="left",
        on=((df.participant_id == cohort_lookup.cohort_participant_id) & (df.study_cohort == cohort_lookup.old_cohort)),
    )
    df = df.withColumn("study_cohort", F.coalesce(F.col("new_cohort"), F.col("study_cohort"))).drop(
        "new_cohort", "old_cohort"
    )
    df = df.join(
        F.broadcast(travel_countries_lookup),
        how="left",
        on=df.been_outside_uk_last_country == travel_countries_lookup.been_outside_uk_last_country_old,
    )
    df = df.withColumn(
        "been_outside_uk_last_country",
        F.coalesce(F.col("been_outside_uk_last_country_new"), F.col("been_outside_uk_last_country")),
    ).drop("been_outside_uk_last_country_old", "been_outside_uk_last_country_new")

    if "lower_super_output_area_code_11" in df.columns:
        df = df.join(
            F.broadcast(rural_urban_lookup_df),
            how="left",
            on="lower_super_output_area_code_11",
        )
    tenure_group = spark.read.csv(tenure_group_path, header=True).select(
        "UAC", "numAdult", "numChild", "dvhsize", "tenure_group"
    )
    for key, value in column_name_maps["tenure_group_variable_map"].items():
        tenure_group = tenure_group.withColumnRenamed(key, value)

    df = df.join(tenure_group, on=(df["ons_household_id"] == tenure_group["UAC"]), how="left").drop("UAC")

    update_table(df, edited_table, write_mode="overwrite")


@register_pipeline_stage("outer_join_antibody_results")
def outer_join_antibody_results(
    antibody_test_result_table: str, joined_antibody_test_result_table: str, failed_join_table: str
):
    """
    Outer join of data for two antibody/blood test targets (S and N protein antibodies).
    Creates a single record per blood sample.

    Parameters
    ----------
    antibody_test_result_table
        name of HIVE table to read antibody/blood test results from, where blood samples may have more than one record
    joined_antibody_test_result_table
        name of HIVE table to write successfully joined records, where each blood sample has one record
    failed_join_table
        name of HIVE table to write antibody/blood test results that failed to merge.
        Specifically, those with more than two records in the unjoined data.
    """
    blood_df = extract_from_table(antibody_test_result_table)
    blood_df = blood_df.dropDuplicates(
        subset=[column for column in blood_df.columns if column != "blood_test_source_file"]
    )

    blood_df, failed_blood_join_df = join_assayed_bloods(
        blood_df,
        test_target_column="antibody_test_target",
        join_on_columns=[
            "unique_antibody_test_id",
            "blood_sample_barcode",
            "antibody_test_plate_common_id",
            "antibody_test_well_id",
        ],
    )
    blood_df = blood_df.withColumn(
        "combined_blood_sample_received_date",
        F.coalesce(F.col("blood_sample_received_date_s_protein"), F.col("blood_sample_received_date_n_protein")),
    )

    update_table(blood_df, joined_antibody_test_result_table, write_mode="overwrite")
    update_table(failed_blood_join_df, failed_join_table, write_mode="overwrite")


@register_pipeline_stage("merge_blood_ETL")
def merge_blood_ETL(
    input_survey_responses_table,
    input_antibody_table,
    blood_files_to_exclude,
    merged_1to1_table,
    joined_table,
    xtox_flagged_table,
    validated_table,
    merged_responses_antibody_data,
    antibody_merge_residuals,
    antibody_merge_failed_records,
):
    """
    High level function for joining antibody/blood test result data to survey responses.
    Should be run before the PCR/swab result merge.

    Parameters
    ----------
    survey_responses_table
        name of HIVE table containing survey response records
    antibody_table
        name of HIVE table containing antibody/blood result records
    swab_files_to_exclude
        antibody/blood result files that should be excluded from the merge.
        Used to remove files that are found to contain invalid data.
    swab_output_tables
        names of the three output tables:
            1. survey responses and successfully joined results
            2. residual antibody/blood result records, where there was no barcode match to join on
            3. antibody/blood result records that failed to meet the criteria for joining
    """
    survey_df = extract_from_table(input_survey_responses_table).where(
        F.col("unique_participant_response_id").isNotNull() & (F.col("unique_participant_response_id") != "")
    )
    antibody_df = extract_from_table(input_antibody_table).where(
        F.col("unique_antibody_test_id").isNotNull() & F.col("blood_sample_barcode").isNotNull()
    )
    df_1to1, df = merge_blood_process_preparation(
        survey_df,
        antibody_df,
        blood_files_to_exclude,
    )
    update_table(df, joined_table, write_mode="overwrite")
    update_table(df_1to1, merged_1to1_table, write_mode="overwrite")  # Fastforward 1to1 succesful matches

    df = extract_from_table(joined_table)
    df = merge_blood_xtox_flag(df)
    update_table(df=df, table_name=xtox_flagged_table, write_mode="overwrite")

    df = extract_from_table(xtox_flagged_table)
    df = merge_process_validation(
        df=df,
        merge_type="antibody",
        barcode_column_name="blood_sample_barcode",
    )
    update_table(df=df, table_name=validated_table, write_mode="overwrite")

    df = extract_from_table(validated_table)

    (
        merged_responses_antibody_df,
        antibody_merge_residuals_df,
        antibody_merge_failed_records_df,
    ) = merge_blood_process_filtering(df)

    # load back 1to1 fastforwarded matches
    merged_1to1_df = extract_from_table(merged_1to1_table)
    merged_responses_antibody_df = union_multiple_tables([merged_1to1_df, merged_responses_antibody_df])

    load_to_data_warehouse_tables(
        [
            merged_responses_antibody_df,
            antibody_merge_residuals_df,
            antibody_merge_failed_records_df,
        ],
        [merged_responses_antibody_data, antibody_merge_residuals, antibody_merge_failed_records],
    )


@register_pipeline_stage("merge_swab_ETL")
def merge_swab_ETL(
    input_survey_responses_table,
    input_swab_table,
    swab_files_to_exclude,
    merged_1to1_table,
    joined_table,
    xtox_flagged_table,
    validated_table,
    merged_responses_antibody_swab_data,
    swab_merge_residuals,
    swab_merge_failed_records,
):
    """
    High level function for joining PCR test result data to survey responses.
    Should be run following the antibody/blood result merge.

    Parameters
    ----------
    survey_responses_table
        name of HIVE table containing survey response records
    swab_table
        name of HIVE table containing PCR/swab result records
    swab_files_to_exclude
        PCR/swab result files that should be excluded from the merge.
        Used to remove files that are found to contain invalid data.
    swab_output_tables
        names of the three output tables:
            1. survey responses and successfully joined results
            2. residual PCR/swab result records, where there was no barcode match to join on
            3. PCR/swab result records that failed to meet the criteria for joining
    """
    survey_df = extract_from_table(input_survey_responses_table).where(
        F.col("unique_participant_response_id").isNotNull() & (F.col("unique_participant_response_id") != "")
    )
    swab_df = extract_from_table(input_swab_table).where(
        F.col("unique_pcr_test_id").isNotNull() & F.col("swab_sample_barcode").isNotNull()
    )
    df_1to1, df = merge_swab_process_preparation(
        survey_df,
        swab_df,
        swab_files_to_exclude,
    )
    update_table(df=df_1to1, table_name=merged_1to1_table, write_mode="overwrite")
    update_table(df=df, table_name=joined_table, write_mode="overwrite")

    df = extract_from_table(joined_table)
    df = merge_swab_xtox_flag(df)
    update_table(df=df, table_name=xtox_flagged_table, write_mode="overwrite")

    df = extract_from_table(xtox_flagged_table)
    df = merge_process_validation(
        df=df,
        merge_type="swab",
        barcode_column_name="swab_sample_barcode",
    )
    update_table(df=df, table_name=validated_table, write_mode="overwrite")

    df = extract_from_table(validated_table)
    (
        merged_responses_antibody_swab_df,
        swab_merge_residuals_df,
        swab_merge_failed_records_df,
    ) = merge_swab_process_filtering(df)

    # load back 1to1 fastforwarded matches
    merged_1to1_df = extract_from_table(merged_1to1_table)
    merged_responses_antibody_swab_df = union_multiple_tables([merged_1to1_df, merged_responses_antibody_swab_df])

    load_to_data_warehouse_tables(
        [
            merged_responses_antibody_swab_df,
            swab_merge_residuals_df,
            swab_merge_failed_records_df,
        ],
        [
            merged_responses_antibody_swab_data,
            swab_merge_residuals,
            swab_merge_failed_records,
        ],
    )


@register_pipeline_stage("join_vaccination_data")
def join_vaccination_data(participant_records_table, nims_table, vaccination_data_table):
    """
    Join NIMS vaccination data onto participant level records and derive vaccination status using NIMS and CIS data.

    Parameters
    ----------
    participant_records_table
        input table containing participant level records to join
    nims_table
        nims table containing records to be joined to participant table
    vaccination_data_table
        output table name for the joined nims and participant table
    """
    participant_df = extract_from_table(participant_records_table)
    nims_df = extract_from_table(nims_table)
    nims_df = nims_transformations(nims_df)

    participant_df = participant_df.join(nims_df, on="participant_id", how="left")
    participant_df = derive_overall_vaccination(participant_df)

    update_table(participant_df, vaccination_data_table, write_mode="overwrite")


@register_pipeline_stage("impute_demographic_columns")
def impute_demographic_columns(
    survey_responses_table: str,
    imputed_values_table: str,
    survey_responses_imputed_table: str,
    key_columns: List[str],
):
    """
    Imputes values for key demographic columns.
    Applies filling forward for listed columns. Specific imputations are then used for sex, ethnicity and date of birth.

    Parameters
    ----------
    survey_responses_table
        name of HIVE table containing survey responses for imputation, containing `key_columns`
    imputed_values_table
        name of HIVE table containing previously imputed values
    survey_responses_imputed_table
        name of HIVE table to write survey responses following imputation
    key_columns
        names of key demographic columns to be filled forwards
    """
    imputed_value_lookup_df = None
    if check_table_exists(imputed_values_table):
        imputed_value_lookup_df = extract_from_table(imputed_values_table)
    df = extract_from_table(survey_responses_table)
    key_columns_imputed_df = impute_key_columns(
        df, imputed_value_lookup_df, key_columns, get_config().get("imputation_log_directory", "./")
    )
    # imputed_values_df = key_columns_imputed_df.filter(
    #     reduce(
    #         lambda col_1, col_2: col_1 | col_2,
    #         (F.col(f"{column}_imputation_method").isNotNull() for column in key_columns),
    #     )
    # )

    # lookup_columns = chain(*[(column, f"{column}_imputation_method") for column in key_columns])
    # imputed_values = imputed_values_df.select(
    #     "participant_id",
    #     *lookup_columns,
    # )
    df_with_imputed_values = df.drop(*key_columns).join(
        F.broadcast(key_columns_imputed_df), on="participant_id", how="left"
    )

    # update_table(imputed_values, imputed_values_table)
    update_table(df_with_imputed_values, survey_responses_imputed_table, "overwrite")


@register_pipeline_stage("calculate_household_level_populations")
def calculate_household_level_populations(
    address_lookup_table,
    postcode_lookup_table,
    lsoa_cis_lookup_table,
    country_lookup_table,
    household_level_populations_table,
):
    address_lookup_df = extract_from_table(address_lookup_table).select("unique_property_reference_code", "postcode")
    postcode_lookup_df = (
        extract_from_table(postcode_lookup_table)
        .select("postcode", "lower_super_output_area_code_11", "country_code_12")
        .distinct()
    )
    lsoa_cis_lookup_df = (
        extract_from_table(lsoa_cis_lookup_table)
        .select("lower_super_output_area_code_11", "cis_area_code_20")
        .distinct()
    )
    country_lookup_df = extract_from_table(country_lookup_table).select("country_code_12", "country_name_12").distinct()

    household_info_df = household_level_populations(
        address_lookup_df, postcode_lookup_df, lsoa_cis_lookup_df, country_lookup_df
    )
    update_table(household_info_df, household_level_populations_table, write_mode="overwrite")


@register_pipeline_stage("join_geographic_data")
def join_geographic_data(
    geographic_table: str,
    survey_responses_table: str,
    geographic_responses_table: str,
    id_column: str,
):
    """
    Join weights file onto survey data by household id.

    Parameters
    ----------
    geographic_table
        input table name for household data with geographic data
    survey_responses_table
        input table for individual participant responses
    geographic_responses_table
        output table name for joined survey responses and household geographic data
    id_column
        column containing id to join the 2 input tables
    """
    design_weights_df = extract_from_table(geographic_table)
    survey_responses_df = extract_from_table(survey_responses_table)
    geographic_survey_df = survey_responses_df.drop("postcode", "region_code").join(
        design_weights_df, on=id_column, how="left"
    )
    update_table(geographic_survey_df, geographic_responses_table, write_mode="overwrite")


@register_pipeline_stage("geography_and_imputation_dependent_logic")
def geography_and_imputation_dependent_processing(
    imputed_responses_table: str,
    output_imputed_responses_table: str,
):
    """
    Apply processing that depends on the imputation and geographic columns being created
    Parameters
    -----------
    imputed_responses_table
    response_records_table
    invalid_response_records_table
    output_imputed_responses_table
    key_columns
    """
    df_with_imputed_values = extract_from_table(imputed_responses_table)

    ethnicity_map = {
        "White": ["White-British", "White-Irish", "White-Gypsy or Irish Traveller", "Any other white background"],
        "Asian": [
            "Asian or Asian British-Indian",
            "Asian or Asian British-Pakistani",
            "Asian or Asian British-Bangladeshi",
            "Asian or Asian British-Chinese",
            "Any other Asian background",
        ],
        "Black": ["Black,Caribbean,African-African", "Black,Caribbean,Afro-Caribbean", "Any other Black background"],
        "Mixed": [
            "Mixed-White & Black Caribbean",
            "Mixed-White & Black African",
            "Mixed-White & Asian",
            "Any other Mixed background",
        ],
        "Other": ["Other ethnic group-Arab", "Any other ethnic group"],
    }

    df_with_imputed_values = assign_column_from_mapped_list_key(
        df=df_with_imputed_values,
        column_name_to_assign="ethnicity_group_corrected",
        reference_column="ethnicity",
        map=ethnicity_map,
    )
    df_with_imputed_values = assign_ethnicity_white(
        df_with_imputed_values,
        column_name_to_assign="ethnicity_white_corrected",
        ethnicity_group_column_name="ethnicity_group_corrected",
    )

    df_with_imputed_values = assign_multigeneration(
        df=df_with_imputed_values,
        column_name_to_assign="multigen",
        participant_id_column="participant_id",
        household_id_column="ons_household_id",
        visit_date_column="visit_datetime",
        date_of_birth_column="date_of_birth",
        country_column="country_name_12",
    )
    update_table(df_with_imputed_values, output_imputed_responses_table, write_mode="overwrite")


@register_pipeline_stage("report")
def report(
    unique_id_column: str,
    validation_failure_flag_column: str,
    duplicate_count_column_name: str,
    valid_survey_responses_table: str,
    invalid_survey_responses_table: str,
    output_directory: str,
    tables_to_count: List[str],
):
    """
    Create a excel spreadsheet with multiple sheets to summarise key data from various
    tables regarding the running of the pipeline; using overall and most recent statistics.
    Parameters
    ----------
    unique_id_column
        column that should hold unique id for each row in responses file
    validation_failure_flag_column
        name of the column containing the previously created to containt validation error messages
        name should match that created in validate_survey_responses stage
    duplicate_count_column_name
        name of the column containing the previously created to containt count of rows that repeat
        on the responses table. name should match that created in validate_survey_responses stage
    valid_survey_responses_table
        table name of hdfs table of survey responses passing validation checks
    invalid_survey_responses_table
        table name of hdfs table of survey responses failing validation checks
    output_directory
        output folder location to store the report
    """
    valid_df = extract_from_table(valid_survey_responses_table)
    invalid_df = extract_from_table(invalid_survey_responses_table)

    processed_file_log = extract_from_table("processed_filenames")

    invalid_files_count = 0
    if check_table_exists("error_file_log"):
        invalid_files_log = extract_from_table("error_file_log")
        invalid_files_count = invalid_files_log.filter(F.col("run_id") == get_run_id()).count()

    valid_survey_responses_count = valid_df.count()
    invalid_survey_responses_count = invalid_df.count()

    table_counts = {
        "error_file_log": invalid_files_count,
        valid_survey_responses_table: valid_survey_responses_count,
        invalid_survey_responses_table: invalid_survey_responses_count,
    }
    for table_name in tables_to_count:
        if check_table_exists(table_name):
            table = extract_from_table(table_name)
            table_counts[table_name] = table.count()
        else:
            table_counts[table_name] = "Table not found"

    valid_df_errors = valid_df.select(unique_id_column, validation_failure_flag_column)
    invalid_df_errors = invalid_df.select(unique_id_column, validation_failure_flag_column)

    valid_df_errors = (
        valid_df_errors.withColumn("Validation check failures", F.explode(validation_failure_flag_column))
        .groupBy("Validation check failures")
        .count()
    )
    invalid_df_errors = (
        invalid_df_errors.withColumn("Validation check failures", F.explode(validation_failure_flag_column))
        .groupBy("Validation check failures")
        .count()
    )

    duplicated_df = valid_df.select(unique_id_column, duplicate_count_column_name).filter(
        F.col(duplicate_count_column_name) > 1
    )

    counts_df = pd.DataFrame(
        {
            "dataset": [
                *list(table_counts.keys()),
            ],
            "count": [
                *list(table_counts.values()),
            ],
        }
    )

    output = BytesIO()
    datasets = list(processed_file_log.select("dataset_name").distinct().rdd.flatMap(lambda x: x).collect())
    with pd.ExcelWriter(output) as writer:
        for dataset in datasets:
            processed_files_df = (
                processed_file_log.filter(F.col("dataset_name") == dataset)
                .select("processed_filename", "file_row_count")
                .orderBy("processed_filename")
                .distinct()
                .toPandas()
            )
            processed_file_names = [name.split("/")[-1] for name in processed_files_df["processed_filename"]]
            processed_file_counts = processed_files_df["file_row_count"]
            individual_counts_df = pd.DataFrame({"dataset": processed_file_names, "count": processed_file_counts})
            name = f"{dataset}"
            individual_counts_df.to_excel(writer, sheet_name=name, index=False)

        counts_df.to_excel(writer, sheet_name="dataset totals", index=False)
        valid_df_errors.toPandas().to_excel(writer, sheet_name="validation fails valid data", index=False)
        invalid_df_errors.toPandas().to_excel(writer, sheet_name="validation fails invalid data", index=False)
        duplicated_df.toPandas().to_excel(writer, sheet_name="duplicated record summary", index=False)

    write_string_to_file(
        output.getbuffer(), f"{output_directory}/report_output_{datetime.now().strftime('%Y-%m-%d_%H-%M-%S')}.xlsx"
    )


@register_pipeline_stage("report_iqvia")
<<<<<<< HEAD
def report_iqvia(
    swab_residuals_table: str,
    blood_residuals_table: str,
    survey_repsonse_table: str,
    merged_result_table: str,
    output_directory: str,
):
    """ """
    swab_residuals_df = extract_from_table(swab_residuals_table)
    blood_residuals_df = extract_from_table(blood_residuals_table)
    survey_repsonse_df = extract_from_table(survey_repsonse_table)
    merge_result_df = extract_from_table(merged_result_table)
    swab_residuals_not_positive_df = swab_residuals_df.filter(F.col("pcr_result_classification") != "positive")
    swab_residuals_positive_df = swab_residuals_df.filter(F.col("pcr_result_classification") == "positive")
    pariticipant_visit_date_group_df = assign_visits_in_day(
        survey_repsonse_df, "visits_in_day", "visit_datetime", "participant_id"
    )
    pariticipant_visit_date_group_df = pariticipant_visit_date_group_df.filter(F.col("visits_in_day") > 1).select(
        "participant_id",
        "visit_datetime",
        "visit_id",
        "visits_in_day",
        "work_main_job_title",
        "work_main_job_role",
        "sex",
        "ethnicity",
        "age_at_visit",
        "samples_taken_datetime",
        "swab_sample_barcode",
        "blood_sample_barcode",
        "survey_response_dataset_major_version",
    )
    print("VISIT DATE GROUP")
    pariticipant_visit_date_group_df.show()
    missing_age_sex_ethnicity_df = survey_repsonse_df.filter(
        F.col("participant_visit_status").isin(["completed", "partially completed", "new"])
        | (
            (F.col("swab_sample_barcode").isNotNull())
            & (F.col("participant_survey_status") != "withdrawn")
            & (F.col("survey_response_dataset_major_version") == 2)
            & ((F.col("sex").isNotNull()) | (F.col("age_at_visit").isNotNull()) | (F.col("ethnicity").isNotNull()))
        )
    ).select(
        "participant_visit_status",
        "swab_sample_barcode",
        "participant_survey_status",
        "survey_response_dataset_major_version",
        "sex",
        "age_at_visit",
        "ethnicity",
    )
    print("MISSING AGE SEX ETH")
    missing_age_sex_ethnicity_df.show()
    duplicate_barcodes_df = count_barcode_cleaned(
        survey_repsonse_df,
        "swab_barcode_cleaned_count",
        "swab_sample_barcode",
        "samples_taken_datetime",
        "visit_datetime",
    )
    print("DUPLICATE BARCODES DF")
    duplicate_barcodes_df = count_barcode_cleaned(
        duplicate_barcodes_df,
        "blood_barcode_cleaned_count",
        "blood_sample_barcode",
        "samples_taken_datetime",
        "visit_datetime",
    )
    duplicate_barcodes_df = duplicate_barcodes_df.filter(F.col("swab_barcode_cleaned_count") > 1).select(
        "swab_sample_barcode",
        "swab_sample_barcode_raw",
        "blood_sample_barcode",
        "blood_sample_barcode_raw",
        "visit_id",
        "visit_datetime",
        "participant_id",
        "samples_taken_datetime",
        "survey_response_dataset_major_version",
    )
    duplicate_barcodes_df.show()
    print("SAMPLES TAKEN OUT OF RANGE")
    out_of_range_df = merge_result_df.filter(
        F.col("out_of_date_range_swab") == 1 | F.col("out_of_date_range_swab") == 1
    ).select(
        "pariticipant_id" "visit_id",
        "visit_datetime",
        "samples_taken_datetime",
        "survey_response_dataset_major_version",
    )
    under_8_bloods_df = survey_repsonse_df.filter(
        (F.col("age_at_visit") <= 8)
        & ((F.col("blood_sample_barcode").isNotNull() | (F.col("blood_taken") == "Yes")))
        & (F.col("survey_response_dataset_major_version") == 2)
    ).select("age_at_visit", "blood_sample_barcode", "blood_taken", "survey_response_dataset_major_version")
    print("UNDER 8 BLOODS")
    under_8_bloods_df.show()

    survey_repsonse_table = extract_from_table(survey_repsonse_table)
    modified_swab_barcodes_df = survey_repsonse_table.filter(F.col("swab_sample_barcode_edited_flag") == 1).select(
        "swab_sample_barcode",
        "swabs_taken",
        "visit_datetime",
        "samples_taken_datetime",
        "visit_id",
        "survey_response_dataset_major_version",
    )
    modified_blood_barcodes_df = survey_repsonse_table.filter(F.col("blood_sample_barcode_edited_flag") == 1).select(
        "blood_sample_barcode",
        "bloods_taken",
        "visit_datetime",
        "samples_taken_datetime",
        "visit_id",
        "survey_response_dataset_major_version",
    )
    sheet_df_map = {
        "unlinked swabs": swab_residuals_not_positive_df,
        "out of range": out_of_range_df,
        "unlined postiive swabs": swab_residuals_positive_df,
        "unlinked bloods": blood_residuals_df,
        "modified bloods": modified_blood_barcodes_df,
        "modified swabs": modified_swab_barcodes_df,
        "missing values": missing_age_sex_ethnicity_df,
        "under 8 bloods": under_8_bloods_df,
        "same day visits": pariticipant_visit_date_group_df,
    }
    output = dfs_to_bytes_excel(sheet_df_map)
    write_string_to_file(
        output.getbuffer(),
        f"{output_directory}/iqvia_report_output_{datetime.now().strftime('%Y-%m-%d_%H-%M-%S')}.xlsx",
    )
=======
def report_iqvia(swab_residuals_table: str, blood_residuals_table: str, survey_response_table):
    """ " """
    swab_residuals_df = extract_from_table(swab_residuals_table)
    blood_residuals_df = extract_from_table(blood_residuals_table)
    swab_residuals_df = swab_residuals_df.filter(F.col("pcr_result_classification") != "positive")
    survey_response_table = extract_from_table(survey_response_table)

    modified_barcodes_df = survey_response_table.filter(
        F.col("swab_sample_barcode_edited_flag") == 1 | F.col("blood_sample_barcode_edited_flag") == 1
    ).select("blood_sample_barcode", "swab_sample_barcode", "")

    multiple_visit_1_day_df = multiple_visit_1_day(
        df=survey_response_table,
        participant_id="participant_id",
        visit_id="visit_id",
        date_column="date",
        datetime_column="datetime",
    )
    sheet_df_map = {
        "unlinked swabs": swab_residuals_df,
        "unlinked bloods": blood_residuals_df,
        "modified barcodes": modified_barcodes_df,
        "participant 1-day multiple visit": multiple_visit_1_day_df,
    }
    output = dfs_to_bytes_excel(sheet_df_map)
>>>>>>> 31e413fa


@register_pipeline_stage("record_level_interface")
def record_level_interface(
    survey_responses_table: str,
    csv_editing_file: str,
    unique_id_column: str,
    unique_id_list: List,
    edited_survey_responses_table: str,
    filtered_survey_responses_table: str,
):
    """
    This stage does two type of edits in a given table from HIVE given an unique_id column.
    Either value level editing or filtering editing.

    Parameters
    ----------
    survey_responses_table
        HIVE table containing responses to edit
    csv_editing_file
        defines the editing from old values to new values in the HIVE tables
        Columns expected
            - id
            - dataset_name
            - target_column
            - old_value
            - new_value
    unique_id_column
        unique id that will be edited
    unique_id_list
        list of ids to be filtered
    edited_survey_responses_table
        HIVE table to write edited responses
    filtered_survey_responses_table
        HIVE table when they have been filtered out from survey responses
    """
    df = extract_from_table(survey_responses_table)

    filtered_out_df = df.filter(F.col(unique_id_column).isin(unique_id_list))
    update_table(filtered_out_df, filtered_survey_responses_table, "overwrite")

    lookup_df = extract_lookup_csv(csv_editing_file, validation_schemas["csv_lookup_schema"])
    filtered_in_df = df.filter(~F.col(unique_id_column).isin(unique_id_list))
    edited_df = update_from_lookup_df(filtered_in_df, lookup_df, id_column=unique_id_column)
    update_table(edited_df, edited_survey_responses_table, "overwrite")


@register_pipeline_stage("tables_to_csv")
def tables_to_csv(
    outgoing_directory,
    tables_to_csv_config_file,
    category_map,
    sep="|",
    extension=".txt",
    dry_run=False,
):
    """
    Writes data from an existing HIVE table to csv output, including mapping of column names and values.
    Takes a yaml file in which HIVE table name and csv table name are defined as well as columns to be
    included in the csv file by a select statement.
    Optionally also point to an update map to be used for the variable name mapping of these outputs.

    Parameters
    ----------
    outgoing_directory
        path to write output CSV files on HDFS
    tables_to_csv_config_file
        path to YAML config file to define input tables and output CSV names
    category_map
        name of the category map for converting category strings to integers
    dry_run
        when set to True, will delete files after they are written (for testing). Default is False.
    """
    output_datetime = datetime.today()
    output_datetime_str = output_datetime.strftime("%Y%m%d_%H%M%S")

    file_directory = Path(outgoing_directory) / output_datetime_str
    manifest = Manifest(outgoing_directory, pipeline_run_datetime=output_datetime, dry_run=dry_run)
    category_map_dictionary = category_maps[category_map]

    config_file = get_secondary_config(tables_to_csv_config_file)

    for table in config_file["create_tables"]:
        df = extract_from_table(table["table_name"]).select(*[element for element in table["column_name_map"].keys()])
        df = map_output_values_and_column_names(df, table["column_name_map"], category_map_dictionary)
        file_path = file_directory / f"{table['output_file_name']}_{output_datetime_str}"
        write_csv_rename(df, file_path, sep, extension)
        file_path = file_path.with_suffix(extension)
        header_string = read_header(file_path)

        manifest.add_file(
            relative_file_path=file_path.relative_to(outgoing_directory).as_posix(),
            column_header=header_string,
            validate_col_name_length=False,
            sep=sep,
        )
    manifest.write_manifest()


@register_pipeline_stage("sample_file_ETL")
def sample_file_ETL(
    household_level_populations_table,
    old_sample_file,
    new_sample_file,
    tranche,
    postcode_lookup,
    master_sample_file,
    design_weight_table,
    country_lookup,
    lsoa_cis_lookup,
):
    first_run = True if check_table_exists(design_weight_table) else False

    if check_table_exists(design_weight_table):
        first_run = False

    postcode_lookup_df = extract_from_table(postcode_lookup)
    lsoa_cis_lookup_df = extract_from_table(lsoa_cis_lookup)
    country_lookup_df = extract_from_table(country_lookup)
    old_sample_df = extract_from_table(old_sample_file)
    master_sample_df = extract_from_table(master_sample_file)

    new_sample_df = extract_lookup_csv(
        new_sample_file,
        validation_schemas["new_sample_file_schema"],
        column_name_maps["new_sample_file_column_map"],
        True,
    )
    tranche_df = None
    if tranche is not None:
        tranche_df = extract_lookup_csv(
            tranche, validation_schemas["tranche_schema"], column_name_maps["tranche_column_map"], True
        )

    household_level_populations_df = extract_from_table(household_level_populations_table)
    design_weights = generate_weights(
        household_level_populations_df,
        master_sample_df,
        old_sample_df,
        new_sample_df,
        tranche_df,
        postcode_lookup_df,
        country_lookup_df,
        lsoa_cis_lookup_df,
        first_run,
    )
    update_table(design_weights, design_weight_table, write_mode="overwrite", archive=True)


@register_pipeline_stage("calculate_individual_level_population_totals")
def population_projection(
    population_projection_previous: str,
    population_projection_current: str,
    month: int,
    year: int,
    aps_lookup: str,
    population_totals_table: str,
    population_projections_table: str,
):
    if check_table_exists(population_projections_table):
        population_projection_previous_df = extract_from_table(population_projections_table)
    else:
        population_projection_previous_df = extract_lookup_csv(
            population_projection_previous,
            validation_schemas["population_projection_previous_schema"],
            column_name_maps["population_projection_previous_column_map"],
        )
    population_projection_current_df = extract_lookup_csv(
        population_projection_current,
        validation_schemas["population_projection_current_schema"],
        column_name_maps["population_projection_current_column_map"],
    )
    aps_lookup_df = extract_lookup_csv(
        aps_lookup, validation_schemas["aps_schema"], column_name_maps["aps_column_map"], True
    )
    aps_lookup_df = recode_column_values(aps_lookup_df, aps_value_map)
    populations_for_calibration, population_projections = proccess_population_projection_df(
        population_projection_previous_df, population_projection_current_df, aps_lookup_df, month, year
    )
    update_table(populations_for_calibration, population_totals_table, write_mode="overwrite")
    update_table(population_projections, population_projections_table, write_mode="append")


@register_pipeline_stage("pre_calibration")
def pre_calibration(
    design_weight_table,
    individual_level_populations_for_non_response_adjustment_table,
    survey_response_table,
    responses_pre_calibration_table,
    pre_calibration_config_path,
):
    """
    Survey data broken down in different datasets is merged with household_samples_dataset
    Non-response adjustment is calculated and the design weights
    are adjusted by the non-response rates producing desgin weights adjusted.
    Calibration variables are calculated and all the files(dataframes) are written to HIVE
    for the weight calibration
    At the end of this processing stage 24 datasets (files will be produced): 6 datasets for each country

    Parameters
    ----------
    design_weight_table
        name of HIVE table containing household level design weights
    individual_level_populations_for_non_response_adjustment_table
        name of HIVE table containing populations for non-response adjustment
    survey_response_table
        name of HIVE table containing survey responses
    responses_pre_calibration_table
        name of HIVE table to write data for weight calibration
    pre_calibration_config_path
        path to YAML pre-calibration config file
    """
    pre_calibration_config = get_secondary_config(pre_calibration_config_path)
    household_level_with_design_weights = extract_from_table(design_weight_table)
    population_by_country = extract_from_table(individual_level_populations_for_non_response_adjustment_table)

    survey_response = extract_from_table(survey_response_table)

    survey_response = survey_response.select(
        "ons_household_id",
        "participant_id",
        "sex",
        "age_at_visit",
        "ethnicity_white",
    )

    population_by_country = population_by_country.select(
        # "region_code",
        "country_name_12",
        "population_country_swab",
        "population_country_antibodies",
    ).distinct()

    df_for_calibration = pre_calibration_high_level(
        df_survey=survey_response,
        df_dweights=household_level_with_design_weights,
        df_country=population_by_country,
        pre_calibration_config=pre_calibration_config,
    )
    update_table(df_for_calibration, responses_pre_calibration_table, write_mode="overwrite")


@register_pipeline_stage("aggregated_output")
def aggregated_output(
    apply_aggregate_type,
    input_table_to_aggregate,
    column_group,
    column_window_list,
    order_window_list,
    apply_function_list,
    column_name_list,
    column_name_to_assign_list,
):
    """
    Parameters
    ----------
    apply_window
    apply_groupby
    aggregated_output
    column_name_to_assign_list
    column_group
    column_window_list
    function_list
    column_list_to_apply_function
    """
    df = extract_from_table(table_name=input_table_to_aggregate)

    if apply_aggregate_type == "groupby":
        df = aggregated_output_groupby(
            df=df,
            column_group=column_group,
            apply_function_list=apply_function_list,
            column_name_list=column_name_list,
            column_name_to_assign_list=column_name_to_assign_list,
        )
    elif apply_aggregate_type == "window":
        df = aggregated_output_window(
            df=df,
            column_window_list=column_window_list,
            column_name_list=column_name_list,
            apply_function_list=apply_function_list,
            column_name_to_assign_list=column_name_to_assign_list,
            order_column_list=order_window_list,
        )
    update_table(
        df=df,
        table_name=f"{input_table_to_aggregate}_{apply_aggregate_type}",
        write_mode="overwrite",
    )<|MERGE_RESOLUTION|>--- conflicted
+++ resolved
@@ -17,7 +17,6 @@
 from cishouseholds.derive import count_barcode_cleaned
 from cishouseholds.edit import update_from_lookup_df
 from cishouseholds.extract import get_files_to_be_processed
-from cishouseholds.filter import file_exclude
 from cishouseholds.hdfs_utils import read_header
 from cishouseholds.hdfs_utils import write_string_to_file
 from cishouseholds.merge import join_assayed_bloods
@@ -51,10 +50,7 @@
 from cishouseholds.pipeline.post_merge_processing import impute_key_columns
 from cishouseholds.pipeline.post_merge_processing import nims_transformations
 from cishouseholds.pipeline.reporting import dfs_to_bytes_excel
-<<<<<<< HEAD
-=======
 from cishouseholds.pipeline.reporting import multiple_visit_1_day
->>>>>>> 31e413fa
 from cishouseholds.pipeline.survey_responses_version_2_ETL import fill_forwards_transformations
 from cishouseholds.pipeline.survey_responses_version_2_ETL import union_dependent_cleaning
 from cishouseholds.pipeline.survey_responses_version_2_ETL import union_dependent_derivations
@@ -1007,7 +1003,6 @@
 
 
 @register_pipeline_stage("report_iqvia")
-<<<<<<< HEAD
 def report_iqvia(
     swab_residuals_table: str,
     blood_residuals_table: str,
@@ -1020,11 +1015,45 @@
     blood_residuals_df = extract_from_table(blood_residuals_table)
     survey_repsonse_df = extract_from_table(survey_repsonse_table)
     merge_result_df = extract_from_table(merged_result_table)
-    swab_residuals_not_positive_df = swab_residuals_df.filter(F.col("pcr_result_classification") != "positive")
-    swab_residuals_positive_df = swab_residuals_df.filter(F.col("pcr_result_classification") == "positive")
+    swab_residuals_not_positive_df = swab_residuals_df.filter(
+        F.col("pcr_result_classification") != "positive"
+    )  # Unlinked_lab_swab_results
+    swab_residuals_positive_df = swab_residuals_df.filter(F.col("pcr_result_classification") == "positive").select(
+        "swab_sample_barcode",
+        "pcr_result_classification",
+        "pcr_lab_id",
+        "pcr_result_recorded_date",
+        "pcr_result_recorded_datetime",
+    )
     pariticipant_visit_date_group_df = assign_visits_in_day(
         survey_repsonse_df, "visits_in_day", "visit_datetime", "participant_id"
     )
+    non_exact_swab_df = merge_result_df.filter(F.col("1to1_swab") != 1).select(  # Swab_matches_not_exact
+        "mto1_swab",
+        "1tom_swab",
+        "1to1_swab",
+        "swab_sample_barcode",
+        # "Swab_barcode_IQ"
+        # "Swab_barcode_mk"
+        "pcr_result_classification",
+        "pcr_result_recorded_datetime",
+        "visit_datetime",
+        "visit_id",
+        "participant_id",
+    )
+    # non_exact_antibody_df = merge_result_df.filter(F.col("1to1_antibody") != 1).select(
+    #     "mto1_antibody",
+    #     "1tom_antibody",
+    #     "1to1_antibody",
+    #     "swab_sample_barcode",
+    #     # "Swab_barcode_IQ"
+    #     # "Swab_barcode_mk"
+    #     "pcr_result_classification",
+    #     "pcr_result_recorded_datetime",
+    #     "visit_datetime",
+    #     "visit_id",
+    #     "participant_id",
+    # )
     pariticipant_visit_date_group_df = pariticipant_visit_date_group_df.filter(F.col("visits_in_day") > 1).select(
         "participant_id",
         "visit_datetime",
@@ -1040,8 +1069,7 @@
         "blood_sample_barcode",
         "survey_response_dataset_major_version",
     )
-    print("VISIT DATE GROUP")
-    pariticipant_visit_date_group_df.show()
+
     missing_age_sex_ethnicity_df = survey_repsonse_df.filter(
         F.col("participant_visit_status").isin(["completed", "partially completed", "new"])
         | (
@@ -1059,8 +1087,7 @@
         "age_at_visit",
         "ethnicity",
     )
-    print("MISSING AGE SEX ETH")
-    missing_age_sex_ethnicity_df.show()
+
     duplicate_barcodes_df = count_barcode_cleaned(
         survey_repsonse_df,
         "swab_barcode_cleaned_count",
@@ -1068,7 +1095,6 @@
         "samples_taken_datetime",
         "visit_datetime",
     )
-    print("DUPLICATE BARCODES DF")
     duplicate_barcodes_df = count_barcode_cleaned(
         duplicate_barcodes_df,
         "blood_barcode_cleaned_count",
@@ -1087,14 +1113,26 @@
         "samples_taken_datetime",
         "survey_response_dataset_major_version",
     )
-    duplicate_barcodes_df.show()
-    print("SAMPLES TAKEN OUT OF RANGE")
-    out_of_range_df = merge_result_df.filter(
-        F.col("out_of_date_range_swab") == 1 | F.col("out_of_date_range_swab") == 1
+
+    out_of_range_df = merge_result_df.filter(  # Sample_taken_out_of_range
+        (F.col("out_of_date_range_swab") == 1) | (F.col("out_of_date_range_antibody") == 1)
     ).select(
-        "pariticipant_id" "visit_id",
+        "participant_id",
+        "visit_id",
         "visit_datetime",
         "samples_taken_datetime",
+        "survey_response_dataset_major_version",
+    )
+    out_of_age_range_df = survey_repsonse_df.filter((F.col("age_at_visit") < 2) | (F.col("age_at_visit") > 105)).select(
+        "participant_id",
+        "visit_id",
+        "visit_datetime",
+        "age_at_visit",
+        "work_main_job_title",
+        "work_main_job_role",
+        "work_status_v0",
+        "work_status_v1",
+        "work_status_v2",
         "survey_response_dataset_major_version",
     )
     under_8_bloods_df = survey_repsonse_df.filter(
@@ -1102,11 +1140,8 @@
         & ((F.col("blood_sample_barcode").isNotNull() | (F.col("blood_taken") == "Yes")))
         & (F.col("survey_response_dataset_major_version") == 2)
     ).select("age_at_visit", "blood_sample_barcode", "blood_taken", "survey_response_dataset_major_version")
-    print("UNDER 8 BLOODS")
-    under_8_bloods_df.show()
-
-    survey_repsonse_table = extract_from_table(survey_repsonse_table)
-    modified_swab_barcodes_df = survey_repsonse_table.filter(F.col("swab_sample_barcode_edited_flag") == 1).select(
+
+    modified_swab_barcodes_df = survey_repsonse_df.filter(F.col("swab_sample_barcode_edited_flag") == 1).select(
         "swab_sample_barcode",
         "swabs_taken",
         "visit_datetime",
@@ -1114,7 +1149,7 @@
         "visit_id",
         "survey_response_dataset_major_version",
     )
-    modified_blood_barcodes_df = survey_repsonse_table.filter(F.col("blood_sample_barcode_edited_flag") == 1).select(
+    modified_blood_barcodes_df = survey_repsonse_df.filter(F.col("blood_sample_barcode_edited_flag") == 1).select(
         "blood_sample_barcode",
         "bloods_taken",
         "visit_datetime",
@@ -1122,49 +1157,29 @@
         "visit_id",
         "survey_response_dataset_major_version",
     )
+    multiple_visit_1_day_df = multiple_visit_1_day(
+        survey_repsonse_df, "participant_id", "visit_id", "visit_date", "visit_datetime"
+    )
     sheet_df_map = {
         "unlinked swabs": swab_residuals_not_positive_df,
+        "non exact swabs": non_exact_swab_df,
         "out of range": out_of_range_df,
+        "out of age range": out_of_age_range_df,
         "unlined postiive swabs": swab_residuals_positive_df,
         "unlinked bloods": blood_residuals_df,
         "modified bloods": modified_blood_barcodes_df,
+        "duplicate barcodes": duplicate_barcodes_df,
         "modified swabs": modified_swab_barcodes_df,
         "missing values": missing_age_sex_ethnicity_df,
         "under 8 bloods": under_8_bloods_df,
         "same day visits": pariticipant_visit_date_group_df,
+        "multiple visits 1-day": multiple_visit_1_day_df,
     }
     output = dfs_to_bytes_excel(sheet_df_map)
     write_string_to_file(
         output.getbuffer(),
         f"{output_directory}/iqvia_report_output_{datetime.now().strftime('%Y-%m-%d_%H-%M-%S')}.xlsx",
     )
-=======
-def report_iqvia(swab_residuals_table: str, blood_residuals_table: str, survey_response_table):
-    """ " """
-    swab_residuals_df = extract_from_table(swab_residuals_table)
-    blood_residuals_df = extract_from_table(blood_residuals_table)
-    swab_residuals_df = swab_residuals_df.filter(F.col("pcr_result_classification") != "positive")
-    survey_response_table = extract_from_table(survey_response_table)
-
-    modified_barcodes_df = survey_response_table.filter(
-        F.col("swab_sample_barcode_edited_flag") == 1 | F.col("blood_sample_barcode_edited_flag") == 1
-    ).select("blood_sample_barcode", "swab_sample_barcode", "")
-
-    multiple_visit_1_day_df = multiple_visit_1_day(
-        df=survey_response_table,
-        participant_id="participant_id",
-        visit_id="visit_id",
-        date_column="date",
-        datetime_column="datetime",
-    )
-    sheet_df_map = {
-        "unlinked swabs": swab_residuals_df,
-        "unlinked bloods": blood_residuals_df,
-        "modified barcodes": modified_barcodes_df,
-        "participant 1-day multiple visit": multiple_visit_1_day_df,
-    }
-    output = dfs_to_bytes_excel(sheet_df_map)
->>>>>>> 31e413fa
 
 
 @register_pipeline_stage("record_level_interface")
