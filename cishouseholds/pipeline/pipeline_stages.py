from datetime import datetime
from datetime import timedelta
from io import BytesIO
from pathlib import Path
from typing import List
from typing import Union

import pandas as pd
from pyspark.sql import functions as F

from cishouseholds.derive import aggregated_output_groupby
from cishouseholds.derive import aggregated_output_window
from cishouseholds.derive import assign_column_from_mapped_list_key
from cishouseholds.derive import assign_ethnicity_white
from cishouseholds.derive import assign_multigeneration
from cishouseholds.derive import assign_visits_in_day
from cishouseholds.derive import count_barcode_cleaned
from cishouseholds.edit import update_from_lookup_df
from cishouseholds.extract import get_files_to_be_processed
<<<<<<< HEAD
from cishouseholds.filter import file_exclude
=======
>>>>>>> d7281f40
from cishouseholds.hdfs_utils import read_header
from cishouseholds.hdfs_utils import write_string_to_file
from cishouseholds.merge import join_assayed_bloods
from cishouseholds.merge import union_dataframes_to_hive
from cishouseholds.pipeline.category_map import category_maps
from cishouseholds.pipeline.config import get_config
from cishouseholds.pipeline.config import get_secondary_config
from cishouseholds.pipeline.generate_outputs import map_output_values_and_column_names
from cishouseholds.pipeline.generate_outputs import write_csv_rename
from cishouseholds.pipeline.input_file_processing import extract_from_table
from cishouseholds.pipeline.input_file_processing import extract_lookup_csv
from cishouseholds.pipeline.input_file_processing import extract_validate_transform_input_data
from cishouseholds.pipeline.input_variable_names import address_column_map
from cishouseholds.pipeline.input_variable_names import aps_column_map
from cishouseholds.pipeline.input_variable_names import country_column_map
from cishouseholds.pipeline.input_variable_names import lsoa_cis_column_map
from cishouseholds.pipeline.input_variable_names import master_sample_file_column_map
from cishouseholds.pipeline.input_variable_names import new_sample_file_column_map
from cishouseholds.pipeline.input_variable_names import old_sample_file_column_map
from cishouseholds.pipeline.input_variable_names import population_projection_current_column_map
from cishouseholds.pipeline.input_variable_names import population_projection_previous_column_map
from cishouseholds.pipeline.input_variable_names import postcode_column_map
from cishouseholds.pipeline.input_variable_names import tenure_group_variable_map
from cishouseholds.pipeline.input_variable_names import tranche_column_map
from cishouseholds.pipeline.load import check_table_exists
from cishouseholds.pipeline.load import get_full_table_name
from cishouseholds.pipeline.load import update_table
from cishouseholds.pipeline.load import update_table_and_log_source_files
from cishouseholds.pipeline.manifest import Manifest
from cishouseholds.pipeline.merge_antibody_swab_ETL import load_to_data_warehouse_tables
from cishouseholds.pipeline.merge_antibody_swab_ETL import merge_blood_process_filtering
from cishouseholds.pipeline.merge_antibody_swab_ETL import merge_blood_process_preparation
from cishouseholds.pipeline.merge_antibody_swab_ETL import merge_blood_xtox_flag
from cishouseholds.pipeline.merge_antibody_swab_ETL import merge_swab_process_filtering
from cishouseholds.pipeline.merge_antibody_swab_ETL import merge_swab_process_preparation
from cishouseholds.pipeline.merge_antibody_swab_ETL import merge_swab_xtox_flag
from cishouseholds.pipeline.merge_process import merge_process_validation
from cishouseholds.pipeline.post_merge_processing import derive_overall_vaccination
from cishouseholds.pipeline.post_merge_processing import impute_key_columns
from cishouseholds.pipeline.post_merge_processing import nims_transformations
from cishouseholds.pipeline.reporting import dfs_to_bytes_excel
from cishouseholds.pipeline.survey_responses_version_2_ETL import fill_forwards_transformations
from cishouseholds.pipeline.survey_responses_version_2_ETL import union_dependent_cleaning
from cishouseholds.pipeline.survey_responses_version_2_ETL import union_dependent_derivations
from cishouseholds.pipeline.validation_ETL import validation_ETL
from cishouseholds.pipeline.validation_schema import address_schema
from cishouseholds.pipeline.validation_schema import aps_schema
from cishouseholds.pipeline.validation_schema import country_schema
from cishouseholds.pipeline.validation_schema import csv_lookup_schema
from cishouseholds.pipeline.validation_schema import lsoa_cis_schema
from cishouseholds.pipeline.validation_schema import master_sample_file_schema
from cishouseholds.pipeline.validation_schema import new_sample_file_schema
from cishouseholds.pipeline.validation_schema import old_sample_file_schema
from cishouseholds.pipeline.validation_schema import population_projection_current_schema
from cishouseholds.pipeline.validation_schema import population_projection_previous_schema
from cishouseholds.pipeline.validation_schema import postcode_schema
from cishouseholds.pipeline.validation_schema import tranche_schema
from cishouseholds.pyspark_utils import get_or_create_spark_session
from cishouseholds.validate import validate_files
from cishouseholds.weights.edit import aps_value_map
from cishouseholds.weights.edit import recode_column_values
from cishouseholds.weights.population_projections import proccess_population_projection_df
from cishouseholds.weights.pre_calibration import pre_calibration_high_level
from cishouseholds.weights.weights import generate_weights
from cishouseholds.weights.weights import household_level_populations
from dummy_data_generation.generate_data import generate_historic_bloods_data
from dummy_data_generation.generate_data import generate_nims_table
from dummy_data_generation.generate_data import generate_ons_gl_report_data
from dummy_data_generation.generate_data import generate_survey_v0_data
from dummy_data_generation.generate_data import generate_survey_v1_data
from dummy_data_generation.generate_data import generate_survey_v2_data
from dummy_data_generation.generate_data import generate_unioxf_medtest_data

# from cishouseholds.pipeline.input_variable_names import cis_phase_lookup_column_map
# from cishouseholds.pipeline.validation_schema import cis_phase_schema

pipeline_stages = {}


def register_pipeline_stage(key):
    """Decorator to register a pipeline stage function."""

    def _add_pipeline_stage(func):
        pipeline_stages[key] = func
        return func

    return _add_pipeline_stage


@register_pipeline_stage("csv_to_table")
def csv_to_table(csv_filepath: str, table_name: str):
    spark = get_or_create_spark_session()
    df = spark.read.csv(csv_filepath, header=True)
    update_table(df, table_name)


@register_pipeline_stage("delete_tables")
def delete_tables(prefix: str = None, table_names: Union[str, List[str]] = None, pattern: str = None):
    """
    Deletes HIVE tables. For use at the start of a pipeline run, to reset pipeline logs and data.
    Should not be used in production, as all tables may be deleted.

    Use one or more of the optional parameters.

    Parameters
    ----------
    prefix
        remove all tables with a given table name prefix (see config for current prefix)
    table_names
        one or more absolute table names to delete (including prefix)
    pattern
        drop tables where table name matches pattern in SQL format (e.g. "%_responses_%")
    """
    spark_session = get_or_create_spark_session()
    storage_config = get_config()["storage"]

    if table_names is not None:
        if type(table_names) != list:
            table_names = [table_names]  # type:ignore
        for table_name in table_names:
            print(
                f"dropping table: {storage_config['database']}.{storage_config['table_prefix']}{table_name}"
            )  # functional
            spark_session.sql(
                f"DROP TABLE IF EXISTS {storage_config['database']}.{storage_config['table_prefix']}{table_name}"
            )
    if pattern is not None:
        tables = (
            spark_session.sql(f"SHOW TABLES IN {storage_config['database']} LIKE '{pattern}'")
            .select("tableName")
            .toPandas()["tableName"]
            .tolist()
        )
        for table_name in tables:
            print(f"dropping table: {table_name}")  # functional
            spark_session.sql(f"DROP TABLE IF EXISTS {storage_config['database']}.{table_name}")
    if prefix is not None:
        tables = (
            spark_session.sql(f"SHOW TABLES IN {storage_config['database']} LIKE '{prefix}*'")
            .select("tableName")
            .toPandas()["tableName"]
            .tolist()
        )
        for table_name in tables:
            print(f"dropping table: {table_name}")  # functional
            spark_session.sql(f"DROP TABLE IF EXISTS {storage_config['database']}.{table_name}")


@register_pipeline_stage("generate_dummy_data")
def generate_dummy_data(output_directory):
    raw_dir = Path(output_directory) / "generated_data"
    swab_dir = raw_dir / "swab"
    blood_dir = raw_dir / "blood"
    survey_dir = raw_dir / "survey"
    northern_ireland_dir = raw_dir / "northern_ireland_sample"
    sample_direct_dir = raw_dir / "england_wales_sample"
    unprocessed_bloods_dir = raw_dir / "unprocessed_blood"
    historic_bloods_dir = raw_dir / "historic_blood"
    historic_swabs_dir = raw_dir / "historic_swab"
    historic_survey_dir = raw_dir / "historic_survey"
    for directory in [
        swab_dir,
        blood_dir,
        survey_dir,
        northern_ireland_dir,
        sample_direct_dir,
        unprocessed_bloods_dir,
        historic_bloods_dir,
        historic_swabs_dir,
        historic_survey_dir,
    ]:
        directory.mkdir(parents=True, exist_ok=True)

    file_datetime = datetime.now()
    lab_date_1 = datetime.strftime(file_datetime - timedelta(days=1), format="%Y%m%d")
    lab_date_2 = datetime.strftime(file_datetime - timedelta(days=2), format="%Y%m%d")
    file_date = datetime.strftime(file_datetime, format="%Y%m%d")

    # Historic files
    # historic_bloods = generate_historic_bloods_data(historic_bloods_dir, file_date, 30)
    # historic_swabs = generate_ons_gl_report_data(historic_swabs_dir, file_date, 30)

    # historic_v2 = generate_survey_v2_data(
    #     directory=historic_survey_dir,
    #     file_date=file_date,
    #     records=100,
    #     swab_barcodes=historic_swabs["Sample"].unique().tolist(),
    #     blood_barcodes=historic_bloods["blood_barcode_OX"].unique().tolist(),
    # )

    # Delta files
    lab_swabs_1 = generate_ons_gl_report_data(swab_dir, file_date, 10)
    lab_swabs_2 = generate_ons_gl_report_data(swab_dir, lab_date_1, 10)
    lab_swabs_3 = generate_ons_gl_report_data(swab_dir, lab_date_2, 10)
    lab_swabs = pd.concat([lab_swabs_1, lab_swabs_2, lab_swabs_3])

    lab_bloods_s_1, lab_bloods_n_1 = generate_unioxf_medtest_data(blood_dir, file_date, 10)
    lab_bloods_s_2, lab_bloods_n_2 = generate_unioxf_medtest_data(blood_dir, lab_date_1, 10)
    lab_bloods_s_3, lab_bloods_n_3 = generate_unioxf_medtest_data(blood_dir, lab_date_2, 10)

    lab_bloods = pd.concat(
        [lab_bloods_n_1, lab_bloods_n_2, lab_bloods_n_3, lab_bloods_s_1, lab_bloods_s_2, lab_bloods_s_3]
    )

    historic_blood_n = generate_historic_bloods_data(historic_bloods_dir, file_date, 10, "N")
    historic_blood_s = generate_historic_bloods_data(historic_bloods_dir, file_date, 10, "S")

    # unprocessed_bloods_data = generate_unprocessed_bloods_data(unprocessed_bloods_dir, file_date, 20)
    # northern_ireland_data = generate_northern_ireland_data(northern_ireland_dir, file_date, 20)
    # sample_direct_data = generate_sample_direct_data(sample_direct_dir, file_date, 20)

    # swab/blood barcode lists
    swab_barcode = lab_swabs["Sample"].unique().tolist()
    blood_barcode = lab_bloods["Serum Source ID"].unique().tolist()
    blood_barcode += historic_blood_n["blood_barcode_OX"].unique().tolist()
    blood_barcode += historic_blood_s["blood_barcode_OX"].unique().tolist()

    swab_barcode = swab_barcode[int(round(len(swab_barcode) / 10)) :]  # noqa: E203
    blood_barcode = blood_barcode[int(round(len(swab_barcode) / 10)) :]  # noqa: E203

    generate_survey_v0_data(
        directory=survey_dir, file_date=file_date, records=50, swab_barcodes=swab_barcode, blood_barcodes=blood_barcode
    )
    generate_survey_v1_data(
        directory=survey_dir, file_date=file_date, records=50, swab_barcodes=swab_barcode, blood_barcodes=blood_barcode
    )
    v2 = generate_survey_v2_data(
        directory=survey_dir, file_date=file_date, records=50, swab_barcodes=swab_barcode, blood_barcodes=blood_barcode
    )

    participant_ids = v2["Participant_id"].unique().tolist()

    generate_nims_table(get_full_table_name("cis_nims_20210101"), participant_ids)


def generate_input_processing_function(
    stage_name,
    dataset_name,
    id_column,
    validation_schema,
    column_name_map,
    datetime_column_map,
    transformation_functions,
    source_file_column,
    write_mode="overwrite",
    sep=",",
    cast_to_double_list=[],
    include_hadoop_read_write=True,
):
    """
    Generate an input file processing stage function and register it.

    Returns dataframe for use in testing.

    Parameters
    ----------
    include_hadoop_read_write
        set to False for use in testing on non-hadoop environments

    Notes
    -----
    See underlying functions for other parameter documentation.
    """

    @register_pipeline_stage(stage_name)
    def _inner_function(
        resource_path,
        dataset_name=dataset_name,
        id_column=id_column,
        latest_only=False,
        start_date=None,
        end_date=None,
        include_processed=False,
        include_invalid=False,
        source_file_column=source_file_column,
        write_mode=write_mode,
    ):
        file_path_list = [resource_path]

        if include_hadoop_read_write:
            file_path_list = get_files_to_be_processed(
                resource_path,
                latest_only=latest_only,
                start_date=start_date,
                end_date=end_date,
                include_processed=include_processed,
                include_invalid=include_invalid,
            )
        if not file_path_list:
            print(f"        - No files selected in {resource_path}")  # functional
            return

        valid_file_paths = validate_files(file_path_list, validation_schema, sep=sep)
        if not valid_file_paths:
            print(f"        - No valid files found in: {resource_path}.")  # functional
            return

        df = extract_validate_transform_input_data(
            include_hadoop_read_write=include_hadoop_read_write,
            resource_path=file_path_list,
            dataset_name=dataset_name,
            id_column=id_column,
            variable_name_map=column_name_map,
            datetime_map=datetime_column_map,
            validation_schema=validation_schema,
            transformation_functions=transformation_functions,
            source_file_column=source_file_column,
            sep=sep,
            cast_to_double_columns_list=cast_to_double_list,
            write_mode=write_mode,
        )
        if include_hadoop_read_write:
            update_table_and_log_source_files(
                df, f"transformed_{dataset_name}", source_file_column, dataset_name, write_mode
            )
        return df

    _inner_function.__name__ = stage_name
    return _inner_function


@register_pipeline_stage("union_survey_response_files")
def union_survey_response_files(transformed_survey_responses_table_pattern: str, unioned_survey_responses_table: str):
    """
    Union survey response for v0, v1 and v2, and write to table.
    Parameters
    ----------
    transformed_survey_responses_table_pattern
        input table pattern for extracting each of the transformed survey responses tables
    unioned_survey_responses_table
        output table name for the combine file of 3 unioned survey responses
    """
    survey_df_list = []

    for version in ["0", "1", "2"]:
        survey_table = transformed_survey_responses_table_pattern.replace("*", version)
        survey_df_list.append(extract_from_table(survey_table))

    union_dataframes_to_hive(unioned_survey_responses_table, survey_df_list)


@register_pipeline_stage("union_dependent_transformations")
def execute_union_dependent_transformations(unioned_survey_table: str, transformed_table: str):
    """
    Transformations that require the union of the different input survey response files.
    Includes combining data from different files and filling forwards or backwards over time.
    Parameters
    ----------
    unioned_survey_table
        input table name for table containing the combined survey responses tables
    transformed_table
        output table name for table with applied transformations dependent on complete survey dataset
    """
    unioned_survey_responses = extract_from_table(unioned_survey_table)
    unioned_survey_responses = union_dependent_cleaning(unioned_survey_responses)
    unioned_survey_responses = union_dependent_derivations(unioned_survey_responses)
    update_table(unioned_survey_responses, transformed_table, mode_overide="overwrite")


@register_pipeline_stage("fill_forwards_stage")
def fill_forwards_stage(unioned_survey_table: str, filled_forwards_table: str):
    df = extract_from_table(unioned_survey_table)
    df = fill_forwards_transformations(df)
    update_table(df, filled_forwards_table, mode_overide="overwrite")


@register_pipeline_stage("validate_survey_responses")
def validate_survey_responses(
    survey_responses_table: str,
    duplicate_count_column_name: str,
    validation_failure_flag_column: str,
    valid_survey_responses_table: str,
    invalid_survey_responses_table: str,
):
    """
    Populate error column with outcomes of specific validation checks against fully
    transformed survey dataset.

    Parameters
    ----------
    survey_responses_table
        input table name for fully transformed survey table
    duplicate_count_column_name
        column name in which to count duplicates of rows within the dataframe
    validation_failure_flag_column
        name for error column wherein each of the validation checks results are appended
    valid_survey_responses_table
        table containing results that passed the error checking process
    invalid_survey_responses_table
        table containing results that failed the error checking process
    """
    unioned_survey_responses = extract_from_table(survey_responses_table)
    valid_survey_responses, erroneous_survey_responses = validation_ETL(
        df=unioned_survey_responses,
        validation_check_failure_column_name=validation_failure_flag_column,
        duplicate_count_column_name=duplicate_count_column_name,
    )
    update_table(valid_survey_responses, valid_survey_responses_table, mode_overide="overwrite")
    update_table(erroneous_survey_responses, invalid_survey_responses_table, mode_overide="overwrite")


@register_pipeline_stage("lookup_based_editing")
def lookup_based_editing(
    input_table: str,
    cohort_lookup_path: str,
    travel_countries_lookup_path: str,
    rural_urban_lookup_path: str,
    tenure_group_path: str,
    edited_table: str,
):
    """
    Edit columns based on mappings from lookup files. Often used to correct data quality issues.
    Parameters
    ----------
    input_table
        input table name for reference table
    cohort_lookup_path
        input file path name for cohort corrections lookup file
    travel_countries_lookup_path
        input file path name for travel_countries corrections lookup file
    edited_table
    """
    spark = get_or_create_spark_session()
    df = extract_from_table(input_table)

    cohort_lookup = spark.read.csv(
        cohort_lookup_path, header=True, schema="participant_id string, new_cohort string, old_cohort string"
    ).withColumnRenamed("participant_id", "cohort_participant_id")

    travel_countries_lookup = spark.read.csv(
        travel_countries_lookup_path,
        header=True,
        schema="been_outside_uk_last_country_old string, been_outside_uk_last_country_new string",
    )
    rural_urban_lookup_df = spark.read.csv(
        rural_urban_lookup_path,
        header=True,
        schema="""
            lower_super_output_area_code_11 string,
            cis_rural_urban_classification string,
            rural_urban_classification_11 string
        """,
    ).drop(
        "rural_urban_classification_11"
    )  # Prefer version from sample
    df = df.join(
        F.broadcast(cohort_lookup),
        how="left",
        on=((df.participant_id == cohort_lookup.cohort_participant_id) & (df.study_cohort == cohort_lookup.old_cohort)),
    )
    df = df.withColumn("study_cohort", F.coalesce(F.col("new_cohort"), F.col("study_cohort"))).drop(
        "new_cohort", "old_cohort"
    )
    df = df.join(
        F.broadcast(travel_countries_lookup),
        how="left",
        on=df.been_outside_uk_last_country == travel_countries_lookup.been_outside_uk_last_country_old,
    )
    df = df.withColumn(
        "been_outside_uk_last_country",
        F.coalesce(F.col("been_outside_uk_last_country_new"), F.col("been_outside_uk_last_country")),
    ).drop("been_outside_uk_last_country_old", "been_outside_uk_last_country_new")

    if "lower_super_output_area_code_11" in df.columns:
        df = df.join(
            F.broadcast(rural_urban_lookup_df),
            how="left",
            on="lower_super_output_area_code_11",
        )
    tenure_group = spark.read.csv(tenure_group_path, header=True).select(
        "UAC", "numAdult", "numChild", "dvhsize", "tenure_group"
    )
    for key, value in tenure_group_variable_map.items():
        tenure_group = tenure_group.withColumnRenamed(key, value)

    df = df.join(tenure_group, on=(df["ons_household_id"] == tenure_group["UAC"]), how="left").drop("UAC")

    update_table(df, edited_table, mode_overide="overwrite")


@register_pipeline_stage("outer_join_antibody_results")
def outer_join_antibody_results(
    antibody_test_result_table: str, joined_antibody_test_result_table: str, failed_join_table: str
):
    """
    Outer join of data for two antibody/blood test targets (S and N protein antibodies).
    Creates a single record per blood sample.

    Parameters
    ----------
    antibody_test_result_table
        name of HIVE table to read antibody/blood test results from, where blood samples may have more than one record
    joined_antibody_test_result_table
        name of HIVE table to write successfully joined records, where each blood sample has one record
    failed_join_table
        name of HIVE table to write antibody/blood test results that failed to merge.
        Specifically, those with more than two records in the unjoined data.
    """
    blood_df = extract_from_table(antibody_test_result_table)
    blood_df = blood_df.dropDuplicates(
        subset=[column for column in blood_df.columns if column != "blood_test_source_file"]
    )

    blood_df, failed_blood_join_df = join_assayed_bloods(
        blood_df,
        test_target_column="antibody_test_target",
        join_on_columns=[
            "unique_antibody_test_id",
            "blood_sample_barcode",
            "antibody_test_plate_common_id",
            "antibody_test_well_id",
        ],
    )
    blood_df = blood_df.withColumn(
        "combined_blood_sample_received_date",
        F.coalesce(F.col("blood_sample_received_date_s_protein"), F.col("blood_sample_received_date_n_protein")),
    )

    update_table(blood_df, joined_antibody_test_result_table, mode_overide="overwrite")
    update_table(failed_blood_join_df, failed_join_table, mode_overide="overwrite")


# ANTIBODY ~~~~~~~~~~~~~~~~~
@register_pipeline_stage("merge_blood_ETL")
def merge_blood_ETL(
    input_survey_responses_table,
    input_antibody_table,
    blood_files_to_exclude,
    output_joined_table,
    input_joined_table,
    output_xtox_flagged_table,
    input_table_to_validate,
    output_validated_table,
    input_table,
    antibody_output_tables,
):
    """
    High level function for joining antibody/blood test result data to survey responses.
    Should be run before the PCR/swab result merge.

    Parameters
    ----------
    survey_responses_table
        name of HIVE table containing survey response records
    antibody_table
        name of HIVE table containing antibody/blood result records
    swab_files_to_exclude
        antibody/blood result files that should be excluded from the merge.
        Used to remove files that are found to contain invalid data.
    swab_output_tables
        names of the three output tables:
            1. survey responses and successfully joined results
            2. residual antibody/blood result records, where there was no barcode match to join on
            3. antibody/blood result records that failed to meet the criteria for joining
    """
    survey_df = extract_from_table(input_survey_responses_table).where(
        F.col("unique_participant_response_id").isNotNull() & (F.col("unique_participant_response_id") != "")
    )
    antibody_df = extract_from_table(input_antibody_table).where(
        F.col("unique_antibody_test_id").isNotNull() & F.col("blood_sample_barcode").isNotNull()
    )
    df = merge_blood_process_preparation(
        survey_df,
        antibody_df,
        blood_files_to_exclude,
    )
    update_table(df, output_joined_table)

    df = extract_from_table(input_joined_table)
    df = merge_blood_xtox_flag(df)
    update_table(df=df, table_name=output_xtox_flagged_table, mode_overide="overwrite")

    df = extract_from_table(input_table_to_validate)
    df = merge_process_validation(
        df=df,
        merge_type="antibody",
        barcode_column_name="blood_sample_barcode",
    )
    update_table(df=df, table_name=output_validated_table, mode_overide="overwrite")

    df = extract_from_table(input_table)
    output_antibody_df_list = merge_blood_process_filtering(df)
    load_to_data_warehouse_tables(output_antibody_df_list, antibody_output_tables)


@register_pipeline_stage("merge_swab_ETL")
def merge_swab_ETL(
    input_survey_responses_table,
    input_swab_table,
    swab_files_to_exclude,
    output_joined_table,
    input_joined_table,
    output_xtox_flagged_table,
    input_table_to_validate,
    output_validated_table,
    input_table,
    swab_output_tables,
):
    """
    High level function for joining PCR test result data to survey responses.
    Should be run following the antibody/blood result merge.

    Parameters
    ----------
    survey_responses_table
        name of HIVE table containing survey response records
    swab_table
        name of HIVE table containing PCR/swab result records
    swab_files_to_exclude
        PCR/swab result files that should be excluded from the merge.
        Used to remove files that are found to contain invalid data.
    swab_output_tables
        names of the three output tables:
            1. survey responses and successfully joined results
            2. residual PCR/swab result records, where there was no barcode match to join on
            3. PCR/swab result records that failed to meet the criteria for joining
    """
    survey_df = extract_from_table(input_survey_responses_table).where(
        F.col("unique_participant_response_id").isNotNull() & (F.col("unique_participant_response_id") != "")
    )
    swab_df = extract_from_table(input_swab_table).where(
        F.col("unique_pcr_test_id").isNotNull() & F.col("swab_sample_barcode").isNotNull()
    )
    df = merge_swab_process_preparation(
        survey_df,
        swab_df,
        swab_files_to_exclude,
    )
    update_table(df=df, table_name=output_joined_table)

    df = extract_from_table(input_joined_table)
    df = merge_swab_xtox_flag(df)
    update_table(df=df, table_name=output_xtox_flagged_table, mode_overide="overwrite")

    df = extract_from_table(input_table_to_validate)
    df = merge_process_validation(
        df=df,
        merge_type="swab",
        barcode_column_name="swab_sample_barcode",
    )
    update_table(df=df, table_name=output_validated_table, mode_overide="overwrite")

    df = extract_from_table(input_table)
    output_swab_df_list = merge_swab_process_filtering(df)
    load_to_data_warehouse_tables(output_swab_df_list, swab_output_tables)


@register_pipeline_stage("join_vaccination_data")
def join_vaccination_data(participant_records_table, nims_table, vaccination_data_table):
    """
    Join NIMS vaccination data onto participant level records and derive vaccination status using NIMS and CIS data.

    Parameters
    ----------
    participant_records_table
        input table containing participant level records to join
    nims_table
        nims table containing records to be joined to participant table
    vaccination_data_table
        output table name for the joined nims and participant table
    """
    participant_df = extract_from_table(participant_records_table)
    nims_df = extract_from_table(nims_table)
    nims_df = nims_transformations(nims_df)

    participant_df = participant_df.join(nims_df, on="participant_id", how="left")
    participant_df = derive_overall_vaccination(participant_df)

    update_table(participant_df, vaccination_data_table, mode_overide="overwrite")


@register_pipeline_stage("impute_demographic_columns")
def impute_demographic_columns(
    survey_responses_table: str,
    imputed_values_table: str,
    survey_responses_imputed_table: str,
    key_columns: List[str],
):
    """
    Imputes values for key demographic columns.
    Applies filling forward for listed columns. Specific imputations are then used for sex, ethnicity and date of birth.

    Parameters
    ----------
    survey_responses_table
        name of HIVE table containing survey responses for imputation, containing `key_columns`
    imputed_values_table
        name of HIVE table containing previously imputed values
    survey_responses_imputed_table
        name of HIVE table to write survey responses following imputation
    key_columns
        names of key demographic columns to be filled forwards
    """
    imputed_value_lookup_df = None
    if check_table_exists(imputed_values_table):
        imputed_value_lookup_df = extract_from_table(imputed_values_table)
    df = extract_from_table(survey_responses_table)
    key_columns_imputed_df = impute_key_columns(
        df, imputed_value_lookup_df, key_columns, get_config().get("imputation_log_directory", "./")
    )
    # imputed_values_df = key_columns_imputed_df.filter(
    #     reduce(
    #         lambda col_1, col_2: col_1 | col_2,
    #         (F.col(f"{column}_imputation_method").isNotNull() for column in key_columns),
    #     )
    # )

    # lookup_columns = chain(*[(column, f"{column}_imputation_method") for column in key_columns])
    # imputed_values = imputed_values_df.select(
    #     "participant_id",
    #     *lookup_columns,
    # )
    df_with_imputed_values = df.drop(*key_columns).join(
        F.broadcast(key_columns_imputed_df), on="participant_id", how="left"
    )

    # update_table(imputed_values, imputed_values_table)
    update_table(df_with_imputed_values, survey_responses_imputed_table, "overwrite")


@register_pipeline_stage("calculate_household_level_populations")
def calculate_household_level_populations(
    address_lookup, lsoa_cis_lookup, country_lookup, postcode_lookup, household_level_populations_table
):
    address_lookup_df = extract_lookup_csv(address_lookup, address_schema, address_column_map, True)
    postcode_lookup_df = extract_lookup_csv(postcode_lookup, postcode_schema, postcode_column_map, True)
    lsoa_cis_lookup_df = extract_lookup_csv(lsoa_cis_lookup, lsoa_cis_schema, lsoa_cis_column_map, True)
    country_lookup_df = extract_lookup_csv(country_lookup, country_schema, country_column_map, True)

    household_info_df = household_level_populations(
        address_lookup_df, postcode_lookup_df, lsoa_cis_lookup_df, country_lookup_df
    )
    update_table(household_info_df, household_level_populations_table, mode_overide="overwrite")


@register_pipeline_stage("join_geographic_data")
def join_geographic_data(
    geographic_table: str,
    survey_responses_table: str,
    geographic_responses_table: str,
    id_column: str,
):
    """
    Join weights file onto survey data by household id.

    Parameters
    ----------
    geographic_table
        input table name for household data with geographic data
    survey_responses_table
        input table for individual participant responses
    geographic_responses_table
        output table name for joined survey responses and household geographic data
    id_column
        column containing id to join the 2 input tables
    """
    design_weights_df = extract_from_table(geographic_table)
    survey_responses_df = extract_from_table(survey_responses_table)
    geographic_survey_df = survey_responses_df.drop("postcode", "region_code").join(
        design_weights_df, on=id_column, how="left"
    )
    update_table(geographic_survey_df, geographic_responses_table)


@register_pipeline_stage("geography_and_imputation_dependent_logic")
def geography_and_imputation_dependent_processing(
    imputed_responses_table: str,
    output_imputed_responses_table: str,
):
    """
    Apply processing that depends on the imputation and geographic columns being created
    Parameters
    -----------
    imputed_responses_table
    response_records_table
    invalid_response_records_table
    output_imputed_responses_table
    key_columns
    """
    df_with_imputed_values = extract_from_table(imputed_responses_table)

    ethnicity_map = {
        "White": ["White-British", "White-Irish", "White-Gypsy or Irish Traveller", "Any other white background"],
        "Asian": [
            "Asian or Asian British-Indian",
            "Asian or Asian British-Pakistani",
            "Asian or Asian British-Bangladeshi",
            "Asian or Asian British-Chinese",
            "Any other Asian background",
        ],
        "Black": ["Black,Caribbean,African-African", "Black,Caribbean,Afro-Caribbean", "Any other Black background"],
        "Mixed": [
            "Mixed-White & Black Caribbean",
            "Mixed-White & Black African",
            "Mixed-White & Asian",
            "Any other Mixed background",
        ],
        "Other": ["Other ethnic group-Arab", "Any other ethnic group"],
    }

    df_with_imputed_values = assign_column_from_mapped_list_key(
        df=df_with_imputed_values,
        column_name_to_assign="ethnicity_group_corrected",
        reference_column="ethnicity",
        map=ethnicity_map,
    )
    df_with_imputed_values = assign_ethnicity_white(
        df_with_imputed_values,
        column_name_to_assign="ethnicity_white_corrected",
        ethnicity_group_column_name="ethnicity_group_corrected",
    )

    df_with_imputed_values = assign_multigeneration(
        df=df_with_imputed_values,
        column_name_to_assign="multigen",
        participant_id_column="participant_id",
        household_id_column="ons_household_id",
        visit_date_column="visit_datetime",
        date_of_birth_column="date_of_birth",
        country_column="country_name_12",
    )
    update_table(df_with_imputed_values, output_imputed_responses_table, mode_overide="overwrite")


@register_pipeline_stage("report")
def report(
    unique_id_column: str,
    validation_failure_flag_column: str,
    duplicate_count_column_name: str,
    valid_survey_responses_table: str,
    invalid_survey_responses_table: str,
    output_directory: str,
    tables_to_count: List[str],
):
    """
    Create a excel spreadsheet with multiple sheets to summarise key data from various
    tables regarding the running of the pipeline; using overall and most recent statistics.
    Parameters
    ----------
    unique_id_column
        column that should hold unique id for each row in responses file
    validation_failure_flag_column
        name of the column containing the previously created to containt validation error messages
        name should match that created in validate_survey_responses stage
    duplicate_count_column_name
        name of the column containing the previously created to containt count of rows that repeat
        on the responses table. name should match that created in validate_survey_responses stage
    valid_survey_responses_table
        table name of hdfs table of survey responses passing validation checks
    invalid_survey_responses_table
        table name of hdfs table of survey responses failing validation checks
    output_directory
        output folder location to store the report
    """
    valid_df = extract_from_table(valid_survey_responses_table)
    invalid_df = extract_from_table(invalid_survey_responses_table)

    processed_file_log = extract_from_table("processed_filenames")

    invalid_files_count = 0
    if check_table_exists("error_file_log"):
        invalid_files_log = extract_from_table("error_file_log")
        invalid_files_count = invalid_files_log.count()

    valid_survey_responses_count = valid_df.count()
    invalid_survey_responses_count = invalid_df.count()

    table_counts = {
        "error_file_log": invalid_files_count,
        valid_survey_responses_table: valid_survey_responses_count,
        invalid_survey_responses_table: invalid_survey_responses_count,
    }
    for table_name in tables_to_count:
        if check_table_exists(table_name):
            table = extract_from_table(table_name)
            table_counts[table_name] = table.count()
        else:
            table_counts[table_name] = "Table not found"

    valid_df_errors = valid_df.select(unique_id_column, validation_failure_flag_column)
    invalid_df_errors = invalid_df.select(unique_id_column, validation_failure_flag_column)

    valid_df_errors = (
        valid_df_errors.withColumn("Validation check failures", F.explode(validation_failure_flag_column))
        .groupBy("Validation check failures")
        .count()
    )
    invalid_df_errors = (
        invalid_df_errors.withColumn("Validation check failures", F.explode(validation_failure_flag_column))
        .groupBy("Validation check failures")
        .count()
    )

    duplicated_df = valid_df.select(unique_id_column, duplicate_count_column_name).filter(
        F.col(duplicate_count_column_name) > 1
    )

    counts_df = pd.DataFrame(
        {
            "dataset": [
                *list(table_counts.keys()),
            ],
            "count": [
                *list(table_counts.values()),
            ],
        }
    )

    output = BytesIO()
    datasets = list(processed_file_log.select("dataset_name").distinct().rdd.flatMap(lambda x: x).collect())
    with pd.ExcelWriter(output) as writer:
        for dataset in datasets:
            processed_files_df = (
                processed_file_log.filter(F.col("dataset_name") == dataset)
                .select("processed_filename", "file_row_count")
                .orderBy("processed_filename")
                .distinct()
                .toPandas()
            )
            processed_file_names = [name.split("/")[-1] for name in processed_files_df["processed_filename"]]
            processed_file_counts = processed_files_df["file_row_count"]
            individual_counts_df = pd.DataFrame({"dataset": processed_file_names, "count": processed_file_counts})
            name = f"{type}"
            individual_counts_df.to_excel(writer, sheet_name=name, index=False)

        counts_df.to_excel(writer, sheet_name="dataset totals", index=False)
        valid_df_errors.toPandas().to_excel(writer, sheet_name="validation fails valid data", index=False)
        invalid_df_errors.toPandas().to_excel(writer, sheet_name="validation fails invalid data", index=False)
        duplicated_df.toPandas().to_excel(writer, sheet_name="duplicated record summary", index=False)

    write_string_to_file(
        output.getbuffer(), f"{output_directory}/report_output_{datetime.now().strftime('%Y-%m-%d_%H-%M-%S')}.xlsx"
    )


@register_pipeline_stage("report_iqvia")
<<<<<<< HEAD
def report_iqvia(
    swab_residuals_table: str,
    blood_residuals_table: str,
    survey_repsonse_table: str,
    merged_result_table: str,
    output_directory: str,
):
    """ """
    swab_residuals_df = extract_from_table(swab_residuals_table)
    blood_residuals_df = extract_from_table(blood_residuals_table)
    survey_repsonse_df = extract_from_table(survey_repsonse_table)
    merge_result_df = extract_from_table(merged_result_table)
    swab_residuals_not_positive_df = swab_residuals_df.filter(F.col("pcr_result_classification") != "positive")
    swab_residuals_positive_df = swab_residuals_df.filter(F.col("pcr_result_classification") == "positive")
    pariticipant_visit_date_group_df = assign_visits_in_day(
        survey_repsonse_df, "visits_in_day", "visit_datetime", "participant_id"
    )
    pariticipant_visit_date_group_df = pariticipant_visit_date_group_df.filter(F.col("visits_in_day") > 1).select(
        "participant_id",
        "visit_datetime",
        "visit_id",
        "visits_in_day",
        "work_main_job_title",
        "work_main_job_role",
        "sex",
        "ethnicity",
        "age_at_visit",
        "samples_taken_datetime",
        "swab_sample_barcode",
        "blood_sample_barcode",
        "survey_response_dataset_major_version",
    )
    print("VISIT DATE GROUP")
    pariticipant_visit_date_group_df.show()
    missing_age_sex_ethnicity_df = survey_repsonse_df.filter(
        F.col("participant_visit_status").isin(["completed", "partially completed", "new"])
        | (
            (F.col("swab_sample_barcode").isNotNull())
            & (F.col("participant_survey_status") != "withdrawn")
            & (F.col("survey_response_dataset_major_version") == 2)
            & ((F.col("sex").isNotNull()) | (F.col("age_at_visit").isNotNull()) | (F.col("ethnicity").isNotNull()))
        )
    ).select(
        "participant_visit_status",
        "swab_sample_barcode",
        "participant_survey_status",
        "survey_response_dataset_major_version",
        "sex",
        "age_at_visit",
        "ethnicity",
    )
    print("MISSING AGE SEX ETH")
    missing_age_sex_ethnicity_df.show()
    duplicate_barcodes_df = count_barcode_cleaned(
        survey_repsonse_df,
        "swab_barcode_cleaned_count",
        "swab_sample_barcode",
        "samples_taken_datetime",
        "visit_datetime",
    )
    print("DUPLICATE BARCODES DF")
    duplicate_barcodes_df = count_barcode_cleaned(
        duplicate_barcodes_df,
        "blood_barcode_cleaned_count",
        "blood_sample_barcode",
        "samples_taken_datetime",
        "visit_datetime",
    )
    duplicate_barcodes_df = duplicate_barcodes_df.filter(F.col("swab_barcode_cleaned_count") > 1).select(
        "swab_sample_barcode",
        "swab_sample_barcode_raw",
        "blood_sample_barcode",
        "blood_sample_barcode_raw",
        "visit_id",
        "visit_datetime",
        "participant_id",
        "samples_taken_datetime",
        "survey_response_dataset_major_version",
    )
    duplicate_barcodes_df.show()
    print("SAMPLES TAKEN OUT OF RANGE")
    out_of_range_df = merge_result_df.filter(
        F.col("out_of_date_range_swab") == 1 | F.col("out_of_date_range_swab") == 1
    ).select(
        "pariticipant_id" "visit_id",
        "visit_datetime",
        "samples_taken_datetime",
        "survey_response_dataset_major_version",
    )
    under_8_bloods_df = survey_repsonse_df.filter(
        (F.col("age_at_visit") <= 8)
        & ((F.col("blood_sample_barcode").isNotNull() | (F.col("blood_taken") == "Yes")))
        & (F.col("survey_response_dataset_major_version") == 2)
    ).select("age_at_visit", "blood_sample_barcode", "blood_taken", "survey_response_dataset_major_version")
    print("UNDER 8 BLOODS")
    under_8_bloods_df.show()

    survey_repsonse_table = extract_from_table(survey_repsonse_table)
    modified_swab_barcodes_df = survey_repsonse_table.filter(F.col("swab_sample_barcode_edited_flag") == 1).select(
        "swab_sample_barcode",
        "swabs_taken",
        "visit_datetime",
        "samples_taken_datetime",
        "visit_id",
        "survey_response_dataset_major_version",
    )
    modified_blood_barcodes_df = survey_repsonse_table.filter(F.col("blood_sample_barcode_edited_flag") == 1).select(
        "blood_sample_barcode",
        "bloods_taken",
        "visit_datetime",
        "samples_taken_datetime",
        "visit_id",
        "survey_response_dataset_major_version",
    )
    sheet_df_map = {
        "unlinked swabs": swab_residuals_not_positive_df,
        "out of range": out_of_range_df,
        "unlined postiive swabs": swab_residuals_positive_df,
        "unlinked bloods": blood_residuals_df,
        "modified bloods": modified_blood_barcodes_df,
        "modified swabs": modified_swab_barcodes_df,
        "missing values": missing_age_sex_ethnicity_df,
        "under 8 bloods": under_8_bloods_df,
        "same day visits": pariticipant_visit_date_group_df,
    }
    output = dfs_to_bytes_excel(sheet_df_map)
    write_string_to_file(
        output.getbuffer(),
        f"{output_directory}/iqvia_report_output_{datetime.now().strftime('%Y-%m-%d_%H-%M-%S')}.xlsx",
    )
=======
def report_iqvia(swab_residuals_table: str, blood_residuals_table: str, survey_repsonse_table):
    """ " """
    swab_residuals_df = extract_from_table(swab_residuals_table)
    blood_residuals_df = extract_from_table(blood_residuals_table)
    swab_residuals_df = swab_residuals_df.filter(F.col("pcr_result_classification") != "positive")
    survey_repsonse_table = extract_from_table(survey_repsonse_table)
    modified_barcodes_df = survey_repsonse_table.filter(
        F.col("swab_sample_barcode_edited_flag") == 1 | F.col("blood_sample_barcode_edited_flag") == 1
    ).select("blood_sample_barcode", "swab_sample_barcode", "")
    sheet_df_map = {
        "unlinked swabs": swab_residuals_df,
        "unlinked bloods": blood_residuals_df,
        "modified barcodes": modified_barcodes_df,
    }
    output = dfs_to_bytes_excel(sheet_df_map)
>>>>>>> d7281f40


@register_pipeline_stage("record_level_interface")
def record_level_interface(
    survey_responses_table: str,
    csv_editing_file: str,
    unique_id_column: str,
    unique_id_list: List,
    edited_survey_responses_table: str,
    filtered_survey_responses_table: str,
):
    """
    This stage does two type of edits in a given table from HIVE given an unique_id column.
    Either value level editing or filtering editing.

    Parameters
    ----------
    survey_responses_table
        HIVE table containing responses to edit
    csv_editing_file
        defines the editing from old values to new values in the HIVE tables
        Columns expected
            - id
            - dataset_name
            - target_column
            - old_value
            - new_value
    unique_id_column
        unique id that will be edited
    unique_id_list
        list of ids to be filtered
    edited_survey_responses_table
        HIVE table to write edited responses
    filtered_survey_responses_table
        HIVE table when they have been filtered out from survey responses
    """
    df = extract_from_table(survey_responses_table)

    filtered_out_df = df.filter(F.col(unique_id_column).isin(unique_id_list))
    update_table(filtered_out_df, filtered_survey_responses_table, "overwrite")

    lookup_df = extract_lookup_csv(csv_editing_file, csv_lookup_schema)
    filtered_in_df = df.filter(~F.col(unique_id_column).isin(unique_id_list))
    edited_df = update_from_lookup_df(filtered_in_df, lookup_df, id_column=unique_id_column)
    update_table(edited_df, edited_survey_responses_table, "overwrite")


@register_pipeline_stage("tables_to_csv")
def tables_to_csv(
    outgoing_directory,
    tables_to_csv_config_file,
    category_map,
    sep="|",
    extension=".txt",
    dry_run=False,
):
    """
    Writes data from an existing HIVE table to csv output, including mapping of column names and values.
    Takes a yaml file in which HIVE table name and csv table name are defined as well as columns to be
    included in the csv file by a select statement.
    Optionally also point to an update map to be used for the variable name mapping of these outputs.

    Parameters
    ----------
    outgoing_directory
        path to write output CSV files on HDFS
    tables_to_csv_config_file
        path to YAML config file to define input tables and output CSV names
    category_map
        name of the category map for converting category strings to integers
    dry_run
        when set to True, will delete files after they are written (for testing). Default is False.
    """
    output_datetime = datetime.today()
    output_datetime_str = output_datetime.strftime("%Y%m%d_%H%M%S")

    file_directory = Path(outgoing_directory) / output_datetime_str
    manifest = Manifest(outgoing_directory, pipeline_run_datetime=output_datetime, dry_run=dry_run)
    category_map_dictionary = category_maps[category_map]

    config_file = get_secondary_config(tables_to_csv_config_file)

    for table in config_file["create_tables"]:
        df = extract_from_table(table["table_name"]).select(*[element for element in table["column_name_map"].keys()])
        df = map_output_values_and_column_names(df, table["column_name_map"], category_map_dictionary)
        file_path = file_directory / f"{table['output_file_name']}_{output_datetime_str}"
        write_csv_rename(df, file_path, sep, extension)
        file_path = file_path.with_suffix(extension)
        header_string = read_header(file_path)

        manifest.add_file(
            relative_file_path=file_path.relative_to(outgoing_directory).as_posix(),
            column_header=header_string,
            validate_col_name_length=False,
            sep=sep,
        )
    manifest.write_manifest()


@register_pipeline_stage("sample_file_ETL")
def sample_file_ETL(
    household_level_populations_table,
    new_sample_file,
    tranche,
    postcode_lookup,
    master_sample_file,
    old_sample_file,
    design_weight_table,
    country_lookup,
    lsoa_cis_lookup,
):
    first_run = True
    if check_table_exists(design_weight_table):
        first_run = False
        old_sample_df = extract_from_table(design_weight_table)
    else:
        old_sample_df = extract_lookup_csv(old_sample_file, old_sample_file_schema, old_sample_file_column_map, True)

    postcode_lookup_df = extract_lookup_csv(postcode_lookup, postcode_schema, postcode_column_map, True)
    lsoa_cis_lookup_df = extract_lookup_csv(lsoa_cis_lookup, lsoa_cis_schema, lsoa_cis_column_map, True)
    country_lookup_df = extract_lookup_csv(country_lookup, country_schema, country_column_map, True)
    new_sample_df = extract_lookup_csv(new_sample_file, new_sample_file_schema, new_sample_file_column_map, True)
    master_sample_df = extract_lookup_csv(
        master_sample_file, master_sample_file_schema, master_sample_file_column_map, True
    )
    tranche_df = None
    if tranche is not None:
        tranche_df = extract_lookup_csv(tranche, tranche_schema, tranche_column_map, True)

    household_level_populations_df = extract_from_table(household_level_populations_table)
    design_weights = generate_weights(
        household_level_populations_df,
        master_sample_df,
        old_sample_df,
        new_sample_df,
        tranche_df,
        postcode_lookup_df,
        country_lookup_df,
        lsoa_cis_lookup_df,
        first_run,
    )
    update_table(design_weights, design_weight_table, mode_overide="append")


@register_pipeline_stage("calculate_individual_level_population_totals")
def population_projection(
    population_projection_previous: str,
    population_projection_current: str,
    month: int,
    year: int,
    aps_lookup: str,
    population_totals_table: str,
    population_projections_table: str,
):
    if check_table_exists(population_projections_table):
        population_projection_previous_df = extract_from_table(population_projections_table)
    else:
        population_projection_previous_df = extract_lookup_csv(
            population_projection_previous,
            population_projection_previous_schema,
            population_projection_previous_column_map,
        )
    population_projection_current_df = extract_lookup_csv(
        population_projection_current, population_projection_current_schema, population_projection_current_column_map
    )
    aps_lookup_df = extract_lookup_csv(aps_lookup, aps_schema, aps_column_map, True)
    aps_lookup_df = recode_column_values(aps_lookup_df, aps_value_map)
    populations_for_calibration, population_projections = proccess_population_projection_df(
        population_projection_previous_df, population_projection_current_df, aps_lookup_df, month, year
    )
    update_table(populations_for_calibration, population_totals_table, mode_overide="overwrite")
    update_table(population_projections, population_projections_table, mode_overide="append")


@register_pipeline_stage("pre_calibration")
def pre_calibration(
    design_weight_table,
    individual_level_populations_for_non_response_adjustment_table,
    survey_response_table,
    responses_pre_calibration_table,
    pre_calibration_config_path,
):
    """
    Survey data broken down in different datasets is merged with household_samples_dataset
    Non-response adjustment is calculated and the design weights
    are adjusted by the non-response rates producing desgin weights adjusted.
    Calibration variables are calculated and all the files(dataframes) are written to HIVE
    for the weight calibration
    At the end of this processing stage 24 datasets (files will be produced): 6 datasets for each country

    Parameters
    ----------
    design_weight_table
        name of HIVE table containing household level design weights
    individual_level_populations_for_non_response_adjustment_table
        name of HIVE table containing populations for non-response adjustment
    survey_response_table
        name of HIVE table containing survey responses
    responses_pre_calibration_table
        name of HIVE table to write data for weight calibration
    pre_calibration_config_path
        path to YAML pre-calibration config file
    """
    pre_calibration_config = get_secondary_config(pre_calibration_config_path)
    household_level_with_design_weights = extract_from_table(design_weight_table)
    population_by_country = extract_from_table(individual_level_populations_for_non_response_adjustment_table)

    survey_response = extract_from_table(survey_response_table)

    survey_response = survey_response.select(
        "ons_household_id",
        "participant_id",
        "sex",
        "age_at_visit",
        "ethnicity_white",
    )

    population_by_country = population_by_country.select(
        # "region_code",
        "country_name_12",
        "population_country_swab",
        "population_country_antibodies",
    ).distinct()

    df_for_calibration = pre_calibration_high_level(
        df_survey=survey_response,
        df_dweights=household_level_with_design_weights,
        df_country=population_by_country,
        pre_calibration_config=pre_calibration_config,
    )
    update_table(df_for_calibration, responses_pre_calibration_table, mode_overide="overwrite")


@register_pipeline_stage("aggregated_output")
def aggregated_output(
    apply_aggregate_type,
    input_table_to_aggregate,
    column_group,
    column_window_list,
    order_window_list,
    apply_function_list,
    column_name_list,
    column_name_to_assign_list,
):
    """
    Parameters
    ----------
    apply_window
    apply_groupby
    aggregated_output
    column_name_to_assign_list
    column_group
    column_window_list
    function_list
    column_list_to_apply_function
    """
    df = extract_from_table(table_name=input_table_to_aggregate)

    if apply_aggregate_type == "groupby":
        df = aggregated_output_groupby(
            df=df,
            column_group=column_group,
            apply_function_list=apply_function_list,
            column_name_list=column_name_list,
            column_name_to_assign_list=column_name_to_assign_list,
        )
    elif apply_aggregate_type == "window":
        df = aggregated_output_window(
            df=df,
            column_window_list=column_window_list,
            column_name_list=column_name_list,
            apply_function_list=apply_function_list,
            column_name_to_assign_list=column_name_to_assign_list,
            order_column_list=order_window_list,
        )
    update_table(
        df=df,
        table_name=f"{input_table_to_aggregate}_{apply_aggregate_type}",
        mode_overide="overwrite",
    )<|MERGE_RESOLUTION|>--- conflicted
+++ resolved
@@ -17,10 +17,7 @@
 from cishouseholds.derive import count_barcode_cleaned
 from cishouseholds.edit import update_from_lookup_df
 from cishouseholds.extract import get_files_to_be_processed
-<<<<<<< HEAD
 from cishouseholds.filter import file_exclude
-=======
->>>>>>> d7281f40
 from cishouseholds.hdfs_utils import read_header
 from cishouseholds.hdfs_utils import write_string_to_file
 from cishouseholds.merge import join_assayed_bloods
@@ -957,7 +954,6 @@
 
 
 @register_pipeline_stage("report_iqvia")
-<<<<<<< HEAD
 def report_iqvia(
     swab_residuals_table: str,
     blood_residuals_table: str,
@@ -1088,23 +1084,6 @@
         output.getbuffer(),
         f"{output_directory}/iqvia_report_output_{datetime.now().strftime('%Y-%m-%d_%H-%M-%S')}.xlsx",
     )
-=======
-def report_iqvia(swab_residuals_table: str, blood_residuals_table: str, survey_repsonse_table):
-    """ " """
-    swab_residuals_df = extract_from_table(swab_residuals_table)
-    blood_residuals_df = extract_from_table(blood_residuals_table)
-    swab_residuals_df = swab_residuals_df.filter(F.col("pcr_result_classification") != "positive")
-    survey_repsonse_table = extract_from_table(survey_repsonse_table)
-    modified_barcodes_df = survey_repsonse_table.filter(
-        F.col("swab_sample_barcode_edited_flag") == 1 | F.col("blood_sample_barcode_edited_flag") == 1
-    ).select("blood_sample_barcode", "swab_sample_barcode", "")
-    sheet_df_map = {
-        "unlinked swabs": swab_residuals_df,
-        "unlinked bloods": blood_residuals_df,
-        "modified barcodes": modified_barcodes_df,
-    }
-    output = dfs_to_bytes_excel(sheet_df_map)
->>>>>>> d7281f40
 
 
 @register_pipeline_stage("record_level_interface")
