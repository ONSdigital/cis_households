--- conflicted
+++ resolved
@@ -653,13 +653,7 @@
     """
     design_weights_df = extract_from_table(geographic_table)
     survey_responses_df = extract_from_table(survey_responses_table)
-<<<<<<< HEAD
     geographic_survey_df = survey_responses_df.drop("postcode").join(design_weights_df, on=id_column, how="left")
-=======
-    geographic_survey_df = survey_responses_df.join(weights_df, on=id_column, how="left").filter(
-        F.col(region_column).isNotNull()
-    )
->>>>>>> 21e7c6f7
     update_table(geographic_survey_df, geographic_responses_table)
 
 
