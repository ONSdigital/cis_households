from datetime import datetime
from datetime import timedelta
from functools import reduce
from io import BytesIO
from itertools import chain
from pathlib import Path
from typing import List
from typing import Union

import pandas as pd
from pyspark.sql import functions as F

<<<<<<< HEAD
from cishouseholds.derive import assign_column_from_mapped_list_key
from cishouseholds.derive import assign_ethnicity_white
=======
>>>>>>> b1367efb
from cishouseholds.derive import assign_multigeneration
from cishouseholds.edit import update_from_csv_lookup
from cishouseholds.extract import get_files_to_be_processed
from cishouseholds.filter import file_exclude
from cishouseholds.hdfs_utils import read_header
from cishouseholds.hdfs_utils import write_string_to_file
from cishouseholds.merge import join_assayed_bloods
from cishouseholds.merge import union_dataframes_to_hive
from cishouseholds.pipeline.category_map import category_maps
from cishouseholds.pipeline.config import get_config
from cishouseholds.pipeline.config import get_secondary_config
from cishouseholds.pipeline.ETL_scripts import extract_validate_transform_input_data
from cishouseholds.pipeline.generate_outputs import map_output_values_and_column_names
from cishouseholds.pipeline.generate_outputs import write_csv_rename
from cishouseholds.pipeline.load import check_table_exists
<<<<<<< HEAD
=======
from cishouseholds.pipeline.load import extract_df_list
>>>>>>> b1367efb
from cishouseholds.pipeline.load import extract_from_table
from cishouseholds.pipeline.load import get_full_table_name
from cishouseholds.pipeline.load import update_table
from cishouseholds.pipeline.load import update_table_and_log_source_files
from cishouseholds.pipeline.manifest import Manifest
from cishouseholds.pipeline.merge_antibody_swab_ETL import load_to_data_warehouse_tables
from cishouseholds.pipeline.merge_antibody_swab_ETL import merge_blood
from cishouseholds.pipeline.merge_antibody_swab_ETL import merge_swab
from cishouseholds.pipeline.post_merge_processing import derive_overall_vaccination
from cishouseholds.pipeline.post_merge_processing import filter_response_records
from cishouseholds.pipeline.post_merge_processing import impute_key_columns
from cishouseholds.pipeline.post_merge_processing import merge_dependent_transform
from cishouseholds.pipeline.post_merge_processing import nims_transformations
<<<<<<< HEAD
from cishouseholds.pipeline.survey_responses_version_2_ETL import derive_age_columns
=======
>>>>>>> b1367efb
from cishouseholds.pipeline.survey_responses_version_2_ETL import fill_forwards_transformations
from cishouseholds.pipeline.survey_responses_version_2_ETL import union_dependent_cleaning
from cishouseholds.pipeline.survey_responses_version_2_ETL import union_dependent_derivations
from cishouseholds.pipeline.validation_ETL import validation_ETL
<<<<<<< HEAD
from cishouseholds.pipeline.weight_calibration import calibrate_weights
from cishouseholds.pipeline.weight_calibration import extract_df_list
from cishouseholds.pipeline.weight_calibration import prepare_population_totals_vector
from cishouseholds.pipeline.weight_calibration import prepare_sample_design
from cishouseholds.pipeline.weight_calibration import subset_for_calibration
=======
>>>>>>> b1367efb
from cishouseholds.pyspark_utils import get_or_create_spark_session
from cishouseholds.validate import validate_files
from cishouseholds.weights.population_projections import proccess_population_projection_df
from cishouseholds.weights.pre_calibration import pre_calibration_high_level
from cishouseholds.weights.weights import generate_weights
from cishouseholds.weights.weights import household_level_populations
from cishouseholds.weights.weights import prepare_auxillary_data
from dummy_data_generation.generate_data import generate_historic_bloods_data
from dummy_data_generation.generate_data import generate_nims_table
from dummy_data_generation.generate_data import generate_ons_gl_report_data
from dummy_data_generation.generate_data import generate_survey_v0_data
from dummy_data_generation.generate_data import generate_survey_v1_data
from dummy_data_generation.generate_data import generate_survey_v2_data
from dummy_data_generation.generate_data import generate_unioxf_medtest_data

<<<<<<< HEAD
=======

>>>>>>> b1367efb
pipeline_stages = {}


def register_pipeline_stage(key):
    """Decorator to register a pipeline stage function."""

    def _add_pipeline_stage(func):
        pipeline_stages[key] = func
        return func

    return _add_pipeline_stage


@register_pipeline_stage("delete_tables")
def delete_tables(prefix: str = None, table_names: Union[str, List[str]] = None, pattern: str = None):
    """
    Deletes HIVE tables. For use at the start of a pipeline run, to reset pipeline logs and data.
    Should not be used in production, as all tables may be deleted.

    Use one or more of the optional parameters.

    Parameters
    ----------
    prefix
        remove all tables with a given table name prefix (see config for current prefix)
    table_names
        one or more absolute table names to delete (including prefix)
    pattern
        drop tables where table name matches pattern in SQL format (e.g. "%_responses_%")
    """
    spark_session = get_or_create_spark_session()
    storage_config = get_config()["storage"]

    if table_names is not None:
        if type(table_names) != list:
            table_names = [table_names]  # type:ignore
        for table_name in table_names:
            print(
                f"dropping table: {storage_config['database']}.{storage_config['table_prefix']}{table_name}"
            )  # functional
            spark_session.sql(
                f"DROP TABLE IF EXISTS {storage_config['database']}.{storage_config['table_prefix']}{table_name}"
            )
    if pattern is not None:
        tables = (
            spark_session.sql(f"SHOW TABLES IN {storage_config['database']} LIKE '{pattern}'")
            .select("tableName")
            .toPandas()["tableName"]
            .tolist()
        )
        for table_name in tables:
            print(f"dropping table: {table_name}")  # functional
            spark_session.sql(f"DROP TABLE IF EXISTS {storage_config['database']}.{table_name}")
    if prefix is not None:
        tables = (
            spark_session.sql(f"SHOW TABLES IN {storage_config['database']} LIKE '{prefix}*'")
            .select("tableName")
            .toPandas()["tableName"]
            .tolist()
        )
        for table_name in tables:
            print(f"dropping table: {table_name}")  # functional
            spark_session.sql(f"DROP TABLE IF EXISTS {storage_config['database']}.{table_name}")


@register_pipeline_stage("generate_dummy_data")
def generate_dummy_data(output_directory):
    raw_dir = Path(output_directory) / "generated_data"
    swab_dir = raw_dir / "swab"
    blood_dir = raw_dir / "blood"
    survey_dir = raw_dir / "survey"
    northern_ireland_dir = raw_dir / "northern_ireland_sample"
    sample_direct_dir = raw_dir / "england_wales_sample"
    unprocessed_bloods_dir = raw_dir / "unprocessed_blood"
    historic_bloods_dir = raw_dir / "historic_blood"
    historic_swabs_dir = raw_dir / "historic_swab"
    historic_survey_dir = raw_dir / "historic_survey"
    for directory in [
        swab_dir,
        blood_dir,
        survey_dir,
        northern_ireland_dir,
        sample_direct_dir,
        unprocessed_bloods_dir,
        historic_bloods_dir,
        historic_swabs_dir,
        historic_survey_dir,
    ]:
        directory.mkdir(parents=True, exist_ok=True)

    file_datetime = datetime.now()
    lab_date_1 = datetime.strftime(file_datetime - timedelta(days=1), format="%Y%m%d")
    lab_date_2 = datetime.strftime(file_datetime - timedelta(days=2), format="%Y%m%d")
    file_date = datetime.strftime(file_datetime, format="%Y%m%d")

    # Historic files
    # historic_bloods = generate_historic_bloods_data(historic_bloods_dir, file_date, 30)
    # historic_swabs = generate_ons_gl_report_data(historic_swabs_dir, file_date, 30)

    # historic_v2 = generate_survey_v2_data(
    #     directory=historic_survey_dir,
    #     file_date=file_date,
    #     records=100,
    #     swab_barcodes=historic_swabs["Sample"].unique().tolist(),
    #     blood_barcodes=historic_bloods["blood_barcode_OX"].unique().tolist(),
    # )

    # Delta files
    lab_swabs_1 = generate_ons_gl_report_data(swab_dir, file_date, 10)
    lab_swabs_2 = generate_ons_gl_report_data(swab_dir, lab_date_1, 10)
    lab_swabs_3 = generate_ons_gl_report_data(swab_dir, lab_date_2, 10)
    lab_swabs = pd.concat([lab_swabs_1, lab_swabs_2, lab_swabs_3])

    lab_bloods_s_1, lab_bloods_n_1 = generate_unioxf_medtest_data(blood_dir, file_date, 10)
    lab_bloods_s_2, lab_bloods_n_2 = generate_unioxf_medtest_data(blood_dir, lab_date_1, 10)
    lab_bloods_s_3, lab_bloods_n_3 = generate_unioxf_medtest_data(blood_dir, lab_date_2, 10)

    lab_bloods = pd.concat(
        [lab_bloods_n_1, lab_bloods_n_2, lab_bloods_n_3, lab_bloods_s_1, lab_bloods_s_2, lab_bloods_s_3]
    )

    historic_blood_n = generate_historic_bloods_data(historic_bloods_dir, file_date, 10, "N")
    historic_blood_s = generate_historic_bloods_data(historic_bloods_dir, file_date, 10, "S")

    # unprocessed_bloods_data = generate_unprocessed_bloods_data(unprocessed_bloods_dir, file_date, 20)
    # northern_ireland_data = generate_northern_ireland_data(northern_ireland_dir, file_date, 20)
    # sample_direct_data = generate_sample_direct_data(sample_direct_dir, file_date, 20)

    # swab/blood barcode lists
    swab_barcode = lab_swabs["Sample"].unique().tolist()
    blood_barcode = lab_bloods["Serum Source ID"].unique().tolist()
    blood_barcode += historic_blood_n["blood_barcode_OX"].unique().tolist()
    blood_barcode += historic_blood_s["blood_barcode_OX"].unique().tolist()

    swab_barcode = swab_barcode[int(round(len(swab_barcode) / 10)) :]  # noqa: E203
    blood_barcode = blood_barcode[int(round(len(swab_barcode) / 10)) :]  # noqa: E203

    generate_survey_v0_data(
        directory=survey_dir, file_date=file_date, records=50, swab_barcodes=swab_barcode, blood_barcodes=blood_barcode
    )
    generate_survey_v1_data(
        directory=survey_dir, file_date=file_date, records=50, swab_barcodes=swab_barcode, blood_barcodes=blood_barcode
    )
    v2 = generate_survey_v2_data(
        directory=survey_dir, file_date=file_date, records=50, swab_barcodes=swab_barcode, blood_barcodes=blood_barcode
    )

    participant_ids = v2["Participant_id"].unique().tolist()

    generate_nims_table(get_full_table_name("cis_nims_20210101"), participant_ids)


def generate_input_processing_function(
    stage_name,
    validation_schema,
    column_name_map,
    datetime_column_map,
    transformation_functions,
    output_table_name,
    source_file_column,
    write_mode="overwrite",
    sep=",",
    cast_to_double_list=[],
    include_hadoop_read_write=True,
):
    """
    Generate an input file processing stage function and register it.

    Returns dataframe for use in testing.

    Parameters
    ----------
    include_hadoop_read_write
        set to False for use in testing on non-hadoop environments

    Notes
    -----
    See underlying functions for other parameter documentation.
    """

    @register_pipeline_stage(stage_name)
    def _inner_function(
        resource_path, latest_only=False, start_date=None, end_date=None, include_processed=False, include_invalid=False
    ):
        file_path_list = [resource_path]
        if include_hadoop_read_write:
            file_path_list = get_files_to_be_processed(
                resource_path,
                latest_only=latest_only,
                start_date=start_date,
                end_date=end_date,
                include_processed=include_processed,
                include_invalid=include_invalid,
            )
        if not file_path_list:
            print(f"        - No files selected in {resource_path}")  # functional
            return

        valid_file_paths = validate_files(file_path_list, validation_schema, sep=sep)
        if not valid_file_paths:
            print(f"        - No valid files found in: {resource_path}.")  # functional
            return

        df = extract_validate_transform_input_data(
            resource_path=file_path_list,
            variable_name_map=column_name_map,
            datetime_map=datetime_column_map,
            validation_schema=validation_schema,
            transformation_functions=transformation_functions,
            sep=sep,
            cast_to_double_columns_list=cast_to_double_list,
        )
        if include_hadoop_read_write:
            update_table_and_log_source_files(df, output_table_name, source_file_column, write_mode)
        return df

    _inner_function.__name__ = stage_name
    return _inner_function


@register_pipeline_stage("union_survey_response_files")
def union_survey_response_files(transformed_survey_responses_table_pattern: str, unioned_survey_responses_table: str):
    """
    Union survey response for v0, v1 and v2, and write to table.
    Parameters
    ----------
    transformed_survey_responses_table_pattern
        input table pattern for extracting each of the transformed survey responses tables
    unioned_survey_responses_table
        output table name for the combine file of 3 unioned survey responses
    """
    survey_df_list = []

    for version in ["0", "1", "2"]:
        survey_table = transformed_survey_responses_table_pattern.replace("*", version)
        survey_df_list.append(extract_from_table(survey_table))

    union_dataframes_to_hive(unioned_survey_responses_table, survey_df_list)


@register_pipeline_stage("union_dependent_transformations")
def execute_union_dependent_transformations(unioned_survey_table: str, transformed_table: str):
    """
    Transformations that require the union of the different input survey response files.
    Includes combining data from different files and filling forwards or backwards over time.
    Parameters
    ----------
    unioned_survey_table
        input table name for table containing the combined survey responses tables
    transformed_table
        output table name for table with applied transformations dependent on complete survey dataset
    """
    unioned_survey_responses = extract_from_table(unioned_survey_table)
    unioned_survey_responses = union_dependent_cleaning(unioned_survey_responses)
    unioned_survey_responses = union_dependent_derivations(unioned_survey_responses)
    update_table(unioned_survey_responses, transformed_table, mode_overide="overwrite")


@register_pipeline_stage("fill_forwards_stage")
def fill_forwards_stage(unioned_survey_table: str, filled_forwards_table: str):
    df = extract_from_table(unioned_survey_table)
    df = fill_forwards_transformations(df)
    update_table(df, filled_forwards_table, mode_overide="overwrite")


@register_pipeline_stage("validate_survey_responses")
def validate_survey_responses(
    survey_responses_table: str,
    duplicate_count_column_name: str,
    validation_failure_flag_column: str,
    valid_survey_responses_table: str,
    invalid_survey_responses_table: str,
):
    """
    Populate error column with outcomes of specific validation checks against fully
    transformed survey dataset.

    Parameters
    ----------
    survey_responses_table
        input table name for fully transformed survey table
    duplicate_count_column_name
        column name in which to count duplicates of rows within the dataframe
    validation_failure_flag_column
        name for error column wherein each of the validation checks results are appended
    valid_survey_responses_table
        table containing results that passed the error checking process
    invalid_survey_responses_table
        table containing results that failed the error checking process
    """
    unioned_survey_responses = extract_from_table(survey_responses_table)
    valid_survey_responses, erroneous_survey_responses = validation_ETL(
        df=unioned_survey_responses,
        validation_check_failure_column_name=validation_failure_flag_column,
        duplicate_count_column_name=duplicate_count_column_name,
    )
    update_table(valid_survey_responses, valid_survey_responses_table, mode_overide="overwrite")
    update_table(erroneous_survey_responses, invalid_survey_responses_table, mode_overide="overwrite")


@register_pipeline_stage("lookup_based_editing")
def lookup_based_editing(
    input_table: str, cohort_lookup_path: str, travel_countries_lookup_path: str, edited_table: str
):
    """
    Edit columns based on mappings from lookup files. Often used to correct data quality issues.
    Parameters
    ----------
    input_table
        input table name for reference table
    cohort_lookup_path
        input file path name for cohort corrections lookup file
    travel_countries_lookup_path
        input file path name for travel_countries corrections lookup file
    edited_table
    """
    df = extract_from_table(input_table)

    spark = get_or_create_spark_session()
    cohort_lookup = spark.read.csv(
        cohort_lookup_path, header=True, schema="participant_id string, new_cohort string, old_cohort string"
    ).withColumnRenamed("participant_id", "cohort_participant_id")
    travel_countries_lookup = spark.read.csv(
        travel_countries_lookup_path,
        header=True,
        schema="been_outside_uk_last_country_old string, been_outside_uk_last_country_new string",
    )

    df = df.join(
        cohort_lookup,
        how="left",
        on=((df.participant_id == cohort_lookup.cohort_participant_id) & (df.study_cohort == cohort_lookup.old_cohort)),
    )
    df = df.withColumn("study_cohort", F.coalesce(F.col("new_cohort"), F.col("study_cohort"))).drop(
        "new_cohort", "old_cohort"
    )

    df = df.join(
        travel_countries_lookup,
        how="left",
        on=df.been_outside_uk_last_country == travel_countries_lookup.been_outside_uk_last_country_old,
    )
    df = df.withColumn(
        "been_outside_uk_last_country",
        F.coalesce(F.col("been_outside_uk_last_country_new"), F.col("been_outside_uk_last_country")),
    ).drop("been_outside_uk_last_country_old", "been_outside_uk_last_country_new")

    update_table(df, edited_table, mode_overide="overwrite")


@register_pipeline_stage("outer_join_antibody_results")
def outer_join_antibody_results(
    antibody_test_result_table: str, joined_antibody_test_result_table: str, failed_join_table: str
):
    """
    Outer join of data for two antibody/blood test targets (S and N protein antibodies).
    Creates a single record per blood sample.

    Parameters
    ----------
    antibody_test_result_table
        name of HIVE table to read antibody/blood test results from, where blood samples may have more than one record
    joined_antibody_test_result_table
        name of HIVE table to write successfully joined records, where each blood sample has one record
    failed_join_table
        name of HIVE table to write antibody/blood test results that failed to merge.
        Specifically, those with more than two records in the unjoined data.
    """
    blood_df = extract_from_table(antibody_test_result_table)
    blood_df = blood_df.dropDuplicates(
        subset=[column for column in blood_df.columns if column != "blood_test_source_file"]
    )

    blood_df, failed_blood_join_df = join_assayed_bloods(
        blood_df,
        test_target_column="antibody_test_target",
        join_on_columns=[
            "unique_antibody_test_id",
            "blood_sample_barcode",
            "antibody_test_plate_common_id",
            "antibody_test_well_id",
        ],
    )
    blood_df = blood_df.withColumn(
        "combined_blood_sample_received_date",
        F.coalesce(F.col("blood_sample_received_date_s_protein"), F.col("blood_sample_received_date_n_protein")),
    )

    update_table(blood_df, joined_antibody_test_result_table, mode_overide="overwrite")
    update_table(failed_blood_join_df, failed_join_table, mode_overide="overwrite")


@register_pipeline_stage("merge_blood_ETL")
def merge_blood_ETL(
    survey_responses_table: str,
    antibody_table: str,
    blood_files_to_exclude: List[str],
    antibody_output_tables: List[str],
):
    """
    High level function for joining antibody/blood test result data to survey responses.
    Should be run before the PCR/swab result merge.

    Parameters
    ----------
    survey_responses_table
        name of HIVE table containing survey response records
    antibody_table
        name of HIVE table containing antibody/blood result records
    swab_files_to_exclude
        antibody/blood result files that should be excluded from the merge.
        Used to remove files that are found to contain invalid data.
    swab_output_tables
        names of the three output tables:
            1. survey responses and successfully joined results
            2. residual antibody/blood result records, where there was no barcode match to join on
            3. antibody/blood result records that failed to meet the criteria for joining
    """

    survey_df = extract_from_table(survey_responses_table).where(
        F.col("unique_participant_response_id").isNotNull() & (F.col("unique_participant_response_id") != "")
    )
    antibody_df = extract_from_table(antibody_table).where(
        F.col("unique_antibody_test_id").isNotNull() & F.col("blood_sample_barcode").isNotNull()
    )
    antibody_df = file_exclude(antibody_df, "blood_test_source_file", blood_files_to_exclude)

    survey_antibody_df, antibody_residuals, survey_antibody_failed = merge_blood(survey_df, antibody_df)

    output_antibody_df_list = [survey_antibody_df, antibody_residuals, survey_antibody_failed]
    output_antibody_table_list = antibody_output_tables

    load_to_data_warehouse_tables(output_antibody_df_list, output_antibody_table_list)

    return survey_antibody_df


@register_pipeline_stage("merge_swab_ETL")
def merge_swab_ETL(
    survey_responses_table: str, swab_table: str, swab_files_to_exclude: List[str], swab_output_tables: List[str]
):
    """
    High level function for joining PCR test result data to survey responses.
    Should be run following the antibody/blood result merge.

    Parameters
    ----------
    survey_responses_table
        name of HIVE table containing survey response records
    swab_table
        name of HIVE table containing PCR/swab result records
    swab_files_to_exclude
        PCR/swab result files that should be excluded from the merge.
        Used to remove files that are found to contain invalid data.
    swab_output_tables
        names of the three output tables:
            1. survey responses and successfully joined results
            2. residual PCR/swab result records, where there was no barcode match to join on
            3. PCR/swab result records that failed to meet the criteria for joining
    """
    survey_df = extract_from_table(survey_responses_table).where(
        F.col("unique_participant_response_id").isNotNull() & (F.col("unique_participant_response_id") != "")
    )

    swab_df = extract_from_table(swab_table).where(
        F.col("unique_pcr_test_id").isNotNull() & F.col("swab_sample_barcode").isNotNull()
    )
    swab_df = file_exclude(swab_df, "swab_test_source_file", swab_files_to_exclude)

    swab_df = swab_df.dropDuplicates(subset=[column for column in swab_df.columns if column != "swab_test_source_file"])

    survey_antibody_swab_df, antibody_swab_residuals, survey_antibody_swab_failed = merge_swab(survey_df, swab_df)
    output_swab_df_list = [survey_antibody_swab_df, antibody_swab_residuals, survey_antibody_swab_failed]
    load_to_data_warehouse_tables(output_swab_df_list, swab_output_tables)

    return survey_antibody_swab_df


@register_pipeline_stage("join_vaccination_data")
def join_vaccination_data(participant_records_table, nims_table, vaccination_data_table):
    """
    Join NIMS vaccination data onto participant level records and derive vaccination status using NIMS and CIS data.

    Parameters
    ----------
    participant_records_table
        input table containing participant level records to join
    nims_table
        nims table containing records to be joined to participant table
    vaccination_data_table
        output table name for the joined nims and participant table
    """
    participant_df = extract_from_table(participant_records_table)
    nims_df = extract_from_table(nims_table)
    nims_df = nims_transformations(nims_df)

    participant_df = participant_df.join(nims_df, on="participant_id", how="left")
    participant_df = derive_overall_vaccination(participant_df)

    update_table(participant_df, vaccination_data_table, mode_overide="overwrite")


@register_pipeline_stage("impute_demographic_columns")
def impute_demographic_columns(
    survey_responses_table: str,
    imputed_values_table: str,
    survey_responses_imputed_table: str,
    key_columns: List[str],
):
    """
    Imputes values for key demographic columns.
    Applies filling forward for listed columns. Specific imputations are then used for sex, ethnicity and date of birth.

    Parameters
    ----------
    survey_responses_table
        name of HIVE table containing survey responses for imputation, containing `key_columns`
    imputed_values_table
        name of HIVE table containing previously imputed values
    survey_responses_imputed_table
        name of HIVE table to write survey responses following imputation
    key_columns
        names of key demographic columns to be filled forwards
    """
    imputed_value_lookup_df = None
    if check_table_exists(imputed_values_table):
        imputed_value_lookup_df = extract_from_table(imputed_values_table)
    df = extract_from_table(survey_responses_table)

    key_columns_imputed_df = impute_key_columns(
        df, imputed_value_lookup_df, key_columns, get_config().get("imputation_log_directory", "./")
    )
    imputed_values_df = key_columns_imputed_df.filter(
        reduce(
            lambda col_1, col_2: col_1 | col_2,
            (F.col(f"{column}_imputation_method").isNotNull() for column in key_columns),
        )
    )

    lookup_columns = chain(*[(column, f"{column}_imputation_method") for column in key_columns])
    imputed_values = imputed_values_df.select(
        "participant_id",
        *lookup_columns,
    )
    df_with_imputed_values = df.drop(*key_columns).join(key_columns_imputed_df, on="participant_id", how="left")

    update_table(imputed_values, imputed_values_table)
    update_table(df_with_imputed_values, survey_responses_imputed_table, "overwrite")


@register_pipeline_stage("calculate_household_level_populations")
def calculate_household_level_populations(
    address_lookup, cis_phase_lookup, country_lookup, postcode_lookup, household_level_populations_table
):
    files = {
        "address_lookup": {"file": address_lookup, "type": "path"},
        "cis_phase_lookup": {"file": cis_phase_lookup, "type": "path"},
        "country_lookup": {"file": country_lookup, "type": "path"},
        "postcode_lookup": {"file": postcode_lookup, "type": "path"},
    }
    dfs = extract_df_list(files)
    dfs = prepare_auxillary_data(dfs)

    household_info_df = household_level_populations(
        dfs["address_lookup"],
        dfs["postcode_lookup"],
        dfs["cis_phase_lookup"],
        dfs["country_lookup"],
    )
    update_table(household_info_df, household_level_populations_table, mode_overide="overwrite")


@register_pipeline_stage("join_geographic_data")
def join_geographic_data(
    geographic_table: str, survey_responses_table: str, geographic_responses_table: str, id_column: str
):
    """
    Join weights file onto survey data by household id.

    Parameters
    ----------
    geographic_table
        input table name for household data with geographic data
    survey_responses_table
        input table for individual participant responses
    geographic_responses_table
        output table name for joined survey responses and household geographic data
    id_column
        column containing id to join the 2 input tables
    """
    weights_df = extract_from_table(geographic_table)
    survey_responses_df = extract_from_table(survey_responses_table)
    geographic_survey_df = survey_responses_df.join(weights_df, on=id_column, how="left")
    update_table(geographic_survey_df, geographic_responses_table)


<<<<<<< HEAD
@register_pipeline_stage("geography_and_post_imputation_logic")
def process_post_merge(
    imputed_responses_table: str,
=======
@register_pipeline_stage("geography_and_imputation_logic")
def process_post_merge(
    imputed_antibody_swab_table: str,
>>>>>>> b1367efb
    response_records_table: str,
    invalid_response_records_table: str,
    key_columns: List[str],
):
<<<<<<< HEAD
    """
    Apply transformations on individual responses that depends upon imputed values stage
    Parameters
    ----------
    imputed_responses_table
        input table with imputed survey responses values
    response_records_table
        output table with individual response level records that are valid
    invalid_response_records_table
        output table with individual response level records that are invalid
    key_columns
        columns to impute
    """
    df_with_imputed_values = extract_from_table(imputed_responses_table)
=======
    df_with_imputed_values = extract_from_table(imputed_antibody_swab_table)
>>>>>>> b1367efb
    df_with_imputed_values = merge_dependent_transform(df_with_imputed_values)

    imputation_columns = chain(
        *[(column, f"{column}_imputation_method", f"{column}_is_imputed") for column in key_columns]
    )
    response_level_records_df = df_with_imputed_values.drop(*imputation_columns)

    response_level_records_df, response_level_records_filtered_df = filter_response_records(
        response_level_records_df, "visit_datetime"
    )

    multigeneration_df = assign_multigeneration(
        df=response_level_records_df,
        column_name_to_assign="multigen",
        participant_id_column="participant_id",
        household_id_column="ons_household_id",
        visit_date_column="visit_date_string",
        date_of_birth_column="date_of_birth",
        country_column="country_name",
    )

<<<<<<< HEAD
    response_level_records_df = derive_age_columns(response_level_records_df)

    ethnicity_map = {
        "White": ["White-British", "White-Irish", "White-Gypsy or Irish Traveller", "Any other white background"],
        "Asian": [
            "Asian or Asian British-Indian",
            "Asian or Asian British-Pakistani",
            "Asian or Asian British-Bangladeshi",
            "Asian or Asian British-Chinese",
            "Any other Asian background",
        ],
        "Black": ["Black,Caribbean,African-African", "Black,Caribbean,Afro-Caribbean", "Any other Black background"],
        "Mixed": [
            "Mixed-White & Black Caribbean",
            "Mixed-White & Black African",
            "Mixed-White & Asian",
            "Any other Mixed background",
        ],
        "Other": ["Other ethnic group-Arab", "Any other ethnic group"],
    }

    response_level_records_df = assign_column_from_mapped_list_key(
        df=response_level_records_df,
        column_name_to_assign="ethnicity_group",
        reference_column="ethnicity",
        map=ethnicity_map,
    )
    response_level_records_df = assign_ethnicity_white(
        response_level_records_df,
        column_name_to_assign="ethnicity_white",
        ethnicity_group_column_name="ethnicity_group",
    )

=======
>>>>>>> b1367efb
    update_table(multigeneration_df, "multigeneration_table", mode_overide="overwrite")
    update_table(response_level_records_df, response_records_table, mode_overide="overwrite")
    update_table(response_level_records_filtered_df, invalid_response_records_table, mode_overide=None)


@register_pipeline_stage("report")
def report(
    unique_id_column: str,
    validation_failure_flag_column: str,
    duplicate_count_column_name: str,
    valid_survey_responses_table: str,
    invalid_survey_responses_table: str,
    filtered_survey_responses_table: str,
    output_directory: str,
):
    """
    Create a excel spreadsheet with multiple sheets to summarise key data from various
    tables regarding the running of the pipeline; using overall and most recent statistics.
    Parameters
    ----------
    unique_id_column
        column that should hold unique id for each row in responses file
    validation_failure_flag_column
        name of the column containing the previously created to containt validation error messages
        name should match that created in validate_survey_responses stage
    duplicate_count_column_name
        name of the column containing the previously created to containt count of rows that repeat
        on the responses table. name should match that created in validate_survey_responses stage
    valid_survey_responses_table
        table name of hdfs table of survey responses passing validation checks
    invalid_survey_responses_table
        table name of hdfs table of survey responses failing validation checks
    filtered_survey_responses_table
    output_directory
        output folder location to store the report
    """
    valid_df = extract_from_table(valid_survey_responses_table)
    invalid_df = extract_from_table(invalid_survey_responses_table)
    filtered_df = extract_from_table(filtered_survey_responses_table)
    processed_file_log = extract_from_table("processed_filenames")

    invalid_files_count = 0
    if check_table_exists("error_file_log"):
        invalid_files_log = extract_from_table("error_file_log")
        invalid_files_count = invalid_files_log.count()

    valid_survey_responses_count = valid_df.count()
    invalid_survey_responses_count = invalid_df.count()
    filtered_survey_responses_count = filtered_df.count()

    valid_df_errors = valid_df.select(unique_id_column, validation_failure_flag_column)
    invalid_df_errors = invalid_df.select(unique_id_column, validation_failure_flag_column)

    valid_df_errors = (
        valid_df_errors.withColumn("Validation check failures", F.explode(validation_failure_flag_column))
        .groupBy("Validation check failures")
        .count()
    )
    invalid_df_errors = (
        invalid_df_errors.withColumn("Validation check failures", F.explode(validation_failure_flag_column))
        .groupBy("Validation check failures")
        .count()
    )

    duplicated_df = valid_df.select(unique_id_column, duplicate_count_column_name).filter(
        F.col(duplicate_count_column_name) > 1
    )

    counts_df = pd.DataFrame(
        {
            "dataset": [
                "invalid input files",
                "valid survey responses",
                "invalid survey responses",
                "filtered survey responses",
                *list(processed_file_log.select("processed_filename").distinct().rdd.flatMap(lambda x: x).collect()),
            ],
            "count": [
                invalid_files_count,
                valid_survey_responses_count,
                filtered_survey_responses_count,
                invalid_survey_responses_count,
                *list(processed_file_log.select("file_row_count").distinct().rdd.flatMap(lambda x: x).collect()),
            ],
        }
    )

    output = BytesIO()
    with pd.ExcelWriter(output) as writer:
        counts_df.to_excel(writer, sheet_name="dataset totals", index=False)
        valid_df_errors.toPandas().to_excel(
            writer, sheet_name="validation check failures in valid dataset", index=False
        )
        invalid_df_errors.toPandas().to_excel(
            writer, sheet_name="validation check failures in invalid dataset", index=False
        )
        duplicated_df.toPandas().to_excel(writer, sheet_name="duplicated record summary", index=False)

    write_string_to_file(
        output.getbuffer(), f"{output_directory}/report_output_{datetime.now().strftime('%Y-%m-%d_%H-%M-%S')}.xlsx"
    )


@register_pipeline_stage("record_level_interface")
def record_level_interface(
    survey_responses_table: str,
    csv_editing_file: str,
    unique_id_column: str,
    unique_id_list: List,
    edited_survey_responses_table: str,
    filtered_survey_responses_table: str,
):
    """
    This stage does two type of edits in a given table from HIVE given an unique_id column.
    Either value level editing or filtering editing.

    Parameters
    ----------
    survey_responses_table
        table in which editing happens
    csv_editing_file
        defines the editing from old values to new values in the HIVE tables
        Columns expected
            - unique id
            - column name to edit
            - old value
            - new value
    unique_id_column
        unique id that will be edited
    unique_id_list
        list of ids to be filtered
    edited_survey_responses_table
        Hive table
    filtered_survey_responses_table
        Hive table when they have been filtered out from survey responses
    """
    input_df = extract_from_table(survey_responses_table)
    edited_df = update_from_csv_lookup(df=input_df, csv_filepath=csv_editing_file, id_column=unique_id_column)
    update_table(edited_df, edited_survey_responses_table, "overwrite")

    filtered_df = edited_df.filter(F.col(unique_id_column).isin(unique_id_list))
    update_table(filtered_df, filtered_survey_responses_table, "overwrite")


@register_pipeline_stage("tables_to_csv")
def tables_to_csv(
    outgoing_directory,
    tables_to_csv_config_file,
    category_map,
    dry_run=False,
):
    """
    Writes data from an existing HIVE table to csv output, including mapping of column names and values.
    Takes a yaml file in which HIVE table name and csv table name are defined as well as columns to be
    included in the csv file by a select statement.
    Optionally also point to an update map to be used for the variable name mapping of these outputs.

    Parameters
    ----------
    outgoing_directory
        path to write output CSV files on HDFS
    tables_to_csv_config_file
        path to YAML config file to define input tables and output CSV names
    category_map
        name of the category map for converting category strings to integers
    dry_run
        when set to True, will delete files after they are written (for testing). Default is False.
    """
    output_datetime = datetime.today()
    output_datetime_str = output_datetime.strftime("%Y%m%d_%H%M%S")

    file_directory = Path(outgoing_directory) / output_datetime_str
    manifest = Manifest(outgoing_directory, pipeline_run_datetime=output_datetime, dry_run=dry_run)
    category_map_dictionary = category_maps[category_map]

    config_file = get_secondary_config(tables_to_csv_config_file)

    for table in config_file["create_tables"]:
        df = extract_from_table(table["table_name"]).select(*[element for element in table["column_name_map"].keys()])
        df = map_output_values_and_column_names(df, table["column_name_map"], category_map_dictionary)
        file_path = file_directory / f"{table['output_file_name']}_{output_datetime_str}"
        write_csv_rename(df, file_path)
        file_path = file_path.with_suffix(".csv")
        header_string = read_header(file_path)

        manifest.add_file(
            relative_file_path=file_path.relative_to(outgoing_directory).as_posix(),
            column_header=header_string,
            validate_col_name_length=False,
        )
    manifest.write_manifest()


@register_pipeline_stage("sample_file_ETL")
def sample_file_ETL(
    household_level_populations_table,
    new_sample_file,
    tranche,
    cis_phase_lookup,
    postcode_lookup,
    table_or_path,
    old_sample_file,
    design_weight_table,
):
    files = {
        "postcode_lookup": {"file": postcode_lookup, "type": "path"},
        "cis_phase_lookup": {"file": cis_phase_lookup, "type": "path"},
        "new_sample_file": {"file": new_sample_file, "type": "path"},
        "old_sample_file": {"file": old_sample_file, "type": table_or_path},
        "tranche": {"file": tranche, "type": "path"},
    }
    dfs = extract_df_list(files)
    dfs = prepare_auxillary_data(dfs)
    dfs["household_level_populations"] = extract_from_table(household_level_populations_table)
    design_weights = generate_weights(dfs)
    update_table(design_weights, design_weight_table, mode_overide="overwrite")


@register_pipeline_stage("calculate_individual_level_population_totals")
def population_projection(
    population_projection_previous: str,
    population_projection_current: str,
    month: int,
    year: int,
    aps_lookup: str,
    table_or_path: str,
    population_totals_table: str,
    population_projections_table: str,
):
    files = {
        "population_projection_current": {"file": population_projection_current, "type": "path"},
        "aps_lookup": {"file": aps_lookup, "type": "path"},
        "population_projection_previous": {"file": population_projection_previous, "type": table_or_path},
    }
    dfs = extract_df_list(files)
    populations_for_calibration, population_projections = proccess_population_projection_df(
        dfs=dfs, month=month, year=year
    )
    update_table(populations_for_calibration, population_totals_table, mode_overide="overwrite")
    update_table(population_projections, population_projections_table, mode_overide="overwrite")


@register_pipeline_stage("pre_calibration")
def pre_calibration(
    design_weight_table,
    individual_level_populations_for_non_response_adjustment_table,
    survey_response_table,
    responses_pre_calibration_table,
    pre_calibration_config_path,
):
    """
    Survey data broken down in different datasets is merged with household_samples_dataset
    Non-response adjustment is calculated and the design weights
    are adjusted by the non-response rates producing desgin weights adjusted.
    Calibration variables are calculated and all the files(dataframes) are written to HIVE
    for the weight calibration
    At the end of this processing stage 24 datasets (files will be produced): 6 datasets for each country

    Parameters
    ----------
    design_weight_table
        name of HIVE table containing household level design weights
    individual_level_populations_for_non_response_adjustment_table
        name of HIVE table containing populations for non-response adjustment
    survey_response_table
        name of HIVE table containing survey responses
    responses_pre_calibration_table
        name of HIVE table to write data for weight calibration
    pre_calibration_config_path
        path to YAML pre-calibration config file
    """
    pre_calibration_config = get_secondary_config(pre_calibration_config_path)
    household_level_with_design_weights = extract_from_table(design_weight_table)
    population_by_country = extract_from_table(individual_level_populations_for_non_response_adjustment_table)

    survey_response = extract_from_table(survey_response_table)

    survey_response = survey_response.select(
        "ons_household_id",
        "participant_id",
        "sex",
        "age_at_visit",
        "ethnicity_white",
    )

    population_by_country = population_by_country.select(
        # "region_code",
        "country_name_12",
        "population_country_swab",
        "population_country_antibodies",
    ).distinct()

    df_for_calibration = pre_calibration_high_level(
        df_survey=survey_response,
        df_dweights=household_level_with_design_weights,
        df_country=population_by_country,
        pre_calibration_config=pre_calibration_config,
    )
<<<<<<< HEAD
    update_table(df_for_calibration, responses_pre_calibration_table, mode_overide="overwrite")


@register_pipeline_stage("weight_calibration")
def weight_calibration(
    individual_level_populations_for_calibration_table: str,
    responses_pre_calibration_table: str,
    base_output_table_name: str,
    calibration_config_path: str,
):
    """
    Run weight calibration for multiple datasets, as specified by the stage configuration.

    calibration_config_path
        path to YAML file containing a list of dictionaries with keys:
            dataset_name: swab_evernever
            country: string country name in lower case
            bounds: list of lists containing lower and upper bounds
            design_weight_column: string column name
            calibration_model_components: list of string column names

    Parameters
    ----------
    individual_level_populations_for_calibration_table
        name of HIVE table containing populations for calibration
    responses_pre_calibration_table
        name of HIVE table containing responses from pre-calibration
    base_output_table_name
        base name to use for output tables, will be suffixed with dataset and country names to identify outputs
    calibration_config_path
        path to YAML calibration config file
    """
    spark_session = get_or_create_spark_session()

    calibration_config = get_secondary_config(calibration_config_path)
    population_totals_df = extract_from_table(individual_level_populations_for_calibration_table)
    full_response_level_df = extract_from_table(responses_pre_calibration_table)

    for dataset_options in calibration_config:
        population_totals_vector = prepare_population_totals_vector(
            population_totals_df, dataset_options["dataset_name"]
        )
        responses_subset_df_r_df = subset_for_calibration(
            full_response_level_df,
            dataset_options["design_weight_column"],
            dataset_options["calibration_model_components"],
            dataset_options["subset_flag_column"],
            dataset_options["country"],
        )
        sample_design = prepare_sample_design(responses_subset_df_r_df, dataset_options["design_weight_column"])

        for bounds in dataset_options["bounds"]:
            calibrated_pandas_df = calibrate_weights(
                responses_subset_df_r_df,
                population_totals_vector,
                sample_design,
                dataset_options["calibration_model_components"],
                dataset_options["design_weight_column"],
                bounds,
            )
            calibrated_df = spark_session.createDataFrame(calibrated_pandas_df)
            update_table(
                calibrated_df,
                base_output_table_name
                + "_"
                + dataset_options["dataset_name"]
                + "_"
                + dataset_options["country_name_12"]
                + "_"
                + bounds[0]
                + "-"
                + bounds[1],
                mode_overide="overwrite",
            )
=======
    update_table(df_for_calibration, responses_pre_calibration_table, mode_overide="overwrite")
>>>>>>> b1367efb
<|MERGE_RESOLUTION|>--- conflicted
+++ resolved
@@ -10,11 +10,6 @@
 import pandas as pd
 from pyspark.sql import functions as F
 
-<<<<<<< HEAD
-from cishouseholds.derive import assign_column_from_mapped_list_key
-from cishouseholds.derive import assign_ethnicity_white
-=======
->>>>>>> b1367efb
 from cishouseholds.derive import assign_multigeneration
 from cishouseholds.edit import update_from_csv_lookup
 from cishouseholds.extract import get_files_to_be_processed
@@ -30,10 +25,7 @@
 from cishouseholds.pipeline.generate_outputs import map_output_values_and_column_names
 from cishouseholds.pipeline.generate_outputs import write_csv_rename
 from cishouseholds.pipeline.load import check_table_exists
-<<<<<<< HEAD
-=======
 from cishouseholds.pipeline.load import extract_df_list
->>>>>>> b1367efb
 from cishouseholds.pipeline.load import extract_from_table
 from cishouseholds.pipeline.load import get_full_table_name
 from cishouseholds.pipeline.load import update_table
@@ -47,22 +39,10 @@
 from cishouseholds.pipeline.post_merge_processing import impute_key_columns
 from cishouseholds.pipeline.post_merge_processing import merge_dependent_transform
 from cishouseholds.pipeline.post_merge_processing import nims_transformations
-<<<<<<< HEAD
-from cishouseholds.pipeline.survey_responses_version_2_ETL import derive_age_columns
-=======
->>>>>>> b1367efb
 from cishouseholds.pipeline.survey_responses_version_2_ETL import fill_forwards_transformations
 from cishouseholds.pipeline.survey_responses_version_2_ETL import union_dependent_cleaning
 from cishouseholds.pipeline.survey_responses_version_2_ETL import union_dependent_derivations
 from cishouseholds.pipeline.validation_ETL import validation_ETL
-<<<<<<< HEAD
-from cishouseholds.pipeline.weight_calibration import calibrate_weights
-from cishouseholds.pipeline.weight_calibration import extract_df_list
-from cishouseholds.pipeline.weight_calibration import prepare_population_totals_vector
-from cishouseholds.pipeline.weight_calibration import prepare_sample_design
-from cishouseholds.pipeline.weight_calibration import subset_for_calibration
-=======
->>>>>>> b1367efb
 from cishouseholds.pyspark_utils import get_or_create_spark_session
 from cishouseholds.validate import validate_files
 from cishouseholds.weights.population_projections import proccess_population_projection_df
@@ -78,10 +58,6 @@
 from dummy_data_generation.generate_data import generate_survey_v2_data
 from dummy_data_generation.generate_data import generate_unioxf_medtest_data
 
-<<<<<<< HEAD
-=======
-
->>>>>>> b1367efb
 pipeline_stages = {}
 
 
@@ -678,37 +654,14 @@
     update_table(geographic_survey_df, geographic_responses_table)
 
 
-<<<<<<< HEAD
-@register_pipeline_stage("geography_and_post_imputation_logic")
-def process_post_merge(
-    imputed_responses_table: str,
-=======
 @register_pipeline_stage("geography_and_imputation_logic")
 def process_post_merge(
     imputed_antibody_swab_table: str,
->>>>>>> b1367efb
     response_records_table: str,
     invalid_response_records_table: str,
     key_columns: List[str],
 ):
-<<<<<<< HEAD
-    """
-    Apply transformations on individual responses that depends upon imputed values stage
-    Parameters
-    ----------
-    imputed_responses_table
-        input table with imputed survey responses values
-    response_records_table
-        output table with individual response level records that are valid
-    invalid_response_records_table
-        output table with individual response level records that are invalid
-    key_columns
-        columns to impute
-    """
-    df_with_imputed_values = extract_from_table(imputed_responses_table)
-=======
     df_with_imputed_values = extract_from_table(imputed_antibody_swab_table)
->>>>>>> b1367efb
     df_with_imputed_values = merge_dependent_transform(df_with_imputed_values)
 
     imputation_columns = chain(
@@ -730,42 +683,6 @@
         country_column="country_name",
     )
 
-<<<<<<< HEAD
-    response_level_records_df = derive_age_columns(response_level_records_df)
-
-    ethnicity_map = {
-        "White": ["White-British", "White-Irish", "White-Gypsy or Irish Traveller", "Any other white background"],
-        "Asian": [
-            "Asian or Asian British-Indian",
-            "Asian or Asian British-Pakistani",
-            "Asian or Asian British-Bangladeshi",
-            "Asian or Asian British-Chinese",
-            "Any other Asian background",
-        ],
-        "Black": ["Black,Caribbean,African-African", "Black,Caribbean,Afro-Caribbean", "Any other Black background"],
-        "Mixed": [
-            "Mixed-White & Black Caribbean",
-            "Mixed-White & Black African",
-            "Mixed-White & Asian",
-            "Any other Mixed background",
-        ],
-        "Other": ["Other ethnic group-Arab", "Any other ethnic group"],
-    }
-
-    response_level_records_df = assign_column_from_mapped_list_key(
-        df=response_level_records_df,
-        column_name_to_assign="ethnicity_group",
-        reference_column="ethnicity",
-        map=ethnicity_map,
-    )
-    response_level_records_df = assign_ethnicity_white(
-        response_level_records_df,
-        column_name_to_assign="ethnicity_white",
-        ethnicity_group_column_name="ethnicity_group",
-    )
-
-=======
->>>>>>> b1367efb
     update_table(multigeneration_df, "multigeneration_table", mode_overide="overwrite")
     update_table(response_level_records_df, response_records_table, mode_overide="overwrite")
     update_table(response_level_records_filtered_df, invalid_response_records_table, mode_overide=None)
@@ -1064,81 +981,4 @@
         df_country=population_by_country,
         pre_calibration_config=pre_calibration_config,
     )
-<<<<<<< HEAD
-    update_table(df_for_calibration, responses_pre_calibration_table, mode_overide="overwrite")
-
-
-@register_pipeline_stage("weight_calibration")
-def weight_calibration(
-    individual_level_populations_for_calibration_table: str,
-    responses_pre_calibration_table: str,
-    base_output_table_name: str,
-    calibration_config_path: str,
-):
-    """
-    Run weight calibration for multiple datasets, as specified by the stage configuration.
-
-    calibration_config_path
-        path to YAML file containing a list of dictionaries with keys:
-            dataset_name: swab_evernever
-            country: string country name in lower case
-            bounds: list of lists containing lower and upper bounds
-            design_weight_column: string column name
-            calibration_model_components: list of string column names
-
-    Parameters
-    ----------
-    individual_level_populations_for_calibration_table
-        name of HIVE table containing populations for calibration
-    responses_pre_calibration_table
-        name of HIVE table containing responses from pre-calibration
-    base_output_table_name
-        base name to use for output tables, will be suffixed with dataset and country names to identify outputs
-    calibration_config_path
-        path to YAML calibration config file
-    """
-    spark_session = get_or_create_spark_session()
-
-    calibration_config = get_secondary_config(calibration_config_path)
-    population_totals_df = extract_from_table(individual_level_populations_for_calibration_table)
-    full_response_level_df = extract_from_table(responses_pre_calibration_table)
-
-    for dataset_options in calibration_config:
-        population_totals_vector = prepare_population_totals_vector(
-            population_totals_df, dataset_options["dataset_name"]
-        )
-        responses_subset_df_r_df = subset_for_calibration(
-            full_response_level_df,
-            dataset_options["design_weight_column"],
-            dataset_options["calibration_model_components"],
-            dataset_options["subset_flag_column"],
-            dataset_options["country"],
-        )
-        sample_design = prepare_sample_design(responses_subset_df_r_df, dataset_options["design_weight_column"])
-
-        for bounds in dataset_options["bounds"]:
-            calibrated_pandas_df = calibrate_weights(
-                responses_subset_df_r_df,
-                population_totals_vector,
-                sample_design,
-                dataset_options["calibration_model_components"],
-                dataset_options["design_weight_column"],
-                bounds,
-            )
-            calibrated_df = spark_session.createDataFrame(calibrated_pandas_df)
-            update_table(
-                calibrated_df,
-                base_output_table_name
-                + "_"
-                + dataset_options["dataset_name"]
-                + "_"
-                + dataset_options["country_name_12"]
-                + "_"
-                + bounds[0]
-                + "-"
-                + bounds[1],
-                mode_overide="overwrite",
-            )
-=======
-    update_table(df_for_calibration, responses_pre_calibration_table, mode_overide="overwrite")
->>>>>>> b1367efb
+    update_table(df_for_calibration, responses_pre_calibration_table, mode_overide="overwrite")