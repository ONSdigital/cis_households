from datetime import datetime
from functools import reduce
from io import BytesIO
from operator import and_
from pathlib import Path
from typing import Dict
from typing import List
from typing import Optional
from typing import Union

import pandas as pd
from pyspark.sql import DataFrame
from pyspark.sql import functions as F

from cishouseholds.derive import aggregated_output_groupby
from cishouseholds.derive import aggregated_output_window
from cishouseholds.derive import assign_age_group_school_year
from cishouseholds.derive import assign_filename_column
from cishouseholds.derive import assign_multigenerational
from cishouseholds.derive import assign_outward_postcode
from cishouseholds.derive import assign_unique_id_column
from cishouseholds.derive import assign_work_patient_facing_now
from cishouseholds.derive import assign_work_person_facing_now
from cishouseholds.derive import household_level_populations
from cishouseholds.edit import convert_columns_to_timestamps
from cishouseholds.edit import update_from_lookup_df
from cishouseholds.expressions import all_columns_null
from cishouseholds.expressions import any_column_not_null
from cishouseholds.extract import get_files_to_be_processed
from cishouseholds.hdfs_utils import copy
from cishouseholds.hdfs_utils import copy_local_to_hdfs
from cishouseholds.hdfs_utils import create_dir
from cishouseholds.hdfs_utils import isdir
from cishouseholds.hdfs_utils import read_header
from cishouseholds.hdfs_utils import write_string_to_file
from cishouseholds.impute import fill_forward_only_to_nulls
from cishouseholds.impute import post_imputation_wrapper
from cishouseholds.merge import left_join_keep_right
from cishouseholds.merge import union_dataframes_to_hive
from cishouseholds.merge import union_multiple_tables
from cishouseholds.pipeline.config import get_config
from cishouseholds.pipeline.config import get_secondary_config
from cishouseholds.pipeline.design_weights import calculate_design_weights
from cishouseholds.pipeline.generate_outputs import generate_sample
from cishouseholds.pipeline.generate_outputs import map_output_values_and_column_names
from cishouseholds.pipeline.generate_outputs import write_csv_rename
from cishouseholds.pipeline.high_level_transformations import add_pattern_matching_flags
from cishouseholds.pipeline.high_level_transformations import create_formatted_datetime_string_columns
from cishouseholds.pipeline.high_level_transformations import derive_age_based_columns
from cishouseholds.pipeline.high_level_transformations import derive_overall_vaccination
from cishouseholds.pipeline.high_level_transformations import fill_forward_events_for_key_columns
from cishouseholds.pipeline.high_level_transformations import fill_forwards_transformations
from cishouseholds.pipeline.high_level_transformations import get_differences
from cishouseholds.pipeline.high_level_transformations import impute_key_columns
from cishouseholds.pipeline.high_level_transformations import nims_transformations
from cishouseholds.pipeline.high_level_transformations import reclassify_work_variables
from cishouseholds.pipeline.high_level_transformations import transform_cis_soc_data
from cishouseholds.pipeline.high_level_transformations import transform_from_lookups
from cishouseholds.pipeline.high_level_transformations import union_dependent_cleaning
from cishouseholds.pipeline.high_level_transformations import union_dependent_derivations
from cishouseholds.pipeline.input_file_processing import extract_input_data
from cishouseholds.pipeline.input_file_processing import extract_lookup_csv
from cishouseholds.pipeline.input_file_processing import extract_validate_transform_input_data
from cishouseholds.pipeline.load import add_error_file_log_entry
from cishouseholds.pipeline.load import check_table_exists
from cishouseholds.pipeline.load import delete_tables
from cishouseholds.pipeline.load import extract_from_table
from cishouseholds.pipeline.load import get_full_table_name
from cishouseholds.pipeline.load import get_run_id
from cishouseholds.pipeline.load import update_table
from cishouseholds.pipeline.load import update_table_and_log_source_files
from cishouseholds.pipeline.manifest import Manifest
from cishouseholds.pipeline.mapping import category_maps
from cishouseholds.pipeline.mapping import column_name_maps
from cishouseholds.pipeline.mapping import soc_regex_map
from cishouseholds.pipeline.reporting import count_variable_option
from cishouseholds.pipeline.reporting import generate_error_table
from cishouseholds.pipeline.reporting import generate_lab_report
from cishouseholds.pipeline.timestamp_map import csv_datetime_maps
from cishouseholds.pipeline.validation_calls import validation_ETL
from cishouseholds.pipeline.validation_schema import soc_schema
from cishouseholds.pipeline.validation_schema import validation_schemas  # noqa: F401
from cishouseholds.prediction_checker_class import PredictionChecker
from cishouseholds.pyspark_utils import get_or_create_spark_session
from cishouseholds.validate import check_lookup_table_joined_columns_unique
from cishouseholds.validate import normalise_schema
from cishouseholds.validate import validate_files
from dummy_data_generation.generate_data import generate_cis_soc_data
from dummy_data_generation.generate_data import generate_digital_data
from dummy_data_generation.generate_data import generate_nims_table
from dummy_data_generation.generate_data import generate_survey_v0_data
from dummy_data_generation.generate_data import generate_survey_v1_data
from dummy_data_generation.generate_data import generate_survey_v2_data

# from cishouseholds.pipeline.high_level_transformations import fix_timestamps

pipeline_stages = {}


def register_pipeline_stage(key):
    """Decorator to register a pipeline stage function."""

    def _add_pipeline_stage(func):
        pipeline_stages[key] = func
        return func

    return _add_pipeline_stage


@register_pipeline_stage("blind_csv_to_table")
def blind_csv_to_table(path: str, table_name: str, sep: str = "|"):
    """
    Converts a single csv file to a HIVE table by inferring a schema

    Parameters
    ----------
    path : str
        HSFS or local path for csv file
    table_name : str
        table name to assign to created HIVE table
    sep : str, optional
        separator used in file provided in path, by default "|"
    """
    df = extract_input_data(path, None, sep)
    df = update_table(df, table_name, "overwrite")


@register_pipeline_stage("table_to_table")
def table_to_table(table_name: str, break_lineage: bool = False, alternate_prefix: str = None):
    """
    Extracts a HIVE table, with an alternate prefix, and saves it out with the project prefix

    Parameters
    ----------
    table_name : str
        HIVE table name
    break_lineage : bool
        whether to create a checkpoint on loading the file
    alternate_prefix : str
        alternate prefix to use for input HIVE table
    """
    df = extract_from_table(table_name, break_lineage, alternate_prefix)
    df = update_table(df, table_name, "overwrite")


@register_pipeline_stage("csv_to_table")
def csv_to_table(file_operations: list):
    """
    Converts a list of csv files into HDFS tables. Requires a schema

    Check extract_lookup_csv for parameter documentation.
    """
    for file in file_operations:
        if file["schema"] not in validation_schemas:
            raise ValueError(f"Schema doesn't exist: {file['schema']}")
        schema = validation_schemas[file["schema"]]

        if file["column_map"] is not None and file["column_map"] not in column_name_maps:
            raise ValueError(f"Column name map doesn't exist: {file['column_map']}")
        column_map = column_name_maps.get(file["column_map"])

        df = extract_lookup_csv(
            file["path"],
            schema,
            column_map,
            file["drop_not_found"],
        )

        if file.get("datetime_map") is not None and file["datetime_map"] not in csv_datetime_maps:
            raise ValueError(f"CSV datetime map doesn't exist: {file['datetime_map']}")
        if file.get("datetime_map") is not None:
            df = convert_columns_to_timestamps(df, csv_datetime_maps[file["datetime_map"]])
        update_table(df, file["table_name"], "overwrite")
        print("    created table:" + file["table_name"])  # functional


@register_pipeline_stage("backup_files")
def backup_files(file_list: List[str], backup_directory: str):
    # """
    # Backup a list of files on the local or HDFS file system to a HDFS backup directory.
    # """
    """
    Backup a list of files on the local or HDFS file system to a HDFS backup directory.

    Parameters
    ----------
    file_list : List[str]
    backup_directory : str

    Raises
    ------
    FileNotFoundError
        if directory cannot be created on HDFS
    """
    storage_dir = (
        backup_directory + "/" + get_config()["storage"]["table_prefix"] + datetime.now().strftime("%Y%m%d_%H%M%S")
    )
    if not isdir(storage_dir):
        if create_dir(storage_dir):
            print(f"    created dir: {storage_dir}")  # functional
        else:
            raise FileNotFoundError(f"failed to create dir: {storage_dir}")  # functional

    for file_path in file_list:
        new_path = storage_dir + "/" + Path(file_path).name
        function = copy_local_to_hdfs
        if "hdfs:///" in file_path:
            function = copy
        if function(file_path, new_path):
            print(f"    backed up {Path(file_path).name} to {storage_dir}")  # functional
        else:
            print(f"    failed to back up {Path(file_path).name} to {storage_dir}")  # functional


@register_pipeline_stage("delete_tables")
def delete_tables_stage(
    prefix: bool = False,
    table_names: Union[str, List[str]] = None,
    pattern: str = None,
    protected_tables: List[str] = [],
    drop_protected_tables: bool = False,
):
    """
    Deletes HIVE tables. For use at the start of a pipeline run, to reset pipeline logs and data.
    Should not be used in production, as all tables may be deleted.
    Use one or more of the optional parameters.

    Parameters
    ----------
    prefix
        boolean to remove all tables with current config table prefix
    table_names
        one or more absolute table names to delete (current config prefix added automatically)
    pattern
        drop tables where table with the current config prefix and name matches pattern in SQL format (e.g. "%_responses_%")
    protected_tables
        list of tables to be protected from any call of this stage
    drop_protected_tables
        boolean to drop protected tables
    """
    delete_tables(prefix, table_names, pattern, protected_tables, drop_protected_tables)


@register_pipeline_stage("generate_dummy_data")
def generate_dummy_data(output_directory):
    """
    Generates dummy input table data for Voyager 0, 1, 2, CIS-Digital, and CIS-SOC-code schemas
    """
    raw_dir = Path(output_directory) / "generated_data"
    swab_dir = raw_dir / "swab"
    blood_dir = raw_dir / "blood"
    survey_dir = raw_dir / "survey"
    digital_survey_dir = raw_dir / "responses_digital"
    northern_ireland_dir = raw_dir / "northern_ireland_sample"
    sample_direct_dir = raw_dir / "england_wales_sample"
    unprocessed_bloods_dir = raw_dir / "unprocessed_blood"
    historic_bloods_dir = raw_dir / "historic_blood"
    historic_swabs_dir = raw_dir / "historic_swab"
    historic_survey_dir = raw_dir / "historic_survey"
    cis_soc_directory = raw_dir / "cis_soc"

    for directory in [
        swab_dir,
        blood_dir,
        survey_dir,
        digital_survey_dir,
        northern_ireland_dir,
        sample_direct_dir,
        unprocessed_bloods_dir,
        historic_bloods_dir,
        historic_swabs_dir,
        historic_survey_dir,
    ]:
        directory.mkdir(parents=True, exist_ok=True)

    file_datetime = datetime.now()
    file_date = datetime.strftime(file_datetime, format="%Y%m%d")

    generate_cis_soc_data(directory=cis_soc_directory, file_date=file_date, records=50)

    generate_survey_v0_data(directory=survey_dir, file_date=file_date, records=50, swab_barcodes=[], blood_barcodes=[])
    generate_survey_v1_data(directory=survey_dir, file_date=file_date, records=50, swab_barcodes=[], blood_barcodes=[])
    v2 = generate_survey_v2_data(
        directory=survey_dir, file_date=file_date, records=50, swab_barcodes=[], blood_barcodes=[]
    )
    generate_digital_data(
        directory=digital_survey_dir,
        file_date=file_date,
        records=50,
        swab_barcodes=[],
        blood_barcodes=[],
    )

    participant_ids = v2["Participant_id"].unique().tolist()

    generate_nims_table(get_full_table_name("cis_nims_20210101"), participant_ids)


@register_pipeline_stage("process_soc_deltas")
def process_soc_deltas(
    soc_file_pattern: str,
    source_file_column: str,
    soc_lookup_table: str,
    coding_errors_table: str,
    inconsistencies_resolution_table: str,
    include_processed=False,
    include_invalid=False,
    latest_only=False,
    start_date=None,
    end_date=None,
):
    """
    Process soc data and combine result with survey responses data, requires a inconsistencies_reoslution_table
    to exist as a HIVE table

    Parameters
    ----------
    soc_file_pattern : str
        HDFS or local file path pattern for relevant soc Batch* files
    source_file_column : str
        name to assign to source_file_column
    soc_lookup_table : str
        name to assign to output HIVE soc_lookup_table
    coding_errors_table : str
        name to assign to output HIVE coding_errors_table
    inconsistencies_resolution_table : str
        name of HIVE table containing inconsistencies resolutions
    include_processed : bool, optional
        whether to include files recorded as processed in processed_filenames HIVE table, by default False
    include_invalid : bool, optional
        whether to include files recorded as invalid in error_file_log HIVE table, by default False
    latest_only : bool, optional
        whether to only use the latest file matching the soc_file_pattern, by default False
    start_date : _type_, optional
        before which no file matching the soc_file_pattern will be included, by default None
    end_date : _type_, optional
        after which no file matching the soc_file_pattern will be included, by default None
    """
    join_on_columns = ["work_main_job_title", "work_main_job_role"]
    inconsistencies_resolution_df = extract_from_table(inconsistencies_resolution_table)

    dfs: List[DataFrame] = []
    file_list = get_files_to_be_processed(
        resource_path=soc_file_pattern,
        latest_only=latest_only,
        start_date=start_date,
        end_date=end_date,
        include_processed=include_processed,
        include_invalid=include_invalid,
        date_from_filename=False,
    )

    for file_path in file_list:
        error_message, df = normalise_schema(file_path, soc_schema, soc_regex_map)
        if error_message is None:
            df = assign_filename_column(df, source_file_column)
            dfs.append(df)
        else:
            add_error_file_log_entry(file_path, error_message)  # type: ignore
            print(error_message)  # functional

    soc_lookup_df = union_multiple_tables(dfs)
    coding_errors_df, soc_lookup_df = transform_cis_soc_data(
        soc_lookup_df, inconsistencies_resolution_df, join_on_columns
    )

    mode = "overwrite" if include_processed else "append"
    update_table_and_log_source_files(soc_lookup_df, soc_lookup_table, source_file_column, "soc_codes", mode)
    update_table(coding_errors_df, coding_errors_table, mode)


def generate_input_processing_function(
    stage_name,
    dataset_name,
    id_column,
    validation_schema,
    datetime_column_map,
    transformation_functions,
    source_file_column,
    write_mode="overwrite",
    column_name_map=None,
    sep=",",
    cast_to_double_list=[],
    include_hadoop_read_write=True,
):
    """
    Generate an input file processing stage function and register it.
    Returns dataframe for use in testing.

    Parameters
    ----------
    include_hadoop_read_write
        set to False for use in testing on non-hadoop environments

    Notes
    -----
    See underlying functions for other parameter documentation.
    """

    @register_pipeline_stage(stage_name)
    def _inner_function(
        resource_path,
        dataset_name=dataset_name,
        id_column=id_column,
        latest_only=False,
        start_date=None,
        end_date=None,
        include_processed=False,
        include_invalid=False,
        source_file_column=source_file_column,
        write_mode=write_mode,
    ):
        """
        Extracts data from csv file to a HIVE table. Parameters control
        which csv file is retrieved from the resource path

        Parameters
        ----------
        resource_path
            path containing one or more csv files
        dataset_name
            _description_, by default dataset_name
        id_column : str, optional
            string specifying unique id column in csv file
        latest_only : bool, optional
            read only the most recent csv file in the resource path
        start_date : date, optional
            filter csv files found in the resource path by those after start_date
        end_date : date, optional
            filter csv files found in the resource path by those before end_date
        include_processed : bool, optional
            read csv files that have already been read
        include_invalid : bool, optional
            read csv files that have not previously matched validation checks
        source_file_column : _type_, optional
            _description_, by default source_file_column
        write_mode : _type_, optional
            _description_, by default write_mode

        Returns
        -------
        dataframe
            saves dataframe to HIVE table
        """
        file_path_list = [resource_path]

        if include_hadoop_read_write:
            file_path_list = get_files_to_be_processed(
                resource_path,
                latest_only=latest_only,
                start_date=start_date,
                end_date=end_date,
                include_processed=include_processed,
                include_invalid=include_invalid,
            )
        if not file_path_list:
            print(f"        - No files selected in {resource_path}")  # functional
            return {"status": "No files"}

        valid_file_paths = validate_files(file_path_list, validation_schema, sep=sep)
        if not valid_file_paths:
            print(f"        - No valid files found in: {resource_path}.")  # functional
            return {"status": "Error"}

        df = extract_validate_transform_input_data(
            include_hadoop_read_write=include_hadoop_read_write,
            resource_path=file_path_list,
            dataset_name=dataset_name,
            id_column=id_column,
            column_name_map=column_name_map,
            datetime_map=datetime_column_map,
            validation_schema=validation_schema,
            transformation_functions=transformation_functions,
            source_file_column=source_file_column,
            sep=sep,
            cast_to_double_columns_list=cast_to_double_list,
            write_mode=write_mode,
        )
        if include_hadoop_read_write:
            update_table_and_log_source_files(
                df, f"transformed_{dataset_name}", source_file_column, dataset_name, write_mode
            )
            return {"status": "updated"}
        return df

    _inner_function.__name__ = stage_name
    return _inner_function


@register_pipeline_stage("union_survey_response_files")
def union_survey_response_files(tables_to_process: List, output_survey_table: str):
    """
    Union list of tables_to_process, and write to table.

    Parameters
    ----------
    tables_to_process
        input tables for extracting each of the transformed survey responses tables
    output_survey_table
        output table name for the combine file of all unioned survey responses
    """
    df_list = [extract_from_table(table) for table in tables_to_process]

    union_dataframes_to_hive(output_survey_table, df_list)
    return {"output_survey_table": output_survey_table}


@register_pipeline_stage("join_lookup_table")
def join_lookup_table(
    input_survey_table: str,
    output_survey_table: str,
    lookup_table_name: str,
    unjoinable_values: Dict[str, Union[str, int]] = {},
    join_on_columns: List[str] = ["work_main_job_title", "work_main_job_role"],
):
    """
    Filters input_survey_table into an unjoinable_df, where all join_on_columns are null, and and applies any
    unjoinable_values to the unjoinable_df.
    Lookup_df is then joined onto the df containing non-null values in join_on_columns
    The df and unjoinable_df are then recombined into an output_survey_table

    Parameters
    ----------
    input_survey_table
    output_survey_table
    lookup_table_name
    unjoinable_values: dict
        dictionary containing {column_name: value_to_assign} pairs to be added to unjoinable_data
    join_on_column: list
        list of columns to join on, defaults to ["work_main_job_title", "work_main_job_role"]
    """
    lookup_df = extract_from_table(lookup_table_name)
    df = extract_from_table(input_survey_table)

    unjoinable_df = df.filter(all_columns_null(join_on_columns))
    for col, val in unjoinable_values.items():
        unjoinable_df = unjoinable_df.withColumn(col, F.lit(val))

    df = df.filter(any_column_not_null(join_on_columns))
    df = left_join_keep_right(df, lookup_df, join_on_columns)

    df = union_multiple_tables([df, unjoinable_df])
    update_table(df, output_survey_table, "overwrite")
    return {"output_survey_table": output_survey_table}


@register_pipeline_stage("create_regex_lookup")
def create_regex_lookup(input_survey_table: str, regex_lookup_table: Optional[str] = None):
    """
    Create or update a regex_lookup_table from an input_survey_table which is filtered
    to include only rows with non-null values in join_on_columns.
    If a regex_lookup_table is a parameter and exists then load the filtered df and get distinct value
    combinations for join_on_columns that are not already in the regex_lookup_table, and update the regex_lookup_table;
    otherwise create regex_lookup_table from distinct value combinations

    Parameters
    ----------
    input_survey_table
    regex_lookup_table
    """
    join_on_columns = ["work_main_job_title", "work_main_job_role"]
    df = extract_from_table(input_survey_table)
    df = df.filter(any_column_not_null(join_on_columns))
    if regex_lookup_table is not None and check_table_exists(regex_lookup_table):
        lookup_df = extract_from_table(regex_lookup_table, True)
        non_derived_rows = df.join(lookup_df, on=join_on_columns, how="leftanti")
        non_derived_rows = non_derived_rows.dropDuplicates(join_on_columns)
        print(
            f"     - located regex lookup df with {non_derived_rows.count()} additional rows to process"
        )  # functional
        update_table(add_pattern_matching_flags(non_derived_rows), regex_lookup_table, "append")
    else:
        df_to_process = df.dropDuplicates(join_on_columns)
        print(
            f"     - creating regex lookup table from {df_to_process.count()} rows. This may take some time ... "
        )  # functional
        partitions = int(get_or_create_spark_session().sparkContext.getConf().get("spark.sql.shuffle.partitions"))
<<<<<<< HEAD

        partitions = int(partitions / 4) if partitions is not None else 64
=======
        partitions = int(partitions / 2)
>>>>>>> e9ce2bc4
        df_to_process = df_to_process.repartition(partitions)
        lookup_df = add_pattern_matching_flags(df_to_process)
        update_table(lookup_df, regex_lookup_table, "overwrite")


@register_pipeline_stage("join_blood_positive_lookup")
def join_blood_positive_lookup(lookup_table_name: str, input_survey_table: str, output_survey_table: str):
    """
    Stage to join blood positive lookup table
    """
    blood_positive_lookup_df = extract_from_table(lookup_table_name)
    df = extract_from_table(input_survey_table)
    df = df.join(
        blood_positive_lookup_df,
        on="ons_household_id",
        how="left",
    )
    df = df.withColumn("blood_past_positive_flag", F.when(F.col("blood_past_positive").isNull(), 0).otherwise(1))
    update_table(df, output_survey_table, "overwrite")
    return {"output_survey_table": output_survey_table}


@register_pipeline_stage("lookup_based_editing")
def lookup_based_editing(
    input_survey_table: str,
    cohort_lookup_table: str,
    travel_countries_lookup_table: str,
    tenure_group_table: str,
    output_survey_table: str,
):
    """
    Edit columns based on mappings from lookup tables. Often used to correct data quality issues.
    Requires lookup_tables to exist or be created prior to being called

    Parameters
    ----------
    input_survey_table
    cohort_lookup_table
        input table name for cohort corrections lookup table
    travel_countries_lookup_table
        input table name for travel_countries corrections lookup table
    tenure_group_table
        input table name for tenure_group corrections lookup table
    output_survey_table
    """

    df = extract_from_table(input_survey_table)
    cohort_lookup = extract_from_table(cohort_lookup_table)
    travel_countries_lookup = extract_from_table(travel_countries_lookup_table)
    tenure_group = extract_from_table(tenure_group_table).select(
        "UAC", "numAdult", "numChild", "dvhsize", "tenure_group"
    )
    for lookup_table_name, lookup_df, join_on_column_list in zip(
        [cohort_lookup_table, travel_countries_lookup_table, tenure_group_table],
        [cohort_lookup, travel_countries_lookup, tenure_group],
        [["participant_id", "old_cohort"], ["been_outside_uk_last_country_old"], ["UAC"]],
    ):
        check_lookup_table_joined_columns_unique(
            df=lookup_df, join_column_list=join_on_column_list, name_of_df=lookup_table_name
        )

    df = transform_from_lookups(df, cohort_lookup, travel_countries_lookup, tenure_group)
    update_table(df, output_survey_table, write_mode="overwrite")
    return {"output_survey_table": output_survey_table}


@register_pipeline_stage("union_dependent_transformations")
def execute_union_dependent_transformations(input_survey_table: str, output_survey_table: str):
    """
    Transformations that require the union of the different input survey response files.
    Includes filling forwards or backwards over time and deriving new information over time.

    Parameters
    ----------
    input_survey_table
    output_survey_table
    """
    df = extract_from_table(input_survey_table)
    df = fill_forwards_transformations(df)
    df = union_dependent_cleaning(df)
    df = union_dependent_derivations(df)
    update_table(df, output_survey_table, write_mode="overwrite")
    return {"output_survey_table": output_survey_table}


@register_pipeline_stage("fill_forwards_events")
def execute_fill_forwards_events(input_survey_table: str, output_survey_table: str):
    """
    Separates out the fill_forwards_event implementation of last observation carried forwards (LOCF) logic from STATA code

    Parameters
    ----------
    input_survey_table
    output_survey_table
    """
    df = extract_from_table(input_survey_table)
    df = fill_forward_events_for_key_columns(df)
    update_table(df, output_survey_table, write_mode="overwrite")
    return {"output_survey_table": output_survey_table}


@register_pipeline_stage("join_geographic_data")
def join_geographic_data(
    geographic_table: str,
    input_survey_table: str,
    output_survey_table: str,
    id_column: str,
):
    """
    Join weights file onto survey data by household id.

    Parameters
    ----------
    geographic_table
        input table name for household data with geographic data
    survey_responses_table
        input table for individual participant responses
    geographic_responses_table
        output table name for joined survey responses and household geographic data
    id_column
        column containing id to join the 2 input tables
    """
    design_weights_df = extract_from_table(geographic_table)
    survey_responses_df = extract_from_table(input_survey_table)
    geographic_survey_df = survey_responses_df.drop("postcode", "region_code").join(
        design_weights_df, on=id_column, how="left"
    )
    update_table(geographic_survey_df, output_survey_table, write_mode="overwrite")
    return {"output_survey_table": output_survey_table}


@register_pipeline_stage("replace_design_weights")
def replace_design_weights(
    design_weight_lookup_table: str,
    input_survey_table: str,
    output_survey_table: str,
    design_weight_columns: List[str],
):
    """
    Temporary stage to replace design weights by lookup.
    Also makes temporary edits to fix raw data issues in geographies.

    Parameters
    ----------
    design_weight_lookup_table
    input_survey_table
    output_survey_table
    design_weight_columns: list
        list of columns to be replaced with values from design_weight_lookup_table

    """
    design_weight_lookup = extract_from_table(design_weight_lookup_table)
    df = extract_from_table(input_survey_table)
    df = df.drop(*design_weight_columns)
    df = df.join(
        design_weight_lookup.select(*design_weight_columns, "ons_household_id"), on="ons_household_id", how="left"
    )

    df = df.withColumn(
        "local_authority_unity_authority_code",
        F.when(F.col("local_authority_unity_authority_code") == "E06000062", "E07000154")
        .when(F.col("local_authority_unity_authority_code") == "E06000061", "E07000156")
        .otherwise(F.col("local_authority_unity_authority_code")),
    )
    df = df.withColumn(
        "region_code",
        F.when(F.col("region_code") == "W92000004", "W99999999")
        .when(F.col("region_code") == "S92000003", "S99999999")
        .when(F.col("region_code") == "N92000002", "N99999999")
        .otherwise(F.col("region_code")),
    )

    update_table(df, output_survey_table, "overwrite")
    return {"output_survey_table": output_survey_table}


@register_pipeline_stage("impute_demographic_columns")
def impute_demographic_columns(input_survey_table: str, imputed_values_table: str, output_survey_table: str):
    """
    Impute values for sex, ethnicity and date of birth.
    Assumes that columns to be imputed have been filled forwards, as the latest value from each participant is used.
    Specific imputations are carried out for for each key demographic column. The resulting columns should have no
    missing values.
    Stores imputed values in a lookup table, for reuse in subsequent imputation rounds. This table is also backed up
    with a datetime suffix.
    Also outputs a table of survey response records with imputed values.
    Note that this stage depends on geography information from the sample files being available
    (from sample file processing).

    Parameters
    ----------
    input_survey_table
    imputed_values_table
        name of HIVE table containing previously imputed values by participant
    output_survey_table
    """
    imputed_value_lookup_df = None
    if check_table_exists(imputed_values_table):
        imputed_value_lookup_df = extract_from_table(imputed_values_table, break_lineage=True)
    df = extract_from_table(input_survey_table)

    key_columns_imputed_df = impute_key_columns(
        df, imputed_value_lookup_df, get_config().get("imputation_log_directory", "./")
    )
    df_with_imputed_values, new_imputed_value_lookup = post_imputation_wrapper(df, key_columns_imputed_df)

    update_table(new_imputed_value_lookup, imputed_values_table, "overwrite", archive=True)
    update_table(df_with_imputed_values, output_survey_table, "overwrite")
    return {"output_survey_table": output_survey_table}


@register_pipeline_stage("geography_and_imputation_dependent_logic")
def geography_and_imputation_dependent_processing(
    input_survey_table: str,
    rural_urban_lookup_path: str,
    output_survey_table: str,
):
    """
    Processing that depends on geographies and and imputed demographic infromation.

    Parameters
    ----------
    input_survey_table
        name of the table containing data to be processed
    rural_urban_lookup_path
        path to the rural urban lookup to be joined onto responses
    edited_table
        name of table to write processed data to
    """
    df = extract_from_table(input_survey_table)
    rural_urban_lookup_df = (
        get_or_create_spark_session()
        .read.csv(
            rural_urban_lookup_path,
            header=True,
            schema="""
            lower_super_output_area_code_11 string,
            cis_rural_urban_classification string,
            rural_urban_classification_11 string
        """,
        )
        .drop("rural_urban_classification_11")
    )  # Prefer version from sample
    df = df.join(
        F.broadcast(rural_urban_lookup_df),
        how="left",
        on="lower_super_output_area_code_11",
    )
    df = assign_outward_postcode(df, "outward_postcode", reference_column="postcode")

    df = assign_multigenerational(
        df=df,
        column_name_to_assign="multigenerational_household",
        participant_id_column="participant_id",
        household_id_column="ons_household_id",
        visit_date_column="visit_datetime",
        date_of_birth_column="date_of_birth",
        country_column="country_name_12",
    )  # Includes school year and age_at_visit derivations

    df = derive_age_based_columns(df, "age_at_visit")
    df = assign_age_group_school_year(
        df,
        country_column="country_name_12",
        age_column="age_at_visit",
        school_year_column="school_year",
        column_name_to_assign="age_group_school_year",
    )
    df = assign_work_patient_facing_now(
        df,
        column_name_to_assign="work_patient_facing_now",
        age_column="age_at_visit",
        work_healthcare_column="work_health_care_patient_facing",
    )
    df = assign_work_person_facing_now(
        df,
        column_name_to_assign="work_person_facing_now",
        work_patient_facing_now_column="work_patient_facing_now",
        work_social_care_column="work_social_care",
        age_at_visit_column="age_at_visit",
    )

    # df = update_work_facing_now_column(
    #     df,
    #     "work_patient_facing_now",
    #     "work_status_v0",
    #     ["Furloughed (temporarily not working)", "Not working (unemployed, retired, long-term sick etc.)", "Student"],
    # )
    df = reclassify_work_variables(df, spark_session=get_or_create_spark_session(), drop_original_variables=False)
    df = fill_forward_only_to_nulls(
        df,
        id="participant_id",
        date="visit_datetime",
        list_fill_forward=[
            "work_status_v0",
            "work_status_v1",
            "work_status_v2",
            "work_location",
            "work_not_from_home_days_per_week",
        ],
    )
    df = create_formatted_datetime_string_columns(df)
    update_table(df, output_survey_table, write_mode="overwrite")
    return {"output_survey_table": output_survey_table}


@register_pipeline_stage("validate_survey_responses")
def validate_survey_responses(
    input_survey_table: str,
    duplicate_count_column_name: str,
    validation_failure_flag_column: str,
    output_survey_table: str,
    invalid_survey_responses_table: str,
    valid_validation_failures_table: str,
    invalid_validation_failures_table: str,
    id_column: str,
):
    """
    Populate error column with outcomes of specific validation checks against fully
    transformed survey dataset.

    Parameters
    ----------
    input_survey_table
    duplicate_count_column_name
        column name in which to count duplicates of rows within the dataframe
    validation_failure_flag_column
        name for error column wherein each of the validation checks results are appended
    output_survey_table
        table containing results that passed the error checking process
    invalid_survey_responses_table
        table containing results that failed the error checking process
    valid_validation_failures_table
        table containing valid failures from the error checking process
    invalid_validation_failures_table
        table containing invalid failures from the error checking process
    id_column
        string specifying id column in input_survey_table
    """
    unioned_survey_responses = extract_from_table(input_survey_table)
    valid_survey_responses, erroneous_survey_responses = validation_ETL(
        df=unioned_survey_responses,
        validation_check_failure_column_name=validation_failure_flag_column,
        duplicate_count_column_name=duplicate_count_column_name,
    )

    validation_check_failures_valid_data_df = (
        (
            valid_survey_responses.select(id_column, validation_failure_flag_column).withColumn(
                "validation_check_failures", F.explode(validation_failure_flag_column)
            )
        )
        .withColumn("run_id", F.lit(get_run_id()))
        .drop(validation_failure_flag_column)
    )

    validation_check_failures_invalid_data_df = (
        (
            erroneous_survey_responses.select(id_column, validation_failure_flag_column).withColumn(
                "validation_check_failures", F.explode(validation_failure_flag_column)
            )
        )
        .withColumn("run_id", F.lit(get_run_id()))
        .drop(validation_failure_flag_column)
    )
    # valid_survey_responses = fix_timestamps(valid_survey_responses)
    # invalid_survey_responses_table = fix_timestamps(erroneous_survey_responses)
    update_table(validation_check_failures_valid_data_df, valid_validation_failures_table, write_mode="append")
    update_table(validation_check_failures_invalid_data_df, invalid_validation_failures_table, write_mode="append")
    update_table(valid_survey_responses, output_survey_table, write_mode="overwrite", archive=True)
    update_table(erroneous_survey_responses, invalid_survey_responses_table, write_mode="overwrite")
    return {"output_survey_table": output_survey_table}


@register_pipeline_stage("report")
def report(
    unique_id_column: str,
    validation_failure_flag_column: str,
    duplicate_count_column_name: str,
    valid_survey_responses_table: str,
    invalid_survey_responses_table: str,
    valid_survey_responses_errors_table: str,
    invalid_survey_responses_errors_table: str,
    output_directory: str,
    tables_to_count: List[str],
    error_priority_map: dict = {},
):
    """
    Create a excel spreadsheet with multiple sheets to summarise key data from various
    tables regarding the running of the pipeline; using overall and most recent statistics.

    Parameters
    ----------
    unique_id_column
        column that should hold unique id for each row in responses file
    validation_failure_flag_column
        name of the column containing the previously created to contain validation error messages
        name should match that created in validate_survey_responses stage
    duplicate_count_column_name
        name of the column containing the previously created to contain count of rows that repeat
        on the responses table. name should match that created in validate_survey_responses stage
    valid_survey_responses_table
        table name of hdfs table of survey responses passing validation checks
    invalid_survey_responses_table
        table name of hdfs table of survey responses failing validation checks
    output_directory
        output folder location to store the report
    """
    valid_df = extract_from_table(valid_survey_responses_table)
    invalid_df = extract_from_table(invalid_survey_responses_table)

    valid_df_errors = generate_error_table(valid_survey_responses_errors_table, error_priority_map)
    invalid_df_errors = generate_error_table(invalid_survey_responses_errors_table, error_priority_map)
    soc_uncode_count = count_variable_option(valid_df, "standard_occupational_classification_code", "uncodeable")
    processed_file_log = extract_from_table("processed_filenames")

    invalid_files_count = 0
    if check_table_exists("error_file_log"):
        invalid_files_log = extract_from_table("error_file_log")
        invalid_files_count = invalid_files_log.filter(F.col("run_id") == get_run_id()).count()

    valid_survey_responses_count = valid_df.count()
    invalid_survey_responses_count = invalid_df.count()

    table_counts = {
        "error_file_log": invalid_files_count,
        valid_survey_responses_table: valid_survey_responses_count,
        invalid_survey_responses_table: invalid_survey_responses_count,
    }
    for table_name in tables_to_count:
        if check_table_exists(table_name):
            table = extract_from_table(table_name)
            table_counts[table_name] = table.count()
        else:
            table_counts[table_name] = "Table not found"

    duplicated_df = valid_df.select(unique_id_column, duplicate_count_column_name).filter(
        F.col(duplicate_count_column_name) > 1
    )

    counts_df = pd.DataFrame(
        {
            "dataset": [
                *list(table_counts.keys()),
            ],
            "count": [
                *list(table_counts.values()),
            ],
        }
    )

    output = BytesIO()
    datasets = list(processed_file_log.select("dataset_name").distinct().rdd.flatMap(lambda x: x).collect())
    with pd.ExcelWriter(output) as writer:
        for dataset in datasets:
            processed_files_df = (
                processed_file_log.filter(F.col("dataset_name") == dataset)
                .select("processed_filename", "file_row_count")
                .orderBy("processed_filename")
                .distinct()
                .toPandas()
            )
            processed_file_names = [name.split("/")[-1] for name in processed_files_df["processed_filename"]]
            processed_file_counts = processed_files_df["file_row_count"]
            individual_counts_df = pd.DataFrame({"dataset": processed_file_names, "count": processed_file_counts})
            name = f"{dataset}"
            individual_counts_df.to_excel(writer, sheet_name=name, index=False)

        counts_df.to_excel(writer, sheet_name="dataset totals", index=False)
        valid_df_errors.toPandas().to_excel(writer, sheet_name="validation fails valid data", index=False)
        invalid_df_errors.toPandas().to_excel(writer, sheet_name="validation fails invalid data", index=False)
        duplicated_df.toPandas().to_excel(writer, sheet_name="duplicated record summary", index=False)
        soc_uncode_count.toPandas().to_excel(writer, sheet_name="'uncodeable' soc code count", index=False)

    write_string_to_file(
        output.getbuffer(), f"{output_directory}/report_output_{datetime.now().strftime('%Y-%m-%d_%H-%M-%S')}.xlsx"
    )


@register_pipeline_stage("lab_report")
def lab_report(input_survey_table: str, swab_report_table: str, blood_report_table: str) -> DataFrame:
    """Generate reports of most recent 7 days of swab and blood data"""
    survey_responses_df = extract_from_table(input_survey_table).orderBy("file_date")
    swab_df, blood_df = generate_lab_report(survey_responses_df)
    update_table(swab_df, swab_report_table, "overwrite")
    update_table(blood_df, blood_report_table, "overwrite")


@register_pipeline_stage("tables_to_csv")
def tables_to_csv(
    outgoing_directory,
    tables_to_csv_config_file,
    category_map,
    filter={},
    sep="|",
    extension=".txt",
    dry_run=False,
    accept_missing=True,
):
    """
    Writes data from an existing HIVE table to csv output, including mapping of column names and values.
    Takes a yaml file in which HIVE table name and csv table name are defined as well as columns to be
    included in the csv file by a select statement.
    Optionally also point to an update map to be used for the variable name mapping of these outputs.

    Parameters
    ----------
    outgoing_directory
        path to write output CSV files on HDFS
    tables_to_csv_config_file
        path to YAML config file to define input tables and output CSV names
    category_map
        name of the category map for converting category strings to integers
    filter
        a dictionary of column to value list maps that where the row cell must contain a value in given list to be output to CSV
    dry_run
        when set to True, will delete files after they are written (for testing). Default is False.
    accept_missing
        remove missing columns from map if not in dataframe
    """
    output_datetime = datetime.today()
    output_datetime_str = output_datetime.strftime("%Y%m%d_%H%M%S")

    file_directory = Path(outgoing_directory) / output_datetime_str
    manifest = Manifest(outgoing_directory, pipeline_run_datetime=output_datetime, dry_run=dry_run)
    category_map_dictionary = category_maps.get(category_map)

    config_file = get_secondary_config(tables_to_csv_config_file)

    for table in config_file["create_tables"]:
        df = extract_from_table(table["table_name"])
        if table["column_name_map"] is not None:
            if accept_missing:
                columns_to_select = [element for element in table["column_name_map"].keys() if element in df.columns]
            else:
                columns_to_select = [element for element in table["column_name_map"].keys()]
                missing_columns = set(columns_to_select) - set(df.columns)
                if missing_columns:
                    raise ValueError(f"Columns missing in {table['table_name']}: {missing_columns}")

            df = df.select(*columns_to_select)

        if len(filter.keys()) > 0:
            filter = {key: val if type(val) == list else [val] for key, val in filter.items()}
            df = df.filter(reduce(and_, [F.col(col).isin(val) for col, val in filter.items()]))

        df = map_output_values_and_column_names(df, table["column_name_map"], category_map_dictionary)

        file_path = file_directory / f"{table['output_file_name']}_{output_datetime_str}"
        write_csv_rename(df, file_path, sep, extension)
        file_path = file_path.with_suffix(extension)
        header_string = read_header(file_path)

        manifest.add_file(
            relative_file_path=file_path.relative_to(outgoing_directory).as_posix(),
            column_header=header_string,
            validate_col_name_length=False,
            sep=sep,
        )
    manifest.write_manifest()


@register_pipeline_stage("compare_tables")
def compare(
    base_table_name: str,
    table_name_to_compare: str,
    counts_df_table_name: str,
    diff_samples_table_name: str,
    unique_id_column: str = "unique_participant_response_id",
    num_samples: int = 10,
    select_columns: List[str] = [],  # type: ignore
):
    """
    Create an output that holds information about differences between 2 tables

    Parameters
    ----------
    base_table_name
    table_name_to_compare
    counts_df_table_name
    diff_samples_table_name
    unique_id_column
        column containing unique id common to base an compare dataframes
    num_samples
        number of examples of each differing row to provide in the output table
    select_columns
        optional subset of columns to evaluate
    """
    base_df = extract_from_table(base_table_name)
    base_df = assign_unique_id_column(
        base_df, "unique_participant_response_id", concat_columns=["visit_id", "participant_id"]
    )
    compare_df = extract_from_table(table_name_to_compare)
    compare_df = assign_unique_id_column(
        compare_df, "unique_participant_response_id", concat_columns=["visit_id", "participant_id"]
    )
    if len(select_columns) > 0:
        if unique_id_column not in select_columns:
            select_columns = [unique_id_column, *select_columns]
            compare_df = compare_df.select(*select_columns)
            base_df = base_df.select(*select_columns)
    counts_df, difference_sample_df = get_differences(base_df, compare_df, unique_id_column, num_samples)
    total = counts_df.select(F.sum(F.col("difference_count"))).collect()[0][0]
    print(f"     {table_name_to_compare} contained {total} differences to {base_table_name}")  # functional
    update_table(counts_df, counts_df_table_name, "overwrite")
    update_table(difference_sample_df, diff_samples_table_name, "overwrite")


@register_pipeline_stage("check_predictions")
def check_predictions(
    base_table_name: str,
    table_name_to_compare: str,
    prediction_results_table: str,
    unique_id_column: str = "unique_participant_response_id",
):
    """
    Create an output that holds information about differences between 2 tables

    Parameters
    ----------
    base_table_name
    table_name_to_compare
    unique_id_column
        column containing unique id common to base an compare dataframes
    """
    base_df = extract_from_table(base_table_name)
    compare_df = extract_from_table(table_name_to_compare)
    pc = PredictionChecker(base_df, compare_df, unique_id_column)
    df = pc.check_predictions()
    update_table(df, prediction_results_table, "overwrite")


@register_pipeline_stage("generate_sample")
def sample_df(
    table_name, sample_type, cols, cols_to_evaluate, rows_per_file, num_files, output_folder_name, filter_condition=None
):
    df = extract_from_table(table_name)
    if filter_condition is not None:
        df = df.filter(eval(filter_condition))
    generate_sample(df, sample_type, cols, cols_to_evaluate, rows_per_file, num_files, output_folder_name)


@register_pipeline_stage("join_vaccination_data")
def join_vaccination_data(participant_records_table, nims_table, vaccination_data_table):
    """
    Join NIMS vaccination data onto participant level records and derive vaccination status using NIMS and CIS data.

    Parameters
    ----------
    participant_records_table
        input table containing participant level records to join
    nims_table
        nims table containing records to be joined to participant table
    vaccination_data_table
        output table name for the joined nims and participant table
    """
    participant_df = extract_from_table(participant_records_table)
    nims_df = extract_from_table(nims_table)
    nims_df = nims_transformations(nims_df)

    participant_df = participant_df.join(nims_df, on="participant_id", how="left")
    participant_df = derive_overall_vaccination(participant_df)

    update_table(participant_df, vaccination_data_table, write_mode="overwrite")


@register_pipeline_stage("calculate_household_level_populations")
def calculate_household_level_populations(
    address_lookup_table,
    postcode_lookup_table,
    lsoa_cis_lookup_table,
    country_lookup_table,
    household_level_populations_table,
):
    """
    Calculate counts of households by CIS area 20 and country code 12 geographical groups used in the design weight
    calculation.
    Combines several lookup tables to get the necessary geographies linked to households, then sums households by
    CIS area and country code.

    Parameters
    ----------
    address_lookup_table
        addressbase HIVE table name
    postcode_lookup_table
        NSPL postcode lookup HIVE table name to join onto addressbase to get LSOA 11 and country code 12
    lsoa_cis_lookup_table
        LSOA 11 to CIS lookup HIVE table name to get CIS area codes
    country_lookup_table
        country lookup HIVE table name to get country names from country code 12
    household_level_populations_table
        HIVE table to write household level populations to
    """
    address_lookup_df = extract_from_table(address_lookup_table).select("unique_property_reference_code", "postcode")
    postcode_lookup_df = (
        extract_from_table(postcode_lookup_table)
        .select("postcode", "lower_super_output_area_code_11", "country_code_12")
        .distinct()
    )
    lsoa_cis_lookup_df = (
        extract_from_table(lsoa_cis_lookup_table)
        .select("lower_super_output_area_code_11", "cis_area_code_20")
        .distinct()
    )
    country_lookup_df = extract_from_table(country_lookup_table).select("country_code_12", "country_name_12").distinct()

    household_info_df = household_level_populations(
        address_lookup_df, postcode_lookup_df, lsoa_cis_lookup_df, country_lookup_df
    )
    update_table(household_info_df, household_level_populations_table, write_mode="overwrite")


@register_pipeline_stage("record_level_interface")
def record_level_interface(
    input_survey_table: str,
    csv_editing_file: str,
    unique_id_column: str,
    unique_id_list: List,
    output_survey_table: str,
    filtered_survey_responses_table: str,
):
    """
    This stage does two type of edits in a given table from HIVE given an unique_id column.
    Either value level editing or filtering editing.

    Parameters
    ----------
    survey_responses_table
        HIVE table containing responses to edit
    csv_editing_file
        defines the editing from old values to new values in the HIVE tables
        Columns expected
            - id_column_name (optional)
            - id
            - dataset_name
            - target_column
            - old_value
            - new_value
    unique_id_column
        unique id that will be edited
    unique_id_list
        list of ids to be filtered
    edited_survey_responses_table
        HIVE table to write edited responses
    filtered_survey_responses_table
        HIVE table when they have been filtered out from survey responses
    """
    df = extract_from_table(input_survey_table)

    filtered_out_df = df.filter(F.col(unique_id_column).isin(unique_id_list))
    update_table(filtered_out_df, filtered_survey_responses_table, "overwrite")

    lookup_df = extract_lookup_csv(csv_editing_file, validation_schemas["csv_lookup_schema"])
    filtered_in_df = df.filter(~F.col(unique_id_column).isin(unique_id_list))
    edited_df = update_from_lookup_df(filtered_in_df, lookup_df, id_column=unique_id_column)
    update_table(edited_df, output_survey_table, "overwrite")
    return {"output_survey_table": output_survey_table}


@register_pipeline_stage("sample_file_ETL")
def sample_file_ETL(
    household_level_populations_table: str,
    old_sample_file: str,
    new_sample_file: str,
    new_sample_source_name: str,
    postcode_lookup: str,
    master_sample_file: str,
    design_weight_table: str,
    country_lookup: str,
    lsoa_cis_lookup: str,
    tranche_file_path: Optional[str] = None,
    tranche_strata_columns: Optional[List[str]] = None,
):
    """
    Process a new sample file, to union it with previous sample data and calculate new swab and antibody design weights.
    Creates a table of geographies and design weights per household.

    Carries out different scenarios for antibody design weight for either:
    1. Where no tranche is provided, or no new households have been sampled
    2. Where a tranche has been provided and new households have been sampled

    ``old_sample_file`` may point to the same table as ``design_weight_table``, to reuse the values from the previous
    sample file processing run.

    To process a new sample file, the following *must* be updated:
    - ``new_sample_file``
    - ``new_sample_source_name``
    - ``tranche_file_path``

    The output ``design_weight_table`` is also stored as a backup table with the current datetime.

    Notes
    -----
    Lookup tables are referenced here are used to get data that are missing on the master sample and sample
    files, which are required to link on postcode. Once these issues are resolved, this part of the code may be
    simplified to include only:
    - household_level_populations_table
    - old_sample_file
    - new_sample_file
    - new_sample_source_name
    - tranche_file_path
    - tranche_strata_columns

    This is dependent on receiving the new sample file in the format expected as specified in the excel specification.

    Paramaters
    ----------
    household_level_populations_table
        HIVE table create by household level population calculation, containing population by CIS area and country
    old_sample_file
        HIVE table containing the previously processed sample files, including design weights
    new_sample_file
        CSV file or HIVE table containing the new sample to be processed
    new_sample_source_name
        string constant to be stored as the sample source name for the new sample records
    postcode_lookup
        HIVE table containing the NSPL postcode lookup
    master_sample_file
        HIVE table containing the master sample
    design_weight_table
        HIVE table to write household geographies and design weights to
    country_lookup
        HIVE table containing country code 12 to country name lookup
    lsoa_cis_lookup
        HIVE table containing LSOA 11 to CIS area 20 lookup
    tranche_file_path
        path to tranche CSV file, if a tranche is required for the current sample file, otherwise leave empty in config
    tranche_strata_columns
        list of column names to be used as strata in tranche factor calculations
    """
    first_run = not check_table_exists(design_weight_table)

    postcode_lookup_df = extract_from_table(postcode_lookup)
    lsoa_cis_lookup_df = extract_from_table(lsoa_cis_lookup)
    country_lookup_df = extract_from_table(country_lookup)
    old_sample_df = extract_from_table(old_sample_file, break_lineage=True)
    master_sample_df = extract_from_table(master_sample_file)

    new_sample_df = extract_lookup_csv(
        new_sample_file,
        validation_schemas["new_sample_file_schema"],
        column_name_maps["new_sample_file_column_map"],
        True,
    )
    tranche_df = None
    if tranche_file_path is not None:
        if tranche_strata_columns is None:
            raise ValueError("`tranche_strata_columns` must be provided when a `tranche_file_path` has been provided")
        tranche_df = extract_lookup_csv(
            tranche_file_path, validation_schemas["tranche_schema"], column_name_maps["tranche_column_map"], True
        )

    household_level_populations_df = extract_from_table(household_level_populations_table)
    design_weights = calculate_design_weights(
        household_level_populations_df,
        master_sample_df,
        old_sample_df,
        new_sample_df,
        new_sample_source_name,
        tranche_df,
        postcode_lookup_df,
        country_lookup_df,
        lsoa_cis_lookup_df,
        first_run,
        tranche_strata_columns,
    )
    update_table(design_weights, design_weight_table, write_mode="overwrite", archive=True)


@register_pipeline_stage("aggregated_output")
def aggregated_output(
    apply_aggregate_type,
    input_survey_table_to_aggregate,
    column_group,
    column_window_list,
    order_window_list,
    apply_function_list,
    column_name_list,
    column_name_to_assign_list,
):
    """
    Parameters
    ----------
    apply_window
    apply_groupby
    aggregated_output
    column_name_to_assign_list
    column_group
    column_window_list
    function_list
    column_list_to_apply_function
    """
    df = extract_from_table(table_name=input_survey_table_to_aggregate)

    if apply_aggregate_type == "groupby":
        df = aggregated_output_groupby(
            df=df,
            column_group=column_group,
            apply_function_list=apply_function_list,
            column_name_list=column_name_list,
            column_name_to_assign_list=column_name_to_assign_list,
        )
    elif apply_aggregate_type == "window":
        df = aggregated_output_window(
            df=df,
            column_window_list=column_window_list,
            column_name_list=column_name_list,
            apply_function_list=apply_function_list,
            column_name_to_assign_list=column_name_to_assign_list,
            order_column_list=order_window_list,
        )
    update_table(
        df=df,
        table_name=f"{input_survey_table_to_aggregate}_{apply_aggregate_type}",
        write_mode="overwrite",
    )<|MERGE_RESOLUTION|>--- conflicted
+++ resolved
@@ -575,12 +575,7 @@
             f"     - creating regex lookup table from {df_to_process.count()} rows. This may take some time ... "
         )  # functional
         partitions = int(get_or_create_spark_session().sparkContext.getConf().get("spark.sql.shuffle.partitions"))
-<<<<<<< HEAD
-
-        partitions = int(partitions / 4) if partitions is not None else 64
-=======
         partitions = int(partitions / 2)
->>>>>>> e9ce2bc4
         df_to_process = df_to_process.repartition(partitions)
         lookup_df = add_pattern_matching_flags(df_to_process)
         update_table(lookup_df, regex_lookup_table, "overwrite")
