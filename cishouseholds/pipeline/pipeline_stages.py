--- conflicted
+++ resolved
@@ -342,7 +342,7 @@
     )
 
     mode = "overwrite" if include_processed else "append"
-    update_table(soc_lookup_df, soc_lookup_table, mode)
+    update_table_and_log_source_files(soc_lookup_df, soc_lookup_table, source_file_column, "soc_codes", mode)
     update_table(coding_errors_df, coding_errors_table, mode)
 
 
@@ -478,14 +478,8 @@
     """
     df_list = [extract_from_table(table) for table in tables_to_process]
 
-<<<<<<< HEAD
-    mode = "overwrite" if include_processed else "append"
-    update_table_and_log_source_files(soc_lookup_df, soc_lookup_table, source_file_column, "soc_codes", mode)
-    update_table(coding_errors_df, coding_errors_table, mode)
-=======
     union_dataframes_to_hive(output_survey_table, df_list)
     return {"output_survey_table": output_survey_table}
->>>>>>> 134b89fc
 
 
 @register_pipeline_stage("join_lookup_table")
