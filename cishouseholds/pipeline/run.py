--- conflicted
+++ resolved
@@ -6,13 +6,7 @@
 from cishouseholds.pipeline.config import get_config
 from cishouseholds.pipeline.load import add_run_log_entry
 from cishouseholds.pipeline.load import add_run_status
-<<<<<<< HEAD
-from cishouseholds.pipeline.pipeline_stages import pipeline_stages as stages
-=======
-from cishouseholds.pipeline.load import delete_tables  # noqa: F401
 from cishouseholds.pipeline.pipeline_stages import pipeline_stages
-from dummy_data_generation.generate_data import generate_dummy_data  # noqa: F401
->>>>>>> 2e3f2c1c
 
 
 def run_from_config():
@@ -57,7 +51,7 @@
             stage_name = stage_config.pop("function")
             stage_text = f"Stage {n + 1 :0{max_digits}}/{number_of_stages}: {stage_name}"
             print(stage_text)  # functional
-            stages[stage_name](**stage_config)
+            pipeline_stages[stage_name](**stage_config)
         except Exception:
             pipeline_error_count += 1
             add_run_status(run_id, "errored", stage_text, "\n".join(traceback.format_exc()))
