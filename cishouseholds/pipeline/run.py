import time
import traceback
from contextlib import contextmanager
from datetime import datetime
from typing import Dict
from typing import List

import cishouseholds.pipeline.input_file_stages  # noqa: F401
import cishouseholds.pipeline.pipeline_stages  # noqa: F401
import cishouseholds.pipeline.R_pipeline_stages  # noqa: F401
from cishouseholds.log import SplunkLogger
from cishouseholds.pipeline.config import get_config
from cishouseholds.pipeline.load import add_run_log_entry
from cishouseholds.pipeline.load import add_run_status
from cishouseholds.pipeline.pipeline_stages import pipeline_stages
from cishouseholds.pyspark_utils import get_or_create_spark_session
from cishouseholds.pyspark_utils import get_spark_application_id
from cishouseholds.pyspark_utils import get_spark_ui_url
from cishouseholds.validate import validate_config_stages


@contextmanager
def spark_description_set(description):
    spark = get_or_create_spark_session()
    spark.sparkContext.setJobDescription(description)
    try:
        yield
    finally:
        spark.sparkContext.setJobDescription(None)


def check_conditions(stage_responses: dict, stage_config: dict):
    if "when" not in stage_config:
        return True
    elif stage_config["when"]["operator"] == "all":
        return all(stage_responses[stage] == status for stage, status in stage_config["when"]["conditions"].items())
    elif stage_config["when"]["operator"] == "any":
        return any(stage_responses[stage] == status for stage, status in stage_config["when"]["conditions"].items())
    return False


def run_from_config():
    """
    Run ordered pipeline stages, from pipeline configuration. Config file location must be specified in the environment
    variable ``PIPELINE_CONFIG_LOCATION``.
    ``function`` and ``run`` are essential keys for each stage. All other key value pairs are passed to the function.
    An example stage is configured:
    stages:
    - function: process_csv
      run: True
      resource_path: "path_to.csv"
    """
    spark = get_or_create_spark_session()
    spark.sparkContext.setCheckpointDir(get_config()["storage"]["checkpoint_directory"])
    config = get_config()

    run_datetime = datetime.now()
    splunk_logger = SplunkLogger(config.get("splunk_log_directory"))
    with spark_description_set("adding run log entry"):
        run_id = add_run_log_entry(run_datetime)
    print(f"Run ID: {run_id}")  # functional
    with spark_description_set("adding run status"):
        add_run_status(run_id, "started")
    pipeline_error_count = None

    try:
<<<<<<< HEAD
        validate_config_stages(all_object_function_dict=pipeline_stages, config_arguments_list_of_dict=config["stages"])
=======
        validate_config_stages(all_function_dict=pipeline_stages, config_file_arguments_list=config["stages"])
>>>>>>> 18029a7b
        pipeline_stage_list = [stage for stage in config["stages"] if stage.pop("run")]
        print(f"Spark UI: {get_spark_ui_url()}")  # functional
        print(f"Spark application ID: {get_spark_application_id()}")  # functional
        splunk_logger.log(status="start")

        pipeline_error_count = run_pipeline_stages(
            pipeline_stage_list,
            run_id,
            splunk_logger,
            config.get("retry_times_on_fail", 0),
            config.get("retry_wait_time_seconds", 0),
        )
    except Exception as e:
        exception_text = traceback.format_exc()
        with spark_description_set("adding run status"):
            add_run_status(run_id, "errored", "run_from_config", exception_text)
        splunk_logger.log(
            status="error",
            error_stage="run_from_config",
            error_message=repr(e),
        )
        raise e
    run_time = (datetime.now() - run_datetime).total_seconds()
    print(f"\nPipeline run completed in: {run_time//60:.0f} minute(s) and {run_time%60:.1f} second(s)")  # functional
    if pipeline_error_count != 0:
        with spark_description_set("adding run status"):
            add_run_status(run_id, "finished with errors")
        splunk_logger.log(status="failure", stage_error_count=pipeline_error_count)
        raise ValueError(f"Pipeline finished with {pipeline_error_count} stage(s) erroring.")
    with spark_description_set("adding run status"):
        add_run_status(run_id, "finished")
    splunk_logger.log(status="success")


def run_pipeline_stages(
    pipeline_stage_list: List[dict],
    run_id: int,
    splunk_logger: SplunkLogger,
    retry_count: int = 1,
    retry_wait_time: int = 1,
):
    """Run each stage of the pipeline. Catches, prints and logs any errors, but continues the pipeline run."""
    number_of_stages = len(pipeline_stage_list)
    max_digits = len(str(number_of_stages))
    pipeline_error_count = 0
    stage_responses: Dict[str, str] = {}
    for n, stage_config in enumerate(pipeline_stage_list):
        stage_start = datetime.now()
        stage_success = False
        attempt = 0
        complete_status_string = "successfully"
        stage_name = stage_config.pop("function")
        stage_text = f"Stage {n + 1 :0{max_digits}}/{number_of_stages}: {stage_name}"
        print(stage_text)  # functional
        if check_conditions(stage_responses=stage_responses, stage_config=stage_config):
            stage_config.pop("when", None)
            while not stage_success and attempt < retry_count + 1:
                if attempt != 0:
                    with spark_description_set("adding run status"):
                        add_run_status(run_id, "retry", stage_text, "")
                attempt_start = datetime.now()
                try:
                    with spark_description_set(stage_name):
                        stage_responses[stage_name] = pipeline_stages[stage_name](**stage_config)
                    stage_success = True
                    with spark_description_set("adding run status"):
                        add_run_status(run_id, "success", stage_text, "")
                except Exception as e:
                    exception_text = traceback.format_exc()
                    attempt_run_time = (datetime.now() - attempt_start).total_seconds()
                    print(exception_text)  # functional
                    print(
                        f"    - attempt {attempt} ran for {attempt_run_time//60:.0f} minute(s) and {attempt_run_time%60:.1f} second(s)"  # noqa:E501
                    )  # functional

                    print(exception_text)  # functional
                    with spark_description_set("adding run status"):
                        add_run_status(run_id, "errored", stage_text, exception_text)
                    splunk_logger.log(
                        status="error",
                        error_stage=stage_name,
                        error_message=repr(e),
                    )

                attempt += 1
                time.sleep(retry_wait_time)
            if not stage_success:
                pipeline_error_count += 1
                complete_status_string = "unsuccessfully"
            stage_run_time = (datetime.now() - stage_start).total_seconds()
            print(
                f"    - completed {complete_status_string} in: {stage_run_time//60:.0f} minute(s) and {stage_run_time%60:.1f} second(s) in {attempt} attempt(s)"  # noqa:E501
            )  # functional
        else:
            print("    - stage not run")  # functional
    return pipeline_error_count


if __name__ == "__main__":
    run_from_config()<|MERGE_RESOLUTION|>--- conflicted
+++ resolved
@@ -64,11 +64,7 @@
     pipeline_error_count = None
 
     try:
-<<<<<<< HEAD
         validate_config_stages(all_object_function_dict=pipeline_stages, config_arguments_list_of_dict=config["stages"])
-=======
-        validate_config_stages(all_function_dict=pipeline_stages, config_file_arguments_list=config["stages"])
->>>>>>> 18029a7b
         pipeline_stage_list = [stage for stage in config["stages"] if stage.pop("run")]
         print(f"Spark UI: {get_spark_ui_url()}")  # functional
         print(f"Spark application ID: {get_spark_application_id()}")  # functional
