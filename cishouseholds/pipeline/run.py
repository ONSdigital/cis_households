--- conflicted
+++ resolved
@@ -3,25 +3,6 @@
 
 import yaml
 
-<<<<<<< HEAD
-from cishouseholds.pipeline.a_test_ETL import a_test_ETL  # noqa F401
-from cishouseholds.pipeline.bloods_delta_ETL import bloods_delta_ETL  # noqa F401
-from cishouseholds.pipeline.sample_delta_ETL import sample_delta_ETL  # noqa F401
-from cishouseholds.pipeline.survey_responses_version_2_ETL import survey_responses_version_2_ETL  # noqa F401
-
-
-def run_from_config(config_location: str):
-    with open(config_location) as fh:
-        read_data = yaml.load(fh, Loader=yaml.FullLoader)
-    if type(read_data) != list:
-        read_data = [read_data]
-    for ETL in read_data:
-        if ETL["run"]:
-            output_df = globals()[ETL["function"]](ETL["resource_path"])
-            output_df.show()
-            print("output location", os.path.join(ETL["output_path"], "output"))
-            output_df.toPandas().to_csv(os.path.join(ETL["output_path"], "output.csv"), index=False)
-=======
 from cishouseholds.pipeline.a_test_ETL import a_test_ETL  # noqa: F401
 from cishouseholds.pipeline.bloods_delta_ETL import bloods_delta_ETL  # noqa: F401
 from cishouseholds.pipeline.declare_ETL import ETL_scripts
@@ -42,7 +23,6 @@
             output_df.toPandas().to_csv(
                 "{}/{}_output_{}.csv".format(config["csv_output_path"], ETL["function"], datetime.now()), index=False
             )
->>>>>>> 64509c54
 
 
 if __name__ == "__main__":
