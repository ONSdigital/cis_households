# flake8: noqa
from pyspark.sql import DataFrame
from pyspark.sql import functions as F

from cishouseholds.derive import assign_age_at_date
from cishouseholds.derive import assign_any_symptoms_around_visit
from cishouseholds.derive import assign_column_from_mapped_list_key
from cishouseholds.derive import assign_column_given_proportion
from cishouseholds.derive import assign_column_regex_match
from cishouseholds.derive import assign_column_to_date_string
from cishouseholds.derive import assign_column_uniform_value
from cishouseholds.derive import assign_consent_code
from cishouseholds.derive import assign_date_difference
from cishouseholds.derive import assign_ethnicity_white
from cishouseholds.derive import assign_ever_had_long_term_health_condition_or_disabled
from cishouseholds.derive import assign_filename_column
from cishouseholds.derive import assign_first_visit
from cishouseholds.derive import assign_grouped_variable_from_days_since
from cishouseholds.derive import assign_household_participant_count
from cishouseholds.derive import assign_isin_list
from cishouseholds.derive import assign_last_visit
from cishouseholds.derive import assign_named_buckets
from cishouseholds.derive import assign_outward_postcode
from cishouseholds.derive import assign_people_in_household_count
from cishouseholds.derive import assign_raw_copies
from cishouseholds.derive import assign_school_year_september_start
from cishouseholds.derive import assign_taken_column
from cishouseholds.derive import assign_true_if_any
from cishouseholds.derive import assign_unique_id_column
from cishouseholds.derive import assign_work_health_care
from cishouseholds.derive import assign_work_patient_facing_now
from cishouseholds.derive import assign_work_person_facing_now
from cishouseholds.derive import assign_work_social_column
from cishouseholds.derive import contact_known_or_suspected_covid_type
from cishouseholds.derive import count_value_occurrences_in_column_subset_row_wise
from cishouseholds.derive import derive_household_been_last_XX_days
from cishouseholds.edit import apply_value_map_multiple_columns
from cishouseholds.edit import clean_barcode
from cishouseholds.edit import clean_postcode
from cishouseholds.edit import clean_within_range
from cishouseholds.edit import convert_null_if_not_in_list
from cishouseholds.edit import count_activities_last_XX_days
from cishouseholds.edit import format_string_upper_and_clean
from cishouseholds.edit import map_column_values_to_null
from cishouseholds.edit import update_column_if_ref_in_list
from cishouseholds.edit import update_column_values_from_map
from cishouseholds.edit import update_face_covering_outside_of_home
from cishouseholds.edit import update_participant_not_consented
from cishouseholds.edit import update_symptoms_last_7_days_any
from cishouseholds.edit import update_work_facing_now_column
from cishouseholds.impute import fill_backwards_overriding_not_nulls
from cishouseholds.impute import fill_forward_from_last_change
from cishouseholds.impute import impute_by_ordered_fill_forward
from cishouseholds.impute import impute_latest_date_flag
from cishouseholds.impute import impute_outside_uk_columns
from cishouseholds.impute import impute_visit_datetime
from cishouseholds.validate_class import SparkValidate


def transform_survey_responses_generic(df: DataFrame) -> DataFrame:
    """
    Generic transformation steps to be applied to all survey response records.
    """

    df = assign_filename_column(df, "survey_response_source_file")
    raw_copy_list = [
        "think_had_covid_any_symptoms",
        "symptoms_last_7_days_any",
        "work_main_job_title",
        "work_main_job_role",
        "work_health_care_v0",
        "work_health_care_v1_v2",
        "work_status_v0",
        "work_status_v1",
        "work_status_v2",
        "work_social_care",
        "work_not_from_home_days_per_week",
        "work_location",
        "sex",
        "withdrawal_reason",
        "blood_sample_barcode",
        "swab_sample_barcode",
    ]
    df = assign_raw_copies(df, [column for column in raw_copy_list if column in df.columns])
    df = assign_unique_id_column(
        df, "unique_participant_response_id", concat_columns=["visit_id", "participant_id", "visit_datetime"]
    )
    df = assign_column_regex_match(
        df, "bad_email", reference_column="email", pattern=r"/^w+[+.w-]*@([w-]+.)*w+[w-]*.([a-z]{2,4}|d+)$/i"
    )
    df = clean_postcode(df, "postcode")
    df = assign_outward_postcode(df, "outward_postcode", reference_column="postcode")
    df = assign_consent_code(
        df, "consent_summary", reference_columns=["consent_16_visits", "consent_5_visits", "consent_1_visit"]
    )
    df = clean_barcode(df=df, barcode_column="swab_sample_barcode", edited_column="swab_sample_barcode_edited_flag")
    df = clean_barcode(df=df, barcode_column="blood_sample_barcode", edited_column="blood_sample_barcode_edited_flag")
    df = assign_taken_column(df, "swab_taken", reference_column="swab_sample_barcode")
    df = assign_taken_column(df, "blood_taken", reference_column="blood_sample_barcode")

    df = assign_date_difference(df, "days_since_think_had_covid", "think_had_covid_date", "visit_datetime")
    df = assign_grouped_variable_from_days_since(
        df=df,
        binary_reference_column="think_had_covid",
        days_since_reference_column="days_since_think_had_covid",
        column_name_to_assign="days_since_think_had_covid_group",
    )
    df = df.withColumn("hh_id", F.col("ons_household_id"))
    df = update_column_values_from_map(
        df,
        "work_not_from_home_days_per_week",
        {"NA": "99", "N/A (not working/in education etc)": "99", "up to 1": "0.5"},
    )
    return df


def derive_additional_v1_2_columns(df: DataFrame) -> DataFrame:
    """
    Transformations specific to the v1 and v2 survey responses.
    """
    df = update_column_values_from_map(
        df=df,
        column="is_self_isolating_detailed",
        map={
            "Yes for other reasons (e.g. going into hospital or quarantining)": "Yes, for other reasons (e.g. going into hospital, quarantining)",  # noqa: E501
            "Yes for other reasons related to reducing your risk of getting COVID-19 (e.g. going into hospital or shielding)": "Yes, for other reasons (e.g. going into hospital, quarantining)",  # noqa: E501
            "Yes for other reasons related to you having had an increased risk of getting COVID-19 (e.g. having been in contact with a known case or quarantining after travel abroad)": "Yes, for other reasons (e.g. going into hospital, quarantining)",  # noqa: E501
            "Yes because you live with someone who has/has had symptoms but you haven’t had them yourself": "Yes, someone you live with had symptoms",  # noqa: E501
            "Yes because you live with someone who has/has had symptoms or a positive test but you haven’t had symptoms yourself": "Yes, someone you live with had symptoms",  # noqa: E501
            "Yes because you live with someone who has/has had symptoms but you haven't had them yourself": "Yes, someone you live with had symptoms",  # noqa: E501
            "Yes because you have/have had symptoms of COVID-19": "Yes, you have/have had symptoms",
            "Yes because you have/have had symptoms of COVID-19 or a positive test": "Yes, you have/have had symptoms",
        },
    )
    df = assign_isin_list(
        df=df,
        column_name_to_assign="is_self_isolating",
        reference_column="is_self_isolating_detailed",
        values_list=[
            "Yes, for other reasons (e.g. going into hospital, quarantining)",
            "Yes, you have/have had symptoms",
            "Yes, someone you live with had symptoms",
        ],
        true_false_values=["Yes", "No"],
    )
    df = clean_within_range(df, "hours_a_day_with_someone_else_at_home", [0, 24])
    return df


def derive_age_columns(df: DataFrame) -> DataFrame:
    """
    Transformations involving participant age.
    """
    df = assign_age_at_date(df, "age_at_visit", base_date="visit_datetime", date_of_birth="date_of_birth")
    df = assign_named_buckets(
        df,
        reference_column="age_at_visit",
        column_name_to_assign="age_group_5_intervals",
        map={2: "2-11", 12: "12-19", 20: "20-49", 50: "50-69", 70: "70+"},
    )
    df = assign_named_buckets(
        df,
        reference_column="age_at_visit",
        column_name_to_assign="age_group_over_16",
        map={16: "16-49", 50: "50-70", 70: "70+"},
    )
    df = assign_named_buckets(
        df,
        reference_column="age_at_visit",
        column_name_to_assign="age_group_7_intervals",
        map={2: "2-11", 12: "12-16", 17: "17-25", 25: "25-34", 35: "35-49", 50: "50-69", 70: "70+"},
    )
    df = assign_named_buckets(
        df,
        reference_column="age_at_visit",
        column_name_to_assign="age_group_5_year_intervals",
        map={
            2: "2-4",
            5: "5-9",
            10: "10-14",
            15: "15-19",
            20: "20-24",
            25: "25-29",
            30: "30-34",
            35: "35-39",
            40: "40-44",
            45: "45-49",
            50: "50-54",
            55: "55-59",
            60: "60-64",
            65: "65-69",
            70: "70-74",
            75: "75-79",
            80: "80-84",
            85: "85-89",
            90: "90+",
        },
    )

    return df


def derive_work_status_columns(df: DataFrame) -> DataFrame:
    work_status_dict = {
        "work_status_v1": {
            "Child under 5y attending child care": "Child under 5y attending child care",  # noqa: E501
            "Child under 5y attending nursery or pre-school or childminder": "Child under 5y attending child care",  # noqa: E501
            "Child under 4-5y attending nursery or pre-school or childminder": "Child under 5y attending child care",  # noqa: E501
            "Child under 5y not attending nursery or pre-school or childminder": "Child under 5y not attending child care",  # noqa: E501
            "Child under 5y not attending child care": "Child under 5y not attending child care",  # noqa: E501
            "Child under 4-5y not attending nursery or pre-school or childminder": "Child under 5y not attending child care",  # noqa: E501
            "Employed and currently not working (e.g. on leave due to the COVID-19 pandemic (furloughed) or sick leave for 4 weeks or longer or maternity/paternity leave)": "Employed and currently not working",  # noqa: E501
            "Employed and currently working (including if on leave or sick leave for less than 4 weeks)": "Employed and currently working",  # noqa: E501
            "Not working and not looking for work (including voluntary work)": "Not working and not looking for work",  # noqa: E501
            "Not working and not looking for work": "Not working and not looking for work",  # noqa: E501
            "Self-employed and currently not working (e.g. on leave due to the COVID-19 pandemic (furloughed) or sick leave for 4 weeks or longer or maternity/paternity leave)": "Self-employed and currently not working",  # noqa: E501
            "Self-employed and currently not working (e.g. on leave due to the COVID-19 pandemic or sick leave for 4 weeks or longer or maternity/paternity leave)": "Self-employed and currently not working",  # noqa: E501
            "Self-employed and currently working (include if on leave or sick leave for less than 4 weeks)": "Self-employed and currently working",  # noqa: E501
            "Retired (include doing voluntary work here)": "Retired",  # noqa: E501
            "Retired": "Retired",  # noqa: E501
            "Looking for paid work and able to start": "Looking for paid work and able to start",  # noqa: E501
            "Attending college or other further education provider (including apprenticeships) (including if temporarily absent)": "5y and older in full-time education",  # noqa: E501
            "Attending university (including if temporarily absent)": "5y and older in full-time education",  # noqa: E501
            "4-5y and older at school/home-school (including if temporarily absent)": "5y and older in full-time education",  # noqa: E501
            "5y and older in full-time education": "5y and older in full-time education",  # noqa: E501
        },
        "work_status_v2": {
            "Retired (include doing voluntary work here)": "Retired",  # noqa: E501
            "Retired": "Retired",  # noqa: E501
            "Attending college or other further education provider (including apprenticeships) (including if temporarily absent)": "Attending college or FE (including if temporarily absent)",  # noqa: E501
            "Attending university (including if temporarily absent)": "Attending university (including if temporarily absent)",  # noqa: E501
            "Child under 5y attending child care": "Child under 4-5y attending child care",  # noqa: E501
            "Child under 5y attending nursery or pre-school or childminder": "Child under 4-5y attending child care",  # noqa: E501
            "Child under 4-5y attending nursery or pre-school or childminder": "Child under 4-5y attending child care",  # noqa: E501
            "Child under 5y not attending nursery or pre-school or childminder": "Child under 4-5y not attending child care",  # noqa: E501
            "Child under 5y not attending child care": "Child under 4-5y not attending child care",  # noqa: E501
            "Child under 4-5y not attending nursery or pre-school or childminder": "Child under 4-5y not attending child care",  # noqa: E501
            "4-5y and older at school/home-school (including if temporarily absent)": "4-5y and older at school/home-school",  # noqa: E501
            "Employed and currently not working (e.g. on leave due to the COVID-19 pandemic (furloughed) or sick leave for 4 weeks or longer or maternity/paternity leave)": "Employed and currently not working",  # noqa: E501
            "Employed and currently working (including if on leave or sick leave for less than 4 weeks)": "Employed and currently working",  # noqa: E501
            "Not in paid work and not looking for paid work (include doing voluntary work here)": "Not working and not looking for work",  # noqa: E501
            "Self-employed and currently not working (e.g. on leave due to the COVID-19 pandemic or sick leave for 4 weeks or longer or maternity/paternity leave)": "Self-employed and currently not working",  # noqa: E501
            "Self-employed and currently not working (e.g. on leave due to the COVID-19 pandemic (furloughed) or sick leave for 4 weeks or longer or maternity/paternity leave)": "Self-employed and currently not working",  # noqa: E501
            "Self-employed and currently working (include if on leave or sick leave for less than 4 weeks)": "Self-employed and currently working",  # noqa: E501
            "Looking for paid work and able to start": "Looking for paid work and able to start",  # noqa: E501
        },
        "work_status_v0": {
            "Employed and currently working": "Employed",  # noqa: E501
            "Employed and currently not working": "Furloughed (temporarily not working)",  # noqa: E501
            "Self-employed and currently not working": "Furloughed (temporarily not working)",  # noqa: E501
            "Retired": "Not working (unemployed, retired, long-term sick etc.)",  # noqa: E501
            "Looking for paid work and able to start": "Not working (unemployed, retired, long-term sick etc.)",  # noqa: E501
            "Not working and not looking for work": "Not working (unemployed, retired, long-term sick etc.)",  # noqa: E501
            "Child under 5y not attending child care": "Student",  # noqa: E501
            "Child under 5y attending child care": "Student",  # noqa: E501
            "5y and older in full-time education": "Student",  # noqa: E501
            "Self-employed and currently working": "Self-employed",  # noqa: E501
        },
    }

    # STEP 1
    df = update_column_values_from_map(
        df=df, condition_column="work_status_v2", column="work_status_v1", map=work_status_dict["work_status_v1"]
    )
    # STEP 2
    df = update_column_values_from_map(df=df, column="work_status_v2", map=work_status_dict["work_status_v2"])
    # STEP 3
    df = update_column_values_from_map(
        df=df, condition_column="work_status_v1", column="work_status_v0", map=work_status_dict["work_status_v0"]
    )
    df = assign_work_social_column(
        df, "work_social_care", "work_sectors", "work_nursing_or_residential_care_home", "work_direct_contact_persons"
    )
    df = assign_work_person_facing_now(df, "work_person_facing_now", "work_person_facing_now", "work_social_care")
    df = assign_column_given_proportion(
        df=df,
        column_name_to_assign="ever_work_person_facing_or_social_care",
        groupby_column="participant_id",
        reference_columns=["work_social_care"],
        count_if=["Yes, care/residential home, resident-facing", "Yes, other social care, resident-facing"],
        true_false_values=["Yes", "No"],
    )
    df = assign_column_given_proportion(
        df=df,
        column_name_to_assign="ever_care_home_worker",
        groupby_column="participant_id",
        reference_columns=["work_social_care", "work_nursing_or_residential_care_home"],
        count_if=["Yes, care/residential home, resident-facing"],
        true_false_values=["Yes", "No"],
    )
    df = assign_column_given_proportion(
        df=df,
        column_name_to_assign="ever_had_long_term_health_condition",
        groupby_column="participant_id",
        reference_columns=["illness_lasting_over_12_months"],
        count_if=["Yes"],
        true_false_values=["Yes", "No"],
    )
    df = assign_ever_had_long_term_health_condition_or_disabled(
        df=df,
        column_name_to_assign="ever_had_long_term_health_condition_or_disabled",
        health_conditions_column="illness_lasting_over_12_months",
        condition_impact_column="illness_reduces_activity_or_ability",
    )
    return df


def transform_survey_responses_version_2_delta(df: DataFrame) -> DataFrame:
    """
    Transformations that are specific to version 2 survey responses.
    """
    df = assign_column_uniform_value(df, "survey_response_dataset_major_version", 2)
    df = update_column_values_from_map(df=df, column="deferred", map={"Deferred 1": "Deferred"}, default_value="N/A")

    df = count_activities_last_XX_days(
        df=df,
        activity_combo_last_XX_days="times_outside_shopping_or_socialising_last_7_days",
        list_activities_last_XX_days=[
            "times_shopping_last_7_days",
            "times_socialise_last_7_days",
        ],
        max_value=7,
    )
    df = derive_household_been_last_XX_days(
        df=df,
        household_last_XX_days="household_been_care_home_last_28_days",
        last_XX_days="care_home_last_28_days",
        last_XX_days_other_household_member="care_home_last_28_days_other_household_member",
    )
    df = derive_household_been_last_XX_days(
        df=df,
        household_last_XX_days="household_been_hospital_last_28_days",
        last_XX_days="hospital_last_28_days",
        last_XX_days_other_household_member="hospital_last_28_days_other_household_member",
    )
    return df


def symptom_column_transformations(df):
    df = count_value_occurrences_in_column_subset_row_wise(
        df=df,
        column_name_to_assign="symptoms_last_7_days_symptom_count",
        selection_columns=[
            "symptoms_last_7_days_fever",
            "symptoms_last_7_days_muscle_ache_myalgia",
            "symptoms_last_7_days_fatigue_weakness",
            "symptoms_last_7_days_sore_throat",
            "symptoms_last_7_days_cough",
            "symptoms_last_7_days_shortness_of_breath",
            "symptoms_last_7_days_headache",
            "symptoms_last_7_days_nausea_vomiting",
            "symptoms_last_7_days_abdominal_pain",
            "symptoms_last_7_days_diarrhoea",
            "symptoms_last_7_days_loss_of_taste",
            "symptoms_last_7_days_loss_of_smell",
            "symptoms_last_7_days_more_trouble_sleeping",
            "symptoms_last_7_days_chest_pain",
            "symptoms_last_7_days_palpitations",
            "symptoms_last_7_days_vertigo_dizziness",
            "symptoms_last_7_days_worry_anxiety",
            "symptoms_last_7_days_low_mood_not_enjoying_anything",
            "symptoms_last_7_days_memory_loss_or_confusion",
            "symptoms_last_7_days_difficulty_concentrating",
            "symptoms_last_7_days_runny_nose_sneezing",
            "symptoms_last_7_days_noisy_breathing_wheezing",
            "symptoms_last_7_days_loss_of_appetite",
        ],
        count_if_value="Yes",
    )
    df = count_value_occurrences_in_column_subset_row_wise(
        df=df,
        column_name_to_assign="symptoms_since_last_visit_count",
        selection_columns=[
            "symptoms_since_last_visit_fever",
            "symptoms_since_last_visit_muscle_ache_myalgia",
            "symptoms_since_last_visit_fatigue_weakness",
            "symptoms_since_last_visit_sore_throat",
            "symptoms_since_last_visit_cough",
            "symptoms_since_last_visit_shortness_of_breath",
            "symptoms_since_last_visit_headache",
            "symptoms_since_last_visit_nausea_vomiting",
            "symptoms_since_last_visit_abdominal_pain",
            "symptoms_since_last_visit_diarrhoea",
            "symptoms_since_last_visit_loss_of_taste",
            "symptoms_since_last_visit_loss_of_smell",
            "symptoms_since_last_visit_more_trouble_sleeping",
            "symptoms_since_last_visit_chest_pain",
            "symptoms_since_last_visit_palpitations",
            "symptoms_since_last_visit_vertigo_dizziness",
            "symptoms_since_last_visit_worry_anxiety",
            "symptoms_since_last_visit_low_mood_or_not_enjoying_anything",
            "symptoms_since_last_visit_memory_loss_or_confusion",
            "symptoms_since_last_visit_difficulty_concentrating",
            "symptoms_since_last_visit_runny_nose_sneezing",
            "symptoms_since_last_visit_noisy_breathing_wheezing",
            "symptoms_since_last_visit_loss_of_appetite",
        ],
        count_if_value="Yes",
    )
    df = update_symptoms_last_7_days_any(
        df=df,
        column_name_to_update="symptoms_last_7_days_any",
        count_reference_column="symptoms_last_7_days_symptom_count",
    )

    # df = assign_true_if_any(
    #     df=df,
    #     column_name_to_assign="any_symptoms_last_7_days_or_now",
    #     reference_columns=["symptoms_last_7_days_any", "think_have_covid_symptoms"],
    #     true_false_values=["Yes", "No"],
    # )

    # df = assign_any_symptoms_around_visit(
    #     df=df,
    #     column_name_to_assign="any_symptoms_around_visit",
    #     symptoms_bool_column="any_symptoms_last_7_days_or_now",
    #     id_column="participant_id",
    #     visit_date_column="visit_datetime",
    #     visit_id_column="visit_id",
    # )

    # df = assign_true_if_any(
    #     df=df,
    #     column_name_to_assign="symptoms_last_7_days_cghfevamn_symptom_group",
    #     reference_columns=[
    #         "symptoms_last_7_days_cough",
    #         "symptoms_last_7_days_fever",
    #         "symptoms_last_7_days_loss_of_smell",
    #         "symptoms_last_7_days_loss_of_taste",
    #     ],
    #     true_false_values=["Yes", "No"],
    # )
    # df = assign_true_if_any(
    #     df=df,
    #     column_name_to_assign="think_have_covid_cghfevamn_symptom_group",
    #     reference_columns=[
    #         "symptoms_since_last_visit_cough",
    #         "symptoms_since_last_visit_fever",
    #         "symptoms_since_last_visit_loss_of_smell",
    #         "symptoms_since_last_visit_loss_of_taste",
    #     ],
    #     true_false_values=["Yes", "No"],
    # )
    # df = assign_true_if_any(
    #     df=df,
    #     column_name_to_assign="think_have_covid_cghfevamn_symptom_group",
    #     reference_columns=[
    #         "symptoms_since_last_visit_cough",
    #         "symptoms_since_last_visit_fever",
    #         "symptoms_since_last_visit_loss_of_smell",
    #         "symptoms_since_last_visit_loss_of_taste",
    #     ],
    #     true_false_values=["Yes", "No"],
    # )
    # df = assign_any_symptoms_around_visit(
    #     df=df,
    #     column_name_to_assign="symptoms_around_cghfevamn_symptom_group",
    #     id_column="participant_id",
    #     symptoms_bool_column="symptoms_last_7_days_cghfevamn_symptom_group",
    #     visit_date_column="visit_datetime",
    #     visit_id_column="visit_id",
    # )
    return df


def union_dependent_cleaning(df):
    df = map_column_values_to_null(
        df=df,
        value="Participant Would Not/Could Not Answer",
        column_list=[
            "ethnicity",
            "work_sectors",
            "work_health_care_v1_v2_raw",
            "work_status_v0",
            "work_status_v1",
            "work_status_v2",
            "work_location",
            "visit_type",
            "household_visit_status",
            "participant_survey_status",
            "is_self_isolating_detailed",
            "illness_reduces_activity_or_ability",
            "ability_to_socially_distance_at_work_or_school",
            "transport_to_work_or_school",
            "face_covering_outside_of_home",
            "face_covering_work",
            "face_covering_other_enclosed_places",
            "other_antibody_test_location",
            "withdrawal_reason",
            "cis_covid_vaccine_type",
            "cis_covid_vaccine_number_of_doses",
            "work_not_from_home_days_per_week",
        ],
    )
    col_val_map = {
        "face_covering_outside_of_home": {
            "My face is already covered for other reasons (e.g. religious or cultural reasons)": "My face is already covered",
            "Yes at work/school only": "Yes, at work/school only",
            "Yes in other situations only (including public transport/shops)": "Yes, in other situations only",
            "Yes usually both at work/school and in other situations": "Yes, usually both Work/school/other",
            "Yes in other situations only (including public transport or shops)": "Yes, usually both Work/school/other",
            "Yes always": "Yes, always",
            "Yes sometimes": "Yes, sometimes",
        },
        "face_covering_other_enclosed_places": {
            "My face is already covered for other reasons (e.g. religious or cultural reasons)": "My face is already covered",
            "Yes at work/school only": "Yes, at work/school only",
            "Yes in other situations only (including public transport/shops)": "Yes, in other situations only",
            "Yes usually both at work/school and in other situations": "Yes, usually both Work/school/other",
            "Yes always": "Yes, always",
            "Yes sometimes": "Yes, sometimes",
        },
        "face_covering_work": {
            "My face is already covered for other reasons (e.g. religious or cultural reasons)": "My face is already covered",
            "Yes always": "Yes, always",
            "Yes sometimes": "Yes, sometimes",
        },
        "other_antibody_test_results": {
            "One or more negative tests but none positive": "Any tests negative, but none negative",
            "One or more negative tests but none were positive": "Any tests negative, but none negative",
            "All tests failed": "All Tests failed",
        },
        "other_antibody_test_location": {
            "Private Lab": "Private lab",
            "Home Test": "Home test",
            "In the NHS (e.g. GP or hospital)": "In the NHS (e.g. GP, hospital)",
        },
        "other_pcr_test_results": {
            "One or more negative tests but none positive": "Any tests negative, but none negative",
            "One or more negative tests but none were positive": "Any tests negative, but none negative",
            "All tests failed": "All Tests failed",
            "One or more positive test(s)": "Positive",
        },
        "ethnicity": {
            "African": "Black,Caribbean,African-African",
            "Caribbean": "Black,Caribbean,African-African",
            "Any other Black or African or Caribbean background": "Any other Black background",
            "Any other Mixed/Multiple background": "Any other Mixed background",
            "Bangladeshi": "Asian or Asian British-Bangladeshi",
            "Chinese": "Asian or Asian British-Chinese",
            "English, Welsh, Scottish, Northern Irish or British": "White-British",
            "Indian": "Asian or Asian British-Indian",
            "Irish": "White-Irish",
            "Pakistani": "Asian or Asian British-Pakistani",
            "White and Asian": "Mixed-White & Asian",
            "White and Black African": "Mixed-White & Black African",
            "White and Black Caribbean": "Mixed-White & Black Caribbean",
            "Roma": "White-Gypsy or Irish Traveller",
            "White-Roma": "White-Gypsy or Irish Traveller",
            "Gypsy or Irish Traveller": "White-Gypsy or Irish Traveller",
            "Arab": "Other ethnic group-Arab",
        },
        "illness_reduces_activity_or_ability": {"Yes a little": "Yes, a little", "Yes a lot": "Yes, a lot"},
        "withdrawal_reason": {
            "Bad experience with tester / survey": "Bad experience with interviewer/survey",
            "Swab / blood process too distressing": "Swab/blood process too distressing",
            "Swab / blood process to distressing": "Swab/blood process too distressing",
            "Do NOT Reinstate": "Do not reinstate",
        },
        "is_self_isolating_detailed": {
            "Yes for other reasons (e.g. going into hospital or quarantining)": "Yes, for other reasons (e.g. going into hospital, quarantining)",
            "Yes for other reasons related to reducing your risk of getting COVID-19 (e.g. going into hospital or shielding)": "Yes, for other reasons (e.g. going into hospital, quarantining)",
            "Yes for other reasons related to you having had an increased risk of getting COVID-19 (e.g. having been in contact with a known case or quarantining after travel abroad)": "Yes, for other reasons (e.g. going into hospital, quarantining)",
            "Yes because you live with someone who has/has had symptoms but you haven’t had them yourself": "Yes, someone you live with had symptoms",
            "Yes because you live with someone who has/has had symptoms or a positive test but you haven’t had symptoms yourself": "Yes, someone you live with had symptoms",
            "Yes because you live with someone who has/has had symptoms but you haven't had them yourself": "Yes, someone you live with had symptoms",
            "Yes because you have/have had symptoms of COVID-19": "Yes, you have/have had symptoms",
            "Yes because you have/have had symptoms of COVID-19 or a positive test": "Yes, you have/have had symptoms",
        },
        "participant_visit_status": {"Participant did not attend": "Patient did not attend", "Canceled": "Cancelled"},
        "work_health_care_v1_v2_raw": {
            "Primary Care (e.g. GP or dentist)": "Yes, in primary care, e.g. GP, dentist",
            "Primary care (e.g. GP or dentist)": "Yes, in primary care, e.g. GP, dentist",
            "Secondary Care (e.g. hospital)": "Yes, in secondary care, e.g. hospital",
            "Secondary care (e.g. hospital.)": "Yes, in secondary care, e.g. hospital",
            "Secondary care (e.g. hospital)": "Yes, in secondary care, e.g. hospital",
            "Other Healthcare (e.g. mental health)": "Yes, in other healthcare settings, e.g. mental health",
            "Other healthcare (e.g. mental health)": "Yes, in other healthcare settings, e.g. mental health",
        },
        "work_location": {
            "Work from home (in the same grounds or building as your home)": "Working from home",
            "Working from home (in the same grounds or building as your home)": "Working from home",
            "From home (in the same grounds or building as your home)": "Working from home",
            "Working somewhere else (not your home)": "Working somewhere else (not your home)",
            "Work somewhere else (not your home)": "Working somewhere else (not your home)",
            "Somewhere else (not at your home)": "Working somewhere else (not your home)",
            "Somewhere else (not your home)": "Working somewhere else (not your home)",
            "Both (from home and somewhere else)": "Both (from home and somewhere else)",
            "Both (working from home and working somewhere else)": "Both (from home and somewhere else)",
            "Both (work from home and work somewhere else)": "Both (from home and somewhere else)",
        },
        "work_sectors": {
            "Social Care": "Social care",
            "Transport (incl. storage or logistic)": "Transport (incl. storage, logistic)",
            "Transport (incl. storage and logistic)": "Transport (incl. storage, logistic)",
            "Transport (incl. storage and logistics)": "Transport (incl. storage, logistic)",
            "Retail Sector (incl. wholesale)": "Retail sector (incl. wholesale)",
            "Hospitality (e.g. hotel or restaurant or cafe)": "Hospitality (e.g. hotel, restaurant)",
            "Food Production and agriculture (incl. farming)": "Food production, agriculture, farming",
            "Food production and agriculture (incl. farming)": "Food production, agriculture, farming",
            "Personal Services (e.g. hairdressers or tattooists)": "Personal services (e.g. hairdressers)",
            "Information technology and communication": "Information technology and communication",
            "Financial services (incl. insurance)": "Financial services incl. insurance",
            "Financial Services (incl. insurance)": "Financial services incl. insurance",
            "Civil Service or Local Government": "Civil service or Local Government",
            "Arts or Entertainment or Recreation": "Arts,Entertainment or Recreation",
            "Art or entertainment or recreation": "Arts,Entertainment or Recreation",
            "Arts or entertainment or recreation": "Arts,Entertainment or Recreation",
            "Other employment sector (specify)": "Other occupation sector",
            "Other occupation sector (specify)": "Other occupation sector",
        },
        "ability_to_socially_distance_at_work_or_school": {
            "Difficult to maintain 2 meters - but I can usually be at least 1m from other people": "Difficult to maintain 2m, but can be 1m",
            "Difficult to maintain 2m - but you can usually be at least 1m from other people": "Difficult to maintain 2m, but can be 1m",
            "Easy to maintain 2 meters - it is not a problem to stay this far away from other people": "Easy to maintain 2m",
            "Easy to maintain 2m - it is not a problem to stay this far away from other people": "Easy to maintain 2m",
            "Relatively easy to maintain 2 meters - most of the time I can be 2m away from other people": "Relatively easy to maintain 2m",
            "Relatively easy to maintain 2m - most of the time you can be 2m away from other people": "Relatively easy to maintain 2m",
            "Very difficult to be more than 1 meter away as my work means I am in close contact with others on a regular basis": "Very difficult to be more than 1m away",
            "Very difficult to be more than 1m away as your work means you are in close contact with others on a regular basis": "Very difficult to be more than 1m away",
        },
        "transport_to_work_or_school": {
            "Bus or Minibus or Coach": "Bus, minibus, coach",
            "Bus or minibus or coach": "Bus, minibus, coach",
            "Bus": "Bus, minibus, coach",
            "Motorbike or Scooter or Moped": "Motorbike, scooter or moped",
            "Motorbike or scooter or moped": "Motorbike, scooter or moped",
            "Car or Van": "Car or van",
            "Taxi/Minicab": "Taxi/minicab",
            "On Foot": "On foot",
            "Underground or Metro or Light Rail or Tram": "Underground, metro, light rail, tram",
            "Other Method": "Other method",
        },
        "last_covid_contact_location": {
            "In your own household": "Living in your own home",
            "Outside your household": "Outside your home",
        },
        "last_suspected_covid_contact_location": {
            "In your own household": "Living in your own home",
            "Outside your household": "Outside your home",
        },
    }
    df = apply_value_map_multiple_columns(df, col_val_map)
    df = convert_null_if_not_in_list(df, "sex", options_list=["Male", "Female"])
    df = fill_backwards_overriding_not_nulls(
        df=df,
        column_identity="participant_id",
        ordering_column="visit_datetime",
        dataset_column="survey_response_dataset_major_version",
        column_list=["sex", "date_of_birth", "ethnicity"],
    )
    # TODO: Add in once dependencies are derived
    # df = impute_latest_date_flag(
    #     df=df,
    #     participant_id_column="participant_id",
    #     visit_date_column="visit_date",
    #     visit_id_column="visit_id",
    #     contact_any_covid_column="contact_known_or_suspected_covid",
    #     contact_any_covid_date_column="contact_known_or_suspected_covid_latest_date",
    # )

    # TODO: Add in once dependencies are derived
    # df = assign_date_difference(
    #     df,
    #     "contact_known_or_suspected_covid_days_since",
    #     "contact_known_or_suspected_covid_latest_date",
    #     "visit_datetime",
    # )

    # TODO: add the following function once contact_known_or_suspected_covid_latest_date() is created
    # df = contact_known_or_suspected_covid_type(
    #     df=df,
    #     contact_known_covid_type_column='contact_known_covid_type',
    #     contact_any_covid_type_column='contact_any_covid_type',
    #     contact_any_covid_date_column='contact_any_covid_date',
    #     contact_known_covid_date_column='contact_known_covid_date',
    #     contact_suspect_covid_date_column='contact_suspect_covid_date',
    # )

    df = update_face_covering_outside_of_home(
        df=df,
        column_name_to_update="face_covering_outside_of_home",
        covered_enclosed_column="face_covering_other_enclosed_places",
        covered_work_column="face_covering_work",
    )

    return df


def union_dependent_derivations(df):
    """
    Transformations that must be carried out after the union of the different survey response schemas.
    """
    df = symptom_column_transformations(df)
    df = create_formatted_datetime_string_columns(df)
    df = derive_age_columns(df)
    # ethnicity_map = {
    #     "White": ["White-British", "White-Irish", "White-Gypsy or Irish Traveller", "Any other white background"],
    #     "Asian": [
    #         "Asian or Asian British-Indian",
    #         "Asian or Asian British-Pakistani",
    #         "Asian or Asian British-Bangladeshi",
    #         "Asian or Asian British-Chinese",
    #         "Any other Asian background",
    #     ],
    #     "Black": ["Black,Caribbean,African-African", "Black,Caribbean,Afro-Caribbean", "Any other Black background"],
    #     "Mixed": [
    #         "Mixed-White & Black Caribbean",
    #         "Mixed-White & Black African",
    #         "Mixed-White & Asian",
    #         "Any other Mixed background",
    #     ],
    #     "Other": ["Other ethnic group-Arab", "Any other ethnic group"],
    # }
    # df = assign_column_from_mapped_list_key(
    #     df=df, column_name_to_assign="ethnicity_group", reference_column="ethnicity", map=ethnicity_map
    # )
    # df = assign_ethnicity_white(
    #     df, column_name_to_assign="ethnicity_white", ethnicity_group_column_name="ethnicity_group"
    # )

    df = derive_work_status_columns(df)
    df = assign_work_health_care(
        df,
        "work_health_care_combined",
        direct_contact_column="work_direct_contact_patients_clients",
        reference_health_care_column="work_health_care_v0",
        other_health_care_column="work_health_care_v1_v2",
    )
    # df = assign_work_patient_facing_now(
    #     df, "work_patient_facing_now", age_column="age_at_visit", work_healthcare_column="work_health_care_combined"
    # )
    # df = update_work_facing_now_column(
    #     df,
    #     "work_patient_facing_now",
    #     "work_status_v0",
    #     ["Furloughed (temporarily not working)", "Not working (unemployed, retired, long-term sick etc.)", "Student"],
    # )
    # df = assign_first_visit(
    #     df=df,
    #     column_name_to_assign="household_first_visit_datetime",
    #     id_column="participant_id",
    #     visit_date_column="visit_datetime",
    # )
    # df = assign_last_visit(
    #     df=df,
    #     column_name_to_assign="last_attended_visit_datetime",
    #     id_column="participant_id",
    #     visit_status_column="participant_visit_status",
    #     visit_date_column="visit_datetime",
    # )
    # df = assign_date_difference(
    #     df=df,
    #     column_name_to_assign="days_since_enrolment",
    #     start_reference_column="household_first_visit_datetime",
    #     end_reference_column="last_attended_visit_datetime",
    # )
    # df = assign_date_difference(
    #     df=df,
    #     column_name_to_assign="household_weeks_since_survey_enrolment",
    #     start_reference_column="survey start",
    #     end_reference_column="visit_datetime",
    #     format="weeks",
    # )
    # df = assign_named_buckets(
    #     df,
    #     reference_column="days_since_enrolment",
    #     column_name_to_assign="visit_number",
    #     map={
    #         0: 0,
    #         4: 1,
    #         11: 2,
    #         18: 3,
    #         25: 4,
    #         43: 5,
    #         71: 6,
    #         99: 7,
    #         127: 8,
    #         155: 9,
    #         183: 10,
    #         211: 11,
    #         239: 12,
    #         267: 13,
    #         295: 14,
    #         323: 15,
    #     },
    # )
    # df = assign_any_symptoms_around_visit(
    #     df=df,
    #     column_name_to_assign="symptoms_around_cghfevamn_symptom_group",
    #     symptoms_bool_column="symptoms_last_7_days_cghfevamn_symptom_group",
    #     id_column="participant_id",
    #     visit_date_column="visit_datetime",
    #     visit_id_column="visit_id",
    # )
    df = assign_household_participant_count(
        df,
        column_name_to_assign="household_participant_count",
        household_id_column="ons_household_id",
        participant_id_column="participant_id",
    )
    df = update_participant_not_consented(
        df,
        column_name_to_update="household_participants_not_consented_count",
        participant_non_consented_column_pattern=r"person_[1-9]_not_consenting_age",
    )
    df = assign_people_in_household_count(
        df,
        column_name_to_assign="people_in_household_count",
        infant_column_pattern=r"infant_[1-8]_age",
        infant_column_pattern_with_exceptions=r"infant_6_age",
        participant_column_pattern=r"person_[1-8]_not_present_age",
        household_participant_count_column="household_participant_count",
        non_consented_count_column="household_participants_not_consented_count",
    )
<<<<<<< HEAD
    df = derive_household_been_last_XX_days(
        df=df,
        household_last_XX_days="household_been_care_home_last_28_days",
        last_XX_days="care_home_last_28_days",
        last_XX_days_other_household_member="care_home_last_28_days_other_household_member",
    )
    df = derive_household_been_last_XX_days(
        df=df,
        household_last_XX_days="household_been_hospital_last_28_days",
        last_XX_days="hospital_last_28_days",
        last_XX_days_other_household_member="hospital_last_28_days_other_household_member",
    )
    df = update_column_values_from_map(
        df=df,
        column="smokes_nothing_now",
        map={"Yes": "No", "No": "Yes"},
        condition_column="smokes_or_vapes",
=======
    df = update_column_values_from_column_reference(
        df, "smokes_nothing_now", "smokes_or_vapes", {"Yes": "No", "No": "Yes"}
>>>>>>> a5322b35
    )
    return df


def create_formatted_datetime_string_columns(df):
    """
    Create columns with specific datetime formatting for use in output data.
    """
    date_format_dict = {
        "visit_date_string": "visit_datetime",
        "samples_taken_date_string": "samples_taken_datetime",
    }
    datetime_format_dict = {
        "visit_datetime_string": "visit_datetime",
        "samples_taken_datetime_string": "samples_taken_datetime",
    }
    date_format_string_list = [
        "date_of_birth",
        "improved_visit_date",
        "think_had_covid_date",
        "cis_covid_vaccine_date",
        "cis_covid_vaccine_date_1",
        "cis_covid_vaccine_date_2",
        "cis_covid_vaccine_date_3",
        "cis_covid_vaccine_date_4",
        "last_suspected_covid_contact_date",
        "last_covid_contact_date",
        "other_pcr_test_first_positive_date",
        "other_antibody_test_last_negative_date",
        "other_antibody_test_first_positive_date",
        "other_pcr_test_last_negative_date",
        "been_outside_uk_last_date",
        "symptoms_last_7_days_onset_date",
    ]
    for column_name_to_assign in date_format_dict.keys():
        df = assign_column_to_date_string(
            df=df,
            column_name_to_assign=column_name_to_assign,
            reference_column=date_format_dict[column_name_to_assign],
            time_format="ddMMMyyyy",
            lower_case=True,
        )
    for column_name_to_assign in date_format_string_list:
        df = assign_column_to_date_string(
            df=df,
            column_name_to_assign=column_name_to_assign + "_string",
            reference_column=column_name_to_assign,
            time_format="ddMMMyyyy",
            lower_case=True,
        )
    for column_name_to_assign in datetime_format_dict.keys():
        df = assign_column_to_date_string(
            df=df,
            column_name_to_assign=column_name_to_assign,
            reference_column=datetime_format_dict[column_name_to_assign],
            time_format="ddMMMyyyy HH:mm:ss",
            lower_case=True,
        )

    return df


def fill_forwards_transformations(df):
    df = fill_forward_from_last_change(
        df=df,
        fill_forward_columns=[
            "work_main_job_title",
            "work_main_job_role",
            "work_sectors",
            "work_sectors_other",
            "work_health_care_v1_v2",
            "work_health_care_v0",
            "work_social_care",
            "work_nursing_or_residential_care_home",
            "work_direct_contact_patients_clients",
        ],
        participant_id_column="participant_id",
        visit_date_column="visit_datetime",
        record_changed_column="work_main_job_changed",
        record_changed_value="Yes",
    )
    df = update_column_if_ref_in_list(
        df=df,
        column_name_to_update="work_location",
        old_value=None,
        new_value="Not applicable, not currently working",
        reference_column="work_status_v0",
        check_list=[
            "Furloughed (temporarily not working)",
            "Not working (unemployed, retired, long-term sick etc.)",
            "Student",
        ],
    )
    df = fill_forward_from_last_change(
        df=df,
        fill_forward_columns=[
            "cis_covid_vaccine_date",
            "cis_covid_vaccine_number_of_doses",
            "cis_covid_vaccine_type",
            "cis_covid_vaccine_type_other",
            "cis_covid_vaccine_received",
        ],
        participant_id_column="participant_id",
        visit_date_column="visit_datetime",
        record_changed_column="cis_covid_vaccine_received",
        record_changed_value="Yes",
    )
    df = impute_outside_uk_columns(
        df=df,
        outside_uk_since_column="been_outside_uk_since_april_2020",
        outside_uk_date_column="been_outside_uk_last_date",
        outside_country_column="been_outside_uk_last_country",
        visit_datetime_column="visit_datetime",
        id_column="participant_id",
    )
    df = fill_forward_from_last_change(
        df=df,
        fill_forward_columns=[
            "been_outside_uk_last_country",
            "been_outside_uk_last_date",
            "been_outside_uk_since_april_2020",
        ],
        participant_id_column="participant_id",
        visit_date_column="visit_datetime",
        record_changed_column="been_outside_uk_since_april_2020",
        record_changed_value="Yes",
    )
    return df<|MERGE_RESOLUTION|>--- conflicted
+++ resolved
@@ -813,7 +813,6 @@
         household_participant_count_column="household_participant_count",
         non_consented_count_column="household_participants_not_consented_count",
     )
-<<<<<<< HEAD
     df = derive_household_been_last_XX_days(
         df=df,
         household_last_XX_days="household_been_care_home_last_28_days",
@@ -831,10 +830,6 @@
         column="smokes_nothing_now",
         map={"Yes": "No", "No": "Yes"},
         condition_column="smokes_or_vapes",
-=======
-    df = update_column_values_from_column_reference(
-        df, "smokes_nothing_now", "smokes_or_vapes", {"Yes": "No", "No": "Yes"}
->>>>>>> a5322b35
     )
     return df
 
