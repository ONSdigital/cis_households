--- conflicted
+++ resolved
@@ -11,12 +11,9 @@
 from cishouseholds.derive import assign_date_difference
 from cishouseholds.derive import assign_ethnicity_white
 from cishouseholds.derive import assign_filename_column
-<<<<<<< HEAD
+from cishouseholds.derive import assign_first_visit
 from cishouseholds.derive import assign_grouped_variable_from_days_since
-=======
-from cishouseholds.derive import assign_first_visit
 from cishouseholds.derive import assign_last_visit
->>>>>>> 2f0f8437
 from cishouseholds.derive import assign_named_buckets
 from cishouseholds.derive import assign_outward_postcode
 from cishouseholds.derive import assign_raw_copies
@@ -122,13 +119,12 @@
     # df = placeholder_for_derivation_number_17(df, "country_barcode", ["swab_barcode_cleaned","blood_barcode_cleaned"],
     #  {0:"ONS", 1:"ONW", 2:"ONN", 3:"ONC"})
     df = derive_age_columns(df)
-<<<<<<< HEAD
     df = assign_grouped_variable_from_days_since(
         df=df,
         binary_reference_column="think_had_covid",
         days_since_reference_column="days_since_think_had_covid",
         column_name_to_assign="days_since_think_had_covid_group",
-=======
+    )
 
     return df
 
@@ -218,7 +214,6 @@
         symptoms_bool_column="symptoms_last_7_days_cghfevamn_symptom_group",
         visit_date_column="visit_datetime",
         visit_id_column="visit_id",
->>>>>>> 2f0f8437
     )
     return df
 
