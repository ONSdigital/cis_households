# flake8: noqa
from pyspark.sql import DataFrame
from pyspark.sql import functions as F

from cishouseholds.derive import assign_age_at_date
from cishouseholds.derive import assign_any_symptoms_around_visit
from cishouseholds.derive import assign_column_from_mapped_list_key
from cishouseholds.derive import assign_column_given_proportion
from cishouseholds.derive import assign_column_regex_match
from cishouseholds.derive import assign_column_to_date_string
from cishouseholds.derive import assign_column_uniform_value
from cishouseholds.derive import assign_consent_code
from cishouseholds.derive import assign_date_difference
from cishouseholds.derive import assign_ethnicity_white
from cishouseholds.derive import assign_ever_had_long_term_health_condition_or_disabled
from cishouseholds.derive import assign_filename_column
from cishouseholds.derive import assign_first_visit
from cishouseholds.derive import assign_grouped_variable_from_days_since
from cishouseholds.derive import assign_household_participant_count
from cishouseholds.derive import assign_isin_list
from cishouseholds.derive import assign_last_visit
from cishouseholds.derive import assign_named_buckets
from cishouseholds.derive import assign_outward_postcode
from cishouseholds.derive import assign_people_in_household_count
from cishouseholds.derive import assign_raw_copies
from cishouseholds.derive import assign_school_year_september_start
from cishouseholds.derive import assign_taken_column
from cishouseholds.derive import assign_true_if_any
from cishouseholds.derive import assign_unique_id_column
from cishouseholds.derive import assign_work_health_care
from cishouseholds.derive import assign_work_patient_facing_now
from cishouseholds.derive import assign_work_person_facing_now
from cishouseholds.derive import assign_work_social_column
from cishouseholds.derive import contact_known_or_suspected_covid_type
from cishouseholds.derive import count_value_occurrences_in_column_subset_row_wise
from cishouseholds.derive import derive_household_been_last_XX_days
from cishouseholds.edit import apply_value_map_multiple_columns
from cishouseholds.edit import clean_barcode
from cishouseholds.edit import clean_postcode
from cishouseholds.edit import clean_within_range
from cishouseholds.edit import convert_null_if_not_in_list
from cishouseholds.edit import count_activities_last_XX_days
from cishouseholds.edit import format_string_upper_and_clean
from cishouseholds.edit import map_column_values_to_null
from cishouseholds.edit import update_column_if_ref_in_list
from cishouseholds.edit import update_column_values_from_column_reference
from cishouseholds.edit import update_column_values_from_map
from cishouseholds.edit import update_face_covering_outside_of_home
from cishouseholds.edit import update_participant_not_consented
from cishouseholds.edit import update_symptoms_last_7_days_any
from cishouseholds.edit import update_work_facing_now_column
from cishouseholds.impute import fill_backwards_overriding_not_nulls
from cishouseholds.impute import fill_forward_from_last_change
from cishouseholds.impute import impute_by_ordered_fill_forward
from cishouseholds.impute import impute_latest_date_flag
from cishouseholds.impute import impute_outside_uk_columns
from cishouseholds.impute import impute_visit_datetime
from cishouseholds.validate_class import SparkValidate


def transform_survey_responses_generic(df: DataFrame) -> DataFrame:
    """
    Generic transformation steps to be applied to all survey response records.
    """

    df = assign_filename_column(df, "survey_response_source_file")
    raw_copy_list = [
        "think_had_covid_any_symptoms",
        "symptoms_last_7_days_any",
        "work_main_job_title",
        "work_main_job_role",
        "work_health_care_v0",
        "work_health_care_v1_v2",
        "work_status_v0",
        "work_status_v1",
        "work_status_v2",
        "work_social_care",
        "work_not_from_home_days_per_week",
        "work_location",
        "sex",
        "withdrawal_reason",
        "blood_sample_barcode",
        "swab_sample_barcode",
    ]
    df = assign_raw_copies(df, [column for column in raw_copy_list if column in df.columns])
    df = assign_unique_id_column(
        df, "unique_participant_response_id", concat_columns=["visit_id", "participant_id", "visit_datetime"]
    )
    df = assign_column_regex_match(
        df, "bad_email", reference_column="email", pattern=r"/^w+[+.w-]*@([w-]+.)*w+[w-]*.([a-z]{2,4}|d+)$/i"
    )
    df = clean_postcode(df, "postcode")
    df = assign_outward_postcode(df, "outward_postcode", reference_column="postcode")
    df = assign_consent_code(
        df, "consent_summary", reference_columns=["consent_16_visits", "consent_5_visits", "consent_1_visit"]
    )
    df = clean_barcode(df=df, barcode_column="swab_sample_barcode", edited_column="swab_sample_barcode_edited_flag")
    df = clean_barcode(df=df, barcode_column="blood_sample_barcode", edited_column="blood_sample_barcode_edited_flag")
    df = assign_taken_column(df, "swab_taken", reference_column="swab_sample_barcode")
    df = assign_taken_column(df, "blood_taken", reference_column="blood_sample_barcode")

    df = assign_date_difference(df, "days_since_think_had_covid", "think_had_covid_date", "visit_datetime")
    df = assign_grouped_variable_from_days_since(
        df=df,
        binary_reference_column="think_had_covid",
        days_since_reference_column="days_since_think_had_covid",
        column_name_to_assign="days_since_think_had_covid_group",
    )

    df = df.withColumn("hh_id", F.col("ons_household_id"))
<<<<<<< HEAD

    # 1885
    df = count_activities_last_XX_days(
        df=df,
        activity_combo_last_XX_days="times_outside_shopping_or_socialising_last_7_days",
        list_activities_last_XX_days=[
            "times_shopping_last_7_days",
            "times_socialise_last_7_days",
        ],
        max_value=7,
=======
    df = update_column_values_from_map(
        df,
        "work_not_from_home_days_per_week",
        {"NA": "99", "N/A (not working/in education etc)": "99", "up to 1": "0.5"},
>>>>>>> 5241292a
    )
    return df


def derive_additional_v1_2_columns(df: DataFrame) -> DataFrame:
    """
    Transformations specific to the v1 and v2 survey responses.
    """
    df = update_column_values_from_map(
        df=df,
        column="is_self_isolating_detailed",
        map={
            "Yes for other reasons (e.g. going into hospital or quarantining)": "Yes, for other reasons (e.g. going into hospital, quarantining)",  # noqa: E501
            "Yes for other reasons related to reducing your risk of getting COVID-19 (e.g. going into hospital or shielding)": "Yes, for other reasons (e.g. going into hospital, quarantining)",  # noqa: E501
            "Yes for other reasons related to you having had an increased risk of getting COVID-19 (e.g. having been in contact with a known case or quarantining after travel abroad)": "Yes, for other reasons (e.g. going into hospital, quarantining)",  # noqa: E501
            "Yes because you live with someone who has/has had symptoms but you haven’t had them yourself": "Yes, someone you live with had symptoms",  # noqa: E501
            "Yes because you live with someone who has/has had symptoms or a positive test but you haven’t had symptoms yourself": "Yes, someone you live with had symptoms",  # noqa: E501
            "Yes because you live with someone who has/has had symptoms but you haven't had them yourself": "Yes, someone you live with had symptoms",  # noqa: E501
            "Yes because you have/have had symptoms of COVID-19": "Yes, you have/have had symptoms",
            "Yes because you have/have had symptoms of COVID-19 or a positive test": "Yes, you have/have had symptoms",
        },
    )
    df = assign_isin_list(
        df=df,
        column_name_to_assign="is_self_isolating",
        reference_column="is_self_isolating_detailed",
        values_list=[
            "Yes, for other reasons (e.g. going into hospital, quarantining)",
            "Yes, you have/have had symptoms",
            "Yes, someone you live with had symptoms",
        ],
        true_false_values=["Yes", "No"],
    )
    df = clean_within_range(df, "hours_a_day_with_someone_else_at_home", [0, 24])
    return df


def derive_age_columns(df: DataFrame) -> DataFrame:
    """
    Transformations involving participant age.
    """
    df = assign_age_at_date(df, "age_at_visit", base_date="visit_datetime", date_of_birth="date_of_birth")
    df = assign_named_buckets(
        df,
        reference_column="age_at_visit",
        column_name_to_assign="age_group_5_intervals",
        map={2: "2-11", 12: "12-19", 20: "20-49", 50: "50-69", 70: "70+"},
    )
    df = assign_named_buckets(
        df,
        reference_column="age_at_visit",
        column_name_to_assign="age_group_over_16",
        map={16: "16-49", 50: "50-70", 70: "70+"},
    )
    df = assign_named_buckets(
        df,
        reference_column="age_at_visit",
        column_name_to_assign="age_group_7_intervals",
        map={2: "2-11", 12: "12-16", 17: "17-25", 25: "25-34", 35: "35-49", 50: "50-69", 70: "70+"},
    )
    df = assign_named_buckets(
        df,
        reference_column="age_at_visit",
        column_name_to_assign="age_group_5_year_intervals",
        map={
            2: "2-4",
            5: "5-9",
            10: "10-14",
            15: "15-19",
            20: "20-24",
            25: "25-29",
            30: "30-34",
            35: "35-39",
            40: "40-44",
            45: "45-49",
            50: "50-54",
            55: "55-59",
            60: "60-64",
            65: "65-69",
            70: "70-74",
            75: "75-79",
            80: "80-84",
            85: "85-89",
            90: "90+",
        },
    )

    return df


def derive_work_status_columns(df: DataFrame) -> DataFrame:
    work_status_dict = {
        "work_status_v1": {
            "Child under 5y attending child care": "Child under 5y attending child care",  # noqa: E501
            "Child under 5y attending nursery or pre-school or childminder": "Child under 5y attending child care",  # noqa: E501
            "Child under 4-5y attending nursery or pre-school or childminder": "Child under 5y attending child care",  # noqa: E501
            "Child under 5y not attending nursery or pre-school or childminder": "Child under 5y not attending child care",  # noqa: E501
            "Child under 5y not attending child care": "Child under 5y not attending child care",  # noqa: E501
            "Child under 4-5y not attending nursery or pre-school or childminder": "Child under 5y not attending child care",  # noqa: E501
            "Employed and currently not working (e.g. on leave due to the COVID-19 pandemic (furloughed) or sick leave for 4 weeks or longer or maternity/paternity leave)": "Employed and currently not working",  # noqa: E501
            "Employed and currently working (including if on leave or sick leave for less than 4 weeks)": "Employed and currently working",  # noqa: E501
            "Not working and not looking for work (including voluntary work)": "Not working and not looking for work",  # noqa: E501
            "Not working and not looking for work": "Not working and not looking for work",  # noqa: E501
            "Self-employed and currently not working (e.g. on leave due to the COVID-19 pandemic (furloughed) or sick leave for 4 weeks or longer or maternity/paternity leave)": "Self-employed and currently not working",  # noqa: E501
            "Self-employed and currently not working (e.g. on leave due to the COVID-19 pandemic or sick leave for 4 weeks or longer or maternity/paternity leave)": "Self-employed and currently not working",  # noqa: E501
            "Self-employed and currently working (include if on leave or sick leave for less than 4 weeks)": "Self-employed and currently working",  # noqa: E501
            "Retired (include doing voluntary work here)": "Retired",  # noqa: E501
            "Retired": "Retired",  # noqa: E501
            "Looking for paid work and able to start": "Looking for paid work and able to start",  # noqa: E501
            "Attending college or other further education provider (including apprenticeships) (including if temporarily absent)": "5y and older in full-time education",  # noqa: E501
            "Attending university (including if temporarily absent)": "5y and older in full-time education",  # noqa: E501
            "4-5y and older at school/home-school (including if temporarily absent)": "5y and older in full-time education",  # noqa: E501
            "5y and older in full-time education": "5y and older in full-time education",  # noqa: E501
        },
        "work_status_v2": {
            "Retired (include doing voluntary work here)": "Retired",  # noqa: E501
            "Retired": "Retired",  # noqa: E501
            "Attending college or other further education provider (including apprenticeships) (including if temporarily absent)": "Attending college or FE (including if temporarily absent)",  # noqa: E501
            "Attending university (including if temporarily absent)": "Attending university (including if temporarily absent)",  # noqa: E501
            "Child under 5y attending child care": "Child under 4-5y attending child care",  # noqa: E501
            "Child under 5y attending nursery or pre-school or childminder": "Child under 4-5y attending child care",  # noqa: E501
            "Child under 4-5y attending nursery or pre-school or childminder": "Child under 4-5y attending child care",  # noqa: E501
            "Child under 5y not attending nursery or pre-school or childminder": "Child under 4-5y not attending child care",  # noqa: E501
            "Child under 5y not attending child care": "Child under 4-5y not attending child care",  # noqa: E501
            "Child under 4-5y not attending nursery or pre-school or childminder": "Child under 4-5y not attending child care",  # noqa: E501
            "4-5y and older at school/home-school (including if temporarily absent)": "4-5y and older at school/home-school",  # noqa: E501
            "Employed and currently not working (e.g. on leave due to the COVID-19 pandemic (furloughed) or sick leave for 4 weeks or longer or maternity/paternity leave)": "Employed and currently not working",  # noqa: E501
            "Employed and currently working (including if on leave or sick leave for less than 4 weeks)": "Employed and currently working",  # noqa: E501
            "Not in paid work and not looking for paid work (include doing voluntary work here)": "Not working and not looking for work",  # noqa: E501
            "Self-employed and currently not working (e.g. on leave due to the COVID-19 pandemic or sick leave for 4 weeks or longer or maternity/paternity leave)": "Self-employed and currently not working",  # noqa: E501
            "Self-employed and currently not working (e.g. on leave due to the COVID-19 pandemic (furloughed) or sick leave for 4 weeks or longer or maternity/paternity leave)": "Self-employed and currently not working",  # noqa: E501
            "Self-employed and currently working (include if on leave or sick leave for less than 4 weeks)": "Self-employed and currently working",  # noqa: E501
            "Looking for paid work and able to start": "Looking for paid work and able to start",  # noqa: E501
        },
        "work_status_v0": {
            "Employed and currently working": "Employed",  # noqa: E501
            "Employed and currently not working": "Furloughed (temporarily not working)",  # noqa: E501
            "Self-employed and currently not working": "Furloughed (temporarily not working)",  # noqa: E501
            "Retired": "Not working (unemployed, retired, long-term sick etc.)",  # noqa: E501
            "Looking for paid work and able to start": "Not working (unemployed, retired, long-term sick etc.)",  # noqa: E501
            "Not working and not looking for work": "Not working (unemployed, retired, long-term sick etc.)",  # noqa: E501
            "Child under 5y not attending child care": "Student",  # noqa: E501
            "Child under 5y attending child care": "Student",  # noqa: E501
            "5y and older in full-time education": "Student",  # noqa: E501
            "Self-employed and currently working": "Self-employed",  # noqa: E501
        },
    }

    # STEP 1
    df = update_column_values_from_map(
        df=df, condition_column="work_status_v2", column="work_status_v1", map=work_status_dict["work_status_v1"]
    )
    # STEP 2
    df = update_column_values_from_map(df=df, column="work_status_v2", map=work_status_dict["work_status_v2"])
    # STEP 3
    df = update_column_values_from_map(
        df=df, condition_column="work_status_v1", column="work_status_v0", map=work_status_dict["work_status_v0"]
    )
    df = assign_work_social_column(
        df, "work_social_care", "work_sectors", "work_nursing_or_residential_care_home", "work_direct_contact_persons"
    )
    df = assign_work_person_facing_now(df, "work_person_facing_now", "work_person_facing_now", "work_social_care")
    df = assign_column_given_proportion(
        df=df,
        column_name_to_assign="ever_work_person_facing_or_social_care",
        groupby_column="participant_id",
        reference_columns=["work_social_care"],
        count_if=["Yes, care/residential home, resident-facing", "Yes, other social care, resident-facing"],
        true_false_values=["Yes", "No"],
    )
    df = assign_column_given_proportion(
        df=df,
        column_name_to_assign="ever_care_home_worker",
        groupby_column="participant_id",
        reference_columns=["work_social_care", "work_nursing_or_residential_care_home"],
        count_if=["Yes, care/residential home, resident-facing"],
        true_false_values=["Yes", "No"],
    )
    df = assign_column_given_proportion(
        df=df,
        column_name_to_assign="ever_had_long_term_health_condition",
        groupby_column="participant_id",
        reference_columns=["illness_lasting_over_12_months"],
        count_if=["Yes"],
        true_false_values=["Yes", "No"],
    )
    df = assign_ever_had_long_term_health_condition_or_disabled(
        df=df,
        column_name_to_assign="ever_had_long_term_health_condition_or_disabled",
        health_conditions_column="illness_lasting_over_12_months",
        condition_impact_column="illness_reduces_activity_or_ability",
    )
    return df


def transform_survey_responses_version_2_delta(df: DataFrame) -> DataFrame:
    """
    Transformations that are specific to version 2 survey responses.
    """
    df = assign_column_uniform_value(df, "survey_response_dataset_major_version", 2)
    df = update_column_values_from_map(df=df, column="deferred", map={"Deferred 1": "Deferred"}, default_value="N/A")
    return df


def symptom_column_transformations(df):
    df = count_value_occurrences_in_column_subset_row_wise(
        df=df,
        column_name_to_assign="symptoms_last_7_days_symptom_count",
        selection_columns=[
            "symptoms_last_7_days_fever",
            "symptoms_last_7_days_muscle_ache_myalgia",
            "symptoms_last_7_days_fatigue_weakness",
            "symptoms_last_7_days_sore_throat",
            "symptoms_last_7_days_cough",
            "symptoms_last_7_days_shortness_of_breath",
            "symptoms_last_7_days_headache",
            "symptoms_last_7_days_nausea_vomiting",
            "symptoms_last_7_days_abdominal_pain",
            "symptoms_last_7_days_diarrhoea",
            "symptoms_last_7_days_loss_of_taste",
            "symptoms_last_7_days_loss_of_smell",
            "symptoms_last_7_days_more_trouble_sleeping",
            "symptoms_last_7_days_chest_pain",
            "symptoms_last_7_days_palpitations",
            "symptoms_last_7_days_vertigo_dizziness",
            "symptoms_last_7_days_worry_anxiety",
            "symptoms_last_7_days_low_mood_not_enjoying_anything",
            "symptoms_last_7_days_memory_loss_or_confusion",
            "symptoms_last_7_days_difficulty_concentrating",
            "symptoms_last_7_days_runny_nose_sneezing",
            "symptoms_last_7_days_noisy_breathing_wheezing",
            "symptoms_last_7_days_loss_of_appetite",
        ],
        count_if_value="Yes",
    )
    df = count_value_occurrences_in_column_subset_row_wise(
        df=df,
        column_name_to_assign="symptoms_since_last_visit_count",
        selection_columns=[
            "symptoms_since_last_visit_fever",
            "symptoms_since_last_visit_muscle_ache_myalgia",
            "symptoms_since_last_visit_fatigue_weakness",
            "symptoms_since_last_visit_sore_throat",
            "symptoms_since_last_visit_cough",
            "symptoms_since_last_visit_shortness_of_breath",
            "symptoms_since_last_visit_headache",
            "symptoms_since_last_visit_nausea_vomiting",
            "symptoms_since_last_visit_abdominal_pain",
            "symptoms_since_last_visit_diarrhoea",
            "symptoms_since_last_visit_loss_of_taste",
            "symptoms_since_last_visit_loss_of_smell",
            "symptoms_since_last_visit_more_trouble_sleeping",
            "symptoms_since_last_visit_chest_pain",
            "symptoms_since_last_visit_palpitations",
            "symptoms_since_last_visit_vertigo_dizziness",
            "symptoms_since_last_visit_worry_anxiety",
            "symptoms_since_last_visit_low_mood_or_not_enjoying_anything",
            "symptoms_since_last_visit_memory_loss_or_confusion",
            "symptoms_since_last_visit_difficulty_concentrating",
            "symptoms_since_last_visit_runny_nose_sneezing",
            "symptoms_since_last_visit_noisy_breathing_wheezing",
            "symptoms_since_last_visit_loss_of_appetite",
        ],
        count_if_value="Yes",
    )
    df = update_symptoms_last_7_days_any(
        df=df,
        column_name_to_update="symptoms_last_7_days_any",
        count_reference_column="symptoms_last_7_days_symptom_count",
    )

    # df = assign_true_if_any(
    #     df=df,
    #     column_name_to_assign="any_symptoms_last_7_days_or_now",
    #     reference_columns=["symptoms_last_7_days_any", "think_have_covid_symptoms"],
    #     true_false_values=["Yes", "No"],
    # )

    # df = assign_any_symptoms_around_visit(
    #     df=df,
    #     column_name_to_assign="any_symptoms_around_visit",
    #     symptoms_bool_column="any_symptoms_last_7_days_or_now",
    #     id_column="participant_id",
    #     visit_date_column="visit_datetime",
    #     visit_id_column="visit_id",
    # )

    # df = assign_true_if_any(
    #     df=df,
    #     column_name_to_assign="symptoms_last_7_days_cghfevamn_symptom_group",
    #     reference_columns=[
    #         "symptoms_last_7_days_cough",
    #         "symptoms_last_7_days_fever",
    #         "symptoms_last_7_days_loss_of_smell",
    #         "symptoms_last_7_days_loss_of_taste",
    #     ],
    #     true_false_values=["Yes", "No"],
    # )
    # df = assign_true_if_any(
    #     df=df,
    #     column_name_to_assign="think_have_covid_cghfevamn_symptom_group",
    #     reference_columns=[
    #         "symptoms_since_last_visit_cough",
    #         "symptoms_since_last_visit_fever",
    #         "symptoms_since_last_visit_loss_of_smell",
    #         "symptoms_since_last_visit_loss_of_taste",
    #     ],
    #     true_false_values=["Yes", "No"],
    # )
    # df = assign_true_if_any(
    #     df=df,
    #     column_name_to_assign="think_have_covid_cghfevamn_symptom_group",
    #     reference_columns=[
    #         "symptoms_since_last_visit_cough",
    #         "symptoms_since_last_visit_fever",
    #         "symptoms_since_last_visit_loss_of_smell",
    #         "symptoms_since_last_visit_loss_of_taste",
    #     ],
    #     true_false_values=["Yes", "No"],
    # )
    # df = assign_any_symptoms_around_visit(
    #     df=df,
    #     column_name_to_assign="symptoms_around_cghfevamn_symptom_group",
    #     id_column="participant_id",
    #     symptoms_bool_column="symptoms_last_7_days_cghfevamn_symptom_group",
    #     visit_date_column="visit_datetime",
    #     visit_id_column="visit_id",
    # )
    return df


def union_dependent_cleaning(df):
    df = map_column_values_to_null(
        df=df,
        value="Participant Would Not/Could Not Answer",
        column_list=[
            "ethnicity",
            "work_sectors",
            "work_health_care_v1_v2_raw",
            "work_status_v0",
            "work_status_v1",
            "work_status_v2",
            "work_location",
            "visit_type",
            "household_visit_status",
            "participant_survey_status",
            "is_self_isolating_detailed",
            "illness_reduces_activity_or_ability",
            "ability_to_socially_distance_at_work_or_school",
            "transport_to_work_or_school",
            "face_covering_outside_of_home",
            "face_covering_work",
            "face_covering_other_enclosed_places",
            "other_antibody_test_location",
            "withdrawal_reason",
            "cis_covid_vaccine_type",
            "cis_covid_vaccine_number_of_doses",
            "work_not_from_home_days_per_week",
        ],
    )
    col_val_map = {
        "face_covering_outside_of_home": {
            "My face is already covered for other reasons (e.g. religious or cultural reasons)": "My face is already covered",
            "Yes at work/school only": "Yes, at work/school only",
            "Yes in other situations only (including public transport/shops)": "Yes, in other situations only",
            "Yes usually both at work/school and in other situations": "Yes, usually both Work/school/other",
            "Yes in other situations only (including public transport or shops)": "Yes, usually both Work/school/other",
            "Yes always": "Yes, always",
            "Yes sometimes": "Yes, sometimes",
        },
        "face_covering_other_enclosed_places": {
            "My face is already covered for other reasons (e.g. religious or cultural reasons)": "My face is already covered",
            "Yes at work/school only": "Yes, at work/school only",
            "Yes in other situations only (including public transport/shops)": "Yes, in other situations only",
            "Yes usually both at work/school and in other situations": "Yes, usually both Work/school/other",
            "Yes always": "Yes, always",
            "Yes sometimes": "Yes, sometimes",
        },
        "face_covering_work": {
            "My face is already covered for other reasons (e.g. religious or cultural reasons)": "My face is already covered",
            "Yes always": "Yes, always",
            "Yes sometimes": "Yes, sometimes",
        },
        "other_antibody_test_results": {
            "One or more negative tests but none positive": "Any tests negative, but none negative",
            "One or more negative tests but none were positive": "Any tests negative, but none negative",
            "All tests failed": "All Tests failed",
        },
        "other_antibody_test_location": {
            "Private Lab": "Private lab",
            "Home Test": "Home test",
            "In the NHS (e.g. GP or hospital)": "In the NHS (e.g. GP, hospital)",
        },
        "other_pcr_test_results": {
            "One or more negative tests but none positive": "Any tests negative, but none negative",
            "One or more negative tests but none were positive": "Any tests negative, but none negative",
            "All tests failed": "All Tests failed",
            "One or more positive test(s)": "Positive",
        },
        "ethnicity": {
            "African": "Black,Caribbean,African-African",
            "Caribbean": "Black,Caribbean,African-African",
            "Any other Black or African or Caribbean background": "Any other Black background",
            "Any other Mixed/Multiple background": "Any other Mixed background",
            "Bangladeshi": "Asian or Asian British-Bangladeshi",
            "Chinese": "Asian or Asian British-Chinese",
            "English, Welsh, Scottish, Northern Irish or British": "White-British",
            "Indian": "Asian or Asian British-Indian",
            "Irish": "White-Irish",
            "Pakistani": "Asian or Asian British-Pakistani",
            "White and Asian": "Mixed-White & Asian",
            "White and Black African": "Mixed-White & Black African",
            "White and Black Caribbean": "Mixed-White & Black Caribbean",
            "Roma": "White-Gypsy or Irish Traveller",
            "White-Roma": "White-Gypsy or Irish Traveller",
            "Gypsy or Irish Traveller": "White-Gypsy or Irish Traveller",
            "Arab": "Other ethnic group-Arab",
        },
        "illness_reduces_activity_or_ability": {"Yes a little": "Yes, a little", "Yes a lot": "Yes, a lot"},
        "withdrawal_reason": {
            "Bad experience with tester / survey": "Bad experience with interviewer/survey",
            "Swab / blood process too distressing": "Swab/blood process too distressing",
            "Swab / blood process to distressing": "Swab/blood process too distressing",
            "Do NOT Reinstate": "Do not reinstate",
        },
        "is_self_isolating_detailed": {
            "Yes for other reasons (e.g. going into hospital or quarantining)": "Yes, for other reasons (e.g. going into hospital, quarantining)",
            "Yes for other reasons related to reducing your risk of getting COVID-19 (e.g. going into hospital or shielding)": "Yes, for other reasons (e.g. going into hospital, quarantining)",
            "Yes for other reasons related to you having had an increased risk of getting COVID-19 (e.g. having been in contact with a known case or quarantining after travel abroad)": "Yes, for other reasons (e.g. going into hospital, quarantining)",
            "Yes because you live with someone who has/has had symptoms but you haven’t had them yourself": "Yes, someone you live with had symptoms",
            "Yes because you live with someone who has/has had symptoms or a positive test but you haven’t had symptoms yourself": "Yes, someone you live with had symptoms",
            "Yes because you live with someone who has/has had symptoms but you haven't had them yourself": "Yes, someone you live with had symptoms",
            "Yes because you have/have had symptoms of COVID-19": "Yes, you have/have had symptoms",
            "Yes because you have/have had symptoms of COVID-19 or a positive test": "Yes, you have/have had symptoms",
        },
        "participant_visit_status": {"Participant did not attend": "Patient did not attend", "Canceled": "Cancelled"},
        "work_health_care_v1_v2_raw": {
            "Primary Care (e.g. GP or dentist)": "Yes, in primary care, e.g. GP, dentist",
            "Primary care (e.g. GP or dentist)": "Yes, in primary care, e.g. GP, dentist",
            "Secondary Care (e.g. hospital)": "Yes, in secondary care, e.g. hospital",
            "Secondary care (e.g. hospital.)": "Yes, in secondary care, e.g. hospital",
            "Secondary care (e.g. hospital)": "Yes, in secondary care, e.g. hospital",
            "Other Healthcare (e.g. mental health)": "Yes, in other healthcare settings, e.g. mental health",
            "Other healthcare (e.g. mental health)": "Yes, in other healthcare settings, e.g. mental health",
        },
        "work_location": {
            "Work from home (in the same grounds or building as your home)": "Working from home",
            "Working from home (in the same grounds or building as your home)": "Working from home",
            "From home (in the same grounds or building as your home)": "Working from home",
            "Working somewhere else (not your home)": "Working somewhere else (not your home)",
            "Work somewhere else (not your home)": "Working somewhere else (not your home)",
            "Somewhere else (not at your home)": "Working somewhere else (not your home)",
            "Somewhere else (not your home)": "Working somewhere else (not your home)",
            "Both (from home and somewhere else)": "Both (from home and somewhere else)",
            "Both (working from home and working somewhere else)": "Both (from home and somewhere else)",
            "Both (work from home and work somewhere else)": "Both (from home and somewhere else)",
        },
        "work_sectors": {
            "Social Care": "Social care",
            "Transport (incl. storage or logistic)": "Transport (incl. storage, logistic)",
            "Transport (incl. storage and logistic)": "Transport (incl. storage, logistic)",
            "Transport (incl. storage and logistics)": "Transport (incl. storage, logistic)",
            "Retail Sector (incl. wholesale)": "Retail sector (incl. wholesale)",
            "Hospitality (e.g. hotel or restaurant or cafe)": "Hospitality (e.g. hotel, restaurant)",
            "Food Production and agriculture (incl. farming)": "Food production, agriculture, farming",
            "Food production and agriculture (incl. farming)": "Food production, agriculture, farming",
            "Personal Services (e.g. hairdressers or tattooists)": "Personal services (e.g. hairdressers)",
            "Information technology and communication": "Information technology and communication",
            "Financial services (incl. insurance)": "Financial services incl. insurance",
            "Financial Services (incl. insurance)": "Financial services incl. insurance",
            "Civil Service or Local Government": "Civil service or Local Government",
            "Arts or Entertainment or Recreation": "Arts,Entertainment or Recreation",
            "Art or entertainment or recreation": "Arts,Entertainment or Recreation",
            "Arts or entertainment or recreation": "Arts,Entertainment or Recreation",
            "Other employment sector (specify)": "Other occupation sector",
            "Other occupation sector (specify)": "Other occupation sector",
        },
        "ability_to_socially_distance_at_work_or_school": {
            "Difficult to maintain 2 meters - but I can usually be at least 1m from other people": "Difficult to maintain 2m, but can be 1m",
            "Difficult to maintain 2m - but you can usually be at least 1m from other people": "Difficult to maintain 2m, but can be 1m",
            "Easy to maintain 2 meters - it is not a problem to stay this far away from other people": "Easy to maintain 2m",
            "Easy to maintain 2m - it is not a problem to stay this far away from other people": "Easy to maintain 2m",
            "Relatively easy to maintain 2 meters - most of the time I can be 2m away from other people": "Relatively easy to maintain 2m",
            "Relatively easy to maintain 2m - most of the time you can be 2m away from other people": "Relatively easy to maintain 2m",
            "Very difficult to be more than 1 meter away as my work means I am in close contact with others on a regular basis": "Very difficult to be more than 1m away",
            "Very difficult to be more than 1m away as your work means you are in close contact with others on a regular basis": "Very difficult to be more than 1m away",
        },
        "transport_to_work_or_school": {
            "Bus or Minibus or Coach": "Bus, minibus, coach",
            "Bus or minibus or coach": "Bus, minibus, coach",
            "Bus": "Bus, minibus, coach",
            "Motorbike or Scooter or Moped": "Motorbike, scooter or moped",
            "Motorbike or scooter or moped": "Motorbike, scooter or moped",
            "Car or Van": "Car or van",
            "Taxi/Minicab": "Taxi/minicab",
            "On Foot": "On foot",
            "Underground or Metro or Light Rail or Tram": "Underground, metro, light rail, tram",
            "Other Method": "Other method",
        },
        "last_covid_contact_location": {
            "In your own household": "Living in your own home",
            "Outside your household": "Outside your home",
        },
        "last_suspected_covid_contact_location": {
            "In your own household": "Living in your own home",
            "Outside your household": "Outside your home",
        },
    }
    df = apply_value_map_multiple_columns(df, col_val_map)
    df = convert_null_if_not_in_list(df, "sex", options_list=["Male", "Female"])
    df = fill_backwards_overriding_not_nulls(
        df=df,
        column_identity="participant_id",
        ordering_column="visit_datetime",
        dataset_column="survey_response_dataset_major_version",
        column_list=["sex", "date_of_birth", "ethnicity"],
    )
    # TODO: Add in once dependencies are derived
    # df = impute_latest_date_flag(
    #     df=df,
    #     participant_id_column="participant_id",
    #     visit_date_column="visit_date",
    #     visit_id_column="visit_id",
    #     contact_any_covid_column="contact_known_or_suspected_covid",
    #     contact_any_covid_date_column="contact_known_or_suspected_covid_latest_date",
    # )

    # TODO: Add in once dependencies are derived
    # df = assign_date_difference(
    #     df,
    #     "contact_known_or_suspected_covid_days_since",
    #     "contact_known_or_suspected_covid_latest_date",
    #     "visit_datetime",
    # )

    # TODO: add the following function once contact_known_or_suspected_covid_latest_date() is created
    # df = contact_known_or_suspected_covid_type(
    #     df=df,
    #     contact_known_covid_type_column='contact_known_covid_type',
    #     contact_any_covid_type_column='contact_any_covid_type',
    #     contact_any_covid_date_column='contact_any_covid_date',
    #     contact_known_covid_date_column='contact_known_covid_date',
    #     contact_suspect_covid_date_column='contact_suspect_covid_date',
    # )

    df = update_face_covering_outside_of_home(
        df=df,
        column_name_to_update="face_covering_outside_of_home",
        covered_enclosed_column="face_covering_other_enclosed_places",
        covered_work_column="face_covering_work",
    )

    return df


def union_dependent_derivations(df):
    """
    Transformations that must be carried out after the union of the different survey response schemas.
    """
    df = symptom_column_transformations(df)
    df = create_formatted_datetime_string_columns(df)
    df = derive_age_columns(df)
    # ethnicity_map = {
    #     "White": ["White-British", "White-Irish", "White-Gypsy or Irish Traveller", "Any other white background"],
    #     "Asian": [
    #         "Asian or Asian British-Indian",
    #         "Asian or Asian British-Pakistani",
    #         "Asian or Asian British-Bangladeshi",
    #         "Asian or Asian British-Chinese",
    #         "Any other Asian background",
    #     ],
    #     "Black": ["Black,Caribbean,African-African", "Black,Caribbean,Afro-Caribbean", "Any other Black background"],
    #     "Mixed": [
    #         "Mixed-White & Black Caribbean",
    #         "Mixed-White & Black African",
    #         "Mixed-White & Asian",
    #         "Any other Mixed background",
    #     ],
    #     "Other": ["Other ethnic group-Arab", "Any other ethnic group"],
    # }
    # df = assign_column_from_mapped_list_key(
    #     df=df, column_name_to_assign="ethnicity_group", reference_column="ethnicity", map=ethnicity_map
    # )
    # df = assign_ethnicity_white(
    #     df, column_name_to_assign="ethnicity_white", ethnicity_group_column_name="ethnicity_group"
    # )

    df = derive_work_status_columns(df)
    df = assign_work_health_care(
        df,
        "work_health_care_combined",
        direct_contact_column="work_direct_contact_patients_clients",
        reference_health_care_column="work_health_care_v0",
        other_health_care_column="work_health_care_v1_v2",
    )
    # df = assign_work_patient_facing_now(
    #     df, "work_patient_facing_now", age_column="age_at_visit", work_healthcare_column="work_health_care_combined"
    # )
    # df = update_work_facing_now_column(
    #     df,
    #     "work_patient_facing_now",
    #     "work_status_v0",
    #     ["Furloughed (temporarily not working)", "Not working (unemployed, retired, long-term sick etc.)", "Student"],
    # )
    # df = assign_first_visit(
    #     df=df,
    #     column_name_to_assign="household_first_visit_datetime",
    #     id_column="participant_id",
    #     visit_date_column="visit_datetime",
    # )
    # df = assign_last_visit(
    #     df=df,
    #     column_name_to_assign="last_attended_visit_datetime",
    #     id_column="participant_id",
    #     visit_status_column="participant_visit_status",
    #     visit_date_column="visit_datetime",
    # )
    # df = assign_date_difference(
    #     df=df,
    #     column_name_to_assign="days_since_enrolment",
    #     start_reference_column="household_first_visit_datetime",
    #     end_reference_column="last_attended_visit_datetime",
    # )
    # df = assign_date_difference(
    #     df=df,
    #     column_name_to_assign="household_weeks_since_survey_enrolment",
    #     start_reference_column="survey start",
    #     end_reference_column="visit_datetime",
    #     format="weeks",
    # )
    # df = assign_named_buckets(
    #     df,
    #     reference_column="days_since_enrolment",
    #     column_name_to_assign="visit_number",
    #     map={
    #         0: 0,
    #         4: 1,
    #         11: 2,
    #         18: 3,
    #         25: 4,
    #         43: 5,
    #         71: 6,
    #         99: 7,
    #         127: 8,
    #         155: 9,
    #         183: 10,
    #         211: 11,
    #         239: 12,
    #         267: 13,
    #         295: 14,
    #         323: 15,
    #     },
    # )
    # df = assign_any_symptoms_around_visit(
    #     df=df,
    #     column_name_to_assign="symptoms_around_cghfevamn_symptom_group",
    #     symptoms_bool_column="symptoms_last_7_days_cghfevamn_symptom_group",
    #     id_column="participant_id",
    #     visit_date_column="visit_datetime",
    #     visit_id_column="visit_id",
    # )
    df = assign_household_participant_count(
        df,
        column_name_to_assign="household_participant_count",
        household_id_column="ons_household_id",
        participant_id_column="participant_id",
    )
    df = update_participant_not_consented(
        df,
        column_name_to_update="household_participants_not_consented_count",
        participant_non_consented_column_pattern=r"person_[1-9]_not_consenting_age",
    )
    df = assign_people_in_household_count(
        df,
        column_name_to_assign="people_in_household_count",
        infant_column_pattern=r"infant_[1-8]_age",
        infant_column_pattern_with_exceptions=r"infant_6_age",
        participant_column_pattern=r"person_[1-8]_not_present_age",
        household_participant_count_column="household_participant_count",
        non_consented_count_column="household_participants_not_consented_count",
    )
    df = derive_household_been_last_XX_days(
        df=df,
        household_last_XX_days="household_been_care_home_last_28_days",
        last_XX_days="care_home_last_28_days",
        last_XX_days_other_household_member="care_home_last_28_days_other_household_member",
    )
    df = derive_household_been_last_XX_days(
        df=df,
        household_last_XX_days="household_been_hospital_last_28_days",
        last_XX_days="hospital_last_28_days",
        last_XX_days_other_household_member="hospital_last_28_days_other_household_member",
    )
    df = update_column_values_from_column_reference(
        df, "smokes_nothing_now", "smokes_or_vapes", {"Yes": "No", "No": "Yes"}
    )
    return df


def create_formatted_datetime_string_columns(df):
    """
    Create columns with specific datetime formatting for use in output data.
    """
    date_format_dict = {
        "visit_date_string": "visit_datetime",
        "samples_taken_date_string": "samples_taken_datetime",
    }
    datetime_format_dict = {
        "visit_datetime_string": "visit_datetime",
        "samples_taken_datetime_string": "samples_taken_datetime",
    }
    date_format_string_list = [
        "date_of_birth",
        "improved_visit_date",
        "think_had_covid_date",
        "cis_covid_vaccine_date",
        "cis_covid_vaccine_date_1",
        "cis_covid_vaccine_date_2",
        "cis_covid_vaccine_date_3",
        "cis_covid_vaccine_date_4",
        "last_suspected_covid_contact_date",
        "last_covid_contact_date",
        "other_pcr_test_first_positive_date",
        "other_antibody_test_last_negative_date",
        "other_antibody_test_first_positive_date",
        "other_pcr_test_last_negative_date",
        "been_outside_uk_last_date",
        "symptoms_last_7_days_onset_date",
    ]
    for column_name_to_assign in date_format_dict.keys():
        df = assign_column_to_date_string(
            df=df,
            column_name_to_assign=column_name_to_assign,
            reference_column=date_format_dict[column_name_to_assign],
            time_format="ddMMMyyyy",
            lower_case=True,
        )
    for column_name_to_assign in date_format_string_list:
        df = assign_column_to_date_string(
            df=df,
            column_name_to_assign=column_name_to_assign + "_string",
            reference_column=column_name_to_assign,
            time_format="ddMMMyyyy",
            lower_case=True,
        )
    for column_name_to_assign in datetime_format_dict.keys():
        df = assign_column_to_date_string(
            df=df,
            column_name_to_assign=column_name_to_assign,
            reference_column=datetime_format_dict[column_name_to_assign],
            time_format="ddMMMyyyy HH:mm:ss",
            lower_case=True,
        )

    return df


def fill_forwards_transformations(df):
    df = fill_forward_from_last_change(
        df=df,
        fill_forward_columns=[
            "work_main_job_title",
            "work_main_job_role",
            "work_sectors",
            "work_sectors_other",
            "work_health_care_v1_v2",
            "work_health_care_combined",
            "work_social_care",
            "work_nursing_or_residential_care_home",
            "work_direct_contact_patients_clients",
        ],
        participant_id_column="participant_id",
        visit_date_column="visit_datetime",
        record_changed_column="work_main_job_changed",
        record_changed_value="Yes",
    )
    df = update_column_if_ref_in_list(
        df=df,
        column_name_to_update="work_location",
        old_value=None,
        new_value="Not applicable, not currently working",
        reference_column="work_status_v0",
        check_list=[
            "Furloughed (temporarily not working)",
            "Not working (unemployed, retired, long-term sick etc.)",
            "Student",
        ],
    )
    df = fill_forward_from_last_change(
        df=df,
        fill_forward_columns=[
            "cis_covid_vaccine_date",
            "cis_covid_vaccine_number_of_doses",
            "cis_covid_vaccine_type",
            "cis_covid_vaccine_type_other",
            "cis_covid_vaccine_received",
        ],
        participant_id_column="participant_id",
        visit_date_column="visit_datetime",
        record_changed_column="cis_covid_vaccine_received",
        record_changed_value="Yes",
    )
    df = impute_outside_uk_columns(
        df=df,
        outside_uk_since_column="been_outside_uk_since_april_2020",
        outside_uk_date_column="been_outside_uk_last_date",
        outside_country_column="been_outside_uk_last_country",
        visit_datetime_column="visit_datetime",
        id_column="participant_id",
    )
    df = fill_forward_from_last_change(
        df=df,
        fill_forward_columns=[
            "been_outside_uk_last_country",
            "been_outside_uk_last_date",
            "been_outside_uk_since_april_2020",
        ],
        participant_id_column="participant_id",
        visit_date_column="visit_datetime",
        record_changed_column="been_outside_uk_since_april_2020",
        record_changed_value="Yes",
    )
    return df<|MERGE_RESOLUTION|>--- conflicted
+++ resolved
@@ -108,9 +108,7 @@
     )
 
     df = df.withColumn("hh_id", F.col("ons_household_id"))
-<<<<<<< HEAD
-
-    # 1885
+
     df = count_activities_last_XX_days(
         df=df,
         activity_combo_last_XX_days="times_outside_shopping_or_socialising_last_7_days",
@@ -119,12 +117,11 @@
             "times_socialise_last_7_days",
         ],
         max_value=7,
-=======
+    )
     df = update_column_values_from_map(
         df,
         "work_not_from_home_days_per_week",
         {"NA": "99", "N/A (not working/in education etc)": "99", "up to 1": "0.5"},
->>>>>>> 5241292a
     )
     return df
 
