# flake8: noqa
from pyspark.sql import DataFrame
from pyspark.sql import functions as F
from pyspark.sql import Window

from cishouseholds.derive import assign_age_at_date
from cishouseholds.derive import assign_column_from_mapped_list_key
from cishouseholds.derive import assign_column_given_proportion
from cishouseholds.derive import assign_column_regex_match
from cishouseholds.derive import assign_column_to_date_string
from cishouseholds.derive import assign_column_uniform_value
from cishouseholds.derive import assign_consent_code
from cishouseholds.derive import assign_date_difference
from cishouseholds.derive import assign_ethnicity_white
from cishouseholds.derive import assign_ever_had_long_term_health_condition_or_disabled
from cishouseholds.derive import assign_fake_id
from cishouseholds.derive import assign_first_visit
from cishouseholds.derive import assign_grouped_variable_from_days_since
from cishouseholds.derive import assign_household_participant_count
from cishouseholds.derive import assign_household_under_2_count
from cishouseholds.derive import assign_isin_list
from cishouseholds.derive import assign_last_visit
from cishouseholds.derive import assign_named_buckets
from cishouseholds.derive import assign_outward_postcode
from cishouseholds.derive import assign_raw_copies
from cishouseholds.derive import assign_school_year_september_start
from cishouseholds.derive import assign_taken_column
from cishouseholds.derive import assign_true_if_any
from cishouseholds.derive import assign_unique_id_column
from cishouseholds.derive import assign_work_health_care
from cishouseholds.derive import assign_work_patient_facing_now
from cishouseholds.derive import assign_work_person_facing_now
from cishouseholds.derive import assign_work_social_column
from cishouseholds.derive import assign_work_status_group
from cishouseholds.derive import contact_known_or_suspected_covid_type
from cishouseholds.derive import count_value_occurrences_in_column_subset_row_wise
from cishouseholds.derive import derive_household_been_columns
from cishouseholds.edit import apply_value_map_multiple_columns
from cishouseholds.edit import clean_postcode
from cishouseholds.edit import clean_within_range
from cishouseholds.edit import convert_null_if_not_in_list
from cishouseholds.edit import edit_to_sum_or_max_value
from cishouseholds.edit import format_string_upper_and_clean
from cishouseholds.edit import map_column_values_to_null
from cishouseholds.edit import update_column_if_ref_in_list
from cishouseholds.edit import update_column_values_from_map
from cishouseholds.edit import update_face_covering_outside_of_home
from cishouseholds.edit import update_person_count_from_ages
from cishouseholds.edit import update_symptoms_last_7_days_any
from cishouseholds.edit import update_to_value_if_any_not_null
from cishouseholds.edit import update_work_facing_now_column
from cishouseholds.expressions import sum_within_row
from cishouseholds.impute import fill_backwards_overriding_not_nulls
from cishouseholds.impute import fill_backwards_work_status_v2
from cishouseholds.impute import fill_forward_from_last_change
from cishouseholds.impute import fill_forward_only_to_nulls
from cishouseholds.impute import fill_forward_only_to_nulls_in_dataset_based_on_column
from cishouseholds.impute import impute_by_ordered_fill_forward
from cishouseholds.impute import impute_latest_date_flag
from cishouseholds.impute import impute_outside_uk_columns
from cishouseholds.impute import impute_visit_datetime
from cishouseholds.pipeline.timestamp_map import cis_digital_datetime_map
from cishouseholds.validate_class import SparkValidate


def transform_survey_responses_generic(df: DataFrame) -> DataFrame:
    """
    Generic transformation steps to be applied to all survey response records.
    """
    raw_copy_list = [
        "think_had_covid_any_symptoms",
        "symptoms_last_7_days_any",
        "work_main_job_title",
        "work_main_job_role",
        "work_health_care_v0",
        "work_health_care_v1_v2",
        "work_status_v1",
        "work_status_v2",
        "work_social_care",
        "work_not_from_home_days_per_week",
        "work_location",
        "sex",
        "withdrawal_reason",
        "blood_sample_barcode",
        "swab_sample_barcode",
    ]
    df = assign_raw_copies(df, [column for column in raw_copy_list if column in df.columns])
    df = assign_unique_id_column(
        df, "unique_participant_response_id", concat_columns=["visit_id", "participant_id", "visit_datetime"]
    )
    df = assign_column_regex_match(
        df, "bad_email", reference_column="email", pattern=r"/^w+[+.w-]*@([w-]+.)*w+[w-]*.([a-z]{2,4}|d+)$/i"
    )
    df = clean_postcode(df, "postcode")
    df = assign_outward_postcode(df, "outward_postcode", reference_column="postcode")
    df = assign_consent_code(
        df, "consent_summary", reference_columns=["consent_16_visits", "consent_5_visits", "consent_1_visit"]
    )
    df = assign_taken_column(df, "swab_taken", reference_column="swab_sample_barcode")
    df = assign_taken_column(df, "blood_taken", reference_column="blood_sample_barcode")

    df = assign_date_difference(df, "days_since_think_had_covid", "think_had_covid_date", "visit_datetime")
    df = assign_grouped_variable_from_days_since(
        df=df,
        binary_reference_column="think_had_covid",
        days_since_reference_column="days_since_think_had_covid",
        column_name_to_assign="days_since_think_had_covid_group",
    )
    df = df.withColumn("hh_id", F.col("ons_household_id"))
    df = update_column_values_from_map(
        df,
        "work_not_from_home_days_per_week",
        {"NA": "99", "N/A (not working/in education etc)": "99", "up to 1": "0.5"},
    )
    return df


def derive_additional_v1_2_columns(df: DataFrame) -> DataFrame:
    """
    Transformations specific to the v1 and v2 survey responses.
    """
    df = update_column_values_from_map(
        df=df,
        column="is_self_isolating_detailed",
        map={
            "Yes for other reasons (e.g. going into hospital or quarantining)": "Yes, for other reasons (e.g. going into hospital, quarantining)",  # noqa: E501
            "Yes for other reasons related to reducing your risk of getting COVID-19 (e.g. going into hospital or shielding)": "Yes, for other reasons (e.g. going into hospital, quarantining)",  # noqa: E501
            "Yes for other reasons related to you having had an increased risk of getting COVID-19 (e.g. having been in contact with a known case or quarantining after travel abroad)": "Yes, for other reasons (e.g. going into hospital, quarantining)",  # noqa: E501
            "Yes because you live with someone who has/has had symptoms but you haven’t had them yourself": "Yes, someone you live with had symptoms",  # noqa: E501
            "Yes because you live with someone who has/has had symptoms or a positive test but you haven’t had symptoms yourself": "Yes, someone you live with had symptoms",  # noqa: E501
            "Yes because you live with someone who has/has had symptoms but you haven't had them yourself": "Yes, someone you live with had symptoms",  # noqa: E501
            "Yes because you have/have had symptoms of COVID-19": "Yes, you have/have had symptoms",
            "Yes because you have/have had symptoms of COVID-19 or a positive test": "Yes, you have/have had symptoms",
        },
    )
    df = assign_isin_list(
        df=df,
        column_name_to_assign="is_self_isolating",
        reference_column="is_self_isolating_detailed",
        values_list=[
            "Yes, for other reasons (e.g. going into hospital, quarantining)",
            "Yes, you have/have had symptoms",
            "Yes, someone you live with had symptoms",
        ],
        true_false_values=["Yes", "No"],
    )
    df = clean_within_range(df, "hours_a_day_with_someone_else_at_home", [0, 24])
    df = df.withColumn("been_outside_uk_last_country", F.upper(F.col("been_outside_uk_last_country")))

    df = assign_work_social_column(
        df,
        "work_social_care",
        "work_sectors",
        "work_nursing_or_residential_care_home",
        "work_direct_contact_patients_clients",
    )
    df = assign_work_health_care(
        df,
        "work_health_care_v0",
        direct_contact_column="work_direct_contact_patients_clients",
        health_care_column="work_health_care_v1_v2",
    )

    return df


def derive_age_columns(df: DataFrame, column_name_to_assign: str) -> DataFrame:
    """
    Transformations involving participant age.
    """
    df = assign_age_at_date(df, column_name_to_assign, base_date="visit_datetime", date_of_birth="date_of_birth")
    df = assign_named_buckets(
        df,
        reference_column=column_name_to_assign,
        column_name_to_assign="age_group_5_intervals",
        map={2: "2-11", 12: "12-19", 20: "20-49", 50: "50-69", 70: "70+"},
    )
    df = assign_named_buckets(
        df,
        reference_column=column_name_to_assign,
        column_name_to_assign="age_group_over_16",
        map={16: "16-49", 50: "50-70", 70: "70+"},
    )
    df = assign_named_buckets(
        df,
        reference_column=column_name_to_assign,
        column_name_to_assign="age_group_7_intervals",
        map={2: "2-11", 12: "12-16", 17: "17-25", 25: "25-34", 35: "35-49", 50: "50-69", 70: "70+"},
    )
    df = assign_named_buckets(
        df,
        reference_column=column_name_to_assign,
        column_name_to_assign="age_group_5_year_intervals",
        map={
            2: "2-4",
            5: "5-9",
            10: "10-14",
            15: "15-19",
            20: "20-24",
            25: "25-29",
            30: "30-34",
            35: "35-39",
            40: "40-44",
            45: "45-49",
            50: "50-54",
            55: "55-59",
            60: "60-64",
            65: "65-69",
            70: "70-74",
            75: "75-79",
            80: "80-84",
            85: "85-89",
            90: "90+",
        },
    )

    return df


def derive_work_status_columns(df: DataFrame) -> DataFrame:

    work_status_dict = {
        "work_status_v0": {
            "5y and older in full-time education": "Student",
            "Attending college or other further education provider (including apprenticeships) (including if temporarily absent)": "Student",  # noqa: E501
            "Employed and currently not working (e.g. on leave due to the COVID-19 pandemic (furloughed) or sick leave for 4 weeks or longer or maternity/paternity leave)": "Furloughed (temporarily not working)",  # noqa: E501
            "Self-employed and currently not working (e.g. on leave due to the COVID-19 pandemic (furloughed) or sick leave for 4 weeks or longer or maternity/paternity leave)": "Furloughed (temporarily not working)",  # noqa: E501
            "Self-employed and currently working (include if on leave or sick leave for less than 4 weeks)": "Self-employed",  # noqa: E501
            "Employed and currently working (including if on leave or sick leave for less than 4 weeks)": "Employed",  # noqa: E501
            "4-5y and older at school/home-school (including if temporarily absent)": "Student",  # noqa: E501
            "Not in paid work and not looking for paid work (include doing voluntary work here)": "Not working (unemployed, retired, long-term sick etc.)",  # noqa: E501
            "Not working and not looking for work (including voluntary work)": "Not working (unemployed, retired, long-term sick etc.)",
            "Retired (include doing voluntary work here)": "Not working (unemployed, retired, long-term sick etc.)",  # noqa: E501
            "Looking for paid work and able to start": "Not working (unemployed, retired, long-term sick etc.)",  # noqa: E501
            "Child under 4-5y not attending nursery or pre-school or childminder": "Student",  # noqa: E501
            "Self-employed and currently not working (e.g. on leave due to the COVID-19 pandemic or sick leave for 4 weeks or longer or maternity/paternity leave)": "Furloughed (temporarily not working)",  # noqa: E501
            "Child under 5y attending nursery or pre-school or childminder": "Student",  # noqa: E501
            "Child under 4-5y attending nursery or pre-school or childminder": "Student",  # noqa: E501
            "Retired": "Not working (unemployed, retired, long-term sick etc.)",  # noqa: E501
            "Attending university (including if temporarily absent)": "Student",  # noqa: E501
            "Not working and not looking for work": "Not working (unemployed, retired, long-term sick etc.)",  # noqa: E501
            "Child under 5y not attending nursery or pre-school or childminder": "Student",  # noqa: E501
        },
        "work_status_v1": {
            "Child under 5y attending child care": "Child under 5y attending child care",  # noqa: E501
            "Child under 5y attending nursery or pre-school or childminder": "Child under 5y attending child care",  # noqa: E501
            "Child under 4-5y attending nursery or pre-school or childminder": "Child under 5y attending child care",  # noqa: E501
            "Child under 5y not attending nursery or pre-school or childminder": "Child under 5y not attending child care",  # noqa: E501
            "Child under 5y not attending child care": "Child under 5y not attending child care",  # noqa: E501
            "Child under 4-5y not attending nursery or pre-school or childminder": "Child under 5y not attending child care",  # noqa: E501
            "Employed and currently not working (e.g. on leave due to the COVID-19 pandemic (furloughed) or sick leave for 4 weeks or longer or maternity/paternity leave)": "Employed and currently not working",  # noqa: E501
            "Employed and currently working (including if on leave or sick leave for less than 4 weeks)": "Employed and currently working",  # noqa: E501
            "Not working and not looking for work (including voluntary work)": "Not working and not looking for work",  # noqa: E501
            "Not in paid work and not looking for paid work (include doing voluntary work here)": "Not working and not looking for work",
            "Not working and not looking for work": "Not working and not looking for work",  # noqa: E501
            "Self-employed and currently not working (e.g. on leave due to the COVID-19 pandemic (furloughed) or sick leave for 4 weeks or longer or maternity/paternity leave)": "Self-employed and currently not working",  # noqa: E501
            "Self-employed and currently not working (e.g. on leave due to the COVID-19 pandemic or sick leave for 4 weeks or longer or maternity/paternity leave)": "Self-employed and currently not working",  # noqa: E501
            "Self-employed and currently working (include if on leave or sick leave for less than 4 weeks)": "Self-employed and currently working",  # noqa: E501
            "Retired (include doing voluntary work here)": "Retired",  # noqa: E501
            "Looking for paid work and able to start": "Looking for paid work and able to start",  # noqa: E501
            "Attending college or other further education provider (including apprenticeships) (including if temporarily absent)": "5y and older in full-time education",  # noqa: E501
            "Attending university (including if temporarily absent)": "5y and older in full-time education",  # noqa: E501
            "4-5y and older at school/home-school (including if temporarily absent)": "5y and older in full-time education",  # noqa: E501
        },
        "work_status_v2": {
            "Retired (include doing voluntary work here)": "Retired",  # noqa: E501
            "Attending college or other further education provider (including apprenticeships) (including if temporarily absent)": "Attending college or FE (including if temporarily absent)",  # noqa: E501
            "Attending university (including if temporarily absent)": "Attending university (including if temporarily absent)",  # noqa: E501
            "Child under 5y attending child care": "Child under 4-5y attending child care",  # noqa: E501
            "Child under 5y attending nursery or pre-school or childminder": "Child under 4-5y attending child care",  # noqa: E501
            "Child under 4-5y attending nursery or pre-school or childminder": "Child under 4-5y attending child care",  # noqa: E501
            "Child under 5y not attending nursery or pre-school or childminder": "Child under 4-5y not attending child care",  # noqa: E501
            "Child under 5y not attending child care": "Child under 4-5y not attending child care",  # noqa: E501
            "Child under 4-5y not attending nursery or pre-school or childminder": "Child under 4-5y not attending child care",  # noqa: E501
            "4-5y and older at school/home-school (including if temporarily absent)": "4-5y and older at school/home-school",  # noqa: E501
            "Employed and currently not working (e.g. on leave due to the COVID-19 pandemic (furloughed) or sick leave for 4 weeks or longer or maternity/paternity leave)": "Employed and currently not working",  # noqa: E501
            "Employed and currently working (including if on leave or sick leave for less than 4 weeks)": "Employed and currently working",  # noqa: E501
            "Not in paid work and not looking for paid work (include doing voluntary work here)": "Not working and not looking for work",  # noqa: E501
            "Not working and not looking for work (including voluntary work)": "Not working and not looking for work",  # noqa: E501
            "Self-employed and currently not working (e.g. on leave due to the COVID-19 pandemic or sick leave for 4 weeks or longer or maternity/paternity leave)": "Self-employed and currently not working",  # noqa: E501
            "Self-employed and currently not working (e.g. on leave due to the COVID-19 pandemic (furloughed) or sick leave for 4 weeks or longer or maternity/paternity leave)": "Self-employed and currently not working",  # noqa: E501
            "Self-employed and currently working (include if on leave or sick leave for less than 4 weeks)": "Self-employed and currently working",  # noqa: E501
            "5y and older in full-time education": "4-5y and older at school/home-school",  # noqa: E501
        },
    }

    column_list = ["work_status_v0", "work_status_v1"]
    for column in column_list:
        df = df.withColumn(column, F.col("work_status_v2"))
        df = update_column_values_from_map(df=df, column=column, map=work_status_dict[column])

    df = update_column_values_from_map(df=df, column="work_status_v2", map=work_status_dict["work_status_v2"])

    ## Not needed in release 1. Confirm that these are v2-only when pulling them back in, as they should likely be union dependent.
    # df = assign_work_person_facing_now(df, "work_person_facing_now", "work_person_facing_now", "work_social_care")
    # df = assign_column_given_proportion(
    #     df=df,
    #     column_name_to_assign="ever_work_person_facing_or_social_care",
    #     groupby_column="participant_id",
    #     reference_columns=["work_social_care"],
    #     count_if=["Yes, care/residential home, resident-facing", "Yes, other social care, resident-facing"],
    #     true_false_values=["Yes", "No"],
    # )
    # df = assign_column_given_proportion(
    #     df=df,
    #     column_name_to_assign="ever_care_home_worker",
    #     groupby_column="participant_id",
    #     reference_columns=["work_social_care", "work_nursing_or_residential_care_home"],
    #     count_if=["Yes, care/residential home, resident-facing"],
    #     true_false_values=["Yes", "No"],
    # )
    # df = assign_column_given_proportion(
    #     df=df,
    #     column_name_to_assign="ever_had_long_term_health_condition",
    #     groupby_column="participant_id",
    #     reference_columns=["illness_lasting_over_12_months"],
    #     count_if=["Yes"],
    #     true_false_values=["Yes", "No"],
    # )
    # df = assign_ever_had_long_term_health_condition_or_disabled(
    #     df=df,
    #     column_name_to_assign="ever_had_long_term_health_condition_or_disabled",
    #     health_conditions_column="illness_lasting_over_12_months",
    #     condition_impact_column="illness_reduces_activity_or_ability",
    # )
    return df


def clean_survey_responses_version_2(df: DataFrame) -> DataFrame:
    df = map_column_values_to_null(
        df=df,
        value="Participant Would Not/Could Not Answer",
        column_list=[
            "ethnicity",
            "work_sectors",
            "work_health_care_v1_v2",
            "work_status_v2",
            "work_location",
            "work_direct_contact_patients_clients",
            "work_nursing_or_residential_care_home",
            "visit_type",
            "household_visit_status",
            "participant_survey_status",
            "is_self_isolating_detailed",
            "ability_to_socially_distance_at_work_or_school",
            "transport_to_work_or_school",
            "face_covering_outside_of_home",
            "face_covering_work",
            "face_covering_other_enclosed_places",
            "other_antibody_test_location",
            "withdrawal_reason",
            "cis_covid_vaccine_type",
            "cis_covid_vaccine_number_of_doses",
            "work_not_from_home_days_per_week",
            "times_shopping_last_7_days",
            "times_socialise_last_7_days",
        ],
    )
    times_value_map = {"None": 0, "1": 1, "2": 2, "3": 3, "4": 4, "5": 5, "6": 6, "7 times or more": 7}
    column_editing_map = {
        "deferred": {"Deferred 1": "Deferred"},
        "work_location": {
            "Work from home (in the same grounds or building as your home)": "Working from home",
            "Working from home (in the same grounds or building as your home)": "Working from home",
            "From home (in the same grounds or building as your home)": "Working from home",
            "Work somewhere else (not your home)": "Working somewhere else (not your home)",
            "Somewhere else (not at your home)": "Working somewhere else (not your home)",
            "Somewhere else (not your home)": "Working somewhere else (not your home)",
            "Both (working from home and working somewhere else)": "Both (from home and somewhere else)",
            "Both (work from home and work somewhere else)": "Both (from home and somewhere else)",
        },
        "times_outside_shopping_or_socialising_last_7_days": times_value_map,
        "times_shopping_last_7_days": times_value_map,
        "times_socialise_last_7_days": times_value_map,
        "work_sectors": {
            "Social Care": "Social care",
            "Transport (incl. storage or logistic)": "Transport (incl. storage, logistic)",
            "Transport (incl. storage and logistic)": "Transport (incl. storage, logistic)",
            "Transport (incl. storage and logistics)": "Transport (incl. storage, logistic)",
            "Retail Sector (incl. wholesale)": "Retail sector (incl. wholesale)",
            "Hospitality (e.g. hotel or restaurant or cafe)": "Hospitality (e.g. hotel, restaurant)",
            "Food Production and agriculture (incl. farming)": "Food production, agriculture, farming",
            "Food production and agriculture (incl. farming)": "Food production, agriculture, farming",
            "Personal Services (e.g. hairdressers or tattooists)": "Personal services (e.g. hairdressers)",
            "Information technology and communication": "Information technology and communication",
            "Financial services (incl. insurance)": "Financial services incl. insurance",
            "Financial Services (incl. insurance)": "Financial services incl. insurance",
            "Civil Service or Local Government": "Civil service or Local Government",
            "Arts or Entertainment or Recreation": "Arts,Entertainment or Recreation",
            "Art or entertainment or recreation": "Arts,Entertainment or Recreation",
            "Arts or entertainment or recreation": "Arts,Entertainment or Recreation",
            "Other employment sector (specify)": "Other occupation sector",
            "Other occupation sector (specify)": "Other occupation sector",
        },
        "work_health_care_v1_v2": {
            "Primary Care (e.g. GP or dentist)": "Yes, in primary care, e.g. GP, dentist",
            "Primary care (e.g. GP or dentist)": "Yes, in primary care, e.g. GP, dentist",
            "Secondary Care (e.g. hospital)": "Yes, in secondary care, e.g. hospital",
            "Secondary care (e.g. hospital.)": "Yes, in secondary care, e.g. hospital",
            "Secondary care (e.g. hospital)": "Yes, in secondary care, e.g. hospital",
            "Other Healthcare (e.g. mental health)": "Yes, in other healthcare settings, e.g. mental health",
            "Other healthcare (e.g. mental health)": "Yes, in other healthcare settings, e.g. mental health",
        },
        "face_covering_outside_of_home": {
            "My face is already covered for other reasons (e.g. religious or cultural reasons)": "My face is already covered",
            "Yes at work/school only": "Yes, at work/school only",
            "Yes in other situations only (including public transport/shops)": "Yes, in other situations only",
            "Yes usually both at work/school and in other situations": "Yes, usually both Work/school/other",
            "Yes in other situations only (including public transport or shops)": "Yes, in other situations only",
            "Yes always": "Yes, always",
            "Yes sometimes": "Yes, sometimes",
        },
        "face_covering_other_enclosed_places": {
            "My face is already covered for other reasons (e.g. religious or cultural reasons)": "My face is already covered",
            "Yes at work/school only": "Yes, at work/school only",
            "Yes in other situations only (including public transport/shops)": "Yes, in other situations only",
            "Yes usually both at work/school and in other situations": "Yes, usually both Work/school/other",
            "Yes always": "Yes, always",
            "Yes sometimes": "Yes, sometimes",
        },
        "face_covering_work": {
            "My face is already covered for other reasons (e.g. religious or cultural reasons)": "My face is already covered",
            "Yes always": "Yes, always",
            "Yes sometimes": "Yes, sometimes",
        },
        "other_antibody_test_results": {
            "One or more negative tests but none positive": "Any tests negative, but none negative",
            "One or more negative tests but none were positive": "Any tests negative, but none negative",
            "All tests failed": "All Tests failed",
        },
        "other_antibody_test_location": {
            "Private Lab": "Private lab",
            "Home Test": "Home test",
            "In the NHS (e.g. GP or hospital)": "In the NHS (e.g. GP, hospital)",
        },
        "other_pcr_test_results": {
            "One or more negative tests but none positive": "Any tests negative, but none positive",
            "One or more negative tests but none were positive": "Any tests negative, but none positive",
            "All tests failed": "All Tests failed",
            "Positive": "One or more positive test(s)",
            "Negative": "Any tests negative, but none positive",
            "Void": "All Tests failed",
        },
        "illness_reduces_activity_or_ability": {
            "Yes a little": "Yes, a little",
            "Yes a lot": "Yes, a lot",
            "Participant Would Not/Could Not Answer": None,
        },
        "participant_visit_status": {"Participant did not attend": "Patient did not attend", "Canceled": "Cancelled"},
        "is_self_isolating_detailed": {
            "Yes for other reasons (e.g. going into hospital or quarantining)": "Yes, for other reasons (e.g. going into hospital, quarantining)",
            "Yes for other reasons related to reducing your risk of getting COVID-19 (e.g. going into hospital or shielding)": "Yes, for other reasons (e.g. going into hospital, quarantining)",
            "Yes for other reasons related to you having had an increased risk of getting COVID-19 (e.g. having been in contact with a known case or quarantining after travel abroad)": "Yes, for other reasons (e.g. going into hospital, quarantining)",
            "Yes because you live with someone who has/has had symptoms but you haven’t had them yourself": "Yes, someone you live with had symptoms",
            "Yes because you live with someone who has/has had symptoms or a positive test but you haven’t had symptoms yourself": "Yes, someone you live with had symptoms",
            "Yes because you live with someone who has/has had symptoms but you haven't had them yourself": "Yes, someone you live with had symptoms",
            "Yes because you have/have had symptoms of COVID-19": "Yes, you have/have had symptoms",
            "Yes because you have/have had symptoms of COVID-19 or a positive test": "Yes, you have/have had symptoms",
        },
        "ability_to_socially_distance_at_work_or_school": {
            "Difficult to maintain 2 meters - but I can usually be at least 1m from other people": "Difficult to maintain 2m, but can be 1m",
            "Difficult to maintain 2m - but you can usually be at least 1m from other people": "Difficult to maintain 2m, but can be 1m",
            "Easy to maintain 2 meters - it is not a problem to stay this far away from other people": "Easy to maintain 2m",
            "Easy to maintain 2m - it is not a problem to stay this far away from other people": "Easy to maintain 2m",
            "Relatively easy to maintain 2 meters - most of the time I can be 2m away from other people": "Relatively easy to maintain 2m",
            "Relatively easy to maintain 2m - most of the time you can be 2m away from other people": "Relatively easy to maintain 2m",
            "Very difficult to be more than 1 meter away as my work means I am in close contact with others on a regular basis": "Very difficult to be more than 1m away",
            "Very difficult to be more than 1m away as your work means you are in close contact with others on a regular basis": "Very difficult to be more than 1m away",
        },
        "transport_to_work_or_school": {
            "Bus or Minibus or Coach": "Bus, minibus, coach",
            "Bus or minibus or coach": "Bus, minibus, coach",
            "Bus": "Bus, minibus, coach",
            "Motorbike or Scooter or Moped": "Motorbike, scooter or moped",
            "Motorbike or scooter or moped": "Motorbike, scooter or moped",
            "Car or Van": "Car or van",
            "Taxi/Minicab": "Taxi/minicab",
            "On Foot": "On foot",
            "Underground or Metro or Light Rail or Tram": "Underground, metro, light rail, tram",
            "Other Method": "Other method",
        },
        "last_covid_contact_location": {
            "In your own household": "Living in your own home",
            "Outside your household": "Outside your home",
        },
        "last_suspected_covid_contact_location": {
            "In your own household": "Living in your own home",
            "Outside your household": "Outside your home",
        },
    }
    df = apply_value_map_multiple_columns(df, column_editing_map)
    df = df.withColumn("deferred", F.when(F.col("deferred").isNull(), "NA").otherwise(F.col("deferred")))

    df = df.withColumn("swab_sample_barcode", F.upper(F.col("swab_sample_barcode")))
    df = df.withColumn("blood_sample_barcode", F.upper(F.col("blood_sample_barcode")))
    return df


def transform_survey_responses_version_2_delta(df: DataFrame) -> DataFrame:
    """
    Transformations that are specific to version 2 survey responses.
    """
    df = assign_column_uniform_value(df, "survey_response_dataset_major_version", 2)

    df = update_to_value_if_any_not_null(
        df,
        "cis_covid_vaccine_received",
        "Yes",
        [
            "cis_covid_vaccine_date",
            "cis_covid_vaccine_number_of_doses",
            "cis_covid_vaccine_type",
            "cis_covid_vaccine_type_other",
        ],
    )
    df = fill_forward_from_last_change(
        df=df,
        fill_forward_columns=[
            "cis_covid_vaccine_date",
            "cis_covid_vaccine_number_of_doses",
            "cis_covid_vaccine_type",
            "cis_covid_vaccine_type_other",
            "cis_covid_vaccine_received",
        ],
        participant_id_column="participant_id",
        visit_date_column="visit_datetime",
        record_changed_column="cis_covid_vaccine_received",
        record_changed_value="Yes",
    )

    df = edit_to_sum_or_max_value(
        df=df,
        column_name_to_assign="times_outside_shopping_or_socialising_last_7_days",
        columns_to_sum=[
            "times_shopping_last_7_days",
            "times_socialise_last_7_days",
        ],
        max_value=7,
    )
    df = derive_household_been_columns(
        df=df,
        column_name_to_assign="household_been_care_home_last_28_days",
        individual_response_column="care_home_last_28_days",
        household_response_column="care_home_last_28_days_other_household_member",
    )
    df = derive_household_been_columns(
        df=df,
        column_name_to_assign="household_been_hospital_last_28_days",
        individual_response_column="hospital_last_28_days",
        household_response_column="hospital_last_28_days_other_household_member",
    )
    df = derive_work_status_columns(df)
    return df


def symptom_column_transformations(df):
    df = count_value_occurrences_in_column_subset_row_wise(
        df=df,
        column_name_to_assign="symptoms_last_7_days_symptom_count",
        selection_columns=[
            "symptoms_last_7_days_fever",
            "symptoms_last_7_days_muscle_ache_myalgia",
            "symptoms_last_7_days_fatigue_weakness",
            "symptoms_last_7_days_sore_throat",
            "symptoms_last_7_days_cough",
            "symptoms_last_7_days_shortness_of_breath",
            "symptoms_last_7_days_headache",
            "symptoms_last_7_days_nausea_vomiting",
            "symptoms_last_7_days_abdominal_pain",
            "symptoms_last_7_days_diarrhoea",
            "symptoms_last_7_days_loss_of_taste",
            "symptoms_last_7_days_loss_of_smell",
            "symptoms_last_7_days_more_trouble_sleeping",
            "symptoms_last_7_days_chest_pain",
            "symptoms_last_7_days_palpitations",
            "symptoms_last_7_days_vertigo_dizziness",
            "symptoms_last_7_days_worry_anxiety",
            "symptoms_last_7_days_low_mood_not_enjoying_anything",
            "symptoms_last_7_days_memory_loss_or_confusion",
            "symptoms_last_7_days_difficulty_concentrating",
            "symptoms_last_7_days_runny_nose_sneezing",
            "symptoms_last_7_days_noisy_breathing_wheezing",
            "symptoms_last_7_days_loss_of_appetite",
        ],
        count_if_value="Yes",
    )
    df = count_value_occurrences_in_column_subset_row_wise(
        df=df,
        column_name_to_assign="symptoms_since_last_visit_count",
        selection_columns=[
            "symptoms_since_last_visit_fever",
            "symptoms_since_last_visit_muscle_ache_myalgia",
            "symptoms_since_last_visit_fatigue_weakness",
            "symptoms_since_last_visit_sore_throat",
            "symptoms_since_last_visit_cough",
            "symptoms_since_last_visit_shortness_of_breath",
            "symptoms_since_last_visit_headache",
            "symptoms_since_last_visit_nausea_vomiting",
            "symptoms_since_last_visit_abdominal_pain",
            "symptoms_since_last_visit_diarrhoea",
            "symptoms_since_last_visit_loss_of_taste",
            "symptoms_since_last_visit_loss_of_smell",
            "symptoms_since_last_visit_more_trouble_sleeping",
            "symptoms_since_last_visit_chest_pain",
            "symptoms_since_last_visit_palpitations",
            "symptoms_since_last_visit_vertigo_dizziness",
            "symptoms_since_last_visit_worry_anxiety",
            "symptoms_since_last_visit_low_mood_or_not_enjoying_anything",
            "symptoms_since_last_visit_memory_loss_or_confusion",
            "symptoms_since_last_visit_difficulty_concentrating",
            "symptoms_since_last_visit_runny_nose_sneezing",
            "symptoms_since_last_visit_noisy_breathing_wheezing",
            "symptoms_since_last_visit_loss_of_appetite",
        ],
        count_if_value="Yes",
    )
    # TODO - not needed until later release
    # df = update_symptoms_last_7_days_any(
    #     df=df,
    #     column_name_to_update="symptoms_last_7_days_any",
    #     count_reference_column="symptoms_last_7_days_symptom_count",
    # )

    # df = assign_true_if_any(
    #     df=df,
    #     column_name_to_assign="any_symptoms_last_7_days_or_now",
    #     reference_columns=["symptoms_last_7_days_any", "think_have_covid_symptoms"],
    #     true_false_values=["Yes", "No"],
    # )

    # df = assign_any_symptoms_around_visit(
    #     df=df,
    #     column_name_to_assign="any_symptoms_around_visit",
    #     symptoms_bool_column="any_symptoms_last_7_days_or_now",
    #     id_column="participant_id",
    #     visit_date_column="visit_datetime",
    #     visit_id_column="visit_id",
    # )

    # df = assign_true_if_any(
    #     df=df,
    #     column_name_to_assign="symptoms_last_7_days_cghfevamn_symptom_group",
    #     reference_columns=[
    #         "symptoms_last_7_days_cough",
    #         "symptoms_last_7_days_fever",
    #         "symptoms_last_7_days_loss_of_smell",
    #         "symptoms_last_7_days_loss_of_taste",
    #     ],
    #     true_false_values=["Yes", "No"],
    # )
    # df = assign_true_if_any(
    #     df=df,
    #     column_name_to_assign="think_have_covid_cghfevamn_symptom_group",
    #     reference_columns=[
    #         "symptoms_since_last_visit_cough",
    #         "symptoms_since_last_visit_fever",
    #         "symptoms_since_last_visit_loss_of_smell",
    #         "symptoms_since_last_visit_loss_of_taste",
    #     ],
    #     true_false_values=["Yes", "No"],
    # )
    # df = assign_true_if_any(
    #     df=df,
    #     column_name_to_assign="think_have_covid_cghfevamn_symptom_group",
    #     reference_columns=[
    #         "symptoms_since_last_visit_cough",
    #         "symptoms_since_last_visit_fever",
    #         "symptoms_since_last_visit_loss_of_smell",
    #         "symptoms_since_last_visit_loss_of_taste",
    #     ],
    #     true_false_values=["Yes", "No"],
    # )
    # df = assign_any_symptoms_around_visit(
    #     df=df,
    #     column_name_to_assign="symptoms_around_cghfevamn_symptom_group",
    #     id_column="participant_id",
    #     symptoms_bool_column="symptoms_last_7_days_cghfevamn_symptom_group",
    #     visit_date_column="visit_datetime",
    #     visit_id_column="visit_id",
    # )
    return df


def union_dependent_cleaning(df):
    col_val_map = {
        "ethnicity": {
            "African": "Black,Caribbean,African-African",
            "Caribbean": "Black,Caribbean,Afro-Caribbean",
            "Any other Black or African or Caribbean background": "Any other Black background",
            "Any other Mixed/Multiple background": "Any other Mixed background",
            "Bangladeshi": "Asian or Asian British-Bangladeshi",
            "Chinese": "Asian or Asian British-Chinese",
            "English, Welsh, Scottish, Northern Irish or British": "White-British",
            "Indian": "Asian or Asian British-Indian",
            "Irish": "White-Irish",
            "Pakistani": "Asian or Asian British-Pakistani",
            "White and Asian": "Mixed-White & Asian",
            "White and Black African": "Mixed-White & Black African",
            "White and Black Caribbean": "Mixed-White & Black Caribbean",
            "Roma": "White-Gypsy or Irish Traveller",
            "White-Roma": "White-Gypsy or Irish Traveller",
            "Gypsy or Irish Traveller": "White-Gypsy or Irish Traveller",
            "Arab": "Other ethnic group-Arab",
        },
        "withdrawal_reason": {
            "Bad experience with tester / survey": "Bad experience with interviewer/survey",
            "Swab / blood process too distressing": "Swab/blood process too distressing",
            "Swab / blood process to distressing": "Swab/blood process too distressing",
            "Do NOT Reinstate": "Do not reinstate",
        },
    }
    df = apply_value_map_multiple_columns(df, col_val_map)
    df = convert_null_if_not_in_list(df, "sex", options_list=["Male", "Female"])
    # TODO: Add in once dependencies are derived
    # df = impute_latest_date_flag(
    #     df=df,
    #     participant_id_column="participant_id",
    #     visit_date_column="visit_date",
    #     visit_id_column="visit_id",
    #     contact_any_covid_column="contact_known_or_suspected_covid",
    #     contact_any_covid_date_column="contact_known_or_suspected_covid_latest_date",
    # )

    # TODO: Add in once dependencies are derived
    # df = assign_date_difference(
    #     df,
    #     "contact_known_or_suspected_covid_days_since",
    #     "contact_known_or_suspected_covid_latest_date",
    #     "visit_datetime",
    # )

    # TODO: add the following function once contact_known_or_suspected_covid_latest_date() is created
    # df = contact_known_or_suspected_covid_type(
    #     df=df,
    #     contact_known_covid_type_column='contact_known_covid_type',
    #     contact_any_covid_type_column='contact_any_covid_type',
    #     contact_any_covid_date_column='contact_any_covid_date',
    #     contact_known_covid_date_column='contact_known_covid_date',
    #     contact_suspect_covid_date_column='contact_suspect_covid_date',
    # )

    df = update_face_covering_outside_of_home(
        df=df,
        column_name_to_update="face_covering_outside_of_home",
        covered_enclosed_column="face_covering_other_enclosed_places",
        covered_work_column="face_covering_work",
    )

    return df


def union_dependent_derivations(df):
    """
    Transformations that must be carried out after the union of the different survey response schemas.
    """
    df = assign_fake_id(df, "ordered_household_id", "ons_household_id")
    df = symptom_column_transformations(df)
    df = create_formatted_datetime_string_columns(df)
    df = derive_age_columns(df, "age_at_visit")
    ethnicity_map = {
        "White": ["White-British", "White-Irish", "White-Gypsy or Irish Traveller", "Any other white background"],
        "Asian": [
            "Asian or Asian British-Indian",
            "Asian or Asian British-Pakistani",
            "Asian or Asian British-Bangladeshi",
            "Asian or Asian British-Chinese",
            "Any other Asian background",
        ],
        "Black": ["Black,Caribbean,African-African", "Black,Caribbean,Afro-Caribbean", "Any other Black background"],
        "Mixed": [
            "Mixed-White & Black Caribbean",
            "Mixed-White & Black African",
            "Mixed-White & Asian",
            "Any other Mixed background",
        ],
        "Other": ["Other ethnic group-Arab", "Any other ethnic group"],
    }
    df = assign_column_from_mapped_list_key(
        df=df, column_name_to_assign="ethnicity_group", reference_column="ethnicity", map=ethnicity_map
    )
    df = assign_ethnicity_white(
        df, column_name_to_assign="ethnicity_white", ethnicity_group_column_name="ethnicity_group"
    )
    # df = assign_work_patient_facing_now(
    #     df, "work_patient_facing_now", age_column="age_at_visit", work_healthcare_column="work_health_care_v0"
    # )
    # df = update_work_facing_now_column(
    #     df,
    #     "work_patient_facing_now",
    #     "work_status_v0",
    #     ["Furloughed (temporarily not working)", "Not working (unemployed, retired, long-term sick etc.)", "Student"],
    # )
    # df = assign_first_visit(
    #     df=df,
    #     column_name_to_assign="household_first_visit_datetime",
    #     id_column="participant_id",
    #     visit_date_column="visit_datetime",
    # )
    # df = assign_last_visit(
    #     df=df,
    #     column_name_to_assign="last_attended_visit_datetime",
    #     id_column="participant_id",
    #     visit_status_column="participant_visit_status",
    #     visit_date_column="visit_datetime",
    # )
    # df = assign_date_difference(
    #     df=df,
    #     column_name_to_assign="days_since_enrolment",
    #     start_reference_column="household_first_visit_datetime",
    #     end_reference_column="last_attended_visit_datetime",
    # )
    # df = assign_date_difference(
    #     df=df,
    #     column_name_to_assign="household_weeks_since_survey_enrolment",
    #     start_reference_column="survey start",
    #     end_reference_column="visit_datetime",
    #     format="weeks",
    # )
    # df = assign_named_buckets(
    #     df,
    #     reference_column="days_since_enrolment",
    #     column_name_to_assign="visit_number",
    #     map={
    #         0: 0,
    #         4: 1,
    #         11: 2,
    #         18: 3,
    #         25: 4,
    #         43: 5,
    #         71: 6,
    #         99: 7,
    #         127: 8,
    #         155: 9,
    #         183: 10,
    #         211: 11,
    #         239: 12,
    #         267: 13,
    #         295: 14,
    #         323: 15,
    #     },
    # )
    # df = assign_any_symptoms_around_visit(
    #     df=df,
    #     column_name_to_assign="symptoms_around_cghfevamn_symptom_group",
    #     symptoms_bool_column="symptoms_last_7_days_cghfevamn_symptom_group",
    #     id_column="participant_id",
    #     visit_date_column="visit_datetime",
    #     visit_id_column="visit_id",
    # )
    df = derive_people_in_household_count(df)
    df = update_column_values_from_map(
        df=df,
        column="smokes_nothing_now",
        map={"Yes": "No", "No": "Yes"},
        condition_column="smokes_or_vapes",
    )
    df = df.withColumn(
        "study_cohort", F.when(F.col("study_cohort").isNull(), "Original").otherwise(F.col("study_cohort"))
    )

    df = fill_backwards_work_status_v2(
        df=df,
        date="visit_datetime",
        id="participant_id",
        fill_backward_column="work_status_v2",
        condition_column="work_status_v1",
        date_range=["2020-09-01", "2021-08-31"],
        condition_column_values=["5y and older in full-time education"],
        fill_only_backward_column_values=[
            "4-5y and older at school/home-school",
            "Attending college or FE (including if temporarily absent)",
            "Attending university (including if temporarily absent)",
        ],
    )
    df = assign_work_status_group(df, "work_status_group", "work_status_v0")
    return df


def derive_people_in_household_count(df):
    """
    Correct counts of household member groups and sum to get total number of people in household. Takes maximum
    final count by household for each record.
    """
    df = assign_household_participant_count(
        df,
        column_name_to_assign="household_participant_count",
        household_id_column="ons_household_id",
        participant_id_column="participant_id",
    )
    df = update_person_count_from_ages(
        df,
        column_name_to_assign="household_participants_not_consented_count",
        column_pattern=r"person_[1-9]_not_consenting_age",
    )
    df = update_person_count_from_ages(
        df,
        column_name_to_assign="household_participants_not_present_count",
        column_pattern=r"person_[1-8]_not_present_age",
    )
    df = assign_household_under_2_count(
        df,
        column_name_to_assign="household_participants_under_2_count",
        column_pattern=r"infant_[1-8]_age",
        condition_column="household_members_under_2_years",
    )
    household_window = Window.partitionBy("ons_household_id")

    household_participants = [
        "household_participant_count",
        "household_participants_not_consented_count",
        "household_participants_not_present_count",
        "household_participants_under_2_count",
    ]
    for household_participant_type in household_participants:
        df = df.withColumn(
            household_participant_type,
            F.max(household_participant_type).over(household_window),
        )
    df = df.withColumn(
        "people_in_household_count",
        sum_within_row(household_participants),
    )
    df = df.withColumn(
        "people_in_household_count_group",
        F.when(F.col("people_in_household_count") >= 5, "5+").otherwise(
            F.col("people_in_household_count").cast("string")
        ),
    )
    return df


def create_formatted_datetime_string_columns(df):
    """
    Create columns with specific datetime formatting for use in output data.
    """
    date_format_dict = {
        "visit_date_string": "visit_datetime",
        "samples_taken_date_string": "samples_taken_datetime",
    }
    datetime_format_dict = {
        "visit_datetime_string": "visit_datetime",
        "samples_taken_datetime_string": "samples_taken_datetime",
    }
    date_format_string_list = set(
        [
            "date_of_birth",
            "improved_visit_date",
            "think_had_covid_date",
            "cis_covid_vaccine_date",
            "cis_covid_vaccine_date_1",
            "cis_covid_vaccine_date_2",
            "cis_covid_vaccine_date_3",
            "cis_covid_vaccine_date_4",
            "last_suspected_covid_contact_date",
            "last_covid_contact_date",
            "other_pcr_test_first_positive_date",
            "other_antibody_test_last_negative_date",
            "other_antibody_test_first_positive_date",
            "other_pcr_test_last_negative_date",
            "been_outside_uk_last_date",
            "symptoms_last_7_days_onset_date",
        ]
        # TODO: Add back in once digital data is being included or make backwards compatible
        # + cis_digital_datetime_map["yyyy-MM-dd"]
    )
    for column_name_to_assign in date_format_dict.keys():
        df = assign_column_to_date_string(
            df=df,
            column_name_to_assign=column_name_to_assign,
            reference_column=date_format_dict[column_name_to_assign],
            time_format="ddMMMyyyy",
            lower_case=True,
        )
    for column_name_to_assign in date_format_string_list:
        df = assign_column_to_date_string(
            df=df,
            column_name_to_assign=column_name_to_assign + "_string",
            reference_column=column_name_to_assign,
            time_format="ddMMMyyyy",
            lower_case=True,
        )
    for column_name_to_assign in datetime_format_dict.keys():
        df = assign_column_to_date_string(
            df=df,
            column_name_to_assign=column_name_to_assign,
            reference_column=datetime_format_dict[column_name_to_assign],
            time_format="ddMMMyyyy HH:mm:ss",
            lower_case=True,
        )
    # TODO: Add back in once digital data is being included or make backwards compatible
    # for column_name_to_assign in cis_digital_datetime_map["yyyy-MM-dd'T'HH:mm:ss.SSS'Z'"]:
    #     df = assign_column_to_date_string(
    #         df=df,
    #         column_name_to_assign=column_name_to_assign + "_string",
    #         reference_column=column_name_to_assign,
    #         time_format="ddMMMyyyy HH:mm:ss",
    #         lower_case=True,
    #     )
    return df


def fill_forwards_transformations(df):
    df = fill_forward_only_to_nulls_in_dataset_based_on_column(
        df=df,
        id="participant_id",
        date="visit_datetime",
        changed="work_main_job_changed",
        dataset="survey_response_dataset_major_version",
        dataset_value=2,
        list_fill_forward=[
            "work_main_job_title",
            "work_main_job_role",
            "work_sectors",
            "work_sectors_other",
            "work_social_care",
            "work_health_care_v0",
            "work_health_care_v1_v2",
            "work_nursing_or_residential_care_home",
            "work_direct_contact_patients_clients",
        ],
    )

    # TODO: uncomment for releases after R1
    # df = fill_backwards_overriding_not_nulls(
    #     df=df,
    #     column_identity="participant_id",
    #     ordering_column="visit_date",
    #     dataset_column="survey_response_dataset_major_version",
    #     column_list=fill_forwards_and_then_backwards_list,
    # )

    ## TODO: Not needed until a future release, will leave commented out in code until required
    #
    #    df = update_column_if_ref_in_list(
    #        df=df,
    #        column_name_to_update="work_location",
    #        old_value=None,
    #        new_value="Not applicable, not currently working",
    #        reference_column="work_status_v0",
    #        check_list=[
    #            "Furloughed (temporarily not working)",
    #            "Not working (unemployed, retired, long-term sick etc.)",
    #            "Student",
    #        ],
    #    )
    df = update_to_value_if_any_not_null(
        df=df,
        column_name_to_assign="been_outside_uk_since_last_visit",
        value_to_assign="Yes",
        column_list=["been_outside_uk_last_country", "been_outside_uk_last_date"],
    )
    df = fill_forward_from_last_change(
        df=df,
        fill_forward_columns=[
            "been_outside_uk_last_country",
            "been_outside_uk_last_date",
            "been_outside_uk_since_last_visit",
        ],
        participant_id_column="participant_id",
        visit_date_column="visit_datetime",
        record_changed_column="been_outside_uk_since_last_visit",
        record_changed_value="Yes",
    )

    df = fill_backwards_overriding_not_nulls(
        df=df,
        column_identity="participant_id",
        ordering_column="visit_datetime",
        dataset_column="survey_response_dataset_major_version",
        column_list=["sex", "date_of_birth", "ethnicity"],
    )
<<<<<<< HEAD
=======
    df = fill_forward_only_to_nulls(
        df=df,
        id="participant_id",
        date="visit_datetime",
        list_fill_forward=[
            "sex",
            "date_of_birth",
            "ethnicity",
        ],
    )
    return df


def digital_specific_cleaning(df):
>>>>>>> 5239b978
    return df<|MERGE_RESOLUTION|>--- conflicted
+++ resolved
@@ -1069,8 +1069,6 @@
         dataset_column="survey_response_dataset_major_version",
         column_list=["sex", "date_of_birth", "ethnicity"],
     )
-<<<<<<< HEAD
-=======
     df = fill_forward_only_to_nulls(
         df=df,
         id="participant_id",
@@ -1081,9 +1079,4 @@
             "ethnicity",
         ],
     )
-    return df
-
-
-def digital_specific_cleaning(df):
->>>>>>> 5239b978
     return df