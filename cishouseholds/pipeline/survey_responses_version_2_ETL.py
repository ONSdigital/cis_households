--- conflicted
+++ resolved
@@ -9,10 +9,7 @@
 from cishouseholds.derive import assign_column_to_date_string
 from cishouseholds.derive import assign_column_uniform_value
 from cishouseholds.derive import assign_consent_code
-<<<<<<< HEAD
-=======
 from cishouseholds.derive import assign_filename_column
->>>>>>> 97b02040
 from cishouseholds.derive import assign_named_buckets
 from cishouseholds.derive import assign_outward_postcode
 from cishouseholds.derive import assign_school_year_september_start
@@ -57,19 +54,6 @@
     )
     df = validate_and_filter(df, _iqvia_v2_validation_schema, error_accumulator)
     df = transform_survey_responses_version_2_delta(df)
-<<<<<<< HEAD
-    return df
-
-
-def extract_survey_responses_version_2_delta(spark_session: SparkSession, resource_path: str):
-    iqvia_v2_spark_schema = convert_cerberus_schema_to_pyspark(iqvia_v2_validation_schema)
-    raw_iqvia_v2_data_header = "|".join(iqvia_v2_variable_name_map.keys())
-    df = read_csv_to_pyspark_df(spark_session, resource_path, raw_iqvia_v2_data_header, iqvia_v2_spark_schema, sep="|")
-    df = convert_columns_to_timestamps(df, iqvia_v2_time_map)
-    return df
-
-
-=======
     return df
 
 
@@ -87,7 +71,6 @@
     return df
 
 
->>>>>>> 97b02040
 def transform_survey_responses_version_2_delta(df: DataFrame) -> DataFrame:
     """
     Call functions to process input for iqvia version 2 survey deltas.
@@ -116,10 +99,7 @@
     ------
     df: pyspark.sql.DataFrame
     """
-<<<<<<< HEAD
-=======
     df = assign_filename_column(df, "csv_filename")
->>>>>>> 97b02040
     df = assign_column_uniform_value(df, "survey_response_dataset_major_version", 1)
     df = assign_column_regex_match(df, "bad_email", "email", r"/^w+[+.w-]*@([w-]+.)*w+[w-]*.([a-z]{2,4}|d+)$/i")
     df = assign_column_to_date_string(df, "visit_date_string", "visit_datetime")
