--- conflicted
+++ resolved
@@ -697,7 +697,6 @@
     """
     df = symptom_column_transformations(df)
     df = create_formatted_datetime_string_columns(df)
-<<<<<<< HEAD
     df = derive_age_columns(df, "age_at_visit")
     ethnicity_map = {
         "White": ["White-British", "White-Irish", "White-Gypsy or Irish Traveller", "Any other white background"],
@@ -723,8 +722,6 @@
     df = assign_ethnicity_white(
         df, column_name_to_assign="ethnicity_white", ethnicity_group_column_name="ethnicity_group"
     )
-=======
->>>>>>> 1571cd91
 
     df = assign_work_health_care(
         df,
