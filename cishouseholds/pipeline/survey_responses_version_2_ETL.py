from pyspark.sql import DataFrame

from cishouseholds.derive import assign_age_at_date
from cishouseholds.derive import assign_any_symptoms_around_visit
from cishouseholds.derive import assign_column_from_mapped_list_key
from cishouseholds.derive import assign_column_given_proportion
from cishouseholds.derive import assign_column_regex_match
from cishouseholds.derive import assign_column_to_date_string
from cishouseholds.derive import assign_column_uniform_value
from cishouseholds.derive import assign_consent_code
from cishouseholds.derive import assign_date_difference
from cishouseholds.derive import assign_ethnicity_white
from cishouseholds.derive import assign_filename_column
from cishouseholds.derive import assign_first_visit
from cishouseholds.derive import assign_grouped_variable_from_days_since
from cishouseholds.derive import assign_isin_list
from cishouseholds.derive import assign_last_visit
from cishouseholds.derive import assign_named_buckets
from cishouseholds.derive import assign_outward_postcode
from cishouseholds.derive import assign_raw_copies
from cishouseholds.derive import assign_school_year_september_start
from cishouseholds.derive import assign_taken_column
from cishouseholds.derive import assign_true_if_any
from cishouseholds.derive import assign_unique_id_column
from cishouseholds.derive import assign_work_health_care
from cishouseholds.derive import assign_work_patient_facing_now
from cishouseholds.derive import assign_work_person_facing_now
from cishouseholds.derive import assign_work_social_column
from cishouseholds.derive import count_value_occurrences_in_column_subset_row_wise
from cishouseholds.edit import clean_barcode
from cishouseholds.edit import clean_postcode
from cishouseholds.edit import convert_null_if_not_in_list
from cishouseholds.edit import format_string_upper_and_clean
<<<<<<< HEAD
from cishouseholds.edit import update_column_values_from_map
=======
from cishouseholds.impute import impute_latest_date_flag
>>>>>>> e0885f4e


def transform_survey_responses_generic(df: DataFrame) -> DataFrame:
    """
    Generic transformation steps to be applied to all survey response records.
    """
    df = assign_filename_column(df, "survey_response_source_file")
    raw_copy_list = [
        "think_had_covid_any_symptoms",
        "symptoms_last_7_days_any",
        "work_main_job_title",
        "work_main_job_role",
        "work_health_care_v0",
        "work_health_care_v1_v2",
        "work_status_v0",
        "work_status_v1",
        "work_status_v2",
        "work_social_care",
        "work_not_from_home_days_per_week",
        "work_location",
        "sex",
        "withdrawal_reason",
    ]
    df = assign_raw_copies(df, [column for column in raw_copy_list if column in df.columns])
    df = assign_unique_id_column(
        df, "unique_participant_response_id", concat_columns=["visit_id", "participant_id", "visit_datetime"]
    )
    df = assign_column_regex_match(
        df, "bad_email", reference_column="email", pattern=r"/^w+[+.w-]*@([w-]+.)*w+[w-]*.([a-z]{2,4}|d+)$/i"
    )
    df = clean_postcode(df, "postcode")
    df = assign_outward_postcode(df, "outward_postcode", reference_column="postcode")
    df = assign_consent_code(
        df, "consent", reference_columns=["consent_16_visits", "consent_5_visits", "consent_1_visit"]
    )
    df = clean_barcode(df=df, barcode_column="swab_sample_barcode")
    df = clean_barcode(df=df, barcode_column="blood_sample_barcode")
    # TODO: Add week and month commencing variables
    ethnicity_map = {
        "White": ["White-British", "White-Irish", "White-Gypsy or Irish Traveller", "Any other white background"],
        "Asian": [
            "Asian or Asian British-Indian",
            "Asian or Asian British-Pakistani",
            "Asian or Asian British-Bangladeshi",
            "Asian or Asian British-Chinese",
            "Any other Asian background",
        ],
        "Black": ["Black,Caribbean,African-African", "Black,Caribbean,Afro-Caribbean", "Any other Black background"],
        "Mixed": [
            "Mixed-White & Black Caribbean",
            "Mixed-White & Black African",
            "Mixed-White & Asian",
            "Any other Mixed background",
        ],
        "Other": ["Other ethnic group-Arab", "Any other ethnic group"],
    }
    df = assign_column_from_mapped_list_key(
        df=df, column_name_to_assign="ethnicity_group", reference_column="ethnicity", map=ethnicity_map
    )
    df = assign_ethnicity_white(
        df, column_name_to_assign="ethnicity_white", ethnicity_group_column_name="ethnicity_group"
    )

    df = assign_column_to_date_string(df, "visit_date_string", reference_column="visit_datetime")
    df = assign_column_to_date_string(df, "samples_taken_date_string", reference_column="samples_taken_datetime")
    df = assign_column_to_date_string(df, "date_of_birth_string", reference_column="date_of_birth")
    # df = assign_date_difference(
    #     df, "contact_known_or_suspected_covid_days_since", "contact_any_covid_date", "visit_datetime"
    # )
    df = assign_date_difference(df, "days_since_think_had_covid", "think_had_covid_date", "visit_datetime")
    df = convert_null_if_not_in_list(df, "sex", options_list=["Male", "Female"])
    df = assign_taken_column(df, "swab_taken", reference_column="swab_sample_barcode")
    df = assign_taken_column(df, "blood_taken", reference_column="blood_sample_barcode")
    df = assign_true_if_any(
        df=df,
        column_name_to_assign="think_have_covid_cghfevamn_symptom_group",
        reference_columns=[
            "symptoms_since_last_visit_cough",
            "symptoms_since_last_visit_fever",
            "symptoms_since_last_visit_loss_of_smell",
            "symptoms_since_last_visit_loss_of_taste",
        ],
        true_false_values=["Yes", "No"],
    )
    # df = placeholder_for_derivation_number_17(df, "country_barcode", ["swab_barcode_cleaned","blood_barcode_cleaned"],
    #  {0:"ONS", 1:"ONW", 2:"ONN", 3:"ONC"})
    df = derive_age_columns(df)
    df = assign_grouped_variable_from_days_since(
        df=df,
        binary_reference_column="think_had_covid",
        days_since_reference_column="days_since_think_had_covid",
        column_name_to_assign="days_since_think_had_covid_group",
    )
    return df


def derive_additional_v1_2_columns(df: DataFrame) -> DataFrame:
    """
    Transformations specific to the v1 and 2 packages only
    """
    df = update_column_values_from_map(
        df=df,
        column="is_self_isolating_detailed",
        map={
            "Yes for other reasons (e.g. going into hospital or quarantining)": "Yes, for other reasons (e.g. going into hospital, quarantining)",  # noqa: E501
            "Yes for other reasons related to reducing your risk of getting COVID-19 (e.g. going into hospital or shielding)": "Yes, for other reasons (e.g. going into hospital, quarantining)",  # noqa: E501
            "Yes for other reasons related to you having had an increased risk of getting COVID-19 (e.g. having been in contact with a known case or quarantining after travel abroad)": "Yes, for other reasons (e.g. going into hospital, quarantining)",  # noqa: E501
            "Yes because you live with someone who has/has had symptoms but you haven’t had them yourself": "Yes, someone you live with had symptoms",  # noqa: E501
            "Yes because you live with someone who has/has had symptoms or a positive test but you haven’t had symptoms yourself": "Yes, someone you live with had symptoms",  # noqa: E501
            "Yes because you live with someone who has/has had symptoms but you haven't had them yourself": "Yes, someone you live with had symptoms",  # noqa: E501
            "Yes because you have/have had symptoms of COVID-19": "Yes, you have/have had symptoms",
            "Yes because you have/have had symptoms of COVID-19 or a positive test": "Yes, you have/have had symptoms",
        },
    )
    df = assign_isin_list(
        df=df,
        column_name_to_assign="self_isolating",
        reference_column="is_self_isolating_detailed",
        values_list=[
            "Yes, for other reasons (e.g. going into hospital, quarantining)",
            "Yes, for other reasons (e.g. going into hospital, quarantining)",
            "Yes, for other reasons (e.g. going into hospital, quarantining)",
        ],
        true_false_values=["Yes", "No"],
    )
    df = assign_true_if_any(
        df=df,
        column_name_to_assign="symptoms_last_7_days_cghfevamn_symptom_group",
        reference_columns=[
            "symptoms_last_7_days_cough",
            "symptoms_last_7_days_fever",
            "symptoms_last_7_days_loss_of_smell",
            "symptoms_last_7_days_loss_of_taste",
        ],
        true_false_values=["Yes", "No"],
    )
    df = assign_true_if_any(
        df=df,
        column_name_to_assign="think_have_covid_cghfevamn_symptom_group",
        reference_columns=[
            "symptoms_since_last_visit_cough",
            "symptoms_since_last_visit_fever",
            "symptoms_since_last_visit_loss_of_smell",
            "symptoms_since_last_visit_loss_of_taste",
        ],
        true_false_values=["Yes", "No"],
    )
    # df = assign_true_if_any(
    #     df=df,
    #     column_name_to_assign="any_symptoms_last_7_days_or_now",
    #     reference_columns=["symptoms_last_7_days_any", "think_have_covid_symptoms_now"],
    #     true_false_values=["Yes", "No"],
    # )
    df = count_value_occurrences_in_column_subset_row_wise(
        df=df,
        column_name_to_assign="symptoms_last_7_days_symptom_count",
        selection_columns=[
            "symptoms_last_7_days_fever",
            "symptoms_last_7_days_muscle_ache_myalgia",
            "symptoms_last_7_days_fatigue_weakness",
            "symptoms_last_7_days_sore_throat",
            "symptoms_last_7_days_cough",
            "symptoms_last_7_days_shortness_of_breath",
            "symptoms_last_7_days_headache",
            "symptoms_last_7_days_nausea_vomiting",
            "symptoms_last_7_days_abdominal_pain",
            "symptoms_last_7_days_diarrhoea",
            "symptoms_last_7_days_loss_of_taste",
            "symptoms_last_7_days_loss_of_smell",
        ],
        count_if_value="Yes",
    )
    df = count_value_occurrences_in_column_subset_row_wise(
        df=df,
        column_name_to_assign="symptoms_since_last_visit_count",
        selection_columns=[
            "symptoms_since_last_visit_fever",
            "symptoms_since_last_visit_muscle_ache_myalgia",
            "symptoms_since_last_visit_fatigue_weakness",
            "symptoms_since_last_visit_sore_throat",
            "symptoms_since_last_visit_cough",
            "symptoms_since_last_visit_shortness_of_breath",
            "symptoms_since_last_visit_headache",
            "symptoms_since_last_visit_nausea_vomiting",
            "symptoms_since_last_visit_abdominal_pain",
            "symptoms_since_last_visit_diarrhoea",
            "symptoms_since_last_visit_loss_of_taste",
            "symptoms_since_last_visit_loss_of_smell",
        ],
        count_if_value="Yes",
    )
    # df = assign_any_symptoms_around_visit(
    #     df=df,
    #     column_name_to_assign="any_symptoms_around_visit",
    #     symptoms_bool_column="any_symptoms_last_7_days_or_now",
    #     id_column="participant_id",
    #     visit_date_column="visit_datetime",
    #     visit_id_column="visit_id",
    # )
    # df = assign_any_symptoms_around_visit(
    #     df=df,
    #     column_name_to_assign="symptoms_around_cghfevamn_symptom_group",
    #     id_column="participant_id",
    #     symptoms_bool_column="symptoms_last_7_days_cghfevamn_symptom_group",
    #     visit_date_column="visit_datetime",
    #     visit_id_column="visit_id",
    # )
    return df


def derive_age_columns(df: DataFrame) -> DataFrame:
    """
    Transformations involving participant age.
    """
    df = assign_age_at_date(df, "age_at_visit", base_date="visit_datetime", date_of_birth="date_of_birth")
    df = assign_named_buckets(
        df,
        reference_column="age_at_visit",
        column_name_to_assign="age_group_5_intervals",
        map={2: "2-11", 12: "12-19", 20: "20-49", 50: "50-69", 70: "70+"},
    )
    df = assign_named_buckets(
        df,
        reference_column="age_at_visit",
        column_name_to_assign="age_group_over_16",
        map={16: "16-49", 50: "50-70", 70: "70+"},
    )
    df = assign_named_buckets(
        df,
        reference_column="age_at_visit",
        column_name_to_assign="age_group_7_intervals",
        map={2: "2-11", 12: "12-16", 17: "17-25", 25: "25-34", 35: "35-49", 50: "50-69", 70: "70+"},
    )
    df = assign_named_buckets(
        df,
        reference_column="age_at_visit",
        column_name_to_assign="age_group_5_year_intervals",
        map={
            2: "2-4",
            5: "5-9",
            10: "10-14",
            15: "15-19",
            20: "20-24",
            25: "25-29",
            30: "30-34",
            35: "35-39",
            40: "40-44",
            45: "45-49",
            50: "50-54",
            55: "55-59",
            60: "60-64",
            65: "65-69",
            70: "70-74",
            75: "75-79",
            80: "80-84",
            85: "85-89",
            90: "90+",
        },
    )
    df = assign_school_year_september_start(
        df, dob_column="date_of_birth", visit_date="visit_datetime", column_name_to_assign="school_year_september"
    )
    # TODO: Enable once country data is linked on after merge
    # df = split_school_year_by_country(
    #   df, school_year_column = "school_year_september", country_column = "country_name", id_column="participant_id"
    # )
    # df = assign_age_group_school_year(
    #   df, column_name_to_assign="age_group_school_year", country_column="country_name",
    #   age_column="age_at_visit", school_year_column="school_year_september"
    # )
    return df


def derive_work_status_columns(df: DataFrame) -> DataFrame:
    df = assign_work_social_column(
        df, "work_social_care", "work_sectors", "work_nursing_or_residential_care_home", "work_direct_contact_persons"
    )
    df = assign_work_person_facing_now(df, "work_person_facing_now", "work_person_facing_now", "work_social_care")
    # df = placeholder_for_derivation_number_23(df, "work_status", ["work_status_v1", "work_status_v2"])
    # df = placeholder_for_derivation_number_20(df, "work_healthcare",
    # ["work_healthcare_v1", "work_direct_contact"])
    # df = placeholder_for_derivation_number_21(df, "work_socialcare",
    # ["work_sector", "work_care_nursing_home" , "work_direct_contact"])
    # df = placeholder_for_derivation_number_10(df, "self_isolating", "self_isolating_v1")
    # df = placeholder_for_derivation_number_10(df, "contact_hospital",
    # ["contact_participant_hospital", "contact_other_in_hh_hospital"])
    # df = placeholder_for_derivation_number_10(df, "contact_carehome",
    # ["contact_participant_carehome", "contact_other_in_hh_carehome"])

    df = assign_column_given_proportion(
        df=df,
        column_name_to_assign="ever_work_person_facing_or_social_care",
        groupby_column="participant_id",
        reference_columns=["work_social_care"],
        count_if=["Yes, care/residential home, resident-facing", "Yes, other social care, resident-facing"],
    )  # not sure of correct  PIPELINE categories
    df = assign_column_given_proportion(
        df=df,
        column_name_to_assign="ever_care_home_worker",
        groupby_column="participant_id",
        reference_columns=["work_social_care", "work_nursing_or_residential_care_home"],
        count_if=["Yes, care/residential home, resident-facing"],
    )  # not sure of correct  PIPELINE categories
    df = assign_column_given_proportion(
        df=df,
        column_name_to_assign="ever_had_long_term_health_condition",
        groupby_column="participant_id",
        reference_columns=["illness_lasting_over_12_months"],
        count_if=["Yes"],
    )  # not sure of correct  PIPELINE categories

    return df


def transform_survey_responses_version_2_delta(df: DataFrame) -> DataFrame:
    """
    Transformations that are specific to version 2 survey responses.
    """
    df = assign_column_uniform_value(df, "survey_response_dataset_major_version", 1)
    df = format_string_upper_and_clean(df, "work_main_job_title")
    df = format_string_upper_and_clean(df, "work_main_job_role")
    return df


def union_dependent_transformations(df):
    """
    Transformations that must be carried out after the union of the different survey response schemas.
    """
    df = assign_work_health_care(
        df,
        "work_health_care_combined",
        direct_contact_column="work_direct_contact_patients_clients",
        reference_health_care_column="work_health_care_v0",
        other_health_care_column="work_health_care_v1_v2",
    )
    df = assign_work_patient_facing_now(
        df, "work_patient_facing_now", age_column="age_at_visit", work_healthcare_column="work_health_care_combined"
    )
    df = assign_first_visit(
        df=df,
        column_name_to_assign="household_first_visit_datetime",
        id_column="participant_id",
        visit_date_column="visit_datetime",
    )
    df = assign_last_visit(
        df=df,
        column_name_to_assign="last_attended_visit_datetime",
        id_column="participant_id",
        visit_status_column="participant_visit_status",
        visit_date_column="visit_datetime",
    )
    df = assign_date_difference(
        df=df,
        column_name_to_assign="days_since_enrolment",
        start_reference_column="household_first_visit_datetime",
        end_reference_column="last_attended_visit_datetime",
    )
    df = assign_date_difference(
        df=df,
        column_name_to_assign="household_weeks_since_survey_enrolment",
        start_reference_column="survey start",
        end_reference_column="visit_datetime",
        format="weeks",
    )
    # TODO: Add back in once work_status has been derived
    # df = update_work_facing_now_column(
    #     df,
    #     "work_patient_facing_now",
    #     "work_status",
    #     ["Furloughed (temporarily not working)", "Not working (unemployed, retired, long-term sick etc.)", "Student"],
    # )
<<<<<<< HEAD
    df = assign_named_buckets(
        df,
        reference_column="days_since_enrolment",
        column_name_to_assign="visit_number",
        map={
            0: 0,
            4: 1,
            11: 2,
            18: 3,
            25: 4,
            43: 5,
            71: 6,
            99: 7,
            127: 8,
            155: 9,
            183: 10,
            211: 11,
            239: 12,
            267: 13,
            295: 14,
            323: 15,
        },
    )
    df = assign_any_symptoms_around_visit(
        df=df,
        column_name_to_assign="symptoms_around_cghfevamn_symptom_group",
        symptoms_bool_column="sympt_now_cghfevamn",
        id_column="participant_id",
        visit_date_column="visit_date",
        visit_id_column="visit_id",
=======

    df = impute_latest_date_flag(
        df=df,
        participant_id_column="participant_id",
        visit_date_column="visit_date",
        visit_id_column="visit_id",
        contact_any_covid_column="contact_any_covid",
        contact_any_covid_date_column="contact_any_covid_date",
>>>>>>> e0885f4e
    )
    return df<|MERGE_RESOLUTION|>--- conflicted
+++ resolved
@@ -31,11 +31,8 @@
 from cishouseholds.edit import clean_postcode
 from cishouseholds.edit import convert_null_if_not_in_list
 from cishouseholds.edit import format_string_upper_and_clean
-<<<<<<< HEAD
 from cishouseholds.edit import update_column_values_from_map
-=======
 from cishouseholds.impute import impute_latest_date_flag
->>>>>>> e0885f4e
 
 
 def transform_survey_responses_generic(df: DataFrame) -> DataFrame:
@@ -407,7 +404,6 @@
     #     "work_status",
     #     ["Furloughed (temporarily not working)", "Not working (unemployed, retired, long-term sick etc.)", "Student"],
     # )
-<<<<<<< HEAD
     df = assign_named_buckets(
         df,
         reference_column="days_since_enrolment",
@@ -438,7 +434,7 @@
         id_column="participant_id",
         visit_date_column="visit_date",
         visit_id_column="visit_id",
-=======
+    )
 
     df = impute_latest_date_flag(
         df=df,
@@ -447,6 +443,5 @@
         visit_id_column="visit_id",
         contact_any_covid_column="contact_any_covid",
         contact_any_covid_date_column="contact_any_covid_date",
->>>>>>> e0885f4e
     )
     return df