# flake8: noqa
from pyspark.sql import DataFrame
from pyspark.sql import functions as F

from cishouseholds.derive import assign_age_at_date
from cishouseholds.derive import assign_any_symptoms_around_visit
from cishouseholds.derive import assign_column_from_mapped_list_key
from cishouseholds.derive import assign_column_given_proportion
from cishouseholds.derive import assign_column_regex_match
from cishouseholds.derive import assign_column_to_date_string
from cishouseholds.derive import assign_column_uniform_value
from cishouseholds.derive import assign_consent_code
from cishouseholds.derive import assign_date_difference
from cishouseholds.derive import assign_ethnicity_white
from cishouseholds.derive import assign_ever_had_long_term_health_condition_or_disabled
from cishouseholds.derive import assign_filename_column
from cishouseholds.derive import assign_first_visit
from cishouseholds.derive import assign_grouped_variable_from_days_since
from cishouseholds.derive import assign_household_participant_count
from cishouseholds.derive import assign_isin_list
from cishouseholds.derive import assign_last_visit
from cishouseholds.derive import assign_named_buckets
from cishouseholds.derive import assign_outward_postcode
from cishouseholds.derive import assign_people_in_household_count
from cishouseholds.derive import assign_raw_copies
from cishouseholds.derive import assign_school_year_september_start
from cishouseholds.derive import assign_taken_column
from cishouseholds.derive import assign_true_if_any
from cishouseholds.derive import assign_unique_id_column
from cishouseholds.derive import assign_work_health_care
from cishouseholds.derive import assign_work_patient_facing_now
from cishouseholds.derive import assign_work_person_facing_now
from cishouseholds.derive import assign_work_social_column
from cishouseholds.derive import contact_known_or_suspected_covid_type
from cishouseholds.derive import count_value_occurrences_in_column_subset_row_wise
from cishouseholds.edit import apply_value_map_multiple_columns
from cishouseholds.edit import clean_barcode
from cishouseholds.edit import clean_postcode
from cishouseholds.edit import convert_null_if_not_in_list
from cishouseholds.edit import format_string_upper_and_clean
from cishouseholds.edit import map_column_values_to_null
from cishouseholds.edit import update_column_values_from_map
from cishouseholds.edit import update_face_covering_outside_of_home
from cishouseholds.edit import update_symptoms_last_7_days_any
from cishouseholds.edit import update_work_facing_now_column
from cishouseholds.impute import edit_multiple_columns_fill_forward
from cishouseholds.impute import fill_backwards_overriding_not_nulls
from cishouseholds.impute import fill_forward_work_columns
from cishouseholds.impute import impute_by_ordered_fill_forward
from cishouseholds.impute import impute_latest_date_flag
<<<<<<< HEAD
from cishouseholds.impute import impute_outside_uk_columns
from cishouseholds.impute import impute_visit_datetime
=======
>>>>>>> a169e9ff
from cishouseholds.validate_class import SparkValidate


def transform_survey_responses_generic(df: DataFrame) -> DataFrame:
    """
    Generic transformation steps to be applied to all survey response records.
    """

    df = assign_filename_column(df, "survey_response_source_file")
    raw_copy_list = [
        "think_had_covid_any_symptoms",
        "symptoms_last_7_days_any",
        "work_main_job_title",
        "work_main_job_role",
        "work_health_care_v0",
        "work_health_care_v1_v2",
        "work_status_v0",
        "work_status_v1",
        "work_status_v2",
        "work_social_care",
        "work_not_from_home_days_per_week",
        "work_location",
        "sex",
        "withdrawal_reason",
        "blood_sample_barcode",
        "swab_sample_barcode",
    ]
    df = assign_raw_copies(df, [column for column in raw_copy_list if column in df.columns])
    df = assign_unique_id_column(
        df, "unique_participant_response_id", concat_columns=["visit_id", "participant_id", "visit_datetime"]
    )
    df = assign_column_regex_match(
        df, "bad_email", reference_column="email", pattern=r"/^w+[+.w-]*@([w-]+.)*w+[w-]*.([a-z]{2,4}|d+)$/i"
    )
    df = clean_postcode(df, "postcode")
    df = assign_outward_postcode(df, "outward_postcode", reference_column="postcode")
    df = assign_consent_code(
        df, "consent_summary", reference_columns=["consent_16_visits", "consent_5_visits", "consent_1_visit"]
    )
    df = clean_barcode(df=df, barcode_column="swab_sample_barcode", edited_column="swab_sample_barcode_edited_flag")
    df = clean_barcode(df=df, barcode_column="blood_sample_barcode", edited_column="blood_sample_barcode_edited_flag")
    ethnicity_map = {
        "White": ["White-British", "White-Irish", "White-Gypsy or Irish Traveller", "Any other white background"],
        "Asian": [
            "Asian or Asian British-Indian",
            "Asian or Asian British-Pakistani",
            "Asian or Asian British-Bangladeshi",
            "Asian or Asian British-Chinese",
            "Any other Asian background",
        ],
        "Black": ["Black,Caribbean,African-African", "Black,Caribbean,Afro-Caribbean", "Any other Black background"],
        "Mixed": [
            "Mixed-White & Black Caribbean",
            "Mixed-White & Black African",
            "Mixed-White & Asian",
            "Any other Mixed background",
        ],
        "Other": ["Other ethnic group-Arab", "Any other ethnic group"],
    }
    df = assign_column_from_mapped_list_key(
        df=df, column_name_to_assign="ethnicity_group", reference_column="ethnicity", map=ethnicity_map
    )
    df = assign_ethnicity_white(
        df, column_name_to_assign="ethnicity_white", ethnicity_group_column_name="ethnicity_group"
    )

    df = convert_null_if_not_in_list(df, "sex", options_list=["Male", "Female"])
    df = assign_taken_column(df, "swab_taken", reference_column="swab_sample_barcode")
    df = assign_taken_column(df, "blood_taken", reference_column="blood_sample_barcode")
    df = assign_true_if_any(
        df=df,
        column_name_to_assign="think_have_covid_cghfevamn_symptom_group",
        reference_columns=[
            "symptoms_since_last_visit_cough",
            "symptoms_since_last_visit_fever",
            "symptoms_since_last_visit_loss_of_smell",
            "symptoms_since_last_visit_loss_of_taste",
        ],
        true_false_values=["Yes", "No"],
    )

    df = count_value_occurrences_in_column_subset_row_wise(
        df=df,
        column_name_to_assign="symptoms_last_7_days_symptom_count",
        selection_columns=[
            "symptoms_last_7_days_fever",
            "symptoms_last_7_days_muscle_ache_myalgia",
            "symptoms_last_7_days_fatigue_weakness",
            "symptoms_last_7_days_sore_throat",
            "symptoms_last_7_days_cough",
            "symptoms_last_7_days_shortness_of_breath",
            "symptoms_last_7_days_headache",
            "symptoms_last_7_days_nausea_vomiting",
            "symptoms_last_7_days_abdominal_pain",
            "symptoms_last_7_days_diarrhoea",
            "symptoms_last_7_days_loss_of_taste",
            "symptoms_last_7_days_loss_of_smell",
        ],
        count_if_value="Yes",
    )
    df = count_value_occurrences_in_column_subset_row_wise(
        df=df,
        column_name_to_assign="symptoms_since_last_visit_count",
        selection_columns=[
            "symptoms_since_last_visit_fever",
            "symptoms_since_last_visit_muscle_ache_myalgia",
            "symptoms_since_last_visit_fatigue_weakness",
            "symptoms_since_last_visit_sore_throat",
            "symptoms_since_last_visit_cough",
            "symptoms_since_last_visit_shortness_of_breath",
            "symptoms_since_last_visit_headache",
            "symptoms_since_last_visit_nausea_vomiting",
            "symptoms_since_last_visit_abdominal_pain",
            "symptoms_since_last_visit_diarrhoea",
            "symptoms_since_last_visit_loss_of_taste",
            "symptoms_since_last_visit_loss_of_smell",
        ],
        count_if_value="Yes",
    )
    df = update_symptoms_last_7_days_any(
        df=df,
        column_name_to_update="symptoms_last_7_days_any",
        count_reference_column="symptoms_last_7_days_symptom_count",
    )

    df = assign_true_if_any(
        df=df,
        column_name_to_assign="any_symptoms_last_7_days_or_now",
        reference_columns=["symptoms_last_7_days_any", "think_have_covid_symptoms"],
        true_false_values=["Yes", "No"],
    )

    df = assign_any_symptoms_around_visit(
        df=df,
        column_name_to_assign="any_symptoms_around_visit",
        symptoms_bool_column="any_symptoms_last_7_days_or_now",
        id_column="participant_id",
        visit_date_column="visit_datetime",
        visit_id_column="visit_id",
    )

    df = assign_true_if_any(
        df=df,
        column_name_to_assign="symptoms_last_7_days_cghfevamn_symptom_group",
        reference_columns=[
            "symptoms_last_7_days_cough",
            "symptoms_last_7_days_fever",
            "symptoms_last_7_days_loss_of_smell",
            "symptoms_last_7_days_loss_of_taste",
        ],
        true_false_values=["Yes", "No"],
    )
    df = assign_true_if_any(
        df=df,
        column_name_to_assign="think_have_covid_cghfevamn_symptom_group",
        reference_columns=[
            "symptoms_since_last_visit_cough",
            "symptoms_since_last_visit_fever",
            "symptoms_since_last_visit_loss_of_smell",
            "symptoms_since_last_visit_loss_of_taste",
        ],
        true_false_values=["Yes", "No"],
    )
    df = assign_any_symptoms_around_visit(
        df=df,
        column_name_to_assign="symptoms_around_cghfevamn_symptom_group",
        id_column="participant_id",
        symptoms_bool_column="symptoms_last_7_days_cghfevamn_symptom_group",
        visit_date_column="visit_datetime",
        visit_id_column="visit_id",
    )

    # TODO: Add in once dependencies are derived
    # df = assign_date_difference(
    #     df,
    #     "contact_known_or_suspected_covid_days_since",
    #     "contact_known_or_suspected_covid_latest_date",
    #     "visit_datetime",
    # )
    df = assign_date_difference(df, "days_since_think_had_covid", "think_had_covid_date", "visit_datetime")
    df = assign_grouped_variable_from_days_since(
        df=df,
        binary_reference_column="think_had_covid",
        days_since_reference_column="days_since_think_had_covid",
        column_name_to_assign="days_since_think_had_covid_group",
    )

    df = derive_age_columns(df)

    # TODO: add the following function once contact_known_or_suspected_covid_latest_date() is created
    # df = contact_known_or_suspected_covid_type(
    #     df=df,
    #     contact_known_covid_type_column='contact_known_covid_type',
    #     contact_any_covid_type_column='contact_any_covid_type',
    #     contact_any_covid_date_column='contact_any_covid_date',
    #     contact_known_covid_date_column='contact_known_covid_date',
    #     contact_suspect_covid_date_column='contact_suspect_covid_date',
    # )

    df = df.withColumn("hh_id", F.col("ons_household_id"))

    return df


def derive_additional_v1_2_columns(df: DataFrame) -> DataFrame:
    """
    Transformations specific to the v1 and v2 survey responses.
    """
    df = update_column_values_from_map(
        df=df,
        column="is_self_isolating_detailed",
        map={
            "Yes for other reasons (e.g. going into hospital or quarantining)": "Yes, for other reasons (e.g. going into hospital, quarantining)",  # noqa: E501
            "Yes for other reasons related to reducing your risk of getting COVID-19 (e.g. going into hospital or shielding)": "Yes, for other reasons (e.g. going into hospital, quarantining)",  # noqa: E501
            "Yes for other reasons related to you having had an increased risk of getting COVID-19 (e.g. having been in contact with a known case or quarantining after travel abroad)": "Yes, for other reasons (e.g. going into hospital, quarantining)",  # noqa: E501
            "Yes because you live with someone who has/has had symptoms but you haven’t had them yourself": "Yes, someone you live with had symptoms",  # noqa: E501
            "Yes because you live with someone who has/has had symptoms or a positive test but you haven’t had symptoms yourself": "Yes, someone you live with had symptoms",  # noqa: E501
            "Yes because you live with someone who has/has had symptoms but you haven't had them yourself": "Yes, someone you live with had symptoms",  # noqa: E501
            "Yes because you have/have had symptoms of COVID-19": "Yes, you have/have had symptoms",
            "Yes because you have/have had symptoms of COVID-19 or a positive test": "Yes, you have/have had symptoms",
        },
    )
    df = assign_isin_list(
        df=df,
        column_name_to_assign="is_self_isolating",
        reference_column="is_self_isolating_detailed",
        values_list=[
            "Yes, for other reasons (e.g. going into hospital, quarantining)",
            "Yes, you have/have had symptoms",
            "Yes, someone you live with had symptoms",
        ],
        true_false_values=["Yes", "No"],
    )

    return df


def derive_age_columns(df: DataFrame) -> DataFrame:
    """
    Transformations involving participant age.
    """
    df = assign_age_at_date(df, "age_at_visit", base_date="visit_datetime", date_of_birth="date_of_birth")
    df = assign_named_buckets(
        df,
        reference_column="age_at_visit",
        column_name_to_assign="age_group_5_intervals",
        map={2: "2-11", 12: "12-19", 20: "20-49", 50: "50-69", 70: "70+"},
    )
    df = assign_named_buckets(
        df,
        reference_column="age_at_visit",
        column_name_to_assign="age_group_over_16",
        map={16: "16-49", 50: "50-70", 70: "70+"},
    )
    df = assign_named_buckets(
        df,
        reference_column="age_at_visit",
        column_name_to_assign="age_group_7_intervals",
        map={2: "2-11", 12: "12-16", 17: "17-25", 25: "25-34", 35: "35-49", 50: "50-69", 70: "70+"},
    )
    df = assign_named_buckets(
        df,
        reference_column="age_at_visit",
        column_name_to_assign="age_group_5_year_intervals",
        map={
            2: "2-4",
            5: "5-9",
            10: "10-14",
            15: "15-19",
            20: "20-24",
            25: "25-29",
            30: "30-34",
            35: "35-39",
            40: "40-44",
            45: "45-49",
            50: "50-54",
            55: "55-59",
            60: "60-64",
            65: "65-69",
            70: "70-74",
            75: "75-79",
            80: "80-84",
            85: "85-89",
            90: "90+",
        },
    )

    return df


def derive_work_status_columns(df: DataFrame) -> DataFrame:
    df = df.withColumn(
        "work_status_combined", F.coalesce(F.col("work_status_v0"), F.col("work_status_v1"), F.col("work_status_v2"))
    )
    df = assign_work_social_column(
        df, "work_social_care", "work_sectors", "work_nursing_or_residential_care_home", "work_direct_contact_persons"
    )
    df = assign_work_person_facing_now(df, "work_person_facing_now", "work_person_facing_now", "work_social_care")
    df = assign_column_given_proportion(
        df=df,
        column_name_to_assign="ever_work_person_facing_or_social_care",
        groupby_column="participant_id",
        reference_columns=["work_social_care"],
        count_if=["Yes, care/residential home, resident-facing", "Yes, other social care, resident-facing"],
        true_false_values=["Yes", "No"],
    )
    df = assign_column_given_proportion(
        df=df,
        column_name_to_assign="ever_care_home_worker",
        groupby_column="participant_id",
        reference_columns=["work_social_care", "work_nursing_or_residential_care_home"],
        count_if=["Yes, care/residential home, resident-facing"],
        true_false_values=["Yes", "No"],
    )
    df = assign_column_given_proportion(
        df=df,
        column_name_to_assign="ever_had_long_term_health_condition",
        groupby_column="participant_id",
        reference_columns=["illness_lasting_over_12_months"],
        count_if=["Yes"],
        true_false_values=["Yes", "No"],
    )
    df = assign_ever_had_long_term_health_condition_or_disabled(
        df=df,
        column_name_to_assign="ever_had_long_term_health_condition_or_disabled",
        health_conditions_column="illness_lasting_over_12_months",
        condition_impact_column="illness_reduces_activity_or_ability",
    )
    return df


def transform_survey_responses_version_2_delta(df: DataFrame) -> DataFrame:
    """
    Transformations that are specific to version 2 survey responses.
    """
    df = assign_column_uniform_value(df, "survey_response_dataset_major_version", 2)
    df = format_string_upper_and_clean(df, "work_main_job_title")
    df = format_string_upper_and_clean(df, "work_main_job_role")
    df = update_column_values_from_map(df=df, column="deferred", map={"Deferred 1": "Deferred"}, default_value="N/A")
    df = update_column_values_from_map(
        df=df,
        column="work_status_v2",
        map={
            "Child under 5y attending child care": "Child under 5y attending child care",  # noqa: E501
            "Child under 5y attending nursery or pre-school or childminder": "Child under 5y attending child care",  # noqa: E501
            "Child under 4-5y attending nursery or pre-school or childminder": "Child under 5y attending child care",  # noqa: E501
            "Child under 5y not attending nursery or pre-school or childminder": "Child under 5y not attending child care",  # noqa: E501
            "Child under 5y not attending child care": "Child under 5y not attending child care",  # noqa: E501
            "Child under 4-5y not attending nursery or pre-school or childminder": "Child under 5y not attending child care",  # noqa: E501
            "Employed and currently not working (e.g. on leave due to the COVID-19 pandemic (furloughed) or sick leave for 4 weeks or longer or maternity/paternity leave)": "Employed and currently not working",  # noqa: E501
            "Employed and currently working (including if on leave or sick leave for less than 4 weeks)": "Employed and currently working",  # noqa: E501
            "Not working and not looking for work (including voluntary work)": "Not working and not looking for work",  # noqa: E501
            "Not working and not looking for work": "Not working and not looking for work",  # noqa: E501
            "Self-employed and currently not working (e.g. on leave due to the COVID-19 pandemic (furloughed) or sick leave for 4 weeks or longer or maternity/paternity leave)": "Self-employed and currently not working",  # noqa: E501
            "Self-employed and currently not working (e.g. on leave due to the COVID-19 pandemic or sick leave for 4 weeks or longer or maternity/paternity leave)": "Self-employed and currently not working",  # noqa: E501
            "Self-employed and currently working (include if on leave or sick leave for less than 4 weeks)": "Self-employed and currently working",  # noqa: E501
            "Retired (include doing voluntary work here)": "Retired",  # noqa: E501
            "Looking for paid work and able to start": "Looking for paid work and able to start",  # noqa: E501
            "Attending college or other further education provider (including apprenticeships) (including if temporarily absent)": "5y and older in full-time education",  # noqa: E501
            "Attending university (including if temporarily absent)": "5y and older in full-time education",  # noqa: E501
            "4-5y and older at school/home-school (including if temporarily absent)": "5y and older in full-time education",  # noqa: E501
            "Attending college or other further education provider (including apprenticeships) (including if temporarily absent)": "Attending college or FE (including if temporarily absent)",  # noqa: E501
            "Self-employed and currently working": "Self-employed",
            "Participant Would Not/Could Not Answer": None,
        },
    )
    return df


def union_dependent_transformations(df):
    """
    Transformations that must be carried out after the union of the different survey response schemas.
    """
    df = map_column_values_to_null(
        df=df,
        value="Participant Would Not/Could Not Answer",
        column_list=[
            "sex",
            "ethnicity",
            "work_sectors",
            "work_health_care_v1_v2_raw",
            "work_status_v0",
            "work_status_v1",
            "work_status_v2",
            "work_location",
            "visit_type",
            "household_visit_status",
            "participant_survey_status",
            "is_self_isolating_detailed",
            "illness_reduces_activity_or_ability",
            "ability_to_socially_distance_at_work_or_school",
            "transport_to_work_or_school",
            "face_covering_outside_of_home",
            "face_covering_work",
            "face_covering_other_enclosed_places",
            "other_antibody_test_location",
            "withdrawal_reason",
            "cis_covid_vaccine_type",
            "cis_covid_vaccine_number_of_doses",
        ],
    )
    df = create_formatted_datetime_string_columns(df)
    df = impute_by_ordered_fill_forward(
        df=df,
        column_name_to_assign="date_of_birth",
        column_identity="participant_id",
        reference_column="date_of_birth",
        order_by_column="visit_datetime",
    )
    df = derive_work_status_columns(df)
    df = assign_work_health_care(
        df,
        "work_health_care_combined",
        direct_contact_column="work_direct_contact_patients_clients",
        reference_health_care_column="work_health_care_v0",
        other_health_care_column="work_health_care_v1_v2",
    )
    df = assign_work_patient_facing_now(
        df, "work_patient_facing_now", age_column="age_at_visit", work_healthcare_column="work_health_care_combined"
    )
    df = update_face_covering_outside_of_home(
        df=df,
        column_name_to_update="face_covering_outside_of_home",
        covered_enclosed_column="face_covering_other_enclosed_places",
        covered_work_column="face_covering_work",
    )
    df = update_work_facing_now_column(
        df,
        "work_patient_facing_now",
        "work_status_combined",
        ["Furloughed (temporarily not working)", "Not working (unemployed, retired, long-term sick etc.)", "Student"],
    )
    df = assign_first_visit(
        df=df,
        column_name_to_assign="household_first_visit_datetime",
        id_column="participant_id",
        visit_date_column="visit_datetime",
    )
    df = assign_last_visit(
        df=df,
        column_name_to_assign="last_attended_visit_datetime",
        id_column="participant_id",
        visit_status_column="participant_visit_status",
        visit_date_column="visit_datetime",
    )

    df = assign_date_difference(
        df=df,
        column_name_to_assign="days_since_enrolment",
        start_reference_column="household_first_visit_datetime",
        end_reference_column="last_attended_visit_datetime",
    )
    df = assign_date_difference(
        df=df,
        column_name_to_assign="household_weeks_since_survey_enrolment",
        start_reference_column="survey start",
        end_reference_column="visit_datetime",
        format="weeks",
    )

    df = assign_named_buckets(
        df,
        reference_column="days_since_enrolment",
        column_name_to_assign="visit_number",
        map={
            0: 0,
            4: 1,
            11: 2,
            18: 3,
            25: 4,
            43: 5,
            71: 6,
            99: 7,
            127: 8,
            155: 9,
            183: 10,
            211: 11,
            239: 12,
            267: 13,
            295: 14,
            323: 15,
        },
    )
    df = assign_any_symptoms_around_visit(
        df=df,
        column_name_to_assign="symptoms_around_cghfevamn_symptom_group",
        symptoms_bool_column="symptoms_last_7_days_cghfevamn_symptom_group",
        id_column="participant_id",
        visit_date_column="visit_datetime",
        visit_id_column="visit_id",
    )
    df = fill_forward_work_columns(
        df=df,
        fill_forward_columns=[
            "work_main_job_title",
            "work_main_job_role",
            "work_sectors",
            "work_sectors_other",
            "work_health_care_combined",
            "work_social_care",
            "work_nursing_or_residential_care_home",
            "work_direct_contact_patients_clients",
        ],
        participant_id_column="participant_id",
        visit_date_column="visit_datetime",
        main_job_changed_column="work_main_job_changed",
    )

    df = fill_backwards_overriding_not_nulls(
        df=df,
        column_identity="participant_id",
        ordering_column="visit_date_string",
        dataset_column="survey_response_dataset_major_version",
        column_list=["sex", "date_of_birth_string", "ethnicity"],
    )
    # TODO: Add in once dependencies are derived
    # df = impute_latest_date_flag(
    #     df=df,
    #     participant_id_column="participant_id",
    #     visit_date_column="visit_date",
    #     visit_id_column="visit_id",
    #     contact_any_covid_column="contact_known_or_suspected_covid",
    #     contact_any_covid_date_column="contact_known_or_suspected_covid_latest_date",
    # )

    # df = assign_household_participant_count(
    #     df,
    #     column_name_to_assign="household_participant_count",
    #     household_id_column="ons_household_id",
    #     participant_id_column="participant_id",
    # )
    # df = assign_people_in_household_count(
    #     df, column_name_to_assign="people_in_household_count", participant_count_column="household_participant_count"
    # )

    df = edit_multiple_columns_fill_forward(
        df=df,
        id="participant_id",
        fill_if_null="cis_covid_vaccine_received",
        date="visit_datetime",
        column_fillforward_list=[
            "cis_covid_vaccine_date",
            "cis_covid_vaccine_number_of_doses",
            "cis_covid_vaccine_type",
            "cis_covid_vaccine_type_other",
            "cis_covid_vaccine_received",
        ],
    )
<<<<<<< HEAD
    df = impute_outside_uk_columns(
        df=df,
        outside_uk_since_column="been_outside_uk_since_april_2020",
        outside_uk_date_column="been_outside_uk_last_date",
        outside_country_column="been_outside_uk_last_country",
        visit_datetime_column="visit_datetime",
        id_column="participant_id",
    )
=======
    col_val_map = {
        "face_covering_outside_of_home": {
            "My face is already covered for other reasons (e.g. religious or cultural reasons)": "My face is already covered",
            "Yes at work/school only": "Yes, at work/school only",
            "Yes in other situations only (including public transport/shops)": "Yes, in other situations only",
            "Yes usually both at work/school and in other situations": "Yes, usually both Work/school/other",
            "Yes in other situations only (including public transport or shops)": "Yes, usually both Work/school/other",
        },
        "face_covering_other_enclosed_places": {
            "My face is already covered for other reasons (e.g. religious or cultural reasons)": "My face is already covered",
            "Yes at work/school only": "Yes, at work/school only",
            "Yes in other situations only (including public transport/shops)": "Yes, in other situations only",
            "Yes usually both at work/school and in other situations": "Yes, usually both Work/school/other",
        },
        "face_covering_work": {
            "My face is already covered for other reasons (e.g. religious or cultural reasons)": "My face is already covered",
            "Yes always": "Yes, always",
            "Yes sometimes": "Yes, sometimes",
        },
        "other_antibody_test_since_last_visit": {
            "One or more negative tests but none positive": "Any tests negative, but none negative",
            "One or more negative tests but none were positive": "Any tests negative, but none negative",
            "All tests failed": "All Tests failed",
        },
        "other_antibody_test_location": {"Private Lab": "Private lab", "Home Test": "Home test"},
        "other_pcr_test_results": {
            "One or more negative tests but none positive": "Any tests negative, but none negative",
            "One or more negative tests but none were positive": "Any tests negative, but none negative",
            "All tests failed": "All Tests failed",
        },
        "ethnicity": {
            "Roma": "White-Gypsy or Irish Traveller",
            "Caribbean": "Black,Caribbean,African-African",
            "Any other Black or African or Caribbean background": "Any other Black background",
            "Any other Mixed/Multiple background": "Any other Mixed background",
            "Bangladeshi": "Asian or Asian British-Bangladeshi",
            "Chinese": "Asian or Asian British-Chinese",
            "English, Welsh, Scottish, Northern Irish or British": "White-British",
            "Indian": "Asian or Asian British-Indian",
            "Irish": "White-Irish",
            "Pakistani": "Asian or Asian British-Pakistani",
            "White and Asian": "Mixed-White & Asian",
            "White and Black African": "Mixed-White & Black African",
            "White and Black Caribbean": "Mixed-White & Black Caribbean",
            "Arab": "Other ethnic group-Arab",
        },
        "illness_reduces_activity_or_ability": {"Yes a little": "Yes, a little", "Yes a lot": "Yes, a lot"},
        "withdrawal_reason": {
            "Bad experience with tester / survey": "Bad experience with interviewer/survey",
            "Swab / blood process too distressing": "Swab/blood process too distressing",
            "Do NOT Reinstate": "Do not reinstate",
        },
        "is_self_isolating_detailed": {
            "Yes for other reasons (e.g. going into hospital or quarantining)": "Yes, for other reasons (e.g. going into hospital, quarantining)",
            "Yes for other reasons related to reducing your risk of getting COVID-19 (e.g. going into hospital or shielding)": "Yes, for other reasons (e.g. going into hospital, quarantining)",
            "Yes for other reasons related to you having had an increased risk of getting COVID-19 (e.g. having been in contact with a known case or quarantining after travel abroad)": "Yes, for other reasons (e.g. going into hospital, quarantining)",
            "Yes because you live with someone who has/has had symptoms but you haven’t had them yourself": "Yes, someone you live with had symptoms",
            "Yes because you live with someone who has/has had symptoms or a positive test but you haven’t had symptoms yourself": "Yes, someone you live with had symptoms",
            "Yes because you live with someone who has/has had symptoms but you haven't had them yourself": "Yes, someone you live with had symptoms",
            "Yes because you have/have had symptoms of COVID-19": "Yes, you have/have had symptoms",
            "Yes because you have/have had symptoms of COVID-19 or a positive test": "Yes, you have/have had symptoms",
        },
        "participant_visit_status": {"Participant did not attend": "Patient did not attend", "Canceled": "Cancelled"},
        "work_health_care_v1_v2_raw": {
            "Primary Care (e.g. GP or dentist)": "Yes, in primary care, e.g. GP, dentist",
            "Primary care (e.g. GP or dentist)": "Yes, in primary care, e.g. GP, dentist",
            "Secondary Care (e.g. hospital)": "Yes, in secondary care, e.g. hospital",
            "Secondary care (e.g. hospital.)": "Yes, in secondary care, e.g. hospital",
            "Secondary care (e.g. hospital)": "Yes, in secondary care, e.g. hospital",
            "Other Healthcare (e.g. mental health)": "Yes, in other healthcare settings, e.g. mental health",
            "Other healthcare (e.g. mental health)": "Yes, in other healthcare settings, e.g. mental health",
        },
        "work_location": {
            "Work from home (in the same grounds or building as your home)": "Working from home",
            "Working from home (in the same grounds or building as your home)": "Working from home",
            "From home (in the same grounds or building as your home)": "Working from home",
            "Working somewhere else (not your home)": "Working somewhere else (not your home)",
            "Work somewhere else (not your home)": "Working somewhere else (not your home)",
            "Somewhere else (not at your home)": "Working somewhere else (not your home)",
            "Somewhere else (not your home)": "Working somewhere else (not your home)",
            "Both (from home and somewhere else)": "Both (from home and somewhere else)",
            "Both (working from home and working somewhere else)": "Both (from home and somewhere else)",
            "Both (work from home and work somewhere else)": "Both (from home and somewhere else)",
        },
        "work_sectors": {
            "Social Care": "Social care",
            "Transport (incl. storage or logistic)": "Transport (incl. storage, logistic)",
            "Transport (incl. storage and logistic)": "Transport (incl. storage, logistic)",
            "Transport (incl. storage and logistics)": "Transport (incl. storage, logistic)",
            "Retail Sector (incl. wholesale)": "Retail sector (incl. wholesale)",
            "Hospitality (e.g. hotel or restaurant or cafe)": "Hospitality (e.g. hotel, restaurant)",
            "Food Production and agriculture (incl. farming)": "Food production, agriculture, farming",
            "Food production and agriculture (incl. farming)": "Food production, agriculture, farming",
            "Personal Services (e.g. hairdressers or tattooists)": "Personal services (e.g. hairdressers)",
            "Information technology and communication": "Information technology and communication",
            "Financial services (incl. insurance)": "Financial services incl. insurance",
            "Financial Services (incl. insurance)": "Financial services incl. insurance",
            "Civil Service or Local Government": "Civil service or Local Government",
            "Arts or Entertainment or Recreation": "Arts,Entertainment or Recreation",
            "Art or entertainment or recreation": "Arts,Entertainment or Recreation",
            "Arts or entertainment or recreation": "Arts,Entertainment or Recreation",
            "Other employment sector (specify)": "Other occupation sector",
            "Other occupation sector (specify)": "Other occupation sector",
        },
        "transport_to_work_or_school": {
            "Bus or Minibus or Coach": "Bus, minibus, coach",
            "Bus or minibus or coach": "Bus, minibus, coach",
            "Bus": "Bus, minibus, coach",
            "Motorbike or Scooter or Moped": "Motorbike, scooter or moped",
            "Motorbike or scooter or moped": "Motorbike, scooter or moped",
            "Car or Van": "Car or van",
            "Taxi/Minicab": "Taxi/minicab",
            "On Foot": "On foot",
            "Underground or Metro or Light Rail or Tram": "Underground, metro, light rail, tram",
            "Other Method": "Other method",
        },
    }
    df = apply_value_map_multiple_columns(df, col_val_map)

>>>>>>> a169e9ff
    return df


def create_formatted_datetime_string_columns(df):
    """
    Create columns with specific datetime formatting for use in output data.
    """
    date_format_dict = {
        "visit_date_string": "visit_datetime",
        "samples_taken_date_string": "samples_taken_datetime",
    }
    datetime_format_dict = {
        "visit_datetime_string": "visit_datetime",
        "samples_taken_datetime_string": "samples_taken_datetime",
    }
    date_format_string_list = [
        "date_of_birth",
        "improved_visit_date",
        "think_had_covid_date",
        "cis_covid_vaccine_date",
        "cis_covid_vaccine_date_1",
        "cis_covid_vaccine_date_2",
        "cis_covid_vaccine_date_3",
        "cis_covid_vaccine_date_4",
        "last_suspected_covid_contact_date",
        "last_covid_contact_date",
        "other_pcr_test_first_positive_date",
        "other_antibody_test_last_negative_date",
        "other_antibody_test_first_positive_date",
        "other_pcr_test_last_negative_date",
        "been_outside_uk_last_date",
        "symptoms_last_7_days_onset_date",
    ]
    for column_name_to_assign in date_format_dict.keys():
        df = assign_column_to_date_string(
            df=df,
            column_name_to_assign=column_name_to_assign,
            reference_column=date_format_dict[column_name_to_assign],
            time_format="ddMMMyyyy",
            lower_case=True,
        )
    for column_name_to_assign in date_format_string_list:
        df = assign_column_to_date_string(
            df=df,
            column_name_to_assign=column_name_to_assign + "_string",
            reference_column=column_name_to_assign,
            time_format="ddMMMyyyy",
            lower_case=True,
        )
    for column_name_to_assign in datetime_format_dict.keys():
        df = assign_column_to_date_string(
            df=df,
            column_name_to_assign=column_name_to_assign,
            reference_column=datetime_format_dict[column_name_to_assign],
            time_format="ddMMMyyyy HH:mm:ss",
            lower_case=True,
        )

    return df<|MERGE_RESOLUTION|>--- conflicted
+++ resolved
@@ -48,11 +48,8 @@
 from cishouseholds.impute import fill_forward_work_columns
 from cishouseholds.impute import impute_by_ordered_fill_forward
 from cishouseholds.impute import impute_latest_date_flag
-<<<<<<< HEAD
 from cishouseholds.impute import impute_outside_uk_columns
 from cishouseholds.impute import impute_visit_datetime
-=======
->>>>>>> a169e9ff
 from cishouseholds.validate_class import SparkValidate
 
 
@@ -601,7 +598,6 @@
             "cis_covid_vaccine_received",
         ],
     )
-<<<<<<< HEAD
     df = impute_outside_uk_columns(
         df=df,
         outside_uk_since_column="been_outside_uk_since_april_2020",
@@ -610,7 +606,6 @@
         visit_datetime_column="visit_datetime",
         id_column="participant_id",
     )
-=======
     col_val_map = {
         "face_covering_outside_of_home": {
             "My face is already covered for other reasons (e.g. religious or cultural reasons)": "My face is already covered",
@@ -730,7 +725,6 @@
     }
     df = apply_value_map_multiple_columns(df, col_val_map)
 
->>>>>>> a169e9ff
     return df
 
 
