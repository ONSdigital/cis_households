import pyspark.sql.functions as F

from cishouseholds.merge import join_assayed_bloods
from cishouseholds.merge import union_multiple_tables
from cishouseholds.pipeline.load import extract_from_table
from cishouseholds.pipeline.load import update_table
from cishouseholds.pipeline.merge_process import execute_merge_specific_antibody
from cishouseholds.pipeline.merge_process import execute_merge_specific_swabs
from cishouseholds.pipeline.merge_process import merge_process_filtering
from cishouseholds.pipeline.pipeline_stages import register_pipeline_stage
from cishouseholds.pipeline.survey_responses_version_2_ETL import union_dependent_transformations


@register_pipeline_stage("union_survey_response_files")
def union_survey_response_files():
    """
    Union survey response for v0, v1 and v2, and write to table.
    """

    survey_df_list = []

    for version in ["v0", "v1", "v2"]:
        survey_table = f"transformed_survey_responses_{version}_data"
        survey_df_list.append(extract_from_table(survey_table))

    unioned_survey_responses = union_multiple_tables(survey_df_list)
    unioned_survey_responses = unioned_survey_responses.dropDuplicates(
        subset=[column for column in unioned_survey_responses.columns if column != "survey_response_source_file"]
    )
    unioned_survey_responses = union_dependent_transformations(unioned_survey_responses)
    update_table(unioned_survey_responses, "unioned_survey_responses", mode_overide="overwrite")


@register_pipeline_stage("outer_join_blood_results")
def outer_join_blood_results():
    """
    Outer join of data for two blood test targets.
    """

    blood_table = "transformed_blood_test_data"
    blood_df = extract_from_table(blood_table)
    blood_df = blood_df.dropDuplicates(
        subset=[column for column in blood_df.columns if column != "blood_test_source_file"]
    )

    blood_df, failed_blood_join_df = join_assayed_bloods(
        blood_df,
        test_target_column="antibody_test_target",
        join_on_columns=[
            "unique_antibody_test_id",
            "blood_sample_barcode",
            "antibody_test_plate_common_id",
            "antibody_test_well_id",
        ],
    )
    blood_df = blood_df.withColumn(
        "combined_blood_sample_received_date",
        F.coalesce(F.col("blood_sample_received_date_s_protein"), F.col("blood_sample_received_date_n_protein")),
    )

    update_table(blood_df, "joined_blood_test_data", mode_overide="overwrite")
    update_table(failed_blood_join_df, "failed_blood_test_join", mode_overide="overwrite")


@register_pipeline_stage("merge_blood_ETL")
def merge_blood_ETL():
    """
    High level function call for running merging process for blood sample data.
    """
    survey_table = "unioned_survey_responses"
    antibody_table = "joined_blood_test_data"
    survey_df = extract_from_table(survey_table).where(
        F.col("unique_participant_response_id").isNotNull() & (F.col("unique_participant_response_id") != "")
    )
    antibody_df = extract_from_table(antibody_table).where(
        F.col("unique_antibody_test_id").isNotNull() & F.col("blood_sample_barcode").isNotNull()
    )

    survey_antibody_df, antibody_residuals, survey_antibody_failed = merge_blood(survey_df, antibody_df)

    output_antibody_df_list = [survey_antibody_df, antibody_residuals, survey_antibody_failed]
    output_antibody_table_list = [
        "merged_responses_antibody_data",
        "antibody_merge_residuals",
        "antibody_merge_failed_records",
    ]

    load_to_data_warehouse_tables(output_antibody_df_list, output_antibody_table_list)

    return survey_antibody_df


@register_pipeline_stage("merge_swab_ETL")
def merge_swab_ETL():
    """
    High level function call for running merging process for swab sample data.
    """
    survey_table = "merged_responses_antibody_data"
    swab_table = "transformed_swab_test_data"
    survey_df = extract_from_table(survey_table).where(
        F.col("unique_participant_response_id").isNotNull() & (F.col("unique_participant_response_id") != "")
    )
    swab_df = extract_from_table(swab_table).where(
        F.col("unique_pcr_test_id").isNotNull() & F.col("swab_sample_barcode").isNotNull()
    )
    swab_df = swab_df.dropDuplicates(subset=[column for column in swab_df.columns if column != "swab_test_source_file"])

    survey_antibody_swab_df, antibody_swab_residuals, survey_antibody_swab_failed = merge_swab(survey_df, swab_df)
    output_swab_df_list = [survey_antibody_swab_df, antibody_swab_residuals, survey_antibody_swab_failed]
    output_swab_table_list = [
        "merged_responses_antibody_swab_data",
        "swab_merge_residuals",
        "swab_merge_failed_records",
    ]
    load_to_data_warehouse_tables(output_swab_df_list, output_swab_table_list)

    return survey_antibody_swab_df


def load_to_data_warehouse_tables(output_df_list, output_table_list):
    for df, table_name in zip(output_df_list, output_table_list):
        update_table(df, table_name, mode_overide="overwrite")


def merge_blood(survey_df, antibody_df):
    """
    Process for matching and merging survey and blood test result data
    """

    survey_antibody_df, none_record_df = execute_merge_specific_antibody(
        survey_df=survey_df,
        labs_df=antibody_df,
        barcode_column_name="blood_sample_barcode",
        visit_date_column_name="visit_date_string",
        received_date_column_name="blood_sample_received_date_s_protein",
    )

    survey_antibody_df = survey_antibody_df.drop(
        "abs_offset_diff_vs_visit_hr_antibody",
        "count_barcode_antibody",
        "count_barcode_voyager",
        "diff_vs_visit_hr_antibody",
    )
    df_all_iqvia, df_lab_residuals, df_failed_records = merge_process_filtering(
        df=survey_antibody_df,
        none_record_df=none_record_df,
        merge_type="antibody",
        barcode_column_name="blood_sample_barcode",
        lab_columns_list=[column for column in antibody_df.columns if column != "blood_sample_barcode"],
    )
    return df_all_iqvia, df_lab_residuals, df_failed_records


def merge_swab(survey_df, swab_df):
    """
    Process for matching and merging survey and swab result data.
    Should be executed after merge with blood test result data.
    """
    survey_antibody_swab_df, none_record_df = execute_merge_specific_swabs(
        survey_df=survey_df,
        labs_df=swab_df,
        barcode_column_name="swab_sample_barcode",
        visit_date_column_name="visit_datetime",
<<<<<<< HEAD
        received_date_column_name="pcr_datetime",
        void_value="Void",
=======
        received_date_column_name="pcr_result_recorded_datetime",
        void_value="void",
>>>>>>> 1fc4b2ce
    )

    survey_antibody_swab_df = survey_antibody_swab_df.drop(
        "abs_offset_diff_vs_visit_hr_swab",
        "count_barcode_swab",
        "count_barcode_voyager",
        "diff_vs_visit_hr_swab",
        "pcr_flag",
        "time_order_flag",
        "time_difference_flag",
    )
    df_all_iqvia, df_lab_residuals, df_failed_records = merge_process_filtering(
        df=survey_antibody_swab_df,
        none_record_df=none_record_df,
        merge_type="swab",
        barcode_column_name="swab_sample_barcode",
        lab_columns_list=[column for column in swab_df.columns if column != "swab_sample_barcode"],
    )
    return df_all_iqvia, df_lab_residuals, df_failed_records<|MERGE_RESOLUTION|>--- conflicted
+++ resolved
@@ -161,13 +161,8 @@
         labs_df=swab_df,
         barcode_column_name="swab_sample_barcode",
         visit_date_column_name="visit_datetime",
-<<<<<<< HEAD
         received_date_column_name="pcr_datetime",
         void_value="Void",
-=======
-        received_date_column_name="pcr_result_recorded_datetime",
-        void_value="void",
->>>>>>> 1fc4b2ce
     )
 
     survey_antibody_swab_df = survey_antibody_swab_df.drop(
