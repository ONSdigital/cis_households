--- conflicted
+++ resolved
@@ -289,16 +289,8 @@
     """
     event_columns = [event_date_column, event_indicator_column, *detail_columns]
 
-<<<<<<< HEAD
-    grouping_window = Window.partitionBy(participant_id_column, event_date_column).orderBy(visit_datetime_column)
-    window = Window.partitionBy(participant_id_column, visit_datetime_column, visit_id_column).orderBy(
-        F.desc(event_date_column)
-    )
-    filter_window = Window.partitionBy(participant_id_column, event_date_column).orderBy(visit_datetime_column)
-=======
     ordering_window = Window.partitionBy(participant_id_column).orderBy(visit_datetime_column)
     window = Window.partitionBy(participant_id_column, visit_datetime_column, visit_id_column).orderBy("VISIT_DIFF")
->>>>>>> e9ce2bc4
 
     completed_sections = []
     events_df = None
