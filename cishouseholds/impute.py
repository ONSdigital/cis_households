import logging
import sys
from datetime import datetime
from itertools import chain
from typing import Callable
from typing import List
from typing import Union

from pyspark.sql import DataFrame
from pyspark.sql import functions as F
from pyspark.sql.types import DoubleType
from pyspark.sql.window import Window

from cishouseholds.derive import assign_random_day_in_month
from cishouseholds.edit import update_column_values_from_map
from cishouseholds.expressions import any_column_not_null
from cishouseholds.merge import union_multiple_tables
from cishouseholds.pyspark_utils import get_or_create_spark_session
from cishouseholds.udfs import generate_sample_proportional_to_size_udf

sample_proportional_to_size_udf = generate_sample_proportional_to_size_udf(get_or_create_spark_session())


def impute_outside_uk_columns(
    df: DataFrame,
    outside_uk_date_column: str,
    outside_country_column: str,
    outside_uk_since_column: str,
    visit_datetime_column: str,
    id_column: str,
):
    """
    Impute columns related to a survey participant being outside the UK

    Parameters
    ----------
    df
    outside_uk_date_column
        The column which contains when the participant was outside the UK
    outside_country_column
        The column which contains the (non-UK) country the participant was in
    outside_uk_since_column
        The column which contains the date since the participant was outside the UK
    visit_datetime_column
        Survey visit datetime
    id_column
        The column to use to partition records
    """
    df = df.withColumn(
        outside_uk_since_column,
        F.when(F.col(outside_uk_date_column) < F.lit("2020/04/01"), "No").otherwise(F.col(outside_uk_since_column)),
    )
    df = df.withColumn(
        outside_uk_date_column,
        F.when(F.col(outside_uk_date_column) < F.lit("2020/04/01"), None).otherwise(F.col(outside_uk_date_column)),
    )
    df = df.withColumn(
        outside_country_column,
        F.when(F.col(outside_uk_date_column) < F.lit("2020/04/01"), None).otherwise(F.col(outside_country_column)),
    )

    window = (
        Window.partitionBy(id_column)
        .orderBy(visit_datetime_column)
        .rowsBetween(Window.unboundedPreceding, Window.currentRow)
    )
    df = df.withColumn(
        outside_uk_since_column,
        F.when(
            F.col(outside_uk_since_column) != "Yes", F.last(outside_uk_since_column, ignorenulls=True).over(window)
        ).otherwise(F.col(outside_uk_since_column)),
    )
    df = df.withColumn(
        outside_uk_date_column,
        F.when(
            F.col(outside_uk_since_column) != "Yes", F.last(outside_uk_date_column, ignorenulls=True).over(window)
        ).otherwise(F.col(outside_uk_date_column)),
    )
    df = df.withColumn(
        outside_country_column,
        F.when(
            F.col(outside_uk_since_column) != "Yes", F.last(outside_country_column, ignorenulls=True).over(window)
        ).otherwise(F.col(outside_country_column)),
    )
    return df


def fill_forwards_covid_infection(
    df: DataFrame,
    participant_id_column: str,
    event_date_column: str,
    reference_date_column: str,
    fill_forward_columns: List[str],
    event_indicator_column: str,
):
    """
    Fill forwards a group of columns.
    Each record is updated to have the latest valid response to the group of columns - where the event date is on or
    before the reference date (i.e. when the response occured). The event indicator column is set to "Yes" from the
    first valid contact onwards.

    """
    # get latest covid date
    date_exists_df = df.select(participant_id_column, event_date_column, *fill_forward_columns)
    for col in fill_forward_columns:
        date_exists_df = date_exists_df.withColumnRenamed(col, f"{col}_ref")

    transformed_df = df.join(
        date_exists_df.withColumnRenamed(event_date_column, f"{event_date_column}_ref"),
        on=participant_id_column,
        how="left",
    )
    transformed_df = transformed_df.withColumn(
        f"{event_date_column}_ref",
        F.when(
            F.col(f"{event_date_column}_ref") <= F.col(reference_date_column), F.col(f"{event_date_column}_ref")
        ).otherwise(None),
    )

    window = Window.partitionBy(participant_id_column, reference_date_column)
    transformed_df = transformed_df.withColumn(event_date_column, F.max(F.col(f"{event_date_column}_ref")).over(window))
    reference_columns = [f"{col}_ref" for col in fill_forward_columns]
    transformed_df = (
        transformed_df.filter(
            (
                F.col(f"{event_date_column}_ref").eqNullSafe(F.col(event_date_column))
                & (F.col(event_date_column).isNotNull())
            )
            | (
                F.col(event_date_column).isNull()
                & (
                    F.size(F.array_intersect(F.array(*fill_forward_columns), F.array(*reference_columns)))
                    == len(fill_forward_columns)
                )
            )
        )
        .distinct()
        .drop(f"{event_date_column}_ref")
    )
    for col, ref_col in zip(fill_forward_columns, reference_columns):
        transformed_df = transformed_df.drop(col).withColumnRenamed(ref_col, col)
    transformed_df = transformed_df.withColumn(
        event_indicator_column, F.when(F.col(event_date_column).isNotNull(), "Yes").otherwise("No")
    )
    return transformed_df


def fill_forwards_covid_contact(
    df: DataFrame,
    participant_id_column: str,
    event_date_column: str,
    reference_date_column: str,
    event_type_column: str,
    event_indicator_column: str,
    hierarchy_map: dict,
):
    """
    Fill forwards a group covid contact columns.
    Each record is updated to have the latest valid response to the group of columns - where the event date is on or
    before the reference date (i.e. when the response occured). The event indicator column is set to "Yes" from the
    first valid contact onwards.

    Records with duplicated event_date are deduplication on event_type is deduplicated using the hierarchy_map.
    """
    date_exists_df = df.select(participant_id_column, event_date_column)
    transformed_df = df.join(
        date_exists_df.withColumnRenamed(event_date_column, f"{event_date_column}_ref"),
        on=participant_id_column,
        how="left",
    )
    transformed_df = transformed_df.withColumn(
        f"{event_date_column}_ref",
        F.when(
            F.col(f"{event_date_column}_ref") <= F.col(reference_date_column), F.col(f"{event_date_column}_ref")
        ).otherwise(None),
    )

    window = Window.partitionBy(participant_id_column, reference_date_column, f"{event_date_column}_ref")
    transformed_df = update_column_values_from_map(transformed_df, event_type_column, hierarchy_map)
    transformed_df = transformed_df.withColumn(event_type_column, F.min(event_type_column).over(window))

    reverse_map = {value: key for key, value in hierarchy_map.items()}

    transformed_df = update_column_values_from_map(transformed_df, event_type_column, reverse_map)

    window = Window.partitionBy(participant_id_column, reference_date_column)
    transformed_df = transformed_df.withColumn(event_date_column, F.max(F.col(f"{event_date_column}_ref")).over(window))
    transformed_df = (
        transformed_df.filter(F.col(f"{event_date_column}_ref").eqNullSafe(F.col(event_date_column)))
        .distinct()
        .drop(f"{event_date_column}_ref")
    )

    transformed_df = transformed_df.withColumn(
        event_indicator_column, F.when(F.col(reference_date_column) >= F.col(event_date_column), "Yes").otherwise("No")
    )

    return transformed_df


def impute_visit_datetime(df: DataFrame, visit_datetime_column: str, sampled_datetime_column: str) -> DataFrame:
    """Imputer visit datetime columns

    Parameters
    ----------
    df
        The input dataframe containing the column to impute
    visit_datetime_column
        The visit datetime column
    sampled_datetime_column
        The column to use to impute the `visit_datetime_column`
    """
    df = df.withColumn(
        visit_datetime_column,
        F.when(F.col(visit_datetime_column).isNull(), F.col(sampled_datetime_column)).otherwise(
            F.col(visit_datetime_column)
        ),
    )
    return df


def fill_forward_from_last_change(
    df: DataFrame,
    fill_forward_columns: List[str],
    participant_id_column: str,
    visit_datetime_column: str,
    record_changed_column: str,
    record_changed_value: str,
) -> DataFrame:
    """
    Call the fill forwards from last change function with a subset of the available rows
    to fill forward from. This set is generated by combining rows where record has changed and
    the first row of each participant.

    Parameters
    ----------
    fill_forward_columns
        list of column names to include in fill forwards
    participant_id_column
        column used to identify the group to fill within
    visit_datetime_column
        column used to order for fill forwards
    record_changed_column
        column that indicates a change in the current record
    record_changed_value
        value in `record_changed_column` that indicates a change in the current record
    """
    df_fill_forwards_from = generate_fill_forward_df(
        df,
        fill_forward_columns,
        participant_id_column,
        visit_datetime_column,
        record_changed_column,
        record_changed_value,
    )

    return fill_forward_from_last_change_process(
        df, fill_forward_columns, participant_id_column, visit_datetime_column, df_fill_forwards_from
    )


def fill_forward_event(
    df: DataFrame,
    event_indicator_column: str,
    event_date_column: str,
    event_date_tolerance: int,
    detail_columns: List[str],
    participant_id_column: str,
    visit_datetime_column: str,
    visit_id_column: str,
):
    """
    Fill forwards all columns associated with an event.
    Disambiguate events by earliest recorded expression of an event and
    take the latest event for each visit_datetime forward across all records.

    Parameters
    ----------
    df
    event_indicator_column
        column indicating if an event took place
    event_date_column
        date of the event
    detail_columns
        additional columns relating to the event
    participant_id_column
    visit_datetime_column
    visit_id_column
    """
    event_columns = [event_date_column, event_indicator_column, *detail_columns]

    ordering_window = Window.partitionBy(participant_id_column).orderBy(visit_datetime_column)
    window = Window.partitionBy(participant_id_column, visit_datetime_column, visit_id_column).orderBy("VISIT_DIFF")
<<<<<<< HEAD

    completed_sections = []
    events_df = None

    # ~~ Pre process dataframe to remove unworkable rows ~~ #
    filtered_df = df.filter(
        (F.col(visit_datetime_column).isNotNull())
        & (F.col(event_date_column).isNotNull())
        & (F.col(event_date_column) <= F.col(visit_datetime_column))
    )
    null_df = df.filter(F.col(visit_datetime_column).isNull())
    df = df.filter(F.col(visit_datetime_column).isNotNull())

    # ~~ Normalise dates ~~ #

    # create an expression for when a series of dates has been normalised
    # gets the date difference between the first row by visit datetime in the filtered dataset
    apply_logic = (
        F.abs(F.datediff(F.first(F.col(event_date_column)).over(ordering_window), F.col(event_date_column)))
        <= event_date_tolerance
    )

    # loops until there are no rows left to normalise getting the first row where that satisfies the `apply_logic` condition
    while filtered_df.count() > 0:
        filtered_df = filtered_df.withColumn("LOGIC_APPLIED", apply_logic)
        temp_df = filtered_df.withColumn("ROW", F.row_number().over(ordering_window))
        completed_sections.append(temp_df.filter(F.col("LOGIC_APPLIED") & (F.col("ROW") == 1)).drop("ROW"))
        filtered_df = filtered_df.filter(~F.col("LOGIC_APPLIED"))

    # combine the sections of normalised dates together and rejoin the null data
    if len(completed_sections) >= 2:
        events_df = union_multiple_tables(completed_sections)
    elif len(completed_sections) == 1:
        events_df = completed_sections[0]

    # ~~ Construct resultant dataframe by fill forwards ~~#

    # use this columns to override the original dataframe
    if events_df is not None and events_df.count() > 0:
        df = (
            df.drop(*event_columns)
=======

    completed_sections = []
    events_df = None  # The dataframe containing the valid lookup events

    # ~~~~ Prepare the dataframes, any row with a null `visit_datetime` cannot be filled forward ~~~~ #

    filtered_df = df.filter(
        (F.col(visit_datetime_column).isNotNull())
        & (F.col(event_date_column).isNotNull())
        & (F.col(event_date_column) <= F.col(visit_datetime_column))
    )
    null_df = df.filter(F.col(visit_datetime_column).isNull())
    processed_df = df.filter(F.col(visit_datetime_column).isNotNull())

    # ~~~~ Normalise the event dates by picking only the firs report of an event within a given threshold ~~~ #

    # create an expression for when a series of dates has been normalised
    # gets the date difference between the first row by visit datetime in the filtered dataset
    apply_logic = (
        F.abs(F.datediff(F.first(F.col(event_date_column)).over(ordering_window), F.col(event_date_column)))
        <= event_date_tolerance
    )

    # loops until there are no rows left to normalise getting the first row where that satisfies the `apply_logic` condition
    while filtered_df.count() > 0:
        filtered_df = filtered_df.withColumn("LOGIC_APPLIED", apply_logic)
        temp_df = filtered_df.withColumn("ROW", F.row_number().over(ordering_window))
        completed_sections.append(temp_df.filter(F.col("LOGIC_APPLIED") & (F.col("ROW") == 1)).drop("ROW"))
        filtered_df = filtered_df.filter(~F.col("LOGIC_APPLIED"))

    # combine the sections of normalised dates together and rejoin the null data
    if len(completed_sections) >= 2:
        events_df = union_multiple_tables(completed_sections)
    elif len(completed_sections) == 1:
        events_df = completed_sections[0]

    # ~~~~ Fill forwards the selected events by joining the lookup `events_df` with the original not null df ~~~~ #

    # use this columns to override the original dataframe
    if events_df is not None and events_df.count() > 0:
        processed_df = (
            processed_df.drop(*event_columns)
>>>>>>> 7f7e47e6
            .join(events_df.select(participant_id_column, *event_columns), on=participant_id_column, how="left")
            .withColumn("DROP_EVENT", (F.col(event_date_column) > F.col(visit_datetime_column)))
        )
    else:
        processed_df = processed_df.withColumn(
            event_indicator_column, F.when(F.col(event_date_column).isNull(), "No").otherwise("Yes")
        )
        return processed_df

    # add the additional detail columns to the original dataframe.
    for col in event_columns:
        processed_df = processed_df.withColumn(col, F.when(F.col("DROP_EVENT"), None).otherwise(F.col(col)))

    # pick the best row to retain based upon proximity to visit date
<<<<<<< HEAD
    df = df.withColumn(event_indicator_column, F.when(F.col(event_date_column).isNull(), "No").otherwise("Yes"))
    df = df.withColumn(
        "VISIT_DIFF",
        F.coalesce(F.abs(F.datediff(F.col(event_date_column), F.col(visit_datetime_column))), F.lit(float("inf"))),
    )
    df = df.drop("DROP_EVENT").distinct().withColumn("ROW", F.row_number().over(window)).drop("VISIT_DIFF")
    df = df.filter(F.col("ROW") == 1).drop("ROW")
    df = df.unionByName(null_df)
=======
    processed_df = processed_df.withColumn(
        event_indicator_column, F.when(F.col(event_date_column).isNull(), "No").otherwise("Yes")
    )
    processed_df = processed_df.withColumn(
        "VISIT_DIFF",
        F.coalesce(F.abs(F.datediff(F.col(event_date_column), F.col(visit_datetime_column))), F.lit(float("inf"))),
    )
    processed_df = (
        processed_df.drop("DROP_EVENT").distinct().withColumn("ROW", F.row_number().over(window)).drop("VISIT_DIFF")
    )
    processed_df = processed_df.filter(F.col("ROW") == 1).drop("ROW")
    processed_df = processed_df.unionByName(null_df)
>>>>>>> 7f7e47e6
    return df


def fill_forward_from_last_change_marked_subset(
    df: DataFrame,
    fill_forward_columns: List[str],
    participant_id_column: str,
    visit_datetime_column: str,
    record_changed_column: str,
    record_changed_value: str,
    dateset_version_column: str = None,
    minimum_dateset_version: int = None,
) -> DataFrame:
    """
    Call the fill forwards from last change function with a subset of the available rows
    to fill forward from along with a filtered subset of the original dataset.
    This process fills forward only the first row and complete rows marked with changed variable
    over the specified subset of the overall dataset with version greater than minimum dataset version.

    Parameters
    ----------
    fill_forward_columns
        list of column names to include in fill forwards
    participant_id_column
        column used to identify the group to fill within
    visit_datetime_column
        column used to order for fill forwards
    record_changed_column
        column that indicates a change in the current record
    record_changed_value
        value in `record_changed_column` that indicates a change in the current record
    dateset_version_column
        column containing dataset version number
    minimum_dateset_version
        minimum dataset version that should be filled from
    """
    filter_condition = F.col(dateset_version_column) >= minimum_dateset_version
    df_fill_forwards_from = generate_fill_forward_df(
        df,
        fill_forward_columns,
        participant_id_column,
        visit_datetime_column,
        record_changed_column,
        record_changed_value,
    )
    df_filtered = df.filter(filter_condition)
    df_filtered = fill_forward_from_last_change_process(
        df_filtered, fill_forward_columns, participant_id_column, visit_datetime_column, df_fill_forwards_from
    )
    return df_filtered.unionByName(df.filter(~filter_condition))


def generate_fill_forward_df(
    df: DataFrame,
    fill_forward_columns: List[str],
    participant_id_column: str,
    visit_datetime_column: str,
    record_changed_column: str,
    record_changed_value: str,
) -> DataFrame:
    """
    Generate fill-forward dataframe

    Parameters
    ----------
    df
        The input dataframe containing the columns to impute
    fill_forward_columns
        The list of columns to fill-forward
    participant_id_column
        The column to use to partition rows - typically this will be the participant id
    visit_datetime_column
        The visit datetime column
    record_changed_column
        An indicator column that tells us whether a record needs to be fill-forward if it equals `record_changed_value
    record_changed_value
        See `record_changed_column` above

    """
    window = Window.partitionBy(participant_id_column).orderBy(F.col(visit_datetime_column).asc())
    df = df.withColumn("ROW_NUMBER", F.row_number().over(window))

    fill_from_condition = ((F.col(record_changed_column) == record_changed_value)) | (F.col("ROW_NUMBER") == 1)
    df_fill_forwards_from = (
        df.where(fill_from_condition)
        .select(participant_id_column, visit_datetime_column, *fill_forward_columns)
        .withColumnRenamed(participant_id_column, "id_right")
        .drop("ROW_NUMBER")
    )
    return df_fill_forwards_from


def fill_forward_from_last_change_process(
    df: DataFrame,
    fill_forward_columns: List[str],
    participant_id_column: str,
    visit_datetime_column: str,
    df_fill_forwards_from: DataFrame,
) -> DataFrame:
    """
    Fill forwards, by time, a list of columns from records that are indicated to have changed.
    The first record for each participant is taken to be the first "change".

    All fields in `fill_forward_columns` are carried forwards, regardless of their value
    (i.e. includes filling forward Null).

    You can optionally restrict the filling to occur from on or after a specific `minimum_dateset_version`.

    Parameters
    ----------
    fill_forward_columns
        list of column names to include in fill forwards
    participant_id_column
        column used to identify the group to fill within
    visit_datetime_column
        column used to order for fill forwards
    record_changed_column
        column that indicates a change in the current record
    record_changed_value
        value in `record_changed_column` that indicates a change in the current record
    dateset_version_column
        column containing dataset version number
    minimum_dateset_version
        minimum dataset version that should be filled from
    """

    df_fill_forwards_from = df_fill_forwards_from.withColumnRenamed(visit_datetime_column, "start_datetime")
    window_lag = Window.partitionBy("id_right").orderBy(F.col("start_datetime").asc())

    df_fill_forwards_from = df_fill_forwards_from.withColumn(
        "end_datetime", F.lead(F.col("start_datetime"), 1).over(window_lag)
    )
    df = df.drop(*fill_forward_columns, "ROW_NUMBER")

    df = df.join(
        df_fill_forwards_from,
        how="left",
        on=(
            (df[participant_id_column] == df_fill_forwards_from["id_right"])
            & (df[visit_datetime_column] >= df_fill_forwards_from.start_datetime)
            & (
                (df[visit_datetime_column] < df_fill_forwards_from.end_datetime)
                | (df_fill_forwards_from.end_datetime.isNull())
            )
        ),
    )
    return df.drop("id_right", "start_datetime", "end_datetime")


def fill_forward_only_to_nulls(
    df: DataFrame,
    id: str,
    date: str,
    list_fill_forward: List[str],
) -> DataFrame:
    """
    Fill forward to not nulls for the whole dataset.
    """

    window = Window.partitionBy(id).orderBy(date)

    for fill_forward_column in list_fill_forward:
        df = df.withColumn(
            fill_forward_column,
            F.coalesce(
                F.last(fill_forward_column, ignorenulls=True).over(window),
            ),
        )
    return df


def fill_forward_only_to_nulls_in_dataset_based_on_column(
    df: DataFrame,
    id: str,
    date: str,
    changed: str,
    dataset: str,
    dataset_value: int,
    list_fill_forward: List[str],
    changed_positive_value: str = "Yes",
) -> DataFrame:
    """
    This function will carry forward values windowed by an id ordered by date.
    Fills the set of columns in list_fill_forward independently, filling non-null values forwards into the row when
    all list_fill_forward values in that row are null.

    Only fills into Null values on or after specified dataset version and when changed condition is met.
    Though this may include filling the last value from the previous dataset version.

    Parameters
    ----------
    df
        The input dataframe
    id
        The column to use to partition rows
    date
        A date column
    changed
        Indicator column to capture whether a  record has changed or not
    dataset
        The name of the source (survey) dataset for the record in question
    dataset_value
        Whether this is for survey data v0, v1, v2, v3 given as integers i.e., 0, 1, 2, 3
    list_fill_forward
        List of columns to be fill-forward
    changed_positive_value
        A column which captures participant's intention to change the value of their record - for example, if
        they had changed jobs since last time they filled out the survey. This is used in conjunction with `changed` parameter above.
    """
    window = Window.partitionBy(id).orderBy(date)

    df = df.withColumn(
        "FLAG_fill_forward",
        (F.col(dataset) >= dataset_value) & ((F.col(changed) != changed_positive_value) | F.col(changed).isNull()),
    )

    for fill_forward_column in list_fill_forward:
        df = df.withColumn(
            fill_forward_column,
            F.coalesce(
                F.when(
                    F.col("FLAG_fill_forward") & F.col(fill_forward_column).isNull(),
                    F.last(fill_forward_column, ignorenulls=True).over(window),
                ),
                F.col(fill_forward_column),
            ),
        )
    return df.drop("FLAG_fill_forward")


def fill_backwards_work_status_v2(
    df: DataFrame,
    date: str,
    id: str,
    fill_backward_column: str,
    condition_column: str,
    fill_only_backward_column_values: List[str] = [],
    condition_column_values: List[str] = [],
    date_range: List[str] = [],
):
    """
    This function fills backwards as long as it is within upper and lower date defined by list `date_range`.
    And requires a condition column to have specific values only apart from nulls.

    Parameters
    ----------
    df
        The input dataframe
    date
        The reference date which will be checked against the `date_range` parameter to determine
        if a record needs to be imputed
    id
        The column to use to partition records
    fill_backward_column
        The column to be imputed using fill backward strategy
    condition_column
        The column that determines wether an imputation should occur
    fill_only_backward_column_values
        The list of values that can be used in fill backward imputation
    condition_column_values
        A list of condition values
    date_range
        This a list of two elements - first is the min datetime, and the second is the max datetime
    """
    df = df.withColumn("COND_value", F.lit(None))
    df = df.withColumn("COND_not_fill", F.lit(None))
    df = df.withColumn("COND_time", F.when(F.col(date).between(*date_range), 1))

    for value in condition_column_values:
        condition_value = (F.col(condition_column) == value) | (F.col(condition_column).isNull())
        df = df.withColumn("COND_value", F.when(condition_value, None).otherwise(1))

    df = df.withColumn("COND_value", F.sum("COND_value").over(Window.partitionBy(id)))

    for value in fill_only_backward_column_values:
        condition_value = (F.col(fill_backward_column) == value) | (F.col(fill_backward_column).isNull())
        df = df.withColumn("COND_not_fill", F.when(condition_value, 1).otherwise(F.col("COND_not_fill")))

    df = df.withColumn(
        "FINAL_CONDITION",
        F.when(
            (F.col("COND_value").isNull()) & F.col("COND_not_fill").isNotNull() & F.col("COND_time").isNotNull(), None
        ).otherwise(1),
    )
    window = (
        Window.partitionBy(id, "FINAL_CONDITION")
        .orderBy(F.col(date).desc())
        .rowsBetween(Window.unboundedPreceding, Window.currentRow)
    )
    df = df.withColumn(
        fill_backward_column,
        F.coalesce(
            F.when(
                F.col("FINAL_CONDITION").isNull(),
                F.last(fill_backward_column, ignorenulls=True).over(window),
            ),
            F.col(fill_backward_column),
        ),
    )
    return df.drop("COND_value", "COND_time", "COND_not_fill", "FINAL_CONDITION")


def impute_by_distribution(
    df: DataFrame,
    column_name_to_assign: str,
    reference_column: str,
    group_by_columns: List[str],
    first_imputation_value: Union[str, bool, int, float],
    second_imputation_value: Union[str, bool, int, float],
    rng_seed: int = None,
) -> DataFrame:
    """
    Calculate a imputation value from a missing value using a probability
    threshold determined by the proportion of a sub group.

    N.B. Defined only for imputing a binary column.

    Parameters
    ----------
    df
    column_name_to_assign
        The column that will be created with the imputed values
    reference_column
        The column for which imputation values will be calculated
    group_columns
        Grouping columns used to determine the proportion of the reference values
    first_imputation_value
        Imputation value if random number less than proportion
    second_imputation_value
        Imputation value if random number greater than or equal to proportion
    rng_seed
        Random number generator seed for making function deterministic.

    Notes
    -----
    Function provides a column value for each record that needs to be imputed.
    Where the value does not need to be imputed the column value created will be null.
    """
    # .rowsBetween(-sys.maxsize, sys.maxsize) fixes null issues for counting proportions
    window = Window.partitionBy(*group_by_columns).orderBy(reference_column).rowsBetween(-sys.maxsize, sys.maxsize)

    df = df.withColumn(
        "numerator", F.sum(F.when(F.col(reference_column) == first_imputation_value, 1).otherwise(0)).over(window)
    )

    df = df.withColumn("denominator", F.sum(F.when(F.col(reference_column).isNotNull(), 1).otherwise(0)).over(window))

    df = df.withColumn("proportion", F.col("numerator") / F.col("denominator"))

    df = df.withColumn("random", F.rand(rng_seed))

    df = df.withColumn(
        "individual_impute_value",
        F.when(F.col("proportion") > F.col("random"), first_imputation_value)
        .when(F.col("proportion") <= F.col("random"), second_imputation_value)
        .otherwise(None),
    )

    # Make flag easier (non null values will be flagged)
    df = df.withColumn(
        column_name_to_assign,
        F.when(F.col(reference_column).isNull(), F.col("individual_impute_value")).otherwise(None),
    )

    return df.drop("proportion", "random", "denominator", "numerator", "individual_impute_value")


def impute_and_flag(df: DataFrame, imputation_function: Callable, reference_column: str, **kwargs) -> DataFrame:
    """
    Wrapper function for calling imputations, flagging imputed records and recording imputation methods.

    Parameters
    ----------
    df
    imputation_function
        The function that calculates the imputation for a given
        reference column
    reference_column
        The column that will be imputed
    **kwargs
        Key word arguments for imputation_function

    Notes
    -----
    imputation_function is expected to create new column with the values to
    be imputed, and NULL where imputation is not needed.
    """
    df = imputation_function(
        df, column_name_to_assign="temporary_imputation_values", reference_column=reference_column, **kwargs
    )
    status_column = reference_column + "_is_imputed"
    status_other = F.col(status_column) if status_column in df.columns else F.lit(None)
    imputed_this_run = F.col("temporary_imputation_values").isNotNull() & F.col(reference_column).isNull()

    df = df.withColumn(
        status_column,
        F.when(status_other == 1, 1).when(imputed_this_run, 1).otherwise(0).cast("integer"),
    )
    method_column = reference_column + "_imputation_method"
    method_other = F.col(method_column) if method_column in df.columns else None
    df = df.withColumn(
        method_column,
        F.when(imputed_this_run, imputation_function.__name__).otherwise(method_other).cast("string"),
    )
    df = df.withColumn(reference_column, F.coalesce(reference_column, "temporary_imputation_values"))

    return df.drop("temporary_imputation_values")


def impute_by_mode(df: DataFrame, column_name_to_assign: str, reference_column: str, group_by_column: str) -> DataFrame:
    """
    Get imputation value from given column by most commonly occurring value.
    Results in None when multiple modes are found.

    Parameters
    ----------
    df
    column_name_to_assign
        The column that will be created with the impute values
    reference_column
        The column to be imputed
    group_by_column
        Column name for the grouping

    Notes
    -----
    Function provides a column value for each record that needs to be imputed.
    Where the value does not need to be imputed the column value created will be null.
    """
    value_count_by_group = (
        df.groupBy(group_by_column, reference_column)
        .agg(F.count(reference_column).alias("_value_count"))
        .filter(F.col(reference_column).isNotNull())
    )

    group_window = Window.partitionBy(group_by_column)
    deduplicated_modes = (
        value_count_by_group.withColumn("_is_mode", F.col("_value_count") == F.max("_value_count").over(group_window))
        .filter(F.col("_is_mode"))
        .withColumn("_is_tied_mode", F.count(reference_column).over(group_window) > 1)
        .filter(~F.col("_is_tied_mode"))
        .withColumnRenamed(reference_column, "_imputed_value")
        .drop("_value_count", "_is_mode", "_is_tied_mode")
    )

    imputed_df = (
        df.join(deduplicated_modes, on=group_by_column, how="left")
        .withColumn(column_name_to_assign, F.when(F.col(reference_column).isNull(), F.col("_imputed_value")))
        .drop("_imputed_value")
    )

    return imputed_df


def impute_by_ordered_fill_forward(
    df: DataFrame,
    column_name_to_assign: str,
    column_identity: str,
    reference_column: str,
    order_by_column: str,
    order_type="asc",
) -> DataFrame:
    """
    Impute the last observation of a given field by given identity column.

    Parameters
    ----------
    df
    column_name_to_assign
        The column that will be created with the impute values
    column_identity
        Identifies any records that the reference_column is missing forward
        This column is normally intended for user_id, participant_id, etc.
    reference_column
        The column for which imputation values will be calculated.
    orderby_column
        the "direction" of the observation will be defined by a ordering column
        within the dataframe. For example: date.
    order_type
        the "direction" of the observation can be ascending by default or
        descending. Chose ONLY 'asc' or 'desc'.
    Notes
    ----
    If the observation carried forward by a specific column like date, and
        the type of order (order_type) is descending, the direction will be
        reversed and the function would do a last observation carried backwards.
    """
    if order_type == "asc":
        ordering_expression = F.col(order_by_column).asc()
    elif order_type == "desc":
        ordering_expression = F.col(order_by_column).desc()
    else:
        raise ValueError("order_type must be 'asc' or 'desc'")

    window = (
        Window.partitionBy(column_identity)
        .orderBy(ordering_expression)
        .rowsBetween(Window.unboundedPreceding, Window.currentRow)
    )
    df = df.withColumn(
        column_name_to_assign,
        F.when(F.col(reference_column).isNull(), F.last(F.col(reference_column), ignorenulls=True).over(window)),
    )
    return df


def merge_previous_imputed_values(
    df: DataFrame,
    imputed_value_lookup_df: DataFrame,
    id_column_name: str,
) -> DataFrame:
    """
    Retrieve and coalesce imputed values and associated flags from a lookup table.
    Includes the imputed value, imputation status and imputation method.

    Keeps raw value if available, otherwise takes lookup value if it has been previously imputed.

    Parameters
    ----------
    df
        dataframe to impute values onto
    imputed_value_lookup_df
        previously imputed values to carry forward
    id_column_name
        column that should be used to join previously imputed values on
    """
    imputed_value_lookup_df = imputed_value_lookup_df.toDF(
        *[f"_{column}" if column != id_column_name else column for column in imputed_value_lookup_df.columns]
    )  # _ prevents ambiguity in join, but is sliced out when referencing the original columns

    df = df.join(imputed_value_lookup_df, on=id_column_name, how="left")
    columns_for_editing = [
        (column.replace("_imputation_method", ""), column.replace("_imputation_method", "_is_imputed"), column)
        for column in imputed_value_lookup_df.columns
        if column.endswith("_imputation_method")
    ]
    for value_column, status_column, method_column in columns_for_editing:
        fill_condition = (
            F.col(value_column[1:]).isNull()
            & F.col(value_column).isNotNull()
            & F.col(f"{value_column}_imputation_method").isNotNull()
        )
        df = df.withColumn(status_column[1:], F.when(fill_condition, F.lit(1)).otherwise(F.lit(0)))
        df = df.withColumn(
            method_column[1:], F.when(fill_condition, F.col(method_column)).otherwise(F.lit(None)).cast("string")
        )
        df = df.withColumn(
            value_column[1:], F.when(fill_condition, F.col(value_column)).otherwise(F.col(value_column[1:]))
        )

    return df.drop(*[name for name in imputed_value_lookup_df.columns if name != id_column_name])


def _create_log(start_time: datetime, log_path: str):
    """Create logger for logging KNN imputation details"""
    log = log_path + "/KNN_imputation_" + start_time.strftime("%d-%m-%Y %H:%M:%S") + ".log"
    logging.basicConfig(
        filename=log, level=logging.INFO, format="%(asctime)s %(levelname)s %(message)s", datefmt="%d/%m/%Y %H:%M:%S"
    )
    logging.getLogger("requests").setLevel(logging.WARNING)
    logging.info("\n KNN imputation started")


def _validate_donor_group_variables(
    df, reference_column, donor_group_columns, donor_group_variable_weights, donor_group_variable_conditions
):
    """
    Validate that donor group column values are within given bounds and data type conditions.
    Also reports summary statistics for group variables.
    """
    # variable to impute not in required impute variables
    if reference_column in donor_group_columns:
        message = "Imputed variable should not be in given impute variables."
        logging.warning(message)
        raise ValueError(message)

    # impute variables and weights are the same length
    if len(donor_group_columns) != len(donor_group_variable_weights):
        message = "Impute weights needs to be the same length as given impute variables."
        logging.warning(message)
        raise ValueError(message)

    df_dtypes = dict(df.dtypes)
    for var in donor_group_variable_conditions.keys():
        if len(donor_group_variable_conditions[var]) != 3:
            message = f"Missing boundary conditions for {var}. Needs to be in format [Min, Max, Dtype]"
            logging.warning(message)
            raise ValueError(message)

        var_min, var_max, var_dtype = donor_group_variable_conditions[var]
        if var_dtype is not None:
            if var_dtype != df_dtypes[var]:
                logging.warning(f"{var} dtype is {df_dtypes[var]} and not the required {var_dtype}")

        if var_min is not None:
            var_min_count = df.filter(F.col(var) > var_min).count()
            if var_min_count > 0:
                logging.warning(f"{var_min_count} rows have {var} below {var_min}" % (var_min_count, var, var_min))

        if var_max is not None:
            var_max_count = df.filter(F.col(var) < var_max).count()
            if var_max_count > 0:
                logging.warning(f"{var_max_count} rows have {var} above {var_max}")

    logging.info("Summary statistics for donor group variables:")
    logging.info(df.select(donor_group_columns).summary().toPandas())


def weighted_distance(df, group_id, donor_group_columns, donor_group_column_weights):
    """
    Calculate weighted distance between donors and records to be imputed.
    Expects corresponding donor group columns to be prefixed with 'don_'.

    Parameters
    ----------
    df
    group_id
        ID for donor group
    donor_group_columns
        Columns used to assign donor group
    donor_group_variable_weights
        Weight to apply to distance of each group column
    """
    df = df.withColumn(
        "distance",
        sum(
            [
                (~F.col(var).eqNullSafe(F.col("don_" + var))).cast(DoubleType()) * donor_group_column_weights[i]
                for i, var in enumerate(donor_group_columns)
            ]
        ),
    )
    distance_window = Window.partitionBy(group_id).orderBy("distance")
    df = df.withColumn("min_distance", F.first("distance").over(distance_window))
    df = df.filter(F.col("distance") <= F.col("min_distance")).drop("min_distance")
    return df


def impute_by_k_nearest_neighbours(
    df: DataFrame,
    column_name_to_assign: str,
    reference_column: str,
    donor_group_columns: list,
    log_file_path: str,
    minimum_donors: int = 1,
    donor_group_column_weights: list = None,
    donor_group_column_conditions: dict = None,
    maximum_distance: int = 4999,
):
    """
    Minimal PySpark implementation of RBEIS, for K-nearest neighbours imputation.
    Uses a weighted distance to select unique groups of donors. Then applies probability
    proportional to size (PPS) sampling from final pool of donors.

    Parameters
    ----------
    df
    column_name_to_assign
        column to store imputed values
    reference_column
        column that missing values should be imputed for
    donor_group_columns
        variables used to form unique donor groups to impute from
    donor_group_column_weights
        list of weights per ``donor_group_variables``
    donor_group_column_conditions
        list of boundary and data type conditions per ``donor_group_variables``
        in the form "variable": [minimum, maximum, "dtype"]
    log_path
        location the log file is written to
    minimum_donors
        minimum number of donors required in each imputation pool, must be >= 0
    maximum_distance
        maximum sum weighted distance for a valid donor. Set to None for no maximum.

    Note
    ----
    Uses a broadcast join to apply selected values for imputation, so assumes that the number of values to be imputed
    is relatively low.
    """

    if reference_column not in df.columns:
        message = f"Variable to impute ({reference_column}) is not in in columns."
        raise ValueError(message)

    if not all(column in df.columns for column in donor_group_columns):
        message = f"Imputation columns ({donor_group_columns}) are not all found in input dataset."
        raise ValueError(message)

    to_impute_condition = F.col(reference_column).isNull()
    donor_df = df.filter(~to_impute_condition)
    donor_df = donor_df.withColumn("unique_donor_group", F.concat_ws("-", *donor_group_columns))
    # Leave this on the original df, for joining imputed values on
    df = df.withColumn("unique_imputation_group", F.when(to_impute_condition, F.concat_ws("-", *donor_group_columns)))
    imputing_df = df.filter(to_impute_condition)

    input_df_length = df.count()
    impute_count = imputing_df.count()
    donor_count = donor_df.count()

    assert (
        impute_count + donor_count == input_df_length
    ), "Donor and imputing records don't sum to the whole df length"  # noqa: E501

    if impute_count == 0:
        return df.withColumn(column_name_to_assign, F.lit(None).cast(df.schema[reference_column].dataType))
    _create_log(start_time=datetime.now(), log_path=log_file_path)
    logging.info(f"Function parameters:\n{locals()}")

    logging.info(f"Input dataframe length: {input_df_length}")
    logging.info(f"Records to impute: {impute_count}")
    logging.info(f"Donor records: {donor_count}")

    if donor_count < impute_count:
        message = "Overall number of donor records is less than the number of records to impute."
        logging.warning(message)
        raise ValueError(message)

    if donor_group_column_weights is None:
        donor_group_column_weights = [1] * len(donor_group_columns)
        logging.warning(f"No imputation weights specified, using default: {donor_group_column_weights}")

    if donor_group_column_conditions is None:
        donor_group_column_conditions = {var: [None, None, None] for var in donor_group_columns}
        logging.warning(f"No bounds for impute variables specified, using default: {donor_group_column_conditions}")

    _validate_donor_group_variables(
        df, reference_column, donor_group_columns, donor_group_column_weights, donor_group_column_conditions
    )

    imputing_df_unique = imputing_df.dropDuplicates(donor_group_columns).select(
        donor_group_columns + ["unique_imputation_group"]
    )
    donor_df_unique = donor_df.dropDuplicates(donor_group_columns).select(donor_group_columns + ["unique_donor_group"])

    for var in donor_group_columns + [reference_column]:
        donor_df_unique = donor_df_unique.withColumnRenamed(var, "don_" + var)
        donor_df = donor_df.withColumnRenamed(var, "don_" + var)

    joined_uniques = imputing_df_unique.crossJoin(donor_df_unique)
    joined_uniques = joined_uniques.repartition("unique_imputation_group")

    candidates = weighted_distance(
        joined_uniques, "unique_imputation_group", donor_group_columns, donor_group_column_weights
    ).select("unique_imputation_group", "unique_donor_group")
    if maximum_distance is not None:
        candidates = candidates.where(F.col("distance") <= maximum_distance)

    frequencies = donor_df.groupby("unique_donor_group", "don_" + reference_column).agg(
        F.count("*").alias("donor_group_value_frequency")
    )
    frequencies = frequencies.join(candidates, on="unique_donor_group")
    frequencies = frequencies.join(
        imputing_df.groupby("unique_imputation_group").agg(F.count("*").alias("imputation_group_size")),
        on="unique_imputation_group",
    )

    frequencies.cache().count()

    no_donors = imputing_df_unique.join(frequencies, on="unique_imputation_group", how="left_anti")
    no_donors_count = no_donors.count()
    if no_donors_count != 0:
        message = f"{no_donors_count} donor pools with no donors"
        logging.error(message)
        logging.error(no_donors.toPandas())
        raise ValueError(message)

    unique_imputation_group_window = Window.partitionBy("unique_imputation_group")
    frequencies = frequencies.withColumn(
        "total_donor_pool_size", F.sum("donor_group_value_frequency").over(unique_imputation_group_window)
    )

    below_minimum_donor_count = frequencies.filter(F.col("total_donor_pool_size") < minimum_donors)
    below_minimum_donor_count_count = below_minimum_donor_count.count()
    if below_minimum_donor_count_count > 0:
        message = (
            f"{below_minimum_donor_count_count} donor pools found with less than the required {minimum_donors} "
            "minimum donor(s)"
        )
        logging.error(message)
        logging.error(frequencies.filter(F.col("donor_group_value_frequency") < minimum_donors).toPandas())
        raise ValueError(message)

    frequencies = frequencies.withColumn(
        "probability", F.col("donor_group_value_frequency") / F.col("total_donor_pool_size")
    )

    frequencies = frequencies.withColumn("expected_frequency", F.col("probability") * F.col("imputation_group_size"))
    frequencies = frequencies.withColumn("expected_frequency_integer_part", F.floor(F.col("expected_frequency")))
    frequencies = frequencies.withColumn(
        "expected_frequency_decimal_part", F.col("expected_frequency") - F.col("expected_frequency_integer_part")
    )

    total_integer_part_window = Window.partitionBy("unique_imputation_group")
    frequencies = frequencies.withColumn(
        "total_expected_frequency_integer_part",
        F.sum(F.col("expected_frequency_integer_part")).over(total_integer_part_window),
    )

    frequencies = frequencies.withColumn(
        "required_decimal_donor_count", F.col("imputation_group_size") - F.col("total_expected_frequency_integer_part")
    )

    integer_part_donors = frequencies.select(
        "expected_frequency_integer_part", "unique_imputation_group", "don_" + reference_column
    )
    integer_part_donors = integer_part_donors.filter(F.col("expected_frequency_integer_part") >= 1)
    integer_part_donors = integer_part_donors.withColumn(
        "expected_frequency_integer_part",
        F.expr("explode(array_repeat(expected_frequency_integer_part, int(expected_frequency_integer_part)))"),
    )

    decimal_part_donors = frequencies.filter(F.col("expected_frequency_decimal_part") > 0).select(
        "expected_frequency_decimal_part",
        "unique_imputation_group",
        "don_" + reference_column,
        "required_decimal_donor_count",
    )

    rescale_window = Window.partitionBy("unique_imputation_group")

    decimal_part_donors = decimal_part_donors.withColumn(
        "expected_frequency_decimal_part_total", F.sum(F.col("expected_frequency_decimal_part")).over(rescale_window)
    )
    decimal_part_donors = decimal_part_donors.withColumn(
        "expected_frequency_decimal_part",
        F.col("expected_frequency_decimal_part") / F.col("expected_frequency_decimal_part_total"),
    )

    decimal_parts_grouped = decimal_part_donors.groupby("unique_imputation_group").agg(
        F.collect_list("don_" + reference_column).alias("don_" + reference_column),
        F.collect_list("expected_frequency_decimal_part").alias("expected_frequency_decimal_part"),
        F.first("required_decimal_donor_count").alias("required_decimal_donor_count"),
    )

    decimals_to_impute = decimal_parts_grouped.withColumn(
        "don_" + reference_column,
        sample_proportional_to_size_udf(
            "don_" + reference_column, "expected_frequency_decimal_part", "required_decimal_donor_count"
        ),
    )

    decimals_to_impute = decimals_to_impute.select("unique_imputation_group", "don_" + reference_column)

    decimal_part_donors = decimals_to_impute.withColumn(
        "don_" + reference_column, F.explode(F.col("don_" + reference_column))
    )

    to_impute_df = integer_part_donors.select("unique_imputation_group", "don_" + reference_column).unionByName(
        decimal_part_donors.select("unique_imputation_group", "don_" + reference_column)
    )
    rand_uniques_window = Window.partitionBy("unique_imputation_group").orderBy(F.rand())
    to_impute_df = to_impute_df.withColumn("donor_row_id", F.row_number().over(rand_uniques_window))

    to_impute_df = to_impute_df.withColumnRenamed("don_" + reference_column, column_name_to_assign)

    unique_imputation_group_window = Window.partitionBy("unique_imputation_group").orderBy(F.lit(None))
    df = df.withColumn("donor_row_id", F.row_number().over(unique_imputation_group_window))
    df = df.join(to_impute_df, on=["unique_imputation_group", "donor_row_id"], how="left").drop(
        "unique_imputation_group", "donor_row_id"
    )

    output_df_length = df.cache().count()
    logging.info(
        f"Summary statistics for imputed values ({column_name_to_assign}) and donor values ({reference_column}):"
    )
    logging.info(df.select(column_name_to_assign, reference_column).summary().toPandas())
    if output_df_length != input_df_length:
        raise ValueError(
            f"{output_df_length} records are found in the output, which is not equal to {input_df_length} in the input."  # noqa: E501
        )

    missing_count = df.filter(F.col(reference_column).isNull() & F.col(column_name_to_assign).isNull()).count()
    if missing_count != 0:
        raise ValueError(f"{missing_count} records still have missing '{reference_column}' after imputation.")

    logging.info("KNN imputation completed\n")
    return df


def impute_latest_date_flag(
    df: DataFrame,
    participant_id_column: str,
    visit_date_column: str,
    visit_id_column: str,
    contact_any_covid_column: str,
    contact_any_covid_date_column: str,
) -> DataFrame:
    """
    derive a flag based on latest date and im values associated with rows where this flag is 1
    """
    window = Window.partitionBy(participant_id_column).orderBy(
        F.desc(contact_any_covid_date_column),
        F.desc(visit_date_column),
        F.desc(visit_id_column),
    )

    df = df.withColumn(
        "imputation_flag",
        F.when(
            (
                (F.lag(contact_any_covid_column, 1).over(window) == 1)
                & (F.col(contact_any_covid_column) == 1)
                & (F.col(contact_any_covid_date_column).isNull())
            )
            | (
                (F.col(contact_any_covid_date_column) < F.lag(contact_any_covid_date_column, 1).over(window))
                & (F.col(visit_date_column) >= F.lag(contact_any_covid_date_column, 1).over(window))
            ),
            1,
        ).otherwise(0),
    )
    df = df.withColumn(
        contact_any_covid_date_column,
        F.when(F.col("imputation_flag") == 1, F.first(contact_any_covid_date_column).over(window)).otherwise(
            F.col(contact_any_covid_date_column)
        ),
    )

    return df.drop("imputation_flag")


def fill_backwards_overriding_not_nulls(
    df: DataFrame,
    column_identity,
    ordering_column: str,
    dataset_column: str,
    column_list: List[str],
) -> DataFrame:
    """
    Fill/impute missing values working backwards from the latest known non-null value

    Parameters
    ----------
    df
    column_identity
        The column to use to partition records
    ordering_column
        The column to use to sort records within a partition
    dataset_column
        The colum that identifies which dataset we are dealing with
    column_list
        List of columns to impute
    """
    window = (
        Window.partitionBy(column_identity)
        .orderBy(F.col(dataset_column).desc(), F.col(ordering_column).desc())
        .rowsBetween(Window.unboundedPreceding, Window.currentRow)
    )
    for column in column_list:
        df = df.withColumn(
            column,
            F.first(F.col(column), ignorenulls=True).over(window),
        )
    return df


def edit_multiple_columns_fill_forward(
    df: DataFrame, id, fill_if_null: str, date: str, column_fillforward_list: List[str]
) -> DataFrame:
    """
    This function does the same thing as impute_by_ordered_fill_forward() but fills forward a list of columns
    based on fill_if_null, if fill_if_null is null will fill forwards from late observation ordered by date column.

    Parameters
    ----------
    df
    id
        The column to use to partition records
    fill_if_null
        The column to impute if null
    date
        The column to order records by
    column_fillforward_list
        A list of column names to fill forward
    """
    window = Window.partitionBy(id).orderBy(date).rowsBetween(Window.unboundedPreceding, Window.currentRow)

    for column_name in column_fillforward_list:
        df = df.withColumn(
            column_name,
            F.when(F.col(fill_if_null).isNull(), F.last(F.col(column_name), ignorenulls=True).over(window)).otherwise(
                F.col(column_name)
            ),
        )

    return df


def impute_date_by_k_nearest_neighbours(
    df: DataFrame,
    column_name_to_assign: str,
    reference_column: str,
    donor_group_columns: List[str],
    log_file_path: str,
    minimum_donors: int = 1,
    donor_group_column_weights: list = None,
    donor_group_column_conditions: dict = None,
    maximum_distance: int = 4999,
) -> DataFrame:
    """Impute dates by K-nearest neighbour

    Parameters
    ----------
    df
    column_name_to_assign
    reference_column
    donor_group_columns
    log_file_path
    minimum_donors
    donor_group_column_weights
    donor_group_column_conditions
    maximum_distance

    See Also
    --------
    impute_by_k_nearest_neighbours - for a description of the arguments of this function

    """
    df = df.withColumn("_month", F.month(reference_column))
    df = df.withColumn("_year", F.year(reference_column))

    df = impute_by_k_nearest_neighbours(
        df=df,
        column_name_to_assign="_IMPUTED_month",
        reference_column="_month",
        donor_group_columns=donor_group_columns,
        log_file_path=log_file_path,
        minimum_donors=minimum_donors,
        donor_group_column_weights=donor_group_column_weights,
        donor_group_column_conditions=donor_group_column_conditions,
        maximum_distance=maximum_distance,
    ).custom_checkpoint()

    df = impute_by_k_nearest_neighbours(
        df=df,
        column_name_to_assign="_IMPUTED_year",
        reference_column="_year",
        donor_group_columns=donor_group_columns,
        log_file_path=log_file_path,
        minimum_donors=minimum_donors,
        donor_group_column_weights=donor_group_column_weights,
        donor_group_column_conditions=donor_group_column_conditions,
        maximum_distance=maximum_distance,
    ).custom_checkpoint()

    df = df.drop("_month", "_year")

    df = assign_random_day_in_month(
        df=df,
        column_name_to_assign=column_name_to_assign,
        month_column="_IMPUTED_month",
        year_column="_IMPUTED_year",
    )
    return df.drop("_IMPUTED_month", "_IMPUTED_year")


def post_imputation_wrapper(df: DataFrame, key_columns_imputed_df: DataFrame):
    """
    Prepare imputed value lookup and join imputed values onto survey responses.
    """
    imputed_columns = [
        column.replace("_imputation_method", "")
        for column in key_columns_imputed_df.columns
        if column.endswith("_imputation_method")
    ]
    imputed_values_df = key_columns_imputed_df.filter(
        any_column_not_null([f"{column}_imputation_method" for column in imputed_columns])
    )
    lookup_columns = chain(*[(column, f"{column}_imputation_method") for column in imputed_columns])
    new_imputed_value_lookup = imputed_values_df.select(
        "participant_id",
        *lookup_columns,
    )

    df_no_imputation_col = df.drop(*[col for col in key_columns_imputed_df.columns if col != "participant_id"])

    df_with_imputed_values = df_no_imputation_col.join(key_columns_imputed_df, on="participant_id", how="left")

    return df_with_imputed_values, new_imputed_value_lookup<|MERGE_RESOLUTION|>--- conflicted
+++ resolved
@@ -291,7 +291,6 @@
 
     ordering_window = Window.partitionBy(participant_id_column).orderBy(visit_datetime_column)
     window = Window.partitionBy(participant_id_column, visit_datetime_column, visit_id_column).orderBy("VISIT_DIFF")
-<<<<<<< HEAD
 
     completed_sections = []
     events_df = None
@@ -303,7 +302,7 @@
         & (F.col(event_date_column) <= F.col(visit_datetime_column))
     )
     null_df = df.filter(F.col(visit_datetime_column).isNull())
-    df = df.filter(F.col(visit_datetime_column).isNotNull())
+    processed_df = df.filter(F.col(visit_datetime_column).isNotNull())
 
     # ~~ Normalise dates ~~ #
 
@@ -331,52 +330,8 @@
 
     # use this columns to override the original dataframe
     if events_df is not None and events_df.count() > 0:
-        df = (
+        processed_df = (
             df.drop(*event_columns)
-=======
-
-    completed_sections = []
-    events_df = None  # The dataframe containing the valid lookup events
-
-    # ~~~~ Prepare the dataframes, any row with a null `visit_datetime` cannot be filled forward ~~~~ #
-
-    filtered_df = df.filter(
-        (F.col(visit_datetime_column).isNotNull())
-        & (F.col(event_date_column).isNotNull())
-        & (F.col(event_date_column) <= F.col(visit_datetime_column))
-    )
-    null_df = df.filter(F.col(visit_datetime_column).isNull())
-    processed_df = df.filter(F.col(visit_datetime_column).isNotNull())
-
-    # ~~~~ Normalise the event dates by picking only the firs report of an event within a given threshold ~~~ #
-
-    # create an expression for when a series of dates has been normalised
-    # gets the date difference between the first row by visit datetime in the filtered dataset
-    apply_logic = (
-        F.abs(F.datediff(F.first(F.col(event_date_column)).over(ordering_window), F.col(event_date_column)))
-        <= event_date_tolerance
-    )
-
-    # loops until there are no rows left to normalise getting the first row where that satisfies the `apply_logic` condition
-    while filtered_df.count() > 0:
-        filtered_df = filtered_df.withColumn("LOGIC_APPLIED", apply_logic)
-        temp_df = filtered_df.withColumn("ROW", F.row_number().over(ordering_window))
-        completed_sections.append(temp_df.filter(F.col("LOGIC_APPLIED") & (F.col("ROW") == 1)).drop("ROW"))
-        filtered_df = filtered_df.filter(~F.col("LOGIC_APPLIED"))
-
-    # combine the sections of normalised dates together and rejoin the null data
-    if len(completed_sections) >= 2:
-        events_df = union_multiple_tables(completed_sections)
-    elif len(completed_sections) == 1:
-        events_df = completed_sections[0]
-
-    # ~~~~ Fill forwards the selected events by joining the lookup `events_df` with the original not null df ~~~~ #
-
-    # use this columns to override the original dataframe
-    if events_df is not None and events_df.count() > 0:
-        processed_df = (
-            processed_df.drop(*event_columns)
->>>>>>> 7f7e47e6
             .join(events_df.select(participant_id_column, *event_columns), on=participant_id_column, how="left")
             .withColumn("DROP_EVENT", (F.col(event_date_column) > F.col(visit_datetime_column)))
         )
@@ -391,7 +346,6 @@
         processed_df = processed_df.withColumn(col, F.when(F.col("DROP_EVENT"), None).otherwise(F.col(col)))
 
     # pick the best row to retain based upon proximity to visit date
-<<<<<<< HEAD
     df = df.withColumn(event_indicator_column, F.when(F.col(event_date_column).isNull(), "No").otherwise("Yes"))
     df = df.withColumn(
         "VISIT_DIFF",
@@ -400,20 +354,6 @@
     df = df.drop("DROP_EVENT").distinct().withColumn("ROW", F.row_number().over(window)).drop("VISIT_DIFF")
     df = df.filter(F.col("ROW") == 1).drop("ROW")
     df = df.unionByName(null_df)
-=======
-    processed_df = processed_df.withColumn(
-        event_indicator_column, F.when(F.col(event_date_column).isNull(), "No").otherwise("Yes")
-    )
-    processed_df = processed_df.withColumn(
-        "VISIT_DIFF",
-        F.coalesce(F.abs(F.datediff(F.col(event_date_column), F.col(visit_datetime_column))), F.lit(float("inf"))),
-    )
-    processed_df = (
-        processed_df.drop("DROP_EVENT").distinct().withColumn("ROW", F.row_number().over(window)).drop("VISIT_DIFF")
-    )
-    processed_df = processed_df.filter(F.col("ROW") == 1).drop("ROW")
-    processed_df = processed_df.unionByName(null_df)
->>>>>>> 7f7e47e6
     return df
 
 
