"""
Various regex patterns used in the Pipeline
"""
from collections import namedtuple

RegexPattern = namedtuple("RegexPattern", ["positive_regex_pattern", "negative_regex_pattern"])

work_from_home_pattern = RegexPattern(
    positive_regex_pattern="(W(K|ORK.*?) F(ROM?) H(OME?))|(WFH)",
    negative_regex_pattern=None,
)


at_school_pattern = RegexPattern(
    positive_regex_pattern="|".join(
        [
            "(SCHOOL.+(?<=CHILD|GIRL|BOY|PUPIL|AGE))",
            "((AT|ATTEND(S|ING)|IN|GOES TO).SCHOOL)",
            "((PRIMARY|SECONDARY).(SCHOOL).?(?:YEAR)?)",
            "^(?:MINOR|CHILD)$",
        ]
    ),
    negative_regex_pattern="|".join(
        [
            "TEACH(ER|ING)?",
            "MINDER",
            "ASSISTANT",
            "MANAGER",
            "CATERING",
            "MASTER",
            "MISTRESS",
        ]
    ),
)

at_university_pattern = RegexPattern(
    positive_regex_pattern="|".join(
        [
            "(?:IN|AT).?COLLEGE",
            "UNI\\b",
            "UNIVERSITY",
            "FULL.?TIME",
            "EDUCATION",
            "ST[UI]D(?:YING|Y|ENT|T|WNY)",
        ]
    ),
    negative_regex_pattern="|".join(
        [
            "TEACH(ER|ING)?",
            "ASSISTANT",
            "MANAGER",
            "CATERING",
            "PROFESSOR",
            "LECTURER",
        ]
    ),
)

<<<<<<< HEAD
self_employed_regex = RegexPattern(positive_regex_pattern="SELF.?EMPLOYED", negative_regex_pattern="")
=======
retired_regex_pattern = RegexPattern(
    positive_regex_pattern="RE[TFIER]{2,}(ED|RD)(?!( (PEOPLE|MILITARY)))",
    negative_regex_pattern="(SEMI|PART[a-zA-Z]{3,}).?RE[TFIER]{2,}(ED|RD)(?!( (PEOPLE|MILITARY)))",
)

furloughed_pattern = RegexPattern(
    positive_regex_pattern="FU[RL]{1,3}O[UW]{0,1}[GHE]{1,}D?",
    negative_regex_pattern="|".join(["NOT ON FURLOUGH", "FURLOUGHED ON AND OFF CURRENTLY WORKING"]),
)


in_college_or_further_education_pattern = RegexPattern(
    positive_regex_pattern="|".join(
        ["[AT].?LEVELS?", "YEAR \\d{2}", "APPRENTICE", "VOCATION", "QUALIFICATION", "SIXTH FORM", "COLLEGE"]
    ),
    negative_regex_pattern="|".join(["ASSISTANT", "LECTURER", "PROFESSOR" "SCHOOL", "INTERN", "TEACHER", "WORKER"]),
)
>>>>>>> 063a3850
<|MERGE_RESOLUTION|>--- conflicted
+++ resolved
@@ -56,9 +56,7 @@
     ),
 )
 
-<<<<<<< HEAD
 self_employed_regex = RegexPattern(positive_regex_pattern="SELF.?EMPLOYED", negative_regex_pattern="")
-=======
 retired_regex_pattern = RegexPattern(
     positive_regex_pattern="RE[TFIER]{2,}(ED|RD)(?!( (PEOPLE|MILITARY)))",
     negative_regex_pattern="(SEMI|PART[a-zA-Z]{3,}).?RE[TFIER]{2,}(ED|RD)(?!( (PEOPLE|MILITARY)))",
@@ -75,5 +73,4 @@
         ["[AT].?LEVELS?", "YEAR \\d{2}", "APPRENTICE", "VOCATION", "QUALIFICATION", "SIXTH FORM", "COLLEGE"]
     ),
     negative_regex_pattern="|".join(["ASSISTANT", "LECTURER", "PROFESSOR" "SCHOOL", "INTERN", "TEACHER", "WORKER"]),
-)
->>>>>>> 063a3850
+)