--- conflicted
+++ resolved
@@ -56,7 +56,6 @@
     ),
 )
 
-<<<<<<< HEAD
 not_working_pattern = RegexPattern(
     positive_regex_pattern="|".join(
         [
@@ -70,9 +69,7 @@
     negative_regex_pattern="|".join(["MASTER", "MISTRESS"]),
 )
 
-=======
 self_employed_regex = RegexPattern(positive_regex_pattern="SELF.?EMPLOYED", negative_regex_pattern=None)
->>>>>>> d9066b95
 retired_regex_pattern = RegexPattern(
     positive_regex_pattern="RE[TFIER]{2,}(ED|RD)(?!( (PEOPLE|MILITARY)))",
     negative_regex_pattern="(SEMI|PART[a-zA-Z]{3,}).?RE[TFIER]{2,}(ED|RD)(?!( (PEOPLE|MILITARY)))",
