--- conflicted
+++ resolved
@@ -1,9 +1,8 @@
-from typing import List
-from typing import Union
-
 from pyspark.sql import DataFrame
 from pyspark.sql import functions as F
 from pyspark.sql.window import Window
+from typing import List
+from typing import Union
 
 
 def merge_assayed_bloods(df: DataFrame, blood_group_column: str):
@@ -256,11 +255,7 @@
     join_type
         Specify join type to apply to .join() method
     """
-<<<<<<< HEAD
-    return df1.join(df2, on=reference_column, how=join_type)
-=======
     return df1.join(df2, on=on, how=join_type)
->>>>>>> 9de534fa
 
 
 def assign_merge_process_group_flag(
@@ -481,15 +476,6 @@
     """
 
     df = assign_merge_process_group_flag(
-<<<<<<< HEAD
-        df,
-        "identify_mtom_flag",
-        "out_of_date_range_" + process_type,
-        "count_barcode_" + process_type,
-        ">1",
-        "count_barcode_voyager",
-        ">1",
-=======
         df=df,
         column_name_to_assign="identify_mtom_flag",
         out_of_date_range_flag="out_of_date_range_" + process_type,
@@ -497,7 +483,6 @@
         count_barcode_labs_condition=">1",
         count_barcode_voyager_column_name="count_barcode_voyager",
         count_barcode_voyager_condition=">1",
->>>>>>> 9de534fa
     )
 
     window = Window.partitionBy(group_by_column, "identify_mtom_flag")
@@ -607,11 +592,7 @@
     group_num_column = "group_num"
     diff_interval_hours = "abs_diff_interval"
     rows_diff_to_ref = "rows_diff_to_ref_flag"
-<<<<<<< HEAD
-    inconsistent_rows = "failed_flag_1tom_antibody"
-=======
     inconsistent_rows = "failed_flag_1tom_antibody"  # column generated that isnt included in the TEST data.
->>>>>>> 9de534fa
 
     window = Window.partitionBy(group_by_column).orderBy(selection_column, diff_interval_hours, visit_date)
     df = assign_group_and_row_number_columns(df, window, row_num_column, group_num_column, group_by_column)
@@ -704,13 +685,9 @@
         flag_column_name,
         F.when(
             (F.col("identify_1tom_swabs_flag") == 1)
-<<<<<<< HEAD
             | (F.col("time_order_flag") == 1)
             | (F.col("pcr_flag") == 1)
             | (F.col("time_difference_flag") == 1),
-=======
-            & ((F.col("time_order_flag") == 1) | (F.col("pcr_flag") == 1) | (F.col("time_difference_flag") == 1)),
->>>>>>> 9de534fa
             1,
         ),
     )
