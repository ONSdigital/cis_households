from typing import List
from typing import Union

from pyspark.sql import DataFrame
from pyspark.sql import functions as F
from pyspark.sql.window import Window


def merge_assayed_bloods(df: DataFrame, blood_group_column: str):
    """
    Given a dataframe containing records for both blood groups create a new dataframe with columns for
    each specific blood group seperated with the appriopiate extension appended to the end of the
    column name
    Parameters
    ----------
    df
    blood_group_column
    """
    join_on_colums = ["blood_sample_barcode", "antibody_test_plate_number", "antibody_test_well_id"]
    split_dataframes = []
    for blood_group in ["S", "N"]:
        split_df = df.filter(F.col(blood_group_column) == blood_group)
        for col in split_df.columns:
            if col not in join_on_colums:
                split_df = split_df.withColumnRenamed(col, col + "_" + blood_group.lower())
        split_dataframes.append(split_df)
    joined_df = join_dataframes(df1=split_dataframes[0], df2=split_dataframes[1], on=join_on_colums)
    return joined_df


def assign_count_of_occurrences_column(df: DataFrame, reference_column: str, column_name_to_assign: str):
    """
    Derive column to count the number of occurrences of the value in the reference_column over the entire dataframe.
    Parameters
    ----------
    df
    reference_column
        Name of column to count value occurrences
    column_name_to_assign
        Name of column to be created
    """

    window = Window.partitionBy(reference_column)

    return df.withColumn(column_name_to_assign, F.count(reference_column).over(window).cast("integer"))


def assign_absolute_offset(df: DataFrame, column_name_to_assign: str, reference_column: str, offset: float):
    """
    Assign column based on the absolute value of an offsetted number.
    Parameters
    ----------
    df
    column_name_to_assign
        Name of column to be created
    reference_column
        Name of column to calculate values for new column from
    offset
        Amount to offset each reference_column value by
    Notes
    -----
    Offset will be subtracted.
    """
    return df.withColumn(column_name_to_assign, F.abs(F.col(reference_column) - offset))


def assign_group_and_row_number_columns(
    df: DataFrame, window: Window, row_num_column: str, group_column: str, group_by_column: str
):
    """
    create columns for row number and group number of rows within a window

    Parameters
    ----------
    df
    window
    group_by_column

    """
    df = df.withColumn(row_num_column, F.row_number().over(window))
    dft = df.withColumnRenamed(group_by_column, "b").groupBy("b").count()
    dft = dft.withColumn("dummy", F.lit(1))
    mini_window = Window.partitionBy("dummy").orderBy("b")
    dft = dft.withColumn(group_column, F.row_number().over(mini_window))
    df = df.join(dft, dft.b == F.col(group_by_column)).drop("b", "dummy")
    return df


def flag_rows_different_to_reference_row(
    df: DataFrame,
    column_name_to_assign: str,
    reference_column: str,
    row_column: str,
    group_column: str,
    exclusion_row_value: int,
):
    """
    create flag column for rows where value differs from that of first row in group

    Parameters
    ----------
    df
    column_name_to_assign
    reference_column
    check_column
    selection_column
    exclusion_column
    exclusion_row_value

    """
    df_reference_row_and_col_only = df.filter(F.col(row_column) == exclusion_row_value).select(
        group_column, reference_column
    )
    df = df_reference_row_and_col_only.join(
        df.withColumnRenamed(reference_column, reference_column + "_reference"), on=[group_column], how="inner"
    )
    df = df.withColumn(
        column_name_to_assign, F.when(F.col(reference_column + "_reference") != F.col(reference_column), 1).otherwise(0)
    )
    return df.drop(reference_column + "_reference")


def check_consistency_in_retained_rows(
    df: DataFrame, check_columns: List[str], selection_column: str, group_column: str, column_name_to_assign: str
):
    """
    check consistency of multipl columns and create seperate joined dataframe of chosen columns

    Parameters
    ----------
    df
    check_columns
    selection_column
    group_column
    column_name_to_assign
    """
    check_distinct = []
    df_retained_rows = df.filter(F.col(selection_column) == 0)
    for col in check_columns:
        df_grouped = (
            df_retained_rows.groupBy(group_column, col)
            .count()
            .withColumnRenamed("count", "num_objs")
            .groupBy(group_column)
            .count()
            .withColumnRenamed("count", "num_" + col + "_distinct")
        )
        df = df.join(df_grouped, on=[group_column], how="inner")
        check_distinct.append("num_" + col + "_distinct")
    columns = [F.col(col) for col in check_distinct]
    df = df.withColumn("array_distinct", F.array(columns)).drop(*check_distinct)
    df = df.withColumn(column_name_to_assign, F.when(F.array_contains("array_distinct", 2), 1).otherwise(0))
    return df.drop("num_objs", "array_distinct")


def assign_time_difference_and_flag_if_outside_interval(
    df: DataFrame,
    column_name_outside_interval_flag: str,
    column_name_time_difference: str,
    start_datetime_reference_column: str,
    end_datetime_reference_column: str,
    interval_lower_bound: Union[int, float],
    interval_upper_bound: Union[int, float],
    interval_bound_format: str = "hours",
) -> DataFrame:
    """
    Creates column to give the time difference in either hours (by default) or days
    between two columns, and creates associated column to flag whether the difference is
    between specified lower and upper bounds (inclusive). If the difference is outside
    of these bounds, return 1, otherwise None.
    Parameters
    ----------
    df
    column_name_outside_interval_flag
        Name of the column that returns whether the difference in datetimes is
        within the upper/lower bounds. If within, return None, otherwise
        an integer 1.
    column_name_time_difference
        Name of the column that returns the difference between start and end
        datetimes
    start_datetime_reference_column
        Reference column with datetime in string format yyyy-mm-dd hh:mm:ss.
    end_datetime_reference_column
        Reference column with datetime in string format yyyy-mm-dd hh:mm:ss.
    interval_lower_bound
        The minimum accepted time difference interval between
        end_datetime_reference_column and start_datetime_reference_column.
    interval_upper_bound
        The maximum accepted time difference interval between
        end_datetime_reference_column and start_datetime_reference_column
    interval_bound_format
        By default will be a string called 'hours'. If upper and lower interval
        bounds are input as days, define interval_format to 'days'.
        These are the only two possible formats.
    Notes
    -----
    Lower_interval should be a negative value if start_datetime_reference_column
    is after end_datetime_reference_column.
    """

    if interval_bound_format == "hours":
        conversion_factor = 3600  # 1h has 60s*60min seconds = 3600 seconds
    elif interval_bound_format == "days":
        conversion_factor = 86400  # 1 day has 60s*60min*24h seconds = 86400 seconds

    # FORMULA: (end_datetime_reference_column - start_datetime_reference_column) in
    # seconds/conversion_factor in seconds
    df = df.withColumn(
        column_name_time_difference,
        (
            F.to_timestamp(F.col(end_datetime_reference_column)).cast("long")
            - F.to_timestamp(F.col(start_datetime_reference_column)).cast("long")
        )
        / conversion_factor,
    )

    return df.withColumn(
        column_name_outside_interval_flag,
        F.when(~F.col(column_name_time_difference).between(interval_lower_bound, interval_upper_bound), 1).otherwise(
            None
        ),
    )


def assign_unique_identifier_column(df: DataFrame, column_name_to_assign: str, ordering_columns: list):
    """
    Derive column with unique identifier for each record.
    Parameters
    ----------
    df
    column_name_to_assign
        Name of column to be created
    ordering_columns
        Columns to define order of records to assign an integer value from 1 onwards
        This order is mostly for comparison/proving purposes with stata output
    """

    window = Window.orderBy(*ordering_columns)
    return df.withColumn(column_name_to_assign, F.row_number().over(window))


def join_dataframes(df1: DataFrame, df2: DataFrame, on: Union[str, List[str]], join_type: str = "outer"):
    """
    Join two datasets.
    Parameters
    ----------
    df1
    df2
    reference_column
        Column for join to occur on
    join_type
        Specify join type to apply to .join() method
    """
<<<<<<< HEAD
    return df1.join(df2, on=on, how=join_type)
=======
    # refactoring needed: the barcode column name for df1 and df2 might be different
    return df1.join(df2, on=reference_column, how=join_type)
>>>>>>> f28bc0b0


def assign_merge_process_group_flag(
    df: DataFrame,
    column_name_to_assign: str,
    out_of_date_range_flag: str,
    count_barcode_labs_column_name: str,
    count_barcode_labs_condition: str,
    count_barcode_voyager_column_name: str,
    count_barcode_voyager_condition: str,
):
    """
    Combine three conditions to create flag indicating record to be processed in forthcoming matching process.
    This is run for each of 1:1, 1:many, many:1 and many:many to identify the relevant processing group.
    Parameters
    ----------
    df
    column_name_to_assign
    out_of_date_range_flag
    count_barcode_labs_column_name
    count_barcode_labs_condition
    count_barcode_voyager_column_name
    count_barcode_voyager_condition
    """

    count_barcode_labs_condition = F.expr(f"{count_barcode_labs_column_name} {count_barcode_labs_condition}")
    count_barcode_voyager_condition = F.expr(f"{count_barcode_voyager_column_name} {count_barcode_voyager_condition}")

    df = df.withColumn("count_barcode_labs_flag", F.when(count_barcode_labs_condition, 1))
    df = df.withColumn("count_barcode_voyager_flag", F.when(count_barcode_voyager_condition, 1))

    return df.withColumn(
        column_name_to_assign,
        F.when(
            (
                F.col(out_of_date_range_flag).isNull()
                & (F.col("count_barcode_labs_flag") + F.col("count_barcode_voyager_flag") == 2)
            ),
            1,
        ).otherwise(None),
    ).drop("count_barcode_labs_flag", "count_barcode_voyager_flag")


def many_to_one_swab_flag(df: DataFrame, column_name_to_assign: str, group_by_column: str, ordering_columns: list):
    """
    Many (Voyager) to one (swab) matching process.
    Creates flag for records to be dropped as non-optimal matches.
    Parameters
    ----------
    df
    column_name_to_assign
        Name of column to flag records to be 'dropped'
    group_by_column
        Name of columns to group dataframe
    ordering_columns
        Names of columns to order each group
    """

    df = assign_merge_process_group_flag(
        df,
        "identify_many_to_one_swab_flag",
        "out_of_date_range_swab",
        "count_barcode_swab",
        "==1",  # wrong
        "count_barcode_voyager",
        ">1",  # wrong
    )

    # Row number won't apply with frame set to unbounded (rowsBetween)
    bounded_window = Window.partitionBy(group_by_column, "identify_many_to_one_swab_flag").orderBy(*ordering_columns)
    df = df.withColumn("row_number", F.row_number().over(bounded_window))
    unbounded_window = (
        Window.partitionBy(group_by_column, "identify_many_to_one_swab_flag")
        .orderBy(*ordering_columns)
        .rowsBetween(Window.unboundedPreceding, Window.unboundedFollowing)
    )

    df = df.withColumn(
        "count_diff_same_as_first",
        F.sum(
            F.when(F.col("diff_vs_visit_hr") == F.first("diff_vs_visit_hr").over(unbounded_window), 1).otherwise(None)
        ).over(unbounded_window),
    )
    df = df.withColumn(
        "diff_between_first_and_second_records",
        F.sum(
            F.when(
                F.col("row_number") == 2, F.col("diff_vs_visit_hr") - F.first("diff_vs_visit_hr").over(unbounded_window)
            ).otherwise(None)
        ).over(unbounded_window),
    )
    df = df.withColumn(
        "abs_offset_diff_between_first_and_second_records",
        F.sum(
            F.when(
                F.col("row_number") == 2,
                F.col("abs_offset_diff_vs_visit_hr") - F.first("abs_offset_diff_vs_visit_hr").over(unbounded_window),
            ).otherwise(None)
        ).over(unbounded_window),
    )

    df = df.withColumn(
        column_name_to_assign,
        F.when(
            (F.count(group_by_column).over(unbounded_window) == F.col("count_diff_same_as_first"))
            & (F.col("identify_many_to_one_swab_flag") == 1),
            1,
        ).otherwise(None),
    )

    df = df.withColumn(
        column_name_to_assign,
        F.when(
            (F.abs(F.col("diff_between_first_and_second_records")) < 8)
            & (F.col("identify_many_to_one_swab_flag") == 1),
            1,
        ).otherwise(F.col(column_name_to_assign)),
    )

    df = df.withColumn(
        column_name_to_assign,
        F.when(
            (F.col("abs_offset_diff_between_first_and_second_records") >= 8)
            & (F.first("diff_vs_visit_hr").over(unbounded_window) >= 0)
            & (F.col("identify_many_to_one_swab_flag") == 1)
            & (F.col("row_number") > 1),
            1,
        ).otherwise(F.col(column_name_to_assign)),
    )

    df = df.withColumn(
        column_name_to_assign,
        F.when(
            (F.col("abs_offset_diff_between_first_and_second_records") >= 8)
            & (F.first("diff_vs_visit_hr").over(unbounded_window) < 0)
            & (F.col("diff_between_first_and_second_records") > 48)
            & (F.col("identify_many_to_one_swab_flag") == 1)
            & (F.col("row_number") > 1),
            1,
        ).otherwise(F.col(column_name_to_assign)),
    )

    df = df.withColumn(
        column_name_to_assign,
        F.when(
            (F.first("diff_vs_visit_hr").over(unbounded_window).between(7, 20))
            & (F.col("diff_between_first_and_second_records") > 16)
            & (F.col("identify_many_to_one_swab_flag") == 1)
            & (F.col("row_number") > 1),
            1,
        ).otherwise(F.col(column_name_to_assign)),
    )

    return df.drop(
        "row_number",
        "count_occurrences",
        "count_diff_same_as_first",
        "diff_between_first_and_second_records",
        "abs_offset_diff_between_first_and_second_records",
    )


def many_to_one_antibody_flag(df: DataFrame, column_name_to_assign: str, group_by_column: str):
    """
    Many (Voyager) to one (antibody) matching process. Creates a flag to identify rows which doesn't match
    required criteria (to be filtered later)
    Parameters
    ----------
    df
    column_name_to_assign
    """
    df = assign_merge_process_group_flag(
        df,
        "identify_many_to_one_antibody_flag",
        "out_of_date_range_antibody",
        "count_barcode_antibody",
        "==1",  # wrong
        "count_barcode_voyager",
        ">1",  # wrong
    )

    window = Window.partitionBy(group_by_column)

    df = df.withColumn(
        "antibody_barcode_cleaned_count",
        F.sum(F.when(F.col("identify_many_to_one_antibody_flag") == 1, 1).otherwise(None)).over(window),
    )

    df = df.withColumn(column_name_to_assign, F.when(F.col("antibody_barcode_cleaned_count") > 1, 1).otherwise(None))

    return df.drop("antibody_barcode_cleaned_count")


def many_to_many_flag(
    df: DataFrame,
    drop_flag_column_name_to_assign: str,
    group_by_column: str,
    ordering_columns: list,
    process_type: str,
    failed_flag_column_name_to_assign: str,
):
    """
    Many (Voyager) to Many (antibody) matching process.
    Creates flag for records to be dropped as non-optimal matches, and separate flag for records where process fails.
    Parameters
    ----------
    df
    drop_flag_column_name_to_assign
        Name of column to indicate record is to be dropped
    group_by_column
        Names of columns to group dataframe
    ordering_columns
        Names of columns to order each group
    process_type
        Defines which many-to-many matching process is being carried out.
        Must be 'antibody' or 'swab'
    failed_flag_column_name_to_assign
        Name of column to indicate record has failed validation logic
    """

    df = assign_merge_process_group_flag(
        df,
        "identify_many_to_many_flag",
        "out_of_date_range_" + process_type,
        "count_barcode_" + process_type,
        ">1",
        "count_barcode_voyager",
        ">1",
    )

    window = Window.partitionBy(group_by_column, "identify_many_to_many_flag")

    if process_type == "antibody":
        column_to_validate = "antibody_test_result_classification"
    elif process_type == "swab":
        column_to_validate = "pcr_result_classification"

    df = df.withColumn(
        "classification_different_to_first",
        F.sum(F.when(F.col(column_to_validate) == F.first(column_to_validate).over(window), None).otherwise(1)).over(
            window
        ),
    )

    df = df.withColumn(
        failed_flag_column_name_to_assign,
        F.when(
            F.last("classification_different_to_first").over(window).isNotNull()
            & (F.col("identify_many_to_many_flag") == 1),
            1,
        ).otherwise(None),
    )

    # record_processed set to 1 if evaluated and drop flag to be set, 0 if evaluated and drop flag to be None,
    # otherwise None
    df = df.withColumn("record_processed", F.when(F.col("identify_many_to_many_flag").isNull(), 0).otherwise(None))
    unique_id_lab_str = "unique_id_" + process_type

    df = df.withColumn(
        drop_flag_column_name_to_assign, F.lit(None)
    )  # BUG Needed in case the while loop does not execute

    while df.filter(df.record_processed.isNull()).count() > 0:
        window = Window.partitionBy(group_by_column, "identify_many_to_many_flag", "record_processed").orderBy(
            *ordering_columns
        )
        df = df.withColumn("row_number", F.row_number().over(window))
        df = df.withColumn(
            "record_processed",
            F.when(
                (
                    (F.col(unique_id_lab_str) == (F.first(unique_id_lab_str).over(window)))
                    | (F.col("unique_id_voyager") == (F.first("unique_id_voyager").over(window)))
                )
                & (F.col("row_number") != 1),
                1,
            ).otherwise(F.col("record_processed")),
        )

        df = df.withColumn(drop_flag_column_name_to_assign, F.when(F.col("record_processed") == 1, 1).otherwise(None))

        df = df.withColumn(
            "record_processed",
            F.when((F.col("row_number") == 1) & (F.col(drop_flag_column_name_to_assign).isNull()), 0).otherwise(
                F.col("record_processed")
            ),
        )

    return df.drop("classification_different_to_first", "record_processed", "row_number")


def one_to_many_antibody_flag(
    df: DataFrame,
    column_name_to_assign: str,
    group_by_column: str,
    diff_interval_hours: str,
    siemens_column: str,
    tdi_column: str,
    visit_date: str,
    out_of_date_range_column: str,
    count_barcode_voyager_column_name: str,
    count_barcode_labs_column_name: str,
) -> DataFrame:
    """
    steps to complete:
    Step 1: create columns for row number and group number in new grouped df
    Step 2: add first diff interval ref and flag records with different diff interval to first
    Step 3: check for consistent siemens, tdi data within groups of matched barcodes
    Step 4: add drop flag 2 column to indicate inconsitent siemens or tdi data within group
    Step 5: create overall drop flag to drop any records which have inconsistent data or
    interval different to that of first row reference
    Parameters
    ----------
    df
    column_name_to_assign
    group_by_column
    diff_interval_hours
    siemens_column
    tdi_column
    visit_date
    out_of_date_range_column
    count_barcode_voyager_column_name
    count_barcode_labs_column_name
    """
    df = assign_merge_process_group_flag(
        df,
        "identify_one_to_many_antibody_flag",
        out_of_date_range_column,
        count_barcode_voyager_column_name,
        "==1",
        count_barcode_labs_column_name,
        ">1",
    )
    df = df.withColumn("abs_diff_interval", F.abs(F.col(diff_interval_hours)))
    selection_column = "identify_one_to_many_antibody_flag"
    row_num_column = "row_num"
    group_num_column = "group_num"
    diff_interval_hours = "abs_diff_interval"
    rows_diff_to_ref = "rows_diff_to_ref_flag"
    inconsistent_rows = "inconsistent_data_flag"

    window = Window.partitionBy(group_by_column).orderBy(selection_column, diff_interval_hours, visit_date)
    df = assign_group_and_row_number_columns(df, window, row_num_column, group_num_column, group_by_column)
    df = flag_rows_different_to_reference_row(
        df, rows_diff_to_ref, diff_interval_hours, row_num_column, group_num_column, 1
    )
    df = check_consistency_in_retained_rows(
        df, [siemens_column, tdi_column], rows_diff_to_ref, group_num_column, inconsistent_rows
    )
    df = df.withColumn(
        column_name_to_assign,
        F.when(
            ((F.col(rows_diff_to_ref) == 1) | (F.col(inconsistent_rows) == 1)) & (F.col(selection_column) == 1), 1
        ).otherwise(None),
    )
    df = df.orderBy(selection_column, diff_interval_hours, visit_date)
    return df.drop(row_num_column, group_num_column, inconsistent_rows, diff_interval_hours, rows_diff_to_ref, "count")


def one_to_many_swabs(
    df: DataFrame,
    out_of_date_range_flag: str,
    count_barcode_labs_column_name: str,
    count_barcode_voyager_column_name: str,
    group_by_column: str,
    ordering_columns: List[str],
    pcr_result_column_name: str,
    void_value: Union[str, int],
    flag_column_name: str,
) -> DataFrame:
    """
    One (Voyager) to Many (Antibody) matching process. Creates a flag to identify rows which do not match
    required criteria to be filtered out. The required criteria is a combination of 4 steps
    or subfunctions that creates one column for each step. And a combination of these 4 steps/columns
    are used to create the final one to many swabs column.
    Step 1: uses assign_merge_process_group_flag()
    Step 2: uses merge_one_to_many_swab_ordering_logic()
    Step 3: uses merge_one_to_many_swab_result_pcr_logic()
    Step 4: uses merge_one_to_many_swab_time_difference_logic()
    Parameters
    ----------
    df
    out_of_date_range_flag
        Column to work out whether the date difference is within an upper/lower range. This column can be
        created by assign_time_difference_and_flag_if_outside_interval() by inputing two date columns.
    count_barcode_labs_column_name
        the Many column from One-to-Many
    count_barcode_voyager_column_name
        the One column from One-to-Many
    group_by_column
        the barcode, user_id used for grouping for the steps 2, 3, 4 where window function is used
    ordering_columns
        a list of strings with the column name for ordering used in steps 2 and 4.
    pcr_result_column_name
    void_value
        value given the pcr_result_name for void that could be a string 'void' or a number.
    flag_column_name
        Combination of steps 1, 2, 3, 4 using a OR boolean operation to apply the whole One-to-Many swabs
    Notes
    -----
    The Specific order for ordering_columns used was abs(date_diff - 24), date_difference, date.
    """
    df = assign_merge_process_group_flag(
        df,
        column_name_to_assign="identify_one_to_many_swabs_flag",
        out_of_date_range_flag=out_of_date_range_flag,
        count_barcode_labs_column_name=count_barcode_labs_column_name,
        count_barcode_labs_condition=">1",
        count_barcode_voyager_column_name=count_barcode_voyager_column_name,
        count_barcode_voyager_condition="==1",
    )
    df = df.withColumn(
        "identify_one_to_many_swabs_flag",
        F.when(F.col("identify_one_to_many_swabs_flag") == 1, None).otherwise(1),
    )
    df = merge_one_to_many_swab_ordering_logic(df, group_by_column, ordering_columns, "time_order_flag")
    df = merge_one_to_many_swab_result_pcr_logic(
        df=df,
        void_value=void_value,
        group_by_column=group_by_column,
        pcr_result_column_name=pcr_result_column_name,
        result_pcr_logic_flag_column_name="pcr_flag",
    )
    df = merge_one_to_many_swab_time_difference_logic(
        df=df,
        group_by_column=group_by_column,
        ordering_columns=ordering_columns,
        time_difference_logic_flag_column_name="time_difference_flag",
    )
    return df.withColumn(
        flag_column_name,
        F.when(
            (F.col("identify_one_to_many_swabs_flag") == 1)
            | (F.col("time_order_flag") == 1)
            | (F.col("pcr_flag") == 1)
            | (F.col("time_difference_flag") == 1),
            1,
        ),
    )


def merge_one_to_many_swab_ordering_logic(
    df: DataFrame, group_by_column: str, ordering_columns: List[str], time_order_logic_flag_column_name: str
) -> DataFrame:
    """
    Step 2: applies an ordering function with the parameter ordering_columns
    (a list of strings with the table column names) to organise ascending each record
    within a window and flag out the rows that come after the first record.
    Parameters
    ----------
    df
    group_by_column
        the barcode, user_id used for grouping for the steps 2, 3, 4 where window function is used
    ordering_columns
        a list of strings with the column name for ordering used in steps 2 and 4.
    time_order_logic_flag_column_name
        Output column in Step 2
    """
    window = Window.partitionBy(group_by_column).orderBy(*ordering_columns)
    return df.withColumn(time_order_logic_flag_column_name, F.rank().over(window)).withColumn(
        time_order_logic_flag_column_name,
        F.when(F.col(time_order_logic_flag_column_name) == 1, None).otherwise(1),
    )


def merge_one_to_many_swab_result_pcr_logic(
    df: DataFrame,
    void_value: Union[str, int],
    group_by_column: str,
    pcr_result_column_name: str,
    result_pcr_logic_flag_column_name: str,
) -> DataFrame:
    """
    Step 3: drops result pcr if there are void values having at least a positive/negative within the
    same barcode.
    ----------
    df
    void_value
        the way void is represented in column pcr_result
    group_by_column
        the barcode, user_id used for grouping for the steps 2, 3, 4 where window function is used
    pcr_result_column_name
    result_pcr_logic_flag_column_name
        Output column in Step 3
    """
    df_output = df

    df = df.withColumn("other_than", F.when(~(F.col(pcr_result_column_name) == void_value), 1)).withColumn(
        "void", F.when(F.col(pcr_result_column_name) == void_value, 1)
    )

    df = (
        df.dropDuplicates([group_by_column, "other_than", "void"])
        .drop(pcr_result_column_name)
        .groupBy(group_by_column)
        .agg(F.sum("other_than").alias("other_than"), F.sum("void").alias("void"))
        .withColumn(
            result_pcr_logic_flag_column_name,
            F.when((F.col("other_than").isNotNull()) & (F.col("void").isNotNull()), 1),
        )
        .select(group_by_column, result_pcr_logic_flag_column_name)
    )

    return df_output.join(df, [group_by_column], "inner").withColumn(
        result_pcr_logic_flag_column_name,
        F.when(
            (F.col(pcr_result_column_name) == "void") & (F.col(result_pcr_logic_flag_column_name) == 1), 1
        ).otherwise(None),
    )


def merge_one_to_many_swab_time_difference_logic(
    df: DataFrame, group_by_column: str, ordering_columns: List[str], time_difference_logic_flag_column_name: str
) -> DataFrame:
    """
    Step 4: After having ordered in Step 2 by the ordering_columns, if the first record has a positive date
    difference, flag all the other records. And if the first record has a negative time difference,
    ensuring that the following records have also a negative time difference, flag the one after the first
    to be dropped.
    Parameters
    ----------
    df
    ordering_columns
        a list of strings with the column name for ordering used in steps 2 and 4.
    time_difference_logic_flag_column_name
        Output column in Step 4
    """
    window = Window.partitionBy(group_by_column).orderBy(*ordering_columns)

    return (
        df.withColumn("Ranking", F.rank().over(window))
        .withColumn(time_difference_logic_flag_column_name, F.when(F.col("Ranking") != 1, 1).otherwise(None))
        .drop("Ranking")
        .orderBy(*ordering_columns)
    )<|MERGE_RESOLUTION|>--- conflicted
+++ resolved
@@ -251,12 +251,7 @@
     join_type
         Specify join type to apply to .join() method
     """
-<<<<<<< HEAD
     return df1.join(df2, on=on, how=join_type)
-=======
-    # refactoring needed: the barcode column name for df1 and df2 might be different
-    return df1.join(df2, on=reference_column, how=join_type)
->>>>>>> f28bc0b0
 
 
 def assign_merge_process_group_flag(
