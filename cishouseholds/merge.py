--- conflicted
+++ resolved
@@ -42,6 +42,64 @@
     Offset will be subtracted.
     """
     return df.withColumn(column_name_to_assign, F.abs(F.col(reference_column) - offset))
+
+
+def join_dataframes(df1: DataFrame, df2: DataFrame, reference_column: str, join_type: str = "outer"):
+    """
+    Join two datasets.
+
+    Parameters
+    ----------
+    df1
+    df2
+    reference_column
+        Column for join to occur on
+    join_type
+        Specify join type to apply to .join() method
+    """
+    return df1.join(df2, on=reference_column, how=join_type)
+
+
+def assign_merge_process_group_flag(
+    df: DataFrame,
+    column_name_to_assign: str,
+    out_of_date_range_flag: str,
+    count_barcode_labs_column_name: str,
+    count_barcode_labs_condition: str,
+    count_barcode_voyager_column_name: str,
+    count_barcode_voyager_condition: str,
+):
+    """
+    Combine three conditions to create flag indicating record to be processed in forthcoming matching process.
+    This is run for each of 1:1, 1:many, many:1 and many:many to identify the relevant processing group.
+
+    Parameters
+    ----------
+    df
+    column_name_to_assign
+    out_of_date_range_flag
+    count_barcode_labs_column_name
+    count_barcode_labs_condition
+    count_barcode_voyager_column_name
+    count_barcode_voyager_condition
+    """
+
+    count_barcode_labs_condition = F.expr(f"{count_barcode_labs_column_name} {count_barcode_labs_condition}")
+    count_barcode_voyager_condition = F.expr(f"{count_barcode_voyager_column_name} {count_barcode_voyager_condition}")
+
+    df = df.withColumn("count_barcode_labs_flag", F.when(count_barcode_labs_condition, 1))
+    df = df.withColumn("count_barcode_voyager_flag", F.when(count_barcode_voyager_condition, 1))
+
+    return df.withColumn(
+        column_name_to_assign,
+        F.when(
+            (
+                F.col(out_of_date_range_flag).isNull()
+                & (F.col("count_barcode_labs_flag") + F.col("count_barcode_voyager_flag") == 2)
+            ),
+            1,
+        ).otherwise(None),
+    ).drop("count_barcode_labs_flag", "count_barcode_voyager_flag")
 
 
 def assign_time_difference_and_flag_if_outside_interval(
@@ -133,64 +191,6 @@
     return df.withColumn(column_name_to_assign, F.row_number().over(window))
 
 
-def join_dataframes(df1: DataFrame, df2: DataFrame, reference_column: str, join_type: str = "outer"):
-    """
-    Join two datasets.
-
-    Parameters
-    ----------
-    df1
-    df2
-    reference_column
-        Column for join to occur on
-    join_type
-        Specify join type to apply to .join() method
-    """
-    return df1.join(df2, on=reference_column, how=join_type)
-
-
-def assign_merge_process_group_flag(
-    df: DataFrame,
-    column_name_to_assign: str,
-    out_of_date_range_flag: str,
-    count_barcode_labs_column_name: str,
-    count_barcode_labs_condition: str,
-    count_barcode_voyager_column_name: str,
-    count_barcode_voyager_condition: str,
-):
-    """
-    Combine three conditions to create flag indicating record to be processed in forthcoming matching process.
-    This is run for each of 1:1, 1:many, many:1 and many:many to identify the relevant processing group.
-
-    Parameters
-    ----------
-    df
-    column_name_to_assign
-    out_of_date_range_flag
-    count_barcode_labs_column_name
-    count_barcode_labs_condition
-    count_barcode_voyager_column_name
-    count_barcode_voyager_condition
-    """
-
-    count_barcode_labs_condition = F.expr(f"{count_barcode_labs_column_name} {count_barcode_labs_condition}")
-    count_barcode_voyager_condition = F.expr(f"{count_barcode_voyager_column_name} {count_barcode_voyager_condition}")
-
-    df = df.withColumn("count_barcode_labs_flag", F.when(count_barcode_labs_condition, 1))
-    df = df.withColumn("count_barcode_voyager_flag", F.when(count_barcode_voyager_condition, 1))
-
-    return df.withColumn(
-        column_name_to_assign,
-        F.when(
-            (
-                F.col(out_of_date_range_flag).isNull()
-                & (F.col("count_barcode_labs_flag") + F.col("count_barcode_voyager_flag") == 2)
-            ),
-            1,
-        ).otherwise(None),
-    ).drop("count_barcode_labs_flag", "count_barcode_voyager_flag")
-
-
 def many_to_one_swab_flag(df: DataFrame, column_name_to_assign: str, group_by_column: str, ordering_columns: list):
     """
     Many (Voyager) to one (swab) matching process.
@@ -345,7 +345,6 @@
     return df.drop("antibody_barcode_cleaned_count", "identify_many_to_one_antibody_flag")
 
 
-<<<<<<< HEAD
 def assign_group_and_row_number_columns(df: DataFrame, window: Window, group_by_column: str):
     """
     create columns for row number and group number of rows within a window
@@ -403,7 +402,78 @@
 ):
     """
     create flag column for rows where value differs from that of first row in group
-=======
+
+    Parameters
+    ----------
+    df
+    column_name_to_assign
+    reference_column
+    check_column
+    selection_column
+    exclusion_column
+    exclusion_row_value
+
+    """
+    df = df.withColumn(
+        column_name_to_assign,
+        F.when(
+            (
+                (F.col(selection_column) == 1)
+                & (F.col(reference_column) != F.col(check_column))
+                & (F.col(exclusion_column) != exclusion_row_value)
+            ),
+            1,
+        ).otherwise(
+            None
+        ),  # drop rows after first where diff vs visit is
+    )
+    # df.show()
+    return df
+
+
+def create_count_group(df: DataFrame, group_column: str, reference_column: str, rename_group: bool):
+    """
+    create seperate grouped dataframe to hold number of occurances of reference column value within group
+
+    Parameters
+    ----------
+    df
+    group_column
+    reference_column
+    rename_group
+
+    """
+    dft = (
+        df.where(df.identify_one_to_many_bloods_flag == 1)
+        .groupBy(group_column, reference_column)
+        .count()
+        .withColumnRenamed(reference_column, reference_column[0])
+        .withColumnRenamed("count", "c{}".format(reference_column[0]))
+    )
+    if rename_group:
+        dft = dft.withColumnRenamed("group", "g")
+    return dft
+
+
+def check_consistent_data(df: DataFrame, check_column1: str, check_column2: str, group_by_column: str):
+    """
+    check consistency of multipl columns and create seperate joined dataframe of chosen columns
+
+    Parameters
+    ----------
+    df
+    check_column1
+    check_column2
+    group_by_column
+
+    """
+    dft1 = create_count_group(df, group_by_column, check_column1, True)
+    dft2 = create_count_group(df, group_by_column, check_column2, False)
+    dfj = dft1.join(dft2, (dft1.g == dft2.group)).drop("group")
+    # dfj.show()
+    return dfj
+
+
 def many_to_many_flag(
     df: DataFrame,
     drop_flag_column_name_to_assign: str,
@@ -415,196 +485,7 @@
     """
     Many (Voyager) to Many (antibody) matching process.
     Creates flag for records to be dropped as non-optimal matches, and separate flag for records where process fails.
->>>>>>> cd05f6b5
-
-    Parameters
-    ----------
-    df
-<<<<<<< HEAD
-    column_name_to_assign
-    reference_column
-    check_column
-    selection_column
-    exclusion_column
-    exclusion_row_value
-
-    """
-    df = df.withColumn(
-        column_name_to_assign,
-        F.when(
-            (
-                (F.col(selection_column) == 1)
-                & (F.col(reference_column) != F.col(check_column))
-                & (F.col(exclusion_column) != exclusion_row_value)
-            ),
-            1,
-        ).otherwise(
-            None
-        ),  # drop rows after first where diff vs visit is
-    )
-    # df.show()
-    return df
-
-
-def create_count_group(df: DataFrame, group_column: str, reference_column: str, rename_group: bool):
-    """
-    create seperate grouped dataframe to hold number of occurances of reference column value within group
-
-    Parameters
-    ----------
-    df
-    group_column
-    reference_column
-    rename_group
-
-    """
-    dft = (
-        df.where(df.identify_one_to_many_bloods_flag == 1)
-        .groupBy(group_column, reference_column)
-        .count()
-        .withColumnRenamed(reference_column, reference_column[0])
-        .withColumnRenamed("count", "c{}".format(reference_column[0]))
-    )
-    if rename_group:
-        dft = dft.withColumnRenamed("group", "g")
-    return dft
-
-
-def check_consistent_data(df: DataFrame, check_column1: str, check_column2: str, group_by_column: str):
-    """
-    check consistency of multipl columns and create seperate joined dataframe of chosen columns
-
-    Parameters
-    ----------
-    df
-    check_column1
-    check_column2
-    group_by_column
-
-    """
-    dft1 = create_count_group(df, group_by_column, check_column1, True)
-    dft2 = create_count_group(df, group_by_column, check_column2, False)
-    dfj = dft1.join(dft2, (dft1.g == dft2.group)).drop("group")
-    # dfj.show()
-    return dfj
-
-
-def create_inconsistent_data_drop_flag(
-    df: DataFrame, selection_column: str, item1_count_column: str, item2_count_column: str
-):
-    """
-    create flag column for groups where data of chosen columns is inconsistent
-
-    Parameters
-    ----------
-    df
-    item1_count_column
-    item2_count_column
-
-    """
-    df = df.withColumn(
-        "dr2",
-        F.when(
-            (F.col(selection_column) == 1)
-            & ((F.col(item1_count_column) != F.col("count")) | (F.col(item2_count_column) != F.col("count"))),
-            1,
-        ).otherwise(None),
-    ).drop(item1_count_column, item2_count_column)
-    # df.show()
-    return df
-
-
-def one_to_many_bloods_flag(df: DataFrame, column_name_to_assign: str, group_by_column: str):
-    # create a boolean column to flag whether or not a 1 to many match exists
-    # between 1 iqvia and many bloods records
-    df = assign_merge_process_group_flag(
-        df,
-        "identify_one_to_many_bloods_flag",
-        "out_of_date_range_blood",
-        "count_barcode_voyager",
-        "==1",
-        "count_barcode_blood",
-        ">1",
-    )
-    # df.show()
-    # create columns for row number and group number in new grouped df
-    window = Window.partitionBy(group_by_column).orderBy(
-        "identify_one_to_many_bloods_flag", "diff_interval_hours", "visit_date"
-    )
-    df, dft = assign_group_and_row_number_columns(df, window, group_by_column)
-
-    # adding first diff interval ref and flagging records with different diff interval to first
-
-    df, reference_col_name = assign_first_row_value_ref(
-        df=df, reference_column="diff_interval_hours", group_column="group", row_column="row_num", row_num=1
-    )
-
-    df = flag_columns_different_to_ref(
-        df=df,
-        exclusion_column="row_num",
-        exclusion_row_value=1,
-        selection_column="identify_one_to_many_bloods_flag",
-        reference_column=reference_col_name,
-        check_column="diff_interval_hours",
-        column_name_to_assign="dr1",
-    )
-
-    # check for consistent siemens, tdi data
-    dfj = check_consistent_data(df=df, check_column1="siemens", check_column2="tdi", group_by_column="group")
-
-    # adding drop flag 2 column to indicate inconsitent siemens or tdi data within group
-    dfn = dft.join(dfj, (dfj.g == dft.group)).drop("dummy", "group", "count")
-    # dfn.show()
-
-    df = df.join(
-        dfn,
-        (dfn.b == df.barcode_iq) & (dfn.g == df.group) & (dfn.s.eqNullSafe(df.siemens)) & (dfn.t.eqNullSafe(df.tdi)),
-    ).orderBy("group", "row_num")
-
-    df = create_inconsistent_data_drop_flag(
-        df=df, selection_column="identify_one_to_many_bloods_flag", item1_count_column="cs", item2_count_column="ct"
-    ).drop("s", "t", "b", "g")
-    df.show()
-
-    # dropping extra columns after validation success
-    df = df.withColumn(
-        column_name_to_assign,
-        F.when(
-            (
-                (F.col("identify_one_to_many_bloods_flag") == 1)
-                & (((F.col("dr2") == 1) & (F.col("row_num") != 1)) | (F.col("dr1") == 1))
-            ),
-            1,
-        ).otherwise(
-            None
-        ),  # drop rows after first where diff vs visit is
-    )
-    # df.show()
-    df = df.withColumn(
-        "failed",
-        F.when(
-            (
-                (F.col("identify_one_to_many_bloods_flag") == 1)
-                & ((F.col(column_name_to_assign).isNull()) & (F.col("row_num") != 1) & (F.col("count") != 1))
-            ),
-            1,
-        ).otherwise(
-            None
-        ),  # drop rows after first where diff vs visit is
-    )
-
-    return df.drop(
-        "out_of_date_range_blood",
-        "identify_one_to_many_bloods_flag",
-        "group",
-        "d1_ref",
-        "count",
-        "row_num",
-        "d1_ref",
-        "dr1",
-        "dr2",
-    )
-=======
+
     drop_flag_column_name_to_assign
         Name of column to indicate record is to be dropped
     group_by_column
@@ -683,4 +564,113 @@
         )
 
     return df.drop("identify_many_to_many_flag", "classification_different_to_first", "record_processed", "row_number")
->>>>>>> cd05f6b5
+
+
+def create_inconsistent_data_drop_flag(
+    df: DataFrame, selection_column: str, item1_count_column: str, item2_count_column: str
+):
+    """
+    create flag column for groups where data of chosen columns is inconsistent
+
+    Parameters
+    ----------
+    df
+    item1_count_column
+    item2_count_column
+
+    """
+    df = df.withColumn(
+        "dr2",
+        F.when(
+            (F.col(selection_column) == 1)
+            & ((F.col(item1_count_column) != F.col("count")) | (F.col(item2_count_column) != F.col("count"))),
+            1,
+        ).otherwise(None),
+    ).drop(item1_count_column, item2_count_column)
+    # df.show()
+    return df
+
+
+def one_to_many_bloods_flag(df: DataFrame, column_name_to_assign: str, group_by_column: str):
+    """
+    steps to complete:
+    create columns for row number and group number in new grouped df
+    adding first diff interval ref and flagging records with different diff interval to first
+    check for consistent siemens, tdi data
+    adding drop flag 2 column to indicate inconsitent siemens or tdi data within group
+
+    """
+    df = assign_merge_process_group_flag(
+        df,
+        "identify_one_to_many_bloods_flag",
+        "out_of_date_range_blood",
+        "count_barcode_voyager",
+        "==1",
+        "count_barcode_blood",
+        ">1",
+    )
+    window = Window.partitionBy(group_by_column).orderBy(
+        "identify_one_to_many_bloods_flag", "diff_interval_hours", "visit_date"
+    )
+    df, dft = assign_group_and_row_number_columns(df, window, group_by_column)
+
+    df, reference_col_name = assign_first_row_value_ref(
+        df=df, reference_column="diff_interval_hours", group_column="group", row_column="row_num", row_num=1
+    )
+
+    df = flag_columns_different_to_ref(
+        df=df,
+        exclusion_column="row_num",
+        exclusion_row_value=1,
+        selection_column="identify_one_to_many_bloods_flag",
+        reference_column=reference_col_name,
+        check_column="diff_interval_hours",
+        column_name_to_assign="dr1",
+    )
+
+    dfj = check_consistent_data(df=df, check_column1="siemens", check_column2="tdi", group_by_column="group")
+
+    dfn = dft.join(dfj, (dfj.g == dft.group)).drop("dummy", "group", "count")
+
+    df = df.join(
+        dfn,
+        (dfn.b == df.barcode_iq) & (dfn.g == df.group) & (dfn.s.eqNullSafe(df.siemens)) & (dfn.t.eqNullSafe(df.tdi)),
+    ).orderBy("group", "row_num")
+
+    df = create_inconsistent_data_drop_flag(
+        df=df, selection_column="identify_one_to_many_bloods_flag", item1_count_column="cs", item2_count_column="ct"
+    ).drop("s", "t", "b", "g")
+    df.show()
+
+    df = df.withColumn(
+        column_name_to_assign,
+        F.when(
+            (
+                (F.col("identify_one_to_many_bloods_flag") == 1)
+                & (((F.col("dr2") == 1) & (F.col("row_num") != 1)) | (F.col("dr1") == 1))
+            ),
+            1,
+        ).otherwise(None),
+    )
+    df = df.withColumn(
+        "failed",
+        F.when(
+            (
+                (F.col("identify_one_to_many_bloods_flag") == 1)
+                & ((F.col(column_name_to_assign).isNull()) & (F.col("row_num") != 1) & (F.col("count") != 1))
+            ),
+            1,
+        ).otherwise(None),
+    )
+
+    return df.drop(
+        "out_of_date_range_blood",
+        "identify_one_to_many_bloods_flag",
+        "group",
+        "d1_ref",
+        "count",
+        "row_num",
+        "d1_ref",
+        "dr1",
+        "dr2",
+    )