--- conflicted
+++ resolved
@@ -130,19 +130,19 @@
     df: DataFrame, check_columns: List[str], selection_column: str, group_column: str, column_name_to_assign: str
 ):
     """
-<<<<<<< HEAD
-    check consistency of multiple columns and create separate joined dataframe of chosen columns
-=======
-    check consistency of multiply columns and create separate joined dataframe of chosen columns
->>>>>>> origin/CISDP-1106/1108-no_nulltypes_and_optimisation
-
-    Parameters
-    ----------
-    df
-    check_columns
-    selection_column
-    group_column
-    column_name_to_assign
+    <<<<<<< HEAD
+        check consistency of multiple columns and create separate joined dataframe of chosen columns
+    =======
+        check consistency of multiply columns and create separate joined dataframe of chosen columns
+    >>>>>>> origin/CISDP-1106/1108-no_nulltypes_and_optimisation
+
+        Parameters
+        ----------
+        df
+        check_columns
+        selection_column
+        group_column
+        column_name_to_assign
     """
     check_distinct = []
     df_retained_rows = df.filter(F.col(selection_column) == 0)
@@ -523,9 +523,7 @@
     )  # BUG Needed in case the while loop does not execute
 
     while df.filter(df.record_processed.isNull()).count() > 0:
-        window = Window.partitionBy(group_by_column, "record_processed").orderBy(
-            *ordering_columns
-        )
+        window = Window.partitionBy(group_by_column, "record_processed").orderBy(*ordering_columns)
         df = df.withColumn("row_number", F.row_number().over(window))
         df = df.withColumn(
             "record_processed",
