--- conflicted
+++ resolved
@@ -21,6 +21,26 @@
     window = Window.partitionBy(reference_column)
 
     return df.withColumn(column_name_to_assign, F.count(reference_column).over(window).cast("integer"))
+
+
+def assign_group_and_row_number_columns(df: DataFrame, window: Window, group_by_column: str):
+    """
+    create columns for row number and group number of rows within a window
+
+    Parameters
+    ----------
+    df
+    window
+    group_by_column
+
+    """
+    df = df.withColumn("row_num", F.row_number().over(window))
+    dft = df.groupBy(group_by_column).count().withColumnRenamed(group_by_column, "b")
+    dft = dft.withColumn("dummy", F.lit(1))
+    mini_window = Window.partitionBy("dummy").orderBy("b")
+    dft = dft.withColumn("group", F.row_number().over(mini_window))
+    df = df.join(dft, dft.b == F.col(group_by_column)).drop("b", "dummy")
+    return df, dft
 
 
 def assign_absolute_offset(df: DataFrame, column_name_to_assign: str, reference_column: str, offset: float):
@@ -42,62 +62,85 @@
     return df.withColumn(column_name_to_assign, F.abs(F.col(reference_column) - offset))
 
 
-def join_dataframes(df1: DataFrame, df2: DataFrame, reference_column: str, join_type: str = "outer"):
-    """
-    Join two datasets.
-
-    Parameters
-    ----------
-    df1
-    df2
-    reference_column
-        Column for join to occur on
-    join_type
-        Specify join type to apply to .join() method
-    """
-    return df1.join(df2, on=reference_column, how=join_type)
-
-
-def assign_merge_process_group_flag(
+def flag_columns_different_to_ref(
     df: DataFrame,
     column_name_to_assign: str,
-    out_of_date_range_flag: str,
-    count_barcode_labs_column_name: str,
-    count_barcode_labs_condition: str,
-    count_barcode_voyager_column_name: str,
-    count_barcode_voyager_condition: str,
+    reference_column: str,
+    check_column: str,
+    selection_column: str,
+    exclusion_column: str,
+    exclusion_row_value: int,
 ):
     """
-    Combine three conditions to create flag indicating record to be processed in forthcoming matching process.
-    This is run for each of 1:1, 1:many, many:1 and many:many to identify the relevant processing group.
+    create flag column for rows where value differs from that of first row in group
 
     Parameters
     ----------
     df
     column_name_to_assign
-    out_of_date_range_flag
-    count_barcode_labs_column_name
-    count_barcode_labs_condition
-    count_barcode_voyager_column_name
-    count_barcode_voyager_condition
-    """
-
-    count_barcode_labs_condition = F.expr(f"{count_barcode_labs_column_name} {count_barcode_labs_condition}")
-    count_barcode_voyager_condition = F.expr(f"{count_barcode_voyager_column_name} {count_barcode_voyager_condition}")
-
-    df = df.withColumn("count_barcode_labs_flag", F.when(count_barcode_labs_condition, 1))
-    df = df.withColumn("count_barcode_voyager_flag", F.when(count_barcode_voyager_condition, 1))
-
-    return df.withColumn(
+    reference_column
+    check_column
+    selection_column
+    exclusion_column
+    exclusion_row_value
+
+    """
+    df = df.withColumn(
         column_name_to_assign,
         F.when(
             (
-                F.col(out_of_date_range_flag).isNull()
-                & (F.col("count_barcode_labs_flag") + F.col("count_barcode_voyager_flag") == 2)
+                (F.col(selection_column) == 1)
+                & (F.col(reference_column) != F.col(check_column))
+                & (F.col(exclusion_column) != exclusion_row_value)
             ),
             1,
-        ).otherwise(None),
-    ).drop("count_barcode_labs_flag", "count_barcode_voyager_flag")
+        ).otherwise(
+            None
+        ),  # drop rows after first where diff vs visit is
+    )
+    return df
+
+
+def create_count_group(df: DataFrame, group_column: str, reference_column: str, rename_group: bool):
+    """
+    create seperate grouped dataframe to hold number of occurances of reference column value within group
+
+    Parameters
+    ----------
+    df
+    group_column
+    reference_column
+    rename_group
+
+    """
+    dft = (
+        df.where(df.identify_one_to_many_bloods_flag == 1)
+        .groupBy(group_column, reference_column)
+        .count()
+        .withColumnRenamed(reference_column, reference_column[0])
+        .withColumnRenamed("count", "c{}".format(reference_column[0]))
+    )
+    if rename_group:
+        dft = dft.withColumnRenamed("group", "g")
+    return dft
+
+
+def check_consistent_data(df: DataFrame, check_column1: str, check_column2: str, group_by_column: str):
+    """
+    check consistency of multipl columns and create seperate joined dataframe of chosen columns
+
+    Parameters
+    ----------
+    df
+    check_column1
+    check_column2
+    group_by_column
+
+    """
+    dft1 = create_count_group(df, group_by_column, check_column1, True)
+    dft2 = create_count_group(df, group_by_column, check_column2, False)
+    dfj = dft1.join(dft2, (dft1.g == dft2.group)).drop("group")
+    return dfj
 
 
 def assign_time_difference_and_flag_if_outside_interval(
@@ -186,8 +229,6 @@
     return df.withColumn(column_name_to_assign, F.row_number().over(window))
 
 
-<<<<<<< HEAD
-=======
 def join_dataframes(df1: DataFrame, df2: DataFrame, reference_column: str, join_type: str = "outer"):
     """
     Join two datasets.
@@ -201,6 +242,30 @@
         Specify join type to apply to .join() method
     """
     return df1.join(df2, on=reference_column, how=join_type)
+
+
+def assign_first_row_value_ref(df: DataFrame, reference_column: str, group_column: str, row_column, row_num: int):
+    """
+    create reference column for the first row of each partion in a window
+
+    Parameters
+    ----------
+    df
+    reference_column
+    group_column
+    row_column
+    row_num
+
+    """
+    dft = (
+        df.select(F.col(group_column), F.col(row_column), F.col(reference_column))
+        .filter(F.col(row_column) == row_num)
+        .withColumnRenamed(group_column, "g")
+        .withColumnRenamed(reference_column, "{}{}_ref".format(reference_column[0], row_num))
+        .drop(row_column)
+    )
+    df = df.join(dft, dft.g == F.col(group_column)).drop("g")
+    return df, "{}{}_ref".format(reference_column[0], row_num)
 
 
 def assign_merge_process_group_flag(
@@ -244,7 +309,6 @@
     ).drop("count_barcode_labs_flag", "count_barcode_voyager_flag")
 
 
->>>>>>> d9d468a0
 def many_to_one_swab_flag(df: DataFrame, column_name_to_assign: str, group_by_column: str, ordering_columns: list):
     """
     Many (Voyager) to one (swab) matching process.
@@ -396,135 +460,6 @@
     return df.drop("antibody_barcode_cleaned_count", "identify_many_to_one_antibody_flag")
 
 
-def assign_group_and_row_number_columns(df: DataFrame, window: Window, group_by_column: str):
-    """
-    create columns for row number and group number of rows within a window
-
-    Parameters
-    ----------
-    df
-    window
-    group_by_column
-
-    """
-    df = df.withColumn("row_num", F.row_number().over(window))
-    dft = df.groupBy(group_by_column).count().withColumnRenamed(group_by_column, "b")
-    dft = dft.withColumn("dummy", F.lit(1))
-    mini_window = Window.partitionBy("dummy").orderBy("b")
-    dft = dft.withColumn("group", F.row_number().over(mini_window))
-    df = df.join(dft, dft.b == F.col(group_by_column)).drop("b", "dummy")
-    # df.show()
-    return df, dft
-
-
-def assign_first_row_value_ref(df: DataFrame, reference_column: str, group_column: str, row_column, row_num: int):
-    """
-    create reference column for the first row of each partion in a window
-
-    Parameters
-    ----------
-    df
-    reference_column
-    group_column
-    row_column
-    row_num
-
-    """
-    dft = (
-        df.select(F.col(group_column), F.col(row_column), F.col(reference_column))
-        .filter(F.col(row_column) == row_num)
-        .withColumnRenamed(group_column, "g")
-        .withColumnRenamed(reference_column, "{}{}_ref".format(reference_column[0], row_num))
-        .drop(row_column)
-    )
-    df = df.join(dft, dft.g == F.col(group_column)).drop("g")
-    # df.show()
-    return df, "{}{}_ref".format(reference_column[0], row_num)
-
-
-def flag_columns_different_to_ref(
-    df: DataFrame,
-    column_name_to_assign: str,
-    reference_column: str,
-    check_column: str,
-    selection_column: str,
-    exclusion_column: str,
-    exclusion_row_value: int,
-):
-    """
-    create flag column for rows where value differs from that of first row in group
-
-    Parameters
-    ----------
-    df
-    column_name_to_assign
-    reference_column
-    check_column
-    selection_column
-    exclusion_column
-    exclusion_row_value
-
-    """
-    df = df.withColumn(
-        column_name_to_assign,
-        F.when(
-            (
-                (F.col(selection_column) == 1)
-                & (F.col(reference_column) != F.col(check_column))
-                & (F.col(exclusion_column) != exclusion_row_value)
-            ),
-            1,
-        ).otherwise(
-            None
-        ),  # drop rows after first where diff vs visit is
-    )
-    # df.show()
-    return df
-
-
-def create_count_group(df: DataFrame, group_column: str, reference_column: str, rename_group: bool):
-    """
-    create seperate grouped dataframe to hold number of occurances of reference column value within group
-
-    Parameters
-    ----------
-    df
-    group_column
-    reference_column
-    rename_group
-
-    """
-    dft = (
-        df.where(df.identify_one_to_many_bloods_flag == 1)
-        .groupBy(group_column, reference_column)
-        .count()
-        .withColumnRenamed(reference_column, reference_column[0])
-        .withColumnRenamed("count", "c{}".format(reference_column[0]))
-    )
-    if rename_group:
-        dft = dft.withColumnRenamed("group", "g")
-    return dft
-
-
-def check_consistent_data(df: DataFrame, check_column1: str, check_column2: str, group_by_column: str):
-    """
-    check consistency of multipl columns and create seperate joined dataframe of chosen columns
-
-    Parameters
-    ----------
-    df
-    check_column1
-    check_column2
-    group_by_column
-
-    """
-    dft1 = create_count_group(df, group_by_column, check_column1, True)
-    dft2 = create_count_group(df, group_by_column, check_column2, False)
-    dfj = dft1.join(dft2, (dft1.g == dft2.group)).drop("group")
-    # dfj.show()
-    return dfj
-
-
 def many_to_many_flag(
     df: DataFrame,
     drop_flag_column_name_to_assign: str,
@@ -536,13 +471,9 @@
     """
     Many (Voyager) to Many (antibody) matching process.
     Creates flag for records to be dropped as non-optimal matches, and separate flag for records where process fails.
-<<<<<<< HEAD
-
-=======
-    Parameters
-    ----------
-    df
->>>>>>> d9d468a0
+    Parameters
+    ----------
+    df
     drop_flag_column_name_to_assign
         Name of column to indicate record is to be dropped
     group_by_column
@@ -623,7 +554,6 @@
     return df.drop("identify_many_to_many_flag", "classification_different_to_first", "record_processed", "row_number")
 
 
-<<<<<<< HEAD
 def create_inconsistent_data_drop_flag(
     df: DataFrame, selection_column: str, item1_count_column: str, item2_count_column: str
 ):
@@ -731,7 +661,9 @@
         "d1_ref",
         "dr1",
         "dr2",
-=======
+    )
+
+
 def one_to_many_swabs(
     df: DataFrame,
     out_of_date_range_flag: str,
@@ -907,5 +839,4 @@
         .withColumn(time_difference_logic_flag_column_name, F.when(F.col("Ranking") != 1, 1).otherwise(None))
         .drop("Ranking")
         .orderBy(*ordering_columns)
->>>>>>> d9d468a0
     )