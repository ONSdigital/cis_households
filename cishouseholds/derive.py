--- conflicted
+++ resolved
@@ -10,7 +10,6 @@
 from pyspark.sql import Window
 
 
-<<<<<<< HEAD
 def assign_household_size(
     df: DataFrame,
     column_name_to_assign: str,
@@ -18,17 +17,11 @@
     household_size_group_column: Optional[str] = None,
 ) -> DataFrame:
     """
-    Assign column to represent number of participants in household
-=======
-def assign_first_visit(df: DataFrame, column_name_to_assign: str, id_column: str, visit_date_column: str) -> DataFrame:
-    """
     Assign a column to contain only the first date a participant visited
->>>>>>> f6edc3dc
-    Parameters
-    ----------
-    df
-    column_name_to_assign
-<<<<<<< HEAD
+    Parameters
+    ----------
+    df
+    column_name_to_assign
     household_participant_count
     household_size_group_column
     """
@@ -40,7 +33,15 @@
     return df.withColumn(
         column_name_to_assign, F.when(F.col(reference_column) < 5, F.col(reference_column)).otherwise("5+")
     ).cast("string")
-=======
+
+
+def assign_first_visit(df: DataFrame, column_name_to_assign: str, id_column: str, visit_date_column: str) -> DataFrame:
+    """
+    Assign column to represent number of participants in household
+    Parameters
+    ----------
+    df
+    column_name_to_assign
     id_column
     visit_date_column
     """
@@ -70,7 +71,6 @@
         ).over(window),
     )
     return df
->>>>>>> f6edc3dc
 
 
 def assign_column_given_proportion(
