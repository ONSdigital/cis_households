import re
from datetime import datetime
from functools import reduce
from itertools import chain
from operator import add
from operator import and_
from operator import or_
from typing import Any
from typing import Dict
from typing import List
from typing import Mapping
from typing import Optional
from typing import Tuple
from typing import Union

from pyspark.ml.feature import Bucketizer
from pyspark.sql import DataFrame
from pyspark.sql import functions as F
from pyspark.sql import Window

from cishouseholds.edit import update_column_values_from_map
from cishouseholds.expressions import all_equal
from cishouseholds.expressions import all_equal_or_Null
from cishouseholds.expressions import all_null_over_window
from cishouseholds.expressions import any_column_matches_regex
from cishouseholds.expressions import any_column_not_null
from cishouseholds.expressions import any_column_null
from cishouseholds.merge import null_safe_join
from cishouseholds.pipeline.mapping import _vaccine_type_map
from cishouseholds.pyspark_utils import get_or_create_spark_session


<<<<<<< HEAD
def assign_survey_completed_status(
    df: DataFrame,
    column_name_to_assign: str,
    survey_completed_datetime_column: str,
    survey_flushed_column: str,
):
    """
    function that return a column containing categorical data on survey completion, based
    on datetime of completing the survey and whether the survey was flushed
    Parameters
    ----------
    df DataFrame to process
    column_name_to_assign
        the name of the column being derived
    survey_completed_datetime_column
        The column containing the timestamp at which the participant completed the survey
    survey_flushed_column
        boolean column indicating whether the survey response was 'flushed', and thus not completed submitted
    """
    df = df.withColumn(
        column_name_to_assign,
        F.when(
            (F.col(survey_completed_datetime_column).isNotNull()) & (F.col(survey_flushed_column) == "FALSE"),
            "Completed",
        )
        .when(
            (F.col(survey_flushed_column) == "TRUE"),
            "Partially Completed",
        )
        .when(
            (F.col(survey_completed_datetime_column).isNull()) & (F.col(survey_flushed_column) == "FALSE"),
            "Not Completed",
        ),
=======
def assign_window_status(
    df: DataFrame,
    column_name_to_assign: str,
    window_start_column: str,
    window_end_column: str,
    current_date: datetime = datetime.now(),
):
    """
    Derive the status of the survey window for a given point in time
    """
    df = df.withColumn(
        column_name_to_assign,
        F.when((F.col(window_start_column) <= current_date) & (current_date <= F.col(window_end_column)), "Open")
        .when(current_date > F.col(window_end_column), "Closed")
        .when(current_date < F.col(window_start_column), "New"),
>>>>>>> c7d33f3e
    )
    return df


def assign_valid_order(
    df: DataFrame,
    column_name_to_assign: str,
    participant_id_column: str,
    vaccine_date_column: str,
    vaccine_type_column: str,
    visit_date_column: str,
):
    """"""
    window = Window.partitionBy(participant_id_column).orderBy(visit_date_column)
    # [min days before, max days before, min days after, max days after, allowed_type, allowed_first_type]
    orders = reversed(
        [
            [1, 0, -21, 0, 91, "Pfizer/AZ/Moderna", "Pfizer/AZ/Moderna"],
            [2, 0, -21, 0, 91, "Pfizer/AZ/Moderna", "Don't know type"],
            [2, 0, -21, 0, 91, "Don't know type", "Pfizer/AZ/Moderna"],
            [3, 0, 0, 17, 35, "Pfizer", "Pfizer"],
            [4, 0, 0, 17, 35, "Pfizer", "Don't know type"],
            [4, 0, 0, 17, 35, "Don't know type", "Pfizer"],
            [5, 0, 0, 28, 149, "Pfizer/AZ/Moderna", "Pfizer/AZ/Moderna"],
            [6, 0, 0, 28, 149, "Pfizer/AZ/Moderna", "Don't know type"],
            [6, 0, 0, 28, 149, "Don't know type", "Pfizer/AZ/Moderna"],
        ]
    )
    diff = F.datediff(F.col(vaccine_date_column), F.first(F.col(vaccine_date_column), True).over(window))
    df = df.withColumn(column_name_to_assign, F.lit(None))
    for check in orders:
        neg_range = (diff > check[2]) & (diff < check[1])
        pos_range = (diff > check[3]) & (diff < check[4])
        df = df.withColumn(
            column_name_to_assign,
            F.when(
                (neg_range | pos_range)
                & (
                    (F.col(vaccine_type_column) == check[5])
                    & (F.first(F.col(vaccine_type_column)).over(window) == check[6])
                ),
                check[0],
            ).otherwise(F.col(column_name_to_assign)),
        )
    df = df.withColumn(
        column_name_to_assign,
        F.when(
            F.col(column_name_to_assign).isNull(),
            F.when((diff > 28) & (diff < 149), 7).when(diff > 149, 8).otherwise(9),
        ).otherwise(F.col(column_name_to_assign)),
    )
    return df


def assign_survey_not_completed_reason_code(
    df: DataFrame,
    column_name_to_assign: str,
    cohort_type_column: str,
    survey_filled_column: str,
    swab_barcode_column: str,
    blood_barcode_column: str,
):
    """"""
    survey_filled = F.col(survey_filled_column).isNotNull()
    swab = F.col(swab_barcode_column).isNotNull()
    blood = F.col(blood_barcode_column).isNotNull()

    questionnaire_only = F.col(cohort_type_column) == "Do this questionnaire only"
    questionnaire_and_swab = F.col(cohort_type_column) == "Do this questionnaire and take a swab sample"
    questionnaire_and_swab_and_blood = (
        F.col(cohort_type_column) == "Do this questionnaire and take a swab sample and a blood sample"
    )

    filled_and_swab = survey_filled & swab
    filled_and_swab_and_blood = filled_and_swab & blood
    not_filled_and_swab = ~survey_filled & swab
    not_filled_and_swab_and_blood = not_filled_and_swab & blood
    filled_and_not_swab = survey_filled & ~swab
    filled_and_not_swab_and_blood = survey_filled & ~swab & ~blood

    fnr_logic_1 = questionnaire_only & ~survey_filled
    fnr_logic_2 = questionnaire_and_swab & ~filled_and_swab
    fnr_logic_3 = questionnaire_and_swab_and_blood & ~filled_and_swab_and_blood

    qnr_logic_1 = questionnaire_and_swab & not_filled_and_swab
    qnr_logic_2 = questionnaire_and_swab_and_blood & not_filled_and_swab_and_blood

    tnr_logic_1 = questionnaire_and_swab & filled_and_not_swab
    tnr_logic_2 = questionnaire_and_swab_and_blood & filled_and_not_swab_and_blood

    df = df.withColumn(
        column_name_to_assign,
        F.when(tnr_logic_1 | tnr_logic_2, "TNR")
        .when(qnr_logic_1 | qnr_logic_2, "QNR")
        .when(fnr_logic_1 | fnr_logic_2 | fnr_logic_3, "FNR"),
    )
    return df


def combine_like_array_columns(df: DataFrame, column_prefix: str):
    """"""
    cols = [col for col in df.columns if col.startswith(column_prefix)]
    return df.withColumn(column_prefix, F.concat(*[F.col(col) for col in cols])).drop(
        *[col for col in cols if col != column_prefix]
    )


def assign_columns_from_array(
    df: DataFrame,
    array_column_name: str,
    true_false_values: List[Any],
    prefix: Any = None,
    column_name_map: Dict[str, str] = None,
):
    """
    Convert an array column into a series of columns, optionally apply a prefix to the value in the array
    before generating the column name.

    Parameters
    ----------
    df
    array_column_name
        the name of the array column to split
    prefix
        an optional prefix to apply to each name in the array
    true_false_values
        [<true value>,<false value>]
    """
    # array values become rows
    df = df.withColumn("exploded", F.explode(array_column_name))

    if column_name_map:
        df = update_column_values_from_map(df, "exploded", column_name_map)

    if prefix:
        df = df.withColumn("exploded", F.concat_ws("_", F.lit(prefix), F.col("exploded")))

    df = df.withColumn("exploded", F.lower(F.regexp_replace(F.col("exploded"), r"[^a-zA-Z0-9]{1,}", "_")))

    df = df.withColumn("value", F.lit(true_false_values[0]))
    df = (
        df.groupby(*[col for col in df.columns if col not in ["exploded", "value"]])
        .pivot("exploded")
        .agg(F.first("value"))
        .fillna(true_false_values[1])
    )
    return df.drop("exploded", "value")


def assign_datetime_from_combined_columns(
    df: DataFrame,
    column_name_to_assign: str,
    date_column: str,
    am_pm_column: str,
    hour_column: str = None,
    minute_column: str = None,
    second_column: str = None,
):
    """Create a formatted pyspark date column from a series of components."""
    for col_name, temp_col_name in zip([hour_column, minute_column, second_column], ["_hour", "_min", "_sec"]):
        if col_name is None:
            df = df.withColumn(temp_col_name, F.lit(0))
        else:
            df = df.withColumn(temp_col_name, F.col(col_name))

    time = F.concat_ws(":", F.col("_hour"), F.col("_min"), F.col("_sec"))

    df = df.withColumn(
        column_name_to_assign,
        F.concat_ws(
            " ",
            # F.col(date_column),
            F.concat_ws("-", F.year(date_column), F.month(date_column), F.dayofmonth(date_column)),
            F.concat_ws(
                ":",
                F.when(F.col(am_pm_column) == "PM", F.hour(time) + 12).otherwise(F.hour(time)),
                F.minute(time),
                F.second(time),
            ),
        ),
    )
    df = df.withColumn(column_name_to_assign, F.to_timestamp(column_name_to_assign))
    return df.drop("_hour", "_min", "_sec")


def group_participant_within_date_range(
    df: DataFrame, column_name_to_assign: str, participant_id_column: str, date_column: str, date_range: int
):
    """For each participant id group by a date variable within a given range."""
    window = Window.partitionBy(participant_id_column).orderBy(date_column)

    df = df.withColumn(
        column_name_to_assign,
        (F.datediff(F.col(date_column), F.first(date_column).over(window)) / date_range).cast("integer"),
    )
    df = df.withColumn(
        column_name_to_assign,
        F.dense_rank().over(Window.partitionBy(participant_id_column).orderBy(column_name_to_assign)),
    )
    return df


def assign_max_doses(
    df: DataFrame,
    column_name_to_assign: str,
    i_dose_column: str,
    num_doses_column: str,
    participant_id_column: str,
    visit_datetime_column: str,
):
    """Assign a variable true or false depending on whether a participant has had their max number of vaccine doses."""
    window = (
        Window.partitionBy(participant_id_column, i_dose_column)
        .orderBy(visit_datetime_column)
        .rowsBetween(Window.unboundedPreceding, Window.currentRow)
    )

    df = df.withColumn(
        column_name_to_assign, F.when(F.max(F.col(num_doses_column)).over(window) >= 3, "Yes").otherwise("No")
    )
    return df


def assign_nth_dose(
    df: DataFrame, column_name_to_assign: str, participant_id_column: str, visit_datetime: str, dose_number: int = 1
):
    """Assign the date of the first dose reported and order by visit_datetime."""
    window = Window.partitionBy(participant_id_column).orderBy(visit_datetime)
    df = df.withColumn("row", F.row_number().over(window))
    df = df.withColumn(column_name_to_assign, F.when(F.col("row") == dose_number, "Yes").otherwise("No"))
    return df.drop("row")


def assign_poss_1_2(
    df: DataFrame,
    column_name_to_assign: str,
    num_doses_column: str,
    participant_id_column: str,
    visit_datetime_column: str,
):
    """Assign a variable true or false depending on whether a participant has had their max number of vaccine doses."""
    window = Window.partitionBy(participant_id_column).orderBy(visit_datetime_column)
    rear_window = window.rowsBetween(Window.unboundedPreceding, Window.currentRow)
    front_window = window.rowsBetween(Window.currentRow, Window.unboundedFollowing)

    df = df.withColumn(
        column_name_to_assign,
        F.when(F.min(F.col(num_doses_column)).over(front_window) < 3, "Yes").otherwise("No"),
    )
    df = df.withColumn(
        column_name_to_assign,
        F.when(F.max(F.col(num_doses_column)).over(rear_window) < 3, "Yes").otherwise(F.col(column_name_to_assign)),
    )
    df = df.withColumn(
        column_name_to_assign,
        F.when(all_null_over_window(window, num_doses_column), "Yes").otherwise(F.col(column_name_to_assign)),
    )
    return df


def assign_regex_from_map_additional_rules(
    df: DataFrame,
    column_name_to_assign: str,
    reference_columns: List[str],
    map: Mapping,
    priority_map: Mapping,
    disambiguation_conditions: Optional[dict] = None,
    value_map: Optional[dict] = None,
    first_match_only: Optional[bool] = False,
    overwrite_values: Optional[bool] = False,
    default_value: Optional[Any] = "Don't know",
):
    """
    Apply additional logic around the `assign_regex_from_map` function to allow for increased specificity/.

    Parameters
    ----------
    df
    column_name_to_assign
    reference_columns
    map
        the mapping of values to regex patterns
    priority_map
        the priorities of given values; a lower value means the value is more important. only highest priority matches will be retained
    disambiguation_conditions
        a dictionary of values to conditions for which they apply
    value_map
        a dictionary of values to alternate value mappings for handling duplicate keys in map
    first_match_only
        include only the first matching value from the matched list
    overwrite_values
        whether to overwrite all pre-existing values in `column_name_to_assign`
    """

    temp_col = f"{column_name_to_assign}_temp"

    df = assign_regex_from_map(df, temp_col, reference_columns, map, priority_map)
    if first_match_only:
        df = df.withColumn("disambiguated_col", F.lit(None))
        if disambiguation_conditions is not None:
            for val, condition in disambiguation_conditions.items():
                df = df.withColumn(
                    "disambiguated_col",
                    F.when(
                        condition & (F.col("disambiguated_col").isNull()) & F.array_contains(temp_col, val), val
                    ).otherwise(F.col("disambiguated_col")),
                )
        df = df.withColumn(
            temp_col,
            F.coalesce(
                F.col("disambiguated_col"),
                F.when(F.size(temp_col) == 1, F.col(temp_col).getItem(0)).otherwise(default_value),
            ),
        )
    if overwrite_values:
        df = df.withColumn(column_name_to_assign, F.col(temp_col))
    else:
        df = df.withColumn(column_name_to_assign, F.coalesce(F.col(column_name_to_assign), F.col(temp_col)))
    if value_map is not None:
        df = update_column_values_from_map(df, column_name_to_assign, value_map)
    df = df.drop(temp_col, "disambiguated_col")
    return df


def assign_regex_from_map(
    df: DataFrame, column_name_to_assign: str, reference_columns: List[str], map: Mapping, priority_map: Mapping
):
    regex_columns = {key: [] for key in [1, *list(priority_map.values())]}  # type: ignore
    for assign, pattern in map.items():
        col = F.when(F.coalesce(F.concat(*reference_columns), F.lit("")).rlike(pattern), assign)
        if assign in priority_map:
            regex_columns[priority_map[assign]].append(col)
        else:
            regex_columns[1].append(col)

    sorted_regex_columns = dict(sorted(regex_columns.items(), key=lambda item: item[0], reverse=True))

    coalesce_cols = []
    for key, cols in sorted_regex_columns.items():
        col_name = f"priority{key}_{column_name_to_assign}"
        coalesce_cols.append(col_name)
        df = df.withColumn(
            col_name,
            F.array(cols),
        )
        filtered_array = F.expr(f"filter({col_name}, x -> x is not null)")
        df = df.withColumn(col_name, F.when(F.size(filtered_array) != 0, filtered_array))
    df = df.withColumn(column_name_to_assign, F.coalesce(*coalesce_cols)).drop(*coalesce_cols)
    return df


def assign_datetime_from_coalesced_columns_and_log_source(
    df: DataFrame,
    column_name_to_assign: str,
    primary_datetime_columns: List[str],
    secondary_date_columns: List[str],
    min_datetime_column_name: str,
    max_datetime_column_name: str,
    reference_datetime_column_name: str,
    source_reference_column_name: str,
    default_timestamp: str,
    min_datetime_offset_value: int = -4,
    max_datetime_offset_value: int = 0,
    reference_datetime_days_offset_value: int = -2,
    final_fallback_column: str = None,
):

    """
    Assign a timestamp column from coalesced list of columns with a default timestamp if timestamp missing in column

    Parameters
    -----------
    df
        The input dataframe
    column_name_to_assign
        Name of the column to assign the result of this function to
    primary_datetime_columns
        A list of datetime column names which are your primary datetime columns
    secondary_date_columns
        A list of datetime column names which are your secondary datetime columns
    min_datetime_column_name
        The column name to define the minimum datetime
    max_datetime_column_name
        The column name to define the maximum datetime
    reference_datetime_column_name
        The column name of the reference varaible to define maximum datetime or to impute datetime value with offset
    source_reference_column_name
        A column name to assign the source of the dates
    default_timestamp
        A default timestamp value to use.
    min_datetime_offset_value
        The number of days to positively offset the minimum datetime
    max_datetime_offset_value
        The number of days to positively offset the maximum datetime
    reference_datetime_days_offset_value
        The number of days to positively offset the reference datetime for use as source of final timestamp column
    final_fallback_column
        a final fallback column to use if all others are null
    """
    MIN_DATE_BOUND = F.col(min_datetime_column_name) + F.expr(f"INTERVAL {min_datetime_offset_value} DAYS")
    MAX_DATE_BOUND = F.col(max_datetime_column_name) + F.expr(f"INTERVAL {max_datetime_offset_value} DAYS")
    REF_DATE_OFFSET = F.col(reference_datetime_column_name) + F.expr(
        f"INTERVAL {reference_datetime_days_offset_value} DAYS"
    )

    coalesce_columns = [
        F.col(datetime_column) for datetime_column in [*primary_datetime_columns, *secondary_date_columns]
    ]
    coalesce_columns = [
        F.when(col.between(MIN_DATE_BOUND, F.least(F.col(reference_datetime_column_name), MAX_DATE_BOUND)), col)
        for col in coalesce_columns
    ]
    coalesce_columns = [*coalesce_columns, REF_DATE_OFFSET]

    column_names = primary_datetime_columns + secondary_date_columns + [reference_datetime_column_name]

    if final_fallback_column is not None:
        coalesce_columns.append(F.col(final_fallback_column))
        column_names.append(final_fallback_column)

    source_columns = [
        F.when(column_object.isNotNull(), column_name)
        for column_object, column_name in zip(coalesce_columns, column_names)
    ]

    df = df.withColumn(source_reference_column_name, F.coalesce(*source_columns))
    df = df.withColumn(
        column_name_to_assign,
        F.to_timestamp(
            F.when(
                F.col(source_reference_column_name).isin(secondary_date_columns),
                F.concat_ws(
                    " ",
                    F.date_format(F.coalesce(*coalesce_columns), "yyyy-MM-dd"),
                    F.lit(default_timestamp),
                ),
            ).otherwise(F.coalesce(*coalesce_columns)),
            format="yyyy-MM-dd HH:mm:ss",
        ),
    )
    return df


def assign_date_from_filename(df: DataFrame, column_name_to_assign: str, filename_column: str):
    """
    Populate a pyspark date column with the date contained in the filename column

    Parameters
    ----------
    df
    column_name_to_assign
    filename_column
    """
    date = F.regexp_extract(F.col(filename_column), r"_(\d{8})(_\d{6})?[.](csv|txt)", 1)
    time = F.when(
        F.regexp_extract(F.col(filename_column), r"_(\d{8})(_\d{6})?[.](csv|txt)", 2) == "",
        "_000000",
    ).otherwise(F.regexp_extract(F.col(filename_column), r"_(\d{8})(_\d{6})?[.](csv|txt)", 2))
    df = df.withColumn(
        column_name_to_assign,
        F.to_timestamp(
            F.concat(F.when(date == "", "20221003").otherwise(date), time),
            format="yyyyMMdd_HHmmss",
        ),
    )
    return df


def assign_visit_order(df: DataFrame, column_name_to_assign: str, id: str, order_list: List[str]):
    """
    Assign an incremental count to each participants visit

    Parameters
    -------------
    df
    column_name_to_assign
        column to show count
    id_column
        column from which window is created
    order_list
        counting order occurrence. This list should NOT have any possible repetition.
    """
    window = Window.partitionBy(id).orderBy(order_list)
    df = df.withColumn(column_name_to_assign, F.row_number().over(window))
    return df


def translate_column_regex_replace(df: DataFrame, reference_column: str, multiple_choice_dict: dict):
    """
    Translate a multiple choice column from Welsh to English for downstream transformation based on
    multiple_choice_dict. Function assumes that the lookup and translation values are already cleaned

    Parameters
    ----------
    df
    reference_column
        column containing multiple choice values
    multiple_choice_dict
        dictionary containing lookup values for translation of values within reference column
    """
    for lookup_val, translation_val in multiple_choice_dict.items():
        df = df.withColumn(
            reference_column,
            F.regexp_replace(reference_column, lookup_val, translation_val),
        )
    return df


def map_options_to_bool_columns(df: DataFrame, reference_column: str, value_column_name_map: dict, sep: str = ";"):
    """
    map column containing multiple value options to new columns containing true/false based on if their
    value is chosen as the option.

    Parameters
    ----------
    df
    reference_column
        column containing option values
    value_column_name_map
        mapping expression of column names to assign and options within reference column
    """
    array_exists = "array" in dict(df.dtypes)[reference_column]
    if not array_exists:
        df = df.withColumn(reference_column, F.split(F.col(reference_column), sep))
    for val, col in value_column_name_map.items():
        df = df.withColumn(col, F.when(F.array_contains(reference_column, val), "Yes"))
    if array_exists:
        return df
    return df.withColumn(reference_column, F.array_join(reference_column, sep))


def assign_column_value_from_multiple_column_map(
    df: DataFrame,
    column_name_to_assign: str,
    value_to_condition_map: List[List[Any]],
    column_names: List[str],
    override_original: bool = True,
):
    """
    Assign column value based on values of any number of columns in a dictionary

    Parameters
    ----------
    column_name_to_assign
    value_to_condition_map
        a list of column value options to map to each resultant value in the 'column_name_to_assign'.
        multiple sublists are optional within this input and denote the option to have multiple optional values.
    column_names
        a list of column names in the same order as the values expressed in the 'value_to_condition_map' input

    Example
    -------
    A | B
    1 | 0
    1 | 1
    0 | 0
    value_to_condition_map = [
        [Yes,[1,0]],
        [No,[1,1]]
    ]
    column_names = [A,B]
    ~ with a value of 1 and 0 in columns A and B respectively the result column C would be set to Yes and with
    1 and 1 in the same columns the result would b No and an unmapped result yields None. ~
    A | B | C
    1 | 0 | Yes
    1 | 1 | No
    0 | 0 |
    """
    if override_original or column_name_to_assign not in df.columns:
        df = df.withColumn(column_name_to_assign, F.lit(None).cast("string"))
    for row in value_to_condition_map:
        mapped_value = row[0]
        values = row[1]
        logic = []
        for col, val in zip(column_names, values):
            if type(val) == list:
                logic.append(reduce(or_, [F.col(col).eqNullSafe(option) for option in val]))
            else:
                logic.append(F.col(col).eqNullSafe(val))
        df = df.withColumn(
            column_name_to_assign,
            F.when(reduce(and_, logic), mapped_value).otherwise(F.col(column_name_to_assign)),
        )
    return df


def concat_fields_if_true(
    df: DataFrame,
    column_name_to_assign: str,
    column_name_pattern: str,
    true_value: str,
    sep: str = "",
):
    """
    Concat the names of fields where a given condition is met to form a new column

    Parameters
    ----------
    df
    column_name_to_assign
    column_name_pattern
    true_value
    sep
    """
    columns = [col for col in df.columns if re.match(column_name_pattern, col)]
    df = df.withColumn(
        column_name_to_assign,
        F.concat_ws(
            sep,
            *[F.when(F.col(col) == true_value, col).otherwise(None) for col in columns],
        ),
    )
    return df


def derive_had_symptom_last_7days_from_digital(
    df: DataFrame,
    column_name_to_assign: str,
    symptom_column_prefix: str,
    symptoms: List[str],
):
    """
    Derive symptoms in v2 format from digital file

    Parameters
    ----------
    df
    column_name_to_assign
    symptom_column_prefix
    symptoms
    """
    symptom_columns = [f"{symptom_column_prefix}{symptom}" for symptom in symptoms]

    df = count_value_occurrences_in_column_subset_row_wise(df, "NUM_NO", symptom_columns, "No")
    df = count_value_occurrences_in_column_subset_row_wise(df, "NUM_YES", symptom_columns, "Yes")
    df = df.withColumn(
        column_name_to_assign,
        F.when(F.col("NUM_YES") > 0, "Yes").when(F.col("NUM_NO") > 0, "No").otherwise(None),
    )
    return df.drop("NUM_YES", "NUM_NO")


def assign_fake_id(df: DataFrame, column_name_to_assign: str, reference_column: str):
    """
    Derive an incremental id from a reference column containing an id

    Parameters
    ----------
    df
    column_name_to_assign
    reference_column
    """
    df_unique_id = df.select(reference_column).distinct()
    df_unique_id = df_unique_id.withColumn("TEMP", F.lit(1))
    window = Window.partitionBy(F.col("TEMP")).orderBy(reference_column)
    df_unique_id = df_unique_id.withColumn(column_name_to_assign, F.row_number().over(window))  # or dense_rank()

    df = df.join(df_unique_id, on=reference_column, how="left")
    return df.drop("TEMP")


def assign_distinct_count_in_group(
    df,
    column_name_to_assign: str,
    count_distinct_columns: List[str],
    group_by_columns: List[str],
):
    """
    Window-based count of distinct values by group

    Parameters
    ----------
    df
    column_name_to_assign
    count_distinct_columns
        columns to determine distinct records
    group_by_columns
        columns to group by and count within
    """
    count_distinct_columns_window = Window.partitionBy(*count_distinct_columns).orderBy(F.lit(0))
    group_window = Window.partitionBy(*group_by_columns)
    df = df.withColumn(
        column_name_to_assign,
        F.sum(F.when(F.row_number().over(count_distinct_columns_window) == 1, 1)).over(group_window).cast("integer"),
    )
    return df


def assign_count_by_group(df: DataFrame, column_name_to_assign: str, group_by_columns: List[str]):
    """
    Window-based count of all rows by group

    Parameters
    ----------
    df
    column_name_to_assign
    group_by_columns
        columns to group by and count within
    """
    count_window = Window.partitionBy(*group_by_columns)
    df = df.withColumn(column_name_to_assign, F.count("*").over(count_window).cast("integer"))
    return df


def assign_multigenerational(
    df: DataFrame,
    column_name_to_assign: str,
    participant_id_column,
    household_id_column: str,
    visit_date_column: str,
    date_of_birth_column: str,
    country_column: str,
    age_column_name_to_assign: str = "age_at_visit",
    school_year_column_name_to_assign: str = "school_year",
):
    """
    Assign a column to specify if a given household is multigenerational at the time one of its participants visited.

    Parameters
    ----------
    df
    column_name_to_assign
    participant_id_column
    household_id_column
    visit_date_column
    date_of_birth_column
    country_column
    age_column_name_to_assign
    school_year_column_name_to_assign
    """
    spark_session = get_or_create_spark_session()
    school_year_lookup_df = spark_session.createDataFrame(
        data=[
            ("England", "09", "01", "09", "01"),
            ("Wales", "09", "01", "09", "01"),
            ("Scotland", "08", "15", "03", "01"),
            ("Northern Ireland", "09", "01", "07", "02"),
        ],
        schema=[
            country_column,
            "school_start_month",
            "school_start_day",
            "school_year_ref_month",
            "school_year_ref_day",
        ],
    )
    transformed_df = df.select(household_id_column, visit_date_column).distinct()
    transformed_df = transformed_df.join(
        df.select(
            household_id_column,
            participant_id_column,
            date_of_birth_column,
            country_column,
        ),
        on=household_id_column,
    ).distinct()

    transformed_df = assign_age_at_date(
        df=transformed_df,
        column_name_to_assign=age_column_name_to_assign,
        base_date=F.col(visit_date_column),
        date_of_birth=F.col(date_of_birth_column),
    )

    transformed_df = assign_school_year(
        df=transformed_df,
        column_name_to_assign=school_year_column_name_to_assign,
        reference_date_column=visit_date_column,
        dob_column=date_of_birth_column,
        country_column=country_column,
        school_year_lookup=school_year_lookup_df,
    )
    generation_1 = F.when((F.col(age_column_name_to_assign) > 49), 1).otherwise(0)
    generation_2 = F.when(
        ((F.col(age_column_name_to_assign) <= 49) & (F.col(age_column_name_to_assign) >= 17))
        | (F.col(school_year_column_name_to_assign) >= 12),
        1,
    ).otherwise(0)
    generation_3 = F.when((F.col(school_year_column_name_to_assign) <= 11), 1).otherwise(0)

    window = Window.partitionBy(household_id_column, visit_date_column)
    generation_1_present = F.sum(generation_1).over(window) >= 1
    generation_2_present = F.sum(generation_2).over(window) >= 1
    generation_3_present = F.sum(generation_3).over(window) >= 1

    transformed_df = transformed_df.withColumn(
        column_name_to_assign,
        F.when(generation_1_present & generation_2_present & generation_3_present, 1).otherwise(0),
    )

    df = null_safe_join(
        df,
        transformed_df.select(
            household_id_column,
            column_name_to_assign,
            age_column_name_to_assign,
            school_year_column_name_to_assign,
            participant_id_column,
            visit_date_column,
        ),
        null_safe_on=[participant_id_column, household_id_column, visit_date_column],
        null_unsafe_on=[],
        how="left",
    )
    return df


def assign_household_participant_count(
    df: DataFrame,
    column_name_to_assign: str,
    household_id_column: str,
    participant_id_column: str,
):
    """
    Assign the count of participants within each household.

    Parameters
    ----------
    df
    column_name_to_assign
    household_id_column
    participant_id_column
    """
    household_window = Window.partitionBy(household_id_column)
    df = df.withColumn(
        column_name_to_assign,
        F.size(F.collect_set(F.col(participant_id_column)).over(household_window)),
    )
    return df


def assign_household_under_2_count(
    df: DataFrame,
    column_name_to_assign: str,
    column_pattern: str,
    condition_column: str,
):
    """
    Count number of individuals below two from age (months) columns matching pattern.
    if condition column is 'No' it will only count so long the range of columns ONLY have only 0s or nulls.

    Parameters
    ----------
    df
    column_name_to_assign
    column_pattern
    condition_column
    """
    columns_to_count = [column for column in df.columns if re.match(column_pattern, column)]
    count = reduce(
        add,
        [F.when((F.col(column) >= 0) & (F.col(column) <= 24), 1).otherwise(0) for column in columns_to_count],
    )
    df = df.withColumn(
        column_name_to_assign,
        F.when(
            ((F.col(condition_column) == "Yes") & (~all_equal(columns_to_count, 0)))
            | ((F.col(condition_column) == "No") & (~all_equal_or_Null(columns_to_count, 0))),
            count,
        ).otherwise(0),
    )
    return df


def assign_ever_had_long_term_health_condition_or_disabled(
    df: DataFrame,
    column_name_to_assign: str,
    health_conditions_column: str,
    condition_impact_column: str,
):
    """
    Assign a column that identifies if patient is long term disabled by applying several
    preset functions

    Parameters
    ----------
    df
    column_name_to_assign
    health_conditions_column
    condition_impact_column
    """

    df = df.withColumn(
        "TEMP_EVERNEVER",
        F.when(
            (F.col(health_conditions_column) == "Yes")
            & (F.col(condition_impact_column).isin(["Yes, a little", "Yes, a lot"])),
            "Yes",
        )
        .when(
            (F.col(health_conditions_column).isin(["Yes", "No"]))
            & ((F.col(condition_impact_column) == "Not at all") | (F.col(condition_impact_column).isNull())),
            "No",
        )
        .otherwise(None),
    )
    df = assign_column_given_proportion(
        df=df,
        column_name_to_assign=column_name_to_assign,
        groupby_column="participant_id",
        reference_columns=["TEMP_EVERNEVER"],
        count_if=["Yes"],
        true_false_values=["Yes", "No"],
    )  # not sure of correct  PIPELINE categories

    return df.drop("TEMP_EVERNEVER")


def assign_random_day_in_month(
    df: DataFrame, column_name_to_assign: str, month_column: str, year_column: str
) -> DataFrame:
    """
    Assign a random date in a given year and month

    Parameters
    ----------
    df
    column_name_to_assign
    month_column
    year_column
    """
    df = df.withColumn("TEMP_DAY", F.lit(1))
    df = df.withColumn("TEMP_DATE", F.concat_ws("-", year_column, month_column, "TEMP_DAY"))
    df = df.withColumn(
        "TEMP_DAY",
        F.round(F.rand() * (F.date_format(F.last_day("TEMP_DATE"), "d") - 0.5001), 0) + 0.5,
    )
    df = df.withColumn(
        column_name_to_assign,
        F.to_timestamp(
            F.concat_ws(
                "-",
                F.col(year_column),
                F.lpad(F.col(month_column).cast("string"), 2, "0"),
                F.lpad(F.ceil(F.col("TEMP_DAY")).cast("string"), 2, "0"),
            ),
            format="yyyy-MM-dd",
        ),
    )
    return df.drop("TEMP_DATE", "TEMP_DAY")


def assign_first_visit(df: DataFrame, column_name_to_assign: str, id_column: str, visit_date_column: str) -> DataFrame:
    """
    Assign first date a participant completed a visit

    Parameters
    ----------
    df
    column_name_to_assign
    id_column
    visit_date_column
    """
    window = Window.partitionBy(id_column).orderBy(visit_date_column)
    return df.withColumn(column_name_to_assign, F.first(visit_date_column, ignorenulls=True).over(window))


def assign_last_visit(
    df: DataFrame,
    column_name_to_assign: str,
    id_column: str,
    visit_date_column: str,
    visit_status_column: str,
) -> DataFrame:
    """
    Assign a column to contain only the last date a participant completed a visited

    Parameters
    ----------
    df
    column_name_to_assign
    id_column
    visit_date_column
    visit_status_column
    """
    window = Window.partitionBy(id_column).orderBy(F.desc(visit_date_column))
    df = df.withColumn(
        column_name_to_assign,
        F.first(
            F.when(
                ~F.col(visit_status_column).isin("Cancelled", "Patient did not attend"),
                F.col(visit_date_column),
            ),
            ignorenulls=True,
        ).over(window),
    )
    return df


def assign_column_given_proportion(
    df: DataFrame,
    column_name_to_assign: str,
    groupby_column: str,
    reference_columns: List[str],
    count_if: List[Union[str, int]],
    true_false_values: List[Union[str, int]],
) -> DataFrame:
    """
    Assign a column boolean 1, 0 when the proportion of values meeting a condition is above 0.3

    Parameters
    ----------
    df
    column_name_to_assign
    groupby_column
    reference_columns
    count_if
    true_false_values
    """
    window = Window.partitionBy(groupby_column)

    df = df.withColumn(column_name_to_assign, F.lit("No"))

    row_result = F.coalesce(*[F.when(F.col(col).isin(count_if), 1) for col in reference_columns])
    df = df.withColumn(
        column_name_to_assign,
        F.when(
            (
                F.sum(F.when(row_result == 1, 1).otherwise(0)).over(window)
                / F.sum(F.when(any_column_not_null(reference_columns), 1)).over(window)
                >= 0.3
            ),
            1,
        ).otherwise(0),
    )
    df = df.withColumn(column_name_to_assign, F.max(column_name_to_assign).over(window))
    df = df.withColumn(
        column_name_to_assign,
        F.when(F.col(column_name_to_assign) == 1, true_false_values[0]).otherwise(true_false_values[1]),
    )
    return df


def count_value_occurrences_in_column_subset_row_wise(
    df: DataFrame,
    column_name_to_assign: str,
    selection_columns: List[str],
    count_if_value: Union[str, int, None],
) -> DataFrame:
    """
    Assign a column to be the count of cells in selection row where condition is true

    Parameters
    ---------
    df
    column_name_to_assign
    selection_columns
    count_if_value
    """
    df = df.withColumn(column_name_to_assign, F.array([F.col(col) for col in selection_columns]))
    if count_if_value is None:
        df = df.withColumn(
            column_name_to_assign,
            F.expr(f"filter({column_name_to_assign}, x -> x is not null)"),
        )
    else:
        df = df.withColumn(column_name_to_assign, F.array_remove(column_name_to_assign, count_if_value))
    df = df.withColumn(
        column_name_to_assign,
        F.lit(len(selection_columns) - F.size(F.col(column_name_to_assign))),
    )
    return df


def assign_any_symptoms_around_visit(
    df: DataFrame,
    column_name_to_assign: str,
    symptoms_bool_column: str,
    id_column: str,
    visit_date_column: str,
    visit_id_column: str,
) -> DataFrame:
    """
    Assign a column with boolean (Yes, No) if symptoms present around visit, derived
    from if symptoms bool columns reported any true values -1 +1 from time window

    Parameters
    ----------
    df
    column_name_to_assign
    symptoms_bool_column
    id_column
    visit_date_column
    visit_id_column
    """
    window = Window.partitionBy(id_column).orderBy(visit_date_column, visit_id_column)
    df = df.withColumn(
        column_name_to_assign,
        F.when(
            (F.col(symptoms_bool_column) == "Yes")
            | (F.lag(symptoms_bool_column, 1).over(window) == "Yes")
            | (F.lag(symptoms_bool_column, -1).over(window) == "Yes"),
            "Yes",
        ).otherwise("No"),
    )
    return df


def assign_true_if_any(
    df: DataFrame,
    column_name_to_assign: str,
    reference_columns: List[str],
    true_false_values: List[Union[str, int, bool]],
    ignore_nulls: Optional[bool] = False,
) -> DataFrame:
    """
    Assign column the second value of a list containing values for false and true
    if either of a list of reference columns are true
    column_name_to_assign is assigned initially to all false then assigned true when value found
    in any of the reference columns

    Parameters:
    df
    column_name_to_assign
    reference_columns
    true_false_values
    ignore_nulls
    """
    df = df.withColumn(column_name_to_assign, F.lit(true_false_values[1]))
    for col in reference_columns:
        df = df.withColumn(
            column_name_to_assign,
            F.when(
                F.col(col).eqNullSafe(true_false_values[0]),
                true_false_values[0],
            )
            .when(F.col(col).isNull() & F.lit(ignore_nulls), None)
            .otherwise(F.col(column_name_to_assign)),
        )
    return df


def assign_work_social_column(
    df: DataFrame,
    column_name_to_assign: str,
    work_sector_column: str,
    care_home_column: str,
    direct_contact_column: str,
) -> DataFrame:
    """
    Assign column for work social with standard string values depending on 3 given reference inputs

    Parameters
    ----------
    df
    column_name_to_assign
    work_sector_column
    care_home_column
    direct_contact_column
    """
    df = df.withColumn(
        column_name_to_assign,
        F.when(F.col(work_sector_column).isNull(), None)
        .when(
            F.col(work_sector_column) != "Social care",
            "No",
        )
        .when(
            (F.col(care_home_column) == "Yes") & (F.col(direct_contact_column) == "Yes"),
            "Yes, care/residential home, resident-facing",
        )
        .when(
            ((F.col(care_home_column) == "No") | (F.col(care_home_column).isNull()))
            & (F.col(direct_contact_column) == "Yes"),
            "Yes, other social care, resident-facing",
        )
        .when(
            ((F.col(direct_contact_column) == "No") | (F.col(direct_contact_column).isNull()))
            & (F.col(care_home_column) == "Yes"),
            "Yes, care/residential home, non-resident-facing",
        )
        .when(
            ((F.col(care_home_column) == "No") | (F.col(care_home_column).isNull()))
            & ((F.col(direct_contact_column) == "No") | (F.col(direct_contact_column).isNull())),
            "Yes, other social care, non-resident-facing",
        ),
    )
    return df


def assign_unique_id_column(df: DataFrame, column_name_to_assign: str, concat_columns: List[str]) -> DataFrame:
    """
    Assign a unique column from concatenating multiple input columns

    Parameters
    ----------
    df
    column_name_to_assign
    concat_columns
    """
    return df.withColumn(column_name_to_assign, F.concat_ws("-", *concat_columns))


def assign_filename_column(df: DataFrame, column_name_to_assign: str) -> DataFrame:
    """
    Use inbuilt pyspark function to get name of the file used in the current spark task
    Regular expression removes unnecessary characters to allow checks for processed files

    Parameters
    ----------
    df
    column_name_to_assign
    """
    if column_name_to_assign not in df.columns:
        return df.withColumn(
            column_name_to_assign, F.regexp_replace(F.input_file_name(), r"(?<=:\/{2})(\w+|\d+)(?=\/{1})", "")
        )
    return df


def assign_column_from_mapped_list_key(
    df: DataFrame, column_name_to_assign: str, reference_column: str, map: dict
) -> DataFrame:
    """
    Assign a specific column value using a dictionary of values to assign as keys and
    the list criteria corresponding to when that value should be assign as a value

    Parameters
    ----------
    df
    column_name_to_assign
    reference_column
    map
    """
    df = df.withColumn(column_name_to_assign, F.lit(None))
    for val, key_list in map.items():
        df = df.withColumn(
            column_name_to_assign,
            F.when(F.col(reference_column).isin(*key_list), val).otherwise(F.col(column_name_to_assign)),
        )
    return df


def assign_school_year_september_start(
    df: DataFrame, dob_column: str, visit_date_column: str, column_name_to_assign: str
) -> DataFrame:
    """
    Assign a column for the approximate school year of an individual given their age at the time
    of visit

    Parameters
    ----------
    df
    dob_column
    visit_date_column
    column_name_to_assign
    """
    df = df.withColumn(
        column_name_to_assign,
        F.when(
            ((F.month(F.col(visit_date_column))) >= 9) & ((F.month(F.col(dob_column))) < 9),
            (F.year(F.col(visit_date_column))) - (F.year(F.col(dob_column))) - 3,
        )
        .when(
            (F.month(F.col(visit_date_column)) >= 9) | ((F.month(F.col(dob_column))) >= 9),
            (F.year(F.col(visit_date_column))) - (F.year(F.col(dob_column))) - 4,
        )
        .otherwise((F.year(F.col(visit_date_column))) - (F.year(F.col(dob_column))) - 5),
    )
    df = df.withColumn(
        column_name_to_assign,
        F.when(
            (F.col(column_name_to_assign) <= 0) | (F.col(column_name_to_assign) > 13),
            None,
        ).otherwise(F.col(column_name_to_assign)),
    )
    return df


def assign_work_patient_facing_now(
    df: DataFrame,
    column_name_to_assign: str,
    age_column: str,
    work_healthcare_column: str,
) -> DataFrame:
    """
    Assign column for work person facing depending on values of given input reference
    columns mapped to a list of outputs

    Parameters
    ----------
    df
    column_name_to_assign
    age_column
    work_healthcare_column
    """
    df = assign_column_from_mapped_list_key(
        df,
        column_name_to_assign,
        work_healthcare_column,
        {
            "Yes": [
                "Yes",
                "Yes, primary care, patient-facing",
                "Yes, secondary care, patient-facing",
                "Yes, other healthcare, patient-facing",
            ],
            "No": [
                "No",
                "Yes, primary care, non-patient-facing",
                "Yes, secondary care, non-patient-facing",
                "Yes, other healthcare, non-patient-facing",
            ],
        },
    )
    df = assign_named_buckets(
        df,
        age_column,
        column_name_to_assign,
        {0: "<=15y", 16: F.col(column_name_to_assign), 75: ">=75y"},
    )
    return df


def assign_work_person_facing_now(
    df: DataFrame,
    column_name_to_assign: str,
    work_patient_facing_now_column: str,
    work_social_care_column: str,
    age_at_visit_column: str,
) -> DataFrame:
    """
    Assign column for work patient facing depending on values of given input reference
    columns mapped to a list of outputs

    Parameters
    ----------
    df
    column_name_to_assign
    work_patient_facing_now_column
    work_social_care_column
    age_at_visit_column
    """
    df = assign_column_from_mapped_list_key(
        df,
        column_name_to_assign,
        work_social_care_column,
        {
            "Yes": [
                "Yes, care/residential home, resident-facing",
                "Yes, other social care, resident-facing",
            ],
            "No": [
                "No",
                "Yes, care/residential home, non-resident-facing",
                "Yes, other social care, non-resident-facing",
            ],
        },
    )
    df = df.withColumn(
        column_name_to_assign,
        F.when(F.col(work_patient_facing_now_column) == "Yes", "Yes")
        .when(
            ~(F.col(work_patient_facing_now_column).isin("Yes", "No") | F.col(work_patient_facing_now_column).isNull()),
            F.col(work_patient_facing_now_column),
        )
        .otherwise(F.col(column_name_to_assign)),
    )
    df = assign_named_buckets(
        df,
        age_at_visit_column,
        column_name_to_assign,
        {0: "<=15y", 16: F.col(column_name_to_assign), 75: ">=75y"},
    )
    return df


def assign_named_buckets(
    df: DataFrame,
    reference_column: str,
    column_name_to_assign: str,
    map: dict,
    use_current_values=False,
) -> DataFrame:
    """
    Assign a new column with named ranges for given integer ranges contained within a reference column

    Parameters
    ----------
    df
    reference_column
    column_name_to_assign
    map
        dictionary containing the map of minimum value in given range (inclusive) to range label string
    use_current_values
        boolean operation preset to False to specify if current values in column_name_to_assign should be carried
        forward if not in range of lookup buckets specified in map
    """
    bucketizer = Bucketizer(
        splits=[float("-Inf"), *list(map.keys()), float("Inf")],
        inputCol=reference_column,
        outputCol="buckets",
    )
    dfb = bucketizer.setHandleInvalid("keep").transform(df)

    bucket_dic = {0.0: F.col(column_name_to_assign) if use_current_values else None}
    for i, value in enumerate(map.values()):
        bucket_dic[float(i + 1)] = value

    mapping_expr = F.create_map([F.lit(x) for x in chain(*bucket_dic.items())])  # type: ignore

    dfb = dfb.withColumn(column_name_to_assign, mapping_expr[dfb["buckets"]])
    return dfb.drop("buckets")


def derive_age_based_columns(df: DataFrame, column_name_to_assign: str) -> DataFrame:
    """
    Transformations involving participant age.
    """
    df = assign_named_buckets(
        df,
        reference_column=column_name_to_assign,
        column_name_to_assign="age_group_5_intervals",
        map={2: "2-11", 12: "12-19", 20: "20-49", 50: "50-69", 70: "70+"},
    )
    df = assign_named_buckets(
        df,
        reference_column=column_name_to_assign,
        column_name_to_assign="age_group_over_16",
        map={16: "16-49", 50: "50-69", 70: "70+"},
    )
    df = assign_named_buckets(
        df,
        reference_column=column_name_to_assign,
        column_name_to_assign="age_group_7_intervals",
        map={2: "2-11", 12: "12-16", 17: "17-24", 25: "25-34", 35: "35-49", 50: "50-69", 70: "70+"},
    )
    df = assign_named_buckets(
        df,
        reference_column=column_name_to_assign,
        column_name_to_assign="age_group_5_year_intervals",
        map={
            2: "2-4",
            5: "5-9",
            10: "10-14",
            15: "15-19",
            20: "20-24",
            25: "25-29",
            30: "30-34",
            35: "35-39",
            40: "40-44",
            45: "45-49",
            50: "50-54",
            55: "55-59",
            60: "60-64",
            65: "65-69",
            70: "70-74",
            75: "75-79",
            80: "80-84",
            85: "85-89",
            90: "90+",
        },
    )

    return df


def assign_age_group_school_year(
    df: DataFrame,
    country_column: str,
    age_column: str,
    school_year_column: str,
    column_name_to_assign: str,
) -> DataFrame:
    """
    Assign column_age_group_school_year using multiple references column values in a specific pattern
    to determine a string coded representation of school year

    Parameters
    ----------
    df:
    country_column
    age_column
    school_year_column
    column_name_to_assign
    """
    df = df.withColumn(
        column_name_to_assign,
        F.when(
            ((F.col(age_column) >= 2) & (F.col(age_column) <= 12))
            & ((F.col(school_year_column) <= 6) | (F.col(school_year_column).isNull())),
            "02-6SY",
        )
        .when(
            ((F.col(school_year_column) >= 7) & (F.col(school_year_column) <= 11))
            | (
                (F.col(country_column).isin("England", "Wales"))
                & ((F.col(age_column) >= 12) & (F.col(age_column) <= 15))
                & (((F.col(school_year_column) <= 6) | (F.col(school_year_column).isNull())))
            )
            | (
                (F.col(country_column).isin("Scotland", "Northern Ireland"))
                & ((F.col(age_column) >= 12) & (F.col(age_column) <= 14))
                & (((F.col(school_year_column) <= 6) | (F.col(school_year_column).isNull())))
            ),
            "07SY-11SY",
        )
        .when(
            (
                (F.col(country_column).isin("England", "Wales"))
                & ((F.col(age_column) >= 16) & (F.col(age_column) <= 24))
                & ((F.col(school_year_column) >= 12) | (F.col(school_year_column).isNull()))
            )
            | (
                (F.col(country_column).isin("Scotland", "Northern Ireland"))
                & ((F.col(age_column) >= 15) & (F.col(age_column) <= 24))
                & ((F.col(school_year_column) >= 12) | (F.col(school_year_column).isNull()))
            ),
            "12SY-24",
        )
        .otherwise(None),
    )
    df = assign_named_buckets(
        df,
        age_column,
        column_name_to_assign,
        {25: "25-34", 35: "35-49", 50: "50-69", 70: "70+"},
        True,
    )
    return df


def assign_ethnicity_white(df: DataFrame, column_name_to_assign: str, ethnicity_group_column_name: str):
    """
    Assign string variable for ethnicity white / non-white based on the 5 major ethnicity groups
    """

    df = df.withColumn(
        column_name_to_assign,
        F.when(F.col(ethnicity_group_column_name) == "White", "White")
        .when(F.col(ethnicity_group_column_name) != "White", "Non-White")
        .otherwise(None)
        .cast("string"),
    )
    return df


def assign_taken_column(df: DataFrame, column_name_to_assign: str, reference_column: str) -> DataFrame:
    """
    Uses references column value to assign a taken column "yes" or "no" depending on whether
    reference is Null

    Parameters
    ----------
    df
    column_name_to_assign
    reference_column
    """
    df = df.withColumn(
        column_name_to_assign,
        F.when(F.col(reference_column).isNull(), "No").otherwise("Yes"),
    )

    return df


def assign_outward_postcode(df: DataFrame, column_name_to_assign: str, reference_column: str) -> DataFrame:
    """
    Assign column outer postcode with cleaned data from reference postcode column.
    take only left part of postcode and capitalise

    Parameters
    ----------
    df
    column_name_to_assign
    reference_column
    """
    df = df.withColumn(
        column_name_to_assign,
        F.rtrim(F.regexp_replace(F.col(reference_column), r".{3}$", "")),
    )
    df = df.withColumn(
        column_name_to_assign,
        F.when(F.length(column_name_to_assign) > 4, None).otherwise(F.col(column_name_to_assign)),
    )

    return df


def assign_school_year(
    df: DataFrame,
    column_name_to_assign: str,
    reference_date_column: str,
    dob_column: str,
    country_column: str,
    school_year_lookup: DataFrame,
) -> DataFrame:
    """
    Assign school year based on date of birth and visit date, accounting for schooling differences by DA.
    From households_aggregate_processes.xlsx, derivation number 31.

    Parameters
    ----------
    df
    column_name_to_assign
        Name of column to be created
    reference_date_column
        Name of column to calculate school year with respect to that point in time
    dob_column
        Name of column specifying date of birth
    country_column
        Name of column specifying country
    school_year_lookup:
        Lookup table defining the school year start day/month and the school year
        reference day/month (which year participant in by dob) by country
    """

    df = df.join(F.broadcast(school_year_lookup), on=country_column, how="left").withColumn(
        "school_start_date",
        F.when(
            (F.month(dob_column) > F.col("school_year_ref_month"))
            | (
                (F.month(dob_column) == F.col("school_year_ref_month"))
                & (F.dayofmonth(dob_column) >= F.col("school_year_ref_day"))
            ),
            F.to_date(
                F.concat(F.year(dob_column) + 5, F.col("school_start_month"), F.col("school_start_day")),
                format="yyyyMMdd",
            ),
        ).otherwise(
            F.to_date(
                F.concat(F.year(dob_column) + 4, F.col("school_start_month"), F.col("school_start_day")),
                format="yyyyMMdd",
            )
        ),
    )
    df = (
        df.withColumn(
            column_name_to_assign,
            F.when(
                (F.month(reference_date_column) > F.month("school_start_date"))
                | (
                    (F.dayofmonth(reference_date_column) >= F.dayofmonth("school_start_date"))
                    & (F.month(reference_date_column) == F.month("school_start_date"))
                ),
                F.year(reference_date_column) - F.year("school_start_date"),
            ).otherwise(F.year(reference_date_column) - F.year("school_start_date") - 1),
        )
        .withColumn(
            column_name_to_assign,
            F.when(
                (F.col(column_name_to_assign) >= F.lit(14)) | (F.col(column_name_to_assign) < F.lit(0)), None
            ).otherwise(F.col(column_name_to_assign)),
        )
        .drop(
            "school_start_month",
            "school_start_day",
            "school_year_ref_month",
            "school_year_ref_day",
            "school_start_date",
        )
    )
    return df


def mean_across_columns(df: DataFrame, new_column_name: str, column_names: list) -> DataFrame:
    """
    Create a new column containing the mean of multiple existing columns.

    # Caveat:
    # 0 values are treated as nulls.

    Parameters
    ----------
    df
    new_column_name
        name of column to be created
    column_names
        list of column names to calculate mean across
    """
    columns = [F.col(name) for name in column_names]

    df = df.withColumn("temporary_column_count", F.lit(0))
    for column in column_names:
        df = df.withColumn(
            "temporary_column_count",
            F.when((F.col(column) > 0), F.col("temporary_column_count") + 1).otherwise(F.col("temporary_column_count")),
        )

    # Sum with NULL values removed
    average_expression = sum(F.coalesce(column, F.lit(0)) for column in columns) / F.col("temporary_column_count")
    df = df.withColumn(new_column_name, average_expression)
    df = df.drop("temporary_column_count")
    return df


def assign_date_difference(
    df: DataFrame,
    column_name_to_assign: str,
    start_reference_column: str,
    end_reference_column: str,
    format: Optional[str] = "days",
) -> DataFrame:
    """
    Calculate the difference in days between two dates.
    From households_aggregate_processes.xlsx, derivation number 27.

    Parameters
    ----------
    df
    column_name_to_assign
        Name of column to be assigned
    start_reference_column
        First date column name.
    end_reference_column
        Second date column name.
    format
        time format (days, weeks, fortnight, months)

    Return
    ------
    pyspark.sql.DataFrame
    """
    allowed_formats = ["days", "weeks", "fortnight"]
    if format in allowed_formats:
        if start_reference_column == "survey start":
            start = F.to_timestamp(F.lit("2020-05-11 00:00:00"))
        else:
            start = F.col(start_reference_column)
        modifications = {
            "weeks": F.floor(F.col(column_name_to_assign) / 7),
            "fortnight": F.floor(F.col(column_name_to_assign) / 14),
        }
        df = df.withColumn(
            column_name_to_assign,
            F.datediff(end=F.col(end_reference_column), start=start),
        )
        if format in modifications:
            df = df.withColumn(column_name_to_assign, modifications[format])
        return df.withColumn(column_name_to_assign, F.col(column_name_to_assign).cast("integer"))
    else:
        raise TypeError(f"{format} format not supported")


def assign_completion_status(
    df: DataFrame,
    column_name_to_assign: str,
) -> DataFrame:

    """
    Function to assign a completion status equivalent for PHM
    questionnaire responses from pre-defined variables
    """

    df = df.withColumn(
        column_name_to_assign,
        F.when(
            ((F.col("end_screen_questionnaire") == "Continue") & (~F.col("survey_completed_datetime").isNull()))
            | ((F.col("end_screen_sample") == "Continue") & (~F.col("survey_completed_datetime").isNull())),
            "Submitted",
        )
        .when(
            (F.col("survey_completion_status_flushed") == "TRUE")
            & (F.col("file_date") <= F.col("participant_completion_window_end_date")),
            "In progress",
        )
        .when(
            (F.col("survey_completion_status_flushed") == "TRUE")
            & (F.col("file_date") > F.col("participant_completion_window_end_date")),
            "Completed",
        )
        .when(
            (F.col("survey_completion_status_flushed") == "FALSE")
            & (F.col("file_date") > F.col("participant_completion_window_start_date"))
            & (F.col("file_date") <= F.col("participant_completion_window_end_date")),
            "New",
        ),
    )
    return df


def derive_digital_merge_type(
    df: DataFrame,
    column_name_to_assign: str,
) -> DataFrame:
    """
    Derive the digital merge type
    From households_aggregate_processes.xlsx, derivation number 27.

    Parameters
    ----------
    df
    survey_completion_status
        Variable with survey completion status.
    form_start_datetime
        First date column name.
    participant_completion_window_end_datetime
        Final date column name.
    file_date
        The date the file was created

    Return
    ------
    pyspark.sql.DataFrame
    """
    df = df.withColumn(
        column_name_to_assign,
        F.when(
            (F.col("Survey_completion_status").isin(["Submitted", "Completed"])),
            "Matched",
        )
        .when(
            (~F.col("form_start_datetime").isNull())
            & (F.to_date(F.col("participant_completion_window_end_datetime")) > F.to_date(F.col("file_date")))
            & (F.col("survey_completion_status").isin(["Partially Completed", "New"])),
            "Temporary Orphan",
        )
        .when(
            (F.col("form_start_datetime").isNull())
            & (F.to_date(F.col("participant_completion_window_end_datetime")) > F.to_date(F.col("file_date")))
            & (F.col("survey_completion_status") == "New"),
            "Potential Orphan",
        )
        .when(
            (~F.col("form_start_datetime").isNull())
            & (F.to_date(F.col("participant_completion_window_end_datetime")) <= F.to_date(F.col("file_date")))
            & (F.col("survey_completion_status").isin(["Partially Completed", "New"])),
            "Matched",
        )
        .when(
            (F.col("form_start_datetime").isNull())
            & (F.to_date(F.col("participant_completion_window_end_datetime")) <= F.to_date(F.col("file_date")))
            & (F.col("survey_completion_status") == "New"),
            "Permanent Orphan",
        ),
    )
    return df


def assign_column_uniform_value(df: DataFrame, column_name_to_assign: str, uniform_value) -> DataFrame:
    """
    Assign a column with a uniform value.
    From households_aggregate_processes.xlsx, derivation number 11.

    Parameters
    ----------
    df
    column_name_to_assign
        Name of column to be assigned
    uniform_value
        Value to be set in column.

    Return
    ------
    pyspark.sql.DataFrame


    Notes
    -----
    uniform_value will work as int, float, bool, str, datetime -
            iterables/collections raise errors.
    """
    return df.withColumn(column_name_to_assign, F.lit(uniform_value))


def assign_column_regex_match(
    df: DataFrame, column_name_to_assign: str, reference_column: str, pattern: str
) -> DataFrame:
    """
    Assign a boolean column based on a regex match on reference column.
    From households_aggregate_processes.xlsx, derivation number 12.

    Parameters
    ----------
    df
    column_name_to_assign
        Name of column to be assigned
    reference_column
        Name of column that will be matched
    pattern
        Regular expression pattern as a string
        Needs to be a raw string literal (preceded by r"")

    Returns
    -------
    pyspark.sql.DataFrame
    """
    return df.withColumn(column_name_to_assign, F.col(reference_column).rlike(pattern))


def assign_consent_code(df: DataFrame, column_name_to_assign: str, reference_columns: list) -> DataFrame:
    """
    Assign new column of value for the maximum consent version.
    From households_aggregate_processes.xlsx, derivation number 19.

    Parameters
    ----------
    df
    column_name_to_assign
        Name of column to be assigned
    reference_columns list[str]
        Consent columns with 1,0 values used to determine
        consent value.

    Returns
    -------
    pyspark.sql.DataFrame

    Notes
    -----
    Extracts digit value from column name using r'\\d+' pattern.
    """
    assert len(set(reference_columns).difference(set(df.schema.names))) == 0, "Reference columns not in df"

    # assumes only one match in the pattern
    consent_digit_values = [int(re.findall(r"\d+", column)[-1]) for column in reference_columns]

    temp_column_names = [column + "_temp" for column in reference_columns]

    consent_triplets = zip(reference_columns, temp_column_names, consent_digit_values)

    for consent_column, temp_consent_column, consent_value in consent_triplets:
        df = df.withColumn(temp_consent_column, (F.col(consent_column) * F.lit(consent_value)))

    return df.withColumn(column_name_to_assign, F.greatest(*temp_column_names)).drop(*temp_column_names)


def assign_column_to_date_string(
    df: DataFrame,
    column_name_to_assign: str,
    reference_column: str,
    time_format: str = "yyyy-MM-dd",
    lower_case: bool = False,
) -> DataFrame:
    """
    Assign a column with a TimeStampType to a formatted date string.gg
    Does not use a DateType object, as this is incompatible with out HIVE tables.
    From households_aggregate_processes.xlsx, derivation number 13.

    Parameters
    ----------
    df
    column_name_to_assign
        Name of column to be assigned
    reference_column
        Name of column of TimeStamp type to be converted
    time_format
        as a string and by using the accepted characters of Pyspark, define what time format is required
        by default, it will be yyyy-MM-dd, e.g. 2021-01-03

    Returns
    -------
    pyspark.sql.DataFrame
    """
    df = df.withColumn(column_name_to_assign, F.date_format(F.col(reference_column), time_format))

    if lower_case:
        df = df.withColumn(column_name_to_assign, F.lower(F.col(column_name_to_assign)))
    return df


def assign_isin_list(
    df: DataFrame,
    column_name_to_assign: str,
    reference_column: str,
    values_list: List[Union[str, int]],
    true_false_values: List[Union[str, int]],
) -> DataFrame:
    """
    Create a new column containing either 1 or 0 derived from values in a list, matched
    with existing values in the database (null values will be carried forward as null)
    From households_aggregate_processes.xlsx, derivation number 10.

    Parameters
    ----------
    df
    column_name_to _assign
        new or existing
    reference_column_name
        name of column to check for list values
    values_list
        list of values to check against reference column
    true_false_values
        true value (index 0), false value (index 1)

    Return
    ------
    pyspark.sql.DataFrame
    """
    return df.withColumn(
        column_name_to_assign,
        F.when((F.col(reference_column).isin(values_list)), true_false_values[0])
        .when((~F.col(reference_column).isin(values_list)), true_false_values[1])
        .otherwise(None),
    )


def assign_age_at_date(df: DataFrame, column_name_to_assign: str, base_date, date_of_birth) -> DataFrame:
    """
    Assign a new column containing age at a specified date
    Assume that parameters will be in date format
    The function will not correctly account for leap years

    Parameters
    ----------
    pyspark.sql.DataFrame
    base_date
    date_of_birth

    Return
    ------
    pyspark.sql.DataFrame
    """

    df = df.withColumn("date_diff", F.datediff(base_date, date_of_birth)).withColumn(
        column_name_to_assign, F.floor(F.col("date_diff") / 365.25).cast("integer")
    )

    return df.drop("date_diff")


def assign_correct_age_at_date(df: DataFrame, column_name_to_assign, reference_date, date_of_birth) -> DataFrame:
    """
    Uses correct logic to calculate complete years elapsed between 2 dates
    """
    df = df.withColumn(
        "month_more",
        F.when(F.month(F.col(reference_date)) > F.month(F.col(date_of_birth)), 2).otherwise(
            F.when(F.month(F.col(reference_date)) == F.month(F.col(date_of_birth)), 1).otherwise(0)
        ),
    )
    df = df.withColumn(
        "day_more",
        F.when(
            F.date_format(F.col(reference_date), "d") >= F.date_format(F.col(date_of_birth), "d"),
            1,
        ).otherwise(0),
    )
    df = df.withColumn(
        column_name_to_assign,
        F.year(F.col(reference_date))
        - F.year(F.col(date_of_birth))
        - F.lit(1)
        + F.round((F.col("month_more") + F.col("day_more")) / 3, 0).cast("int"),
    )
    return df.drop("month_more", "day_more")


def assign_grouped_variable_from_days_since(
    df: DataFrame,
    binary_reference_column: str,
    days_since_reference_column: str,
    column_name_to_assign: str,
) -> DataFrame:
    """
    Function create variables applied for days_since_think_had_covid_group and
    contact_known_or_suspected_covid_days_since_group. The variable
    days_since_think_had_covid and contact_known_or_suspected_covid_days_since will
    give a number that will be grouped in a range.

    Parameters
    ----
    ------
    df
    binary_reference_column
        yes/no values that describe whether the patient thinks have had covid
    days_since_reference_column
        column from which extract the number of days transcurred that needs to
        be grouped
    column_name_to_assign
        grouping column
    """
    df = assign_named_buckets(
        df=df,
        reference_column=days_since_reference_column,
        column_name_to_assign=column_name_to_assign,
        map={0: "0-14", 15: "15-28", 29: "29-60", 61: "61-90", 91: "91+"},
    )
    return df.withColumn(
        column_name_to_assign,
        F.when(
            (F.col(binary_reference_column) == "Yes") & (F.col(days_since_reference_column).isNull()),
            "Date not given",
        )
        .otherwise(F.col(column_name_to_assign))
        .cast("string"),
    )


def assign_grouped_variable_from_days_since_contact(
    df: DataFrame,
    reference_column: str,
    days_since_reference_column: str,
    column_name_to_assign: str,
) -> DataFrame:
    """
    Function create variables applied for contact_known_or_suspected_covid_days_since_group. The variable contact_known_or_suspected_covid_days_since will
    give a number that will be grouped in a range.

    Parameters
    ----------
    df
    reference_column
        describes where the respondent had contact with someone with covid
    days_since_reference_column
        column from which extract the number of days transcurred that needs to
        be grouped
    column_name_to_assign
        grouping column
    """
    df = assign_named_buckets(
        df=df,
        reference_column=days_since_reference_column,
        column_name_to_assign=column_name_to_assign,
        map={0: "1", 15: "2", 29: "3", 61: "4", 91: "5"},
    )
    return df.withColumn(
        column_name_to_assign,
        F.when(
            (F.col(reference_column).isNotNull()) & (F.col(days_since_reference_column).isNull()),
            "6",
        )
        .otherwise(F.col(column_name_to_assign))
        .cast("string"),
    )


def assign_raw_copies(df: DataFrame, reference_columns: list, suffix: str = "raw") -> DataFrame:
    """Create a copy of each column in a list, with a new suffix."""
    for column in reference_columns:
        df = df.withColumn(column + "_" + suffix, F.col(column).cast(df.schema[column].dataType))
    return df


def assign_work_health_care(df, column_name_to_assign, direct_contact_column, health_care_column) -> DataFrame:
    """
    Combine direct contact and health care responses to get old format of health care responses.

    Parameters
    ----------
    df
    column_name_to_assign
    direct_contact_column
        Column indicating whether participant works in direct contact
    health_care_column
        Column indicating if participant works in health care
    """
    health_care_map = {
        "Yes, in primary care, e.g. GP, dentist": "Yes, primary care",
        "Yes, in secondary care, e.g. hospital": "Yes, secondary care",
        "Yes, in other healthcare settings, e.g. mental health": "Yes, other healthcare",
    }
    value_map = F.create_map([F.lit(x) for x in chain(*health_care_map.items())])
    patient_facing_text = F.when(F.col(direct_contact_column) == "Yes", ", patient-facing").otherwise(
        ", non-patient-facing"
    )
    edited_other_health_care_column = F.when(
        (F.col(health_care_column) != "No") & F.col(health_care_column).isNotNull(),
        F.concat(value_map[F.col(health_care_column)], patient_facing_text),
    ).otherwise(F.col(health_care_column))
    df = df.withColumn(column_name_to_assign, edited_other_health_care_column)
    return df


def assign_work_status_group(df: DataFrame, colum_name_to_assign: str, reference_column: str):
    """
    Assigns a string group based on work status. Uses minimal work status categories (voyager 0).
    Results in groups of:
    - Unknown (null)
    - Student
    - Employed
    - Not working (unemployed, retired, long term sick etc)
    """
    df = df.withColumn(
        colum_name_to_assign,
        F.when(
            F.col(reference_column).isin(["Employed", "Self-employed", "Furloughed (temporarily not working)"]),
            "Employed",
        )
        .when(F.col(reference_column).isNull(), "Unknown")
        .otherwise(F.col(reference_column)),
    )
    return df


def assign_last_non_null_value_from_col_list(df: DataFrame, column_name_to_assign: str, column_list: List[str]):
    """
    Assigns a single new value to a column by evaluating values in the column_list, assigning the last non null
    value in ascending order, having removed any nulls.
    Parameters
    ----------
    df
    column_name_to_assign: column name of the derived column
    column_list: the columns you want to order and select the last value when ordered ascending
    columns should be of same type
    """
    df = df.withColumn("temp_array", F.array_sort(F.array(column_list)))
    df = df.withColumn(column_name_to_assign, F.element_at(F.expr("filter(temp_array, x -> x is not null)"), -1))
    df = df.drop("temp_array")
    return df


def contact_known_or_suspected_covid_type(
    df: DataFrame,
    contact_known_covid_type_column: str,
    contact_suspect_covid_type_column: str,
    contact_any_covid_type_column: str,
    contact_any_covid_date_column: str,
    contact_known_covid_date_column: str,
    contact_suspect_covid_date_column: str,
):
    """
    Parameters
    ----------
    df
    contact_known_covid_type_column
    contact_suspect_covid_type_column
    contact_any_covid_date_column
    contact_known_covid_date_column
    contact_suspect_covid_date_column
    """
    df = df.withColumn(
        contact_any_covid_type_column,
        F.when(
            F.col(contact_any_covid_date_column) == F.col(contact_known_covid_date_column),
            F.col(contact_known_covid_type_column),
        )
        .when(
            F.col(contact_any_covid_date_column) == F.col(contact_suspect_covid_date_column),
            F.col(contact_suspect_covid_type_column),
        )
        .otherwise(None),
    )
    return df


def derive_household_been_columns(
    df: DataFrame,
    column_name_to_assign: str,
    individual_response_column: str,
    household_response_column: str,
) -> DataFrame:
    """
    Combines a household and individual level response, to an overall household response.
    Assumes input responses are 'Yes'/'no'.
    """
    df = df.withColumn(
        column_name_to_assign,
        F.when((F.col(individual_response_column) == "Yes"), "Yes, I have")
        .when(
            ((F.col(individual_response_column) != "Yes") | F.col(individual_response_column).isNull())
            & (F.col(household_response_column) == "Yes"),
            "No I haven’t, but someone else in my household has",
        )
        .otherwise("No, no one in my household has"),
    )
    return df


def aggregated_output_groupby(
    df: DataFrame,
    column_group: str,
    apply_function_list: List[str],
    column_name_list: List[str],
    column_name_to_assign_list: List[str],
) -> DataFrame:
    """
    Parameters
    ----------
    df
    column_group
    apply_function_list
    column_name_list
    column_name_to_assign_list
    """
    function_object_list = [
        getattr(F, function)(col_name) for col_name, function in zip(column_name_list, apply_function_list)
    ]
    return df.groupBy(column_group).agg(
        *[
            apply_function.alias(column_name_to_assign)
            for apply_function, column_name_to_assign in zip(function_object_list, column_name_to_assign_list)
        ]
    )


def aggregated_output_window(
    df: DataFrame,
    column_window_list: List[str],
    column_name_list: List[str],
    apply_function_list: List,
    column_name_to_assign_list: List[str],
    order_column_list: List[str] = [],
) -> DataFrame:
    """
    Parameters
    ----------
    df
    column_window_list
    column_name_list
    apply_function_list
    column_name_to_assign_list
    order_column_list
    """
    window = Window.partitionBy(*column_window_list).orderBy(*order_column_list)
    function_object_list = [
        getattr(F, function)(col_name) for col_name, function in zip(column_name_list, apply_function_list)
    ]
    for apply_function, column_name_to_assign in zip(function_object_list, column_name_to_assign_list):
        df = df.withColumn(column_name_to_assign, apply_function.over(window))
    return df


def regex_match_result(
    columns_to_check_in: List[str],
    positive_regex_pattern: str,
    negative_regex_pattern: Optional[str] = None,
    debug_mode: bool = False,
) -> Union[F.Column, Tuple[F.Column, F.Column, F.Column]]:
    """
    A generic function which applies the user provided RegEx patterns to a list of columns. If a value in any
    of the columns matches the `positive_regex_pattern` pattern but not the `negative_regex_pattern` pattern
    then the result of the match will be set to (bool) True, False otherwise.

    The Truth Table below shows how the final pattern matching result is arrived at.

    +----------------------+----------------------+-----+
    |positive_regex_pattern|negative_regex_pattern|final|
    +----------------------+----------------------+-----+
    |                  true|                  true|false|
    |                  true|                 false| true|
    |                 false|                  true|false|
    |                 false|                 false|false|
    +----------------------+----------------------+-----+

    Parameters:
    -----------
    columns_to_check_in
        a list of columns in which to look for the `positive_regex_pattern`
    positive_regex_pattern
        the Spark-compatible regex pattern match against
    negative_regex_pattern
        (optional) the Spark-compatible regex pattern to NOT match against.
    debug_mode:
        If True and `negative_regex_pattern` is not None, then result of applying positive_regex_pattern and
        negative_regex_pattern are turned in addition to the final result.

    Returns:
    --------
    Column
        The final result of applying positive_regex_pattern and negative_regex_pattern (if given)
    Tuple[Column, Column, Column]
        Returned when `debug_mode` is True and `negative_regex_pattern` is not None. First element
        is the result of applying `positive_regex_pattern`, second element is the result of applying
        `negative_regex_pattern` and 3rd is the final result of applying positive_regex_pattern and
        negative_regex_pattern
    """
    positive_regex_match_result = any_column_matches_regex(columns_to_check_in, positive_regex_pattern)

    if negative_regex_pattern is None:
        result = positive_regex_match_result
    else:
        negative_regex_match_result = any_column_matches_regex(columns_to_check_in, negative_regex_pattern)
        result = positive_regex_match_result & ~negative_regex_match_result

        if debug_mode:
            result = positive_regex_match_result, negative_regex_match_result, result

    return result


def assign_regex_match_result(
    df: DataFrame,
    columns_to_check_in: List[str],
    positive_regex_pattern: str,
    column_name_to_assign: str,
    negative_regex_pattern: Optional[str] = None,
    debug_mode: bool = False,
) -> DataFrame:
    """
    A generic function which applies the user provided RegEx patterns to a list of columns. If a value in any
    of the columns matches the `positive_regex_pattern` pattern but not the `negative_regex_pattern` pattern
    then the result of the match will be set to (bool) True, False otherwise.

    The Truth Table below shows how the final pattern matching result is assigned.

    +----------------------+----------------------+-----+
    |positive_regex_pattern|negative_regex_pattern|final|
    +----------------------+----------------------+-----+
    |                  true|                  true|false|
    |                  true|                 false| true|
    |                 false|                  true|false|
    |                 false|                 false|false|
    +----------------------+----------------------+-----+

    Parameters:
    -----------
    df
        The input dataframe to process
    columns_to_check_in
        a list of columns in which to look for the `positive_regex_pattern`
    positive_regex_pattern
        the Spark-compatible regex pattern match against
    negative_regex_pattern
        (optional) the Spark-compatible regex pattern to NOT match against. If given and `column_name_to_assign` is not
        None, then two additional columns of the form: f"{column_name_to_assign}_positive" &
        f"{column_name_to_assign}_negative" are created which track the matches against the positive and negative regex
        patterns respectively. Set `debug_mode` to True to expose these columns in the returned dataframe.
    column_name_to_assign
        (optional) if this is none, then we return a PySpark Column object containing the result of the RegEx pattern
        search, otherwise we return a DataFrame with `column_name_to_assign` as the column containing the result.
    debug_mode:
        Only relevant when `column_name_to_assign` is not None - See `negative_regex_pattern` above.

    See Also:
    ---------
    regex_match_result: `assign_regex_match_result` wraps around `regex_match_result`
    """
    match_result = regex_match_result(
        columns_to_check_in=columns_to_check_in,
        positive_regex_pattern=positive_regex_pattern,
        negative_regex_pattern=negative_regex_pattern,
        debug_mode=debug_mode,
    )

    if type(match_result) == tuple:
        # a tuple is returned when debug_mode is True
        positive_regex_match_result, negative_regex_match_result, result = match_result

        df = (
            df.withColumn(f"{column_name_to_assign}_positive", positive_regex_match_result)
            .withColumn(
                f"{column_name_to_assign}_negative",
                negative_regex_match_result,
            )
            .withColumn(column_name_to_assign, result)
        )
    else:
        df = df.withColumn(column_name_to_assign, match_result)

    return df


def get_keys_by_value(input_dict: Dict, values_to_lookup: List) -> List:
    """
    Returns a list of keys from the input dictionary if the dictionary's values are in the
    given list of values.

    Parameters
    ----------
    input_dict
        the input dictionary
    values_to_lookup
        a list of values to search for in the `input_dict` and return matching keys

    Raises
    ------
    ValueError
        If none of the values in `values_to_lookup` are found as values of the `input_dict`.
    """
    result = [k for k, v in input_dict.items() if v in values_to_lookup]
    if len(result) == 0:
        raise ValueError("None of the values in `values_to_lookup` are found in `input_dict`")
    return result


def flag_records_for_work_location_null() -> F.Column:
    """Flag records for application of "Work location" rules. Rule_id: 7000"""
    return (
        F.col("work_location").isNull() | (F.col("work_main_job_title").isNull() & F.col("work_main_job_role").isNull())
    ) & (
        F.col("work_status_v0").isin(
            "Furloughed (temporarily not working)",
            "Not working (unemployed, retired, long-term sick etc.)",
            "Student",
        )
    )


def flag_records_for_work_location_student() -> F.Column:
    """Flag records for application of "Work location" rules for students. Rule_id: 7000"""
    return F.col("work_status_v0").isin("Student") | (F.col("age_at_visit") < F.lit(16))


def flag_records_for_work_from_home_rules() -> F.Column:
    """Flag records for application of "Work From Home" rules. Rule_id: 1000"""
    return F.col("work_location").isNull() & ~(
        (
            F.col("work_status_v0").isin(
                "Furloughed (temporarily not working)",
                "Not working (unemployed, retired, long-term sick etc.)",
                "Student",
            )
        )
        | (F.col("age_at_visit") < F.lit(16))
    )


def flag_records_for_furlough_rules_v0() -> F.Column:
    """Flag records for application of "Furlough Rules V0" rules. Rule_id: 2000"""
    return F.col("work_status_v0").isin(
        "Employed",
        "Self-employed",
        "Not working (unemployed, retired, long-term sick etc.)",
    )


def flag_records_for_furlough_rules_v1_a() -> F.Column:
    """Flag records for application of "Furlough Rules V1-a" rules. Rule_id: 2001"""
    return F.col("work_status_v1").isin(
        "Employed and currently working",
        "Looking for paid work and able to start",
        "Not working and not looking for work",
    )


def flag_records_for_furlough_rules_v1_b() -> F.Column:
    """Flag records for application of "Furlough Rules V1-b" rules. Rule_id: 2002"""
    return F.col("work_status_v1").isin("Self-employed and currently working")


def flag_records_for_furlough_rules_v2_a() -> F.Column:
    """Flag records for application of "Furlough Rules V2-a" rules. Rule_id: 2003"""
    return F.col("work_status_v2").isin(
        "Employed and currently working",
        "Looking for paid work and able to start",
        "Not working and not looking for work",
    )


def flag_records_for_furlough_rules_v2_b() -> F.Column:
    """Flag records for application of "Furlough Rules V2-b" rules. Rule_id: 2004"""
    return F.col("work_status_v2").isin("Self-employed and currently working")


def flag_records_for_self_employed_rules_v0() -> F.Column:
    """Flag records for application of "Self-employed Rules V0" rules. Rule_id: 3000"""
    return F.col("work_status_v0").isNull() | F.col("work_status_v0").isin("Employed")


def flag_records_for_self_employed_rules_v1_a() -> F.Column:
    """Flag records for application of "Self-employed Rules V1-a" rules. Rule_id: 3001"""
    return F.col("work_status_v1").isin("Employed and currently working")


def flag_records_for_self_employed_rules_v1_b() -> F.Column:
    """Flag records for application of "Self-employed Rules V1-b" rules. Rule_id: 3002"""
    return F.col("work_status_v1").isin("Employed and currently not working")


def flag_records_for_self_employed_rules_v2_a() -> F.Column:
    """Flag records for application of "Self-employed Rules V2-a" rules. Rule_id: 3003"""
    return F.col("work_status_v2").isin("Employed and currently working")


def flag_records_for_self_employed_rules_v2_b() -> F.Column:
    """Flag records for application of "Self-employed Rules V2-b" rules. Rule_id: 3004"""
    return F.col("work_status_v2").isin("Employed and currently not working")


def flag_records_for_retired_rules() -> F.Column:
    """Flag records for application of "Retired" rules. Rule_id: 4000, 4001, 4002"""
    return (
        any_column_null(["work_status_v0", "work_status_v1", "work_Status_v2"])
        & F.col("work_main_job_title").isNull()
        & F.col("work_main_job_role").isNull()
        & (F.col("age_at_visit") > F.lit(75))
    )


def flag_records_for_not_working_rules_v0() -> F.Column:
    """Flag records for application of "Not working Rules V0" rules. Rule_id: 5000"""
    return F.col("work_status_v0").isin("Employed", "Self-employed")


def flag_records_for_not_working_rules_v1_a() -> F.Column:
    """Flag records for application of "Not working Rules V1-a" rules. Rule_id: 5001"""
    return F.col("work_status_v1").isin("Employed and currently working")


def flag_records_for_not_working_rules_v1_b() -> F.Column:
    """Flag records for application of "Not working Rules V1-b" rules. Rule_id: 5002"""
    return F.col("work_status_v1").isin("Self-employed and currently working")


def flag_records_for_not_working_rules_v2_a() -> F.Column:
    """Flag records for application of "Not working Rules V2-a" rules. Rule_id: 5003"""
    return F.col("work_status_v2").isin("Employed and currently working")


def flag_records_for_not_working_rules_v2_b() -> F.Column:
    """Flag records for application of "Not working Rules V2-b" rules. Rule_id: 5004"""
    return F.col("work_status_v2").isin("Self-employed and currently working")


def flag_records_for_school_v2_rules() -> F.Column:
    """Flag records for application of "School rules -v2" rules. Rule_id: 6000, 6002, 6005"""
    return ((F.col("age_at_visit") >= F.lit(4)) & (F.col("age_at_visit") <= F.lit(18))) & ~(
        F.col("school_year").isNull()
    )


def flag_records_for_uni_v0_rules() -> F.Column:
    """Flag records for application of "Uni-v0" rules. Rule_id: 6000"""
    return (
        (F.col("age_at_visit") >= F.lit(17))
        & (
            F.col("work_status_v0").isNull()
            | F.col("work_status_v0").isin(
                "Furloughed (temporarily not working)",
                "Not working (unemployed, retired, long-term sick etc.)",
            )
        )
    ) | ((F.col("age_at_visit") >= F.lit(17)) & (F.col("age_at_visit") < F.lit(22)))


def flag_records_for_uni_v1_rules() -> F.Column:
    """Flag records for application of "Uni-v0" rules. Rule_id: 6002"""
    return (
        (F.col("age_at_visit") >= F.lit(17))
        & (
            F.col("work_status_v1").isNull()
            | F.col("work_status_v1").isin(
                "Employed and currently not working",
                "Self-employed and currently not working",
                "Looking for paid work and able to start",
                "Not working and not looking for work",
                "Retired",
            )
        )
    ) | ((F.col("age_at_visit") >= F.lit(19)) & (F.col("age_at_visit") < F.lit(22)))


def flag_records_for_uni_v2_rules() -> F.Column:
    """Flag records for application of "Uni-v2" rules. Rule_id: 6007"""
    return (
        (F.col("age_at_visit") >= F.lit(17))
        & (
            F.col("work_status_v2").isNull()
            | F.col("work_status_v2").isin(
                "Employed and currently not working",
                "Self-employed and currently not working",
                "Looking for paid work and able to start",
                "Not working and not looking for work",
                "Retired",
            )
        )
    ) | ((F.col("age_at_visit") >= F.lit(19)) & (F.col("age_at_visit") < F.lit(22)))


def flag_records_for_college_v0_rules() -> F.Column:
    """Flag records for application of "College-v0" rules. Rule_id: 6000"""
    return (
        (F.col("age_at_visit") >= F.lit(16))
        & (
            F.col("work_status_v0").isNull()
            | F.col("work_status_v0").isin(
                "Furloughed (temporarily not working)",
                "Not working (unemployed, retired, long-term sick etc.)",
            )
        )
    ) | ((F.col("age_at_visit") >= F.lit(17)) & (F.col("age_at_visit") < F.lit(19)))


def flag_records_for_college_v1_rules() -> F.Column:
    """Flag records for application of "College-v0" rules. Rule_id: 6002"""
    return (
        (F.col("age_at_visit") >= F.lit(16))
        & (
            F.col("work_status_v1").isNull()
            | F.col("work_status_v1").isin(
                "Employed and currently not working",
                "Self-employed and currently not working",
                "Looking for paid work and able to start",
                "Not working and not looking for work",
                "Retired",
            )
        )
    ) | ((F.col("age_at_visit") >= F.lit(17)) & (F.col("age_at_visit") < F.lit(19)))


def flag_records_for_college_v2_rules() -> F.Column:
    """Flag records for application of "College-v2" rules. Rule_id: 6006"""
    return (
        (F.col("age_at_visit") >= F.lit(16))
        & (
            F.col("work_status_v2").isNull()
            | F.col("work_status_v2").isin(
                "Employed and currently not working",
                "Self-employed and currently not working",
                "Looking for paid work and able to start",
                "Not working and not looking for work",
                "Retired",
            )
        )
    ) | ((F.col("age_at_visit") >= F.lit(17)) & (F.col("age_at_visit") < F.lit(19)))


def flag_records_for_childcare_v0_rules() -> F.Column:
    """Flag records for application of "Childcare-V0" rules. Rule_id: 6001"""
    return (
        (F.col("age_at_visit") < F.lit(4))
        & F.col("school_year").isNull()
        & ~(
            F.col("work_status_v0").isin(
                "Furloughed (temporarily not working)",
                "Not working (unemployed, retired, long-term sick etc.)",
            )
        )
    )


def flag_records_for_childcare_v1_rules() -> F.Column:
    """Flag records for application of "Childcare-V1" rules. Rule_id: 6003"""
    return (
        (F.col("age_at_visit") <= F.lit(4))
        & F.col("school_year").isNull()
        & ~(
            F.col("work_status_v1").isin(
                "Child under 5y not attending child care", "Child under 5y attending child care"
            )
        )
    )


def flag_records_for_childcare_v2_b_rules() -> F.Column:
    """Flag records for application of "Childcare-V2_b" rules. Rule_id: 6004"""
    return (
        (F.col("age_at_visit") <= F.lit(5))
        & F.col("school_year").isNull()
        & ~(
            F.col("work_status_v2").isin(
                "Child under 4-5y not attending child care",
                "Child under 4-5y attending child care",
            )
        )
    )


def derive_country_code(df, column_name_to_assign: str, region_code_column: str):
    """Derive country code from region code starting character."""
    df = df.withColumn(
        column_name_to_assign,
        F.when(F.col(region_code_column).startswith("E"), "E92000001")
        .when(F.col(region_code_column).startswith("N"), "N92000002")
        .when(F.col(region_code_column).startswith("S"), "S92000003")
        .when(F.col(region_code_column).startswith("W"), "W92000004")
        .when(F.col(region_code_column).startswith("L"), "L93000001")
        .when(F.col(region_code_column).startswith("M"), "M83000003"),
    )
    return df


def clean_postcode(df: DataFrame, postcode_column: str):
    """
    update postcode variable to include only uppercase alpha numeric characters and set
    to null if required format cannot be identified
    Parameters
    ----------
    df
    postcode_column
    """
    cleaned_postcode_characters = F.upper(F.regexp_replace(postcode_column, r"[^a-zA-Z\d]", ""))
    inward_code = F.substring(cleaned_postcode_characters, -3, 3)
    outward_code = F.regexp_replace(cleaned_postcode_characters, r".{3}$", "")
    df = df.withColumn(
        postcode_column,
        F.when(F.length(outward_code) <= 4, F.concat(F.rpad(outward_code, 4, " "), inward_code)).otherwise(None),
    )
    return df


def household_level_populations(
    address_lookup: DataFrame, postcode_lookup: DataFrame, lsoa_cis_lookup: DataFrame, country_lookup: DataFrame
) -> DataFrame:
    """
    1. join address base extract with NSPL by postcode to get LSOA 11 and country 12
    2. join LSOA to CIS lookup, by LSOA 11 to get CIS area 20
    3. join country lookup by country_code to get country names
    4. calculate household counts by CIS area and country

    N.B. Expects join keys to be deduplicated.
    """
    address_lookup = clean_postcode(address_lookup, "postcode")
    postcode_lookup = clean_postcode(postcode_lookup, "postcode")
    df = address_lookup.join(F.broadcast(postcode_lookup), on="postcode", how="left")
    df = df.join(F.broadcast(lsoa_cis_lookup), on="lower_super_output_area_code_11", how="left")
    df = df.join(F.broadcast(country_lookup), on="country_code_12", how="left")
    df = assign_count_by_group(df, "number_of_households_by_cis_area", ["cis_area_code_20"])
    df = assign_count_by_group(df, "number_of_households_by_country", ["country_code_12"])

    return df


def assign_population_projections(
    current_projection_df: DataFrame, previous_projection_df: DataFrame, month: int, m_f_columns: List[str]
):
    """
    Use a given input month to create a scalar between previous and current values within m and f
    subscript columns and update values accordingly
    """
    for col in m_f_columns:
        current_projection_df = current_projection_df.withColumnRenamed(col, f"{col}_new")
    current_projection_df = current_projection_df.join(
        previous_projection_df.select("id", *m_f_columns), on="id", how="left"
    )
    if month < 6:
        a = 6 - month
        b = 6 + month
    else:
        a = 18 - month
        b = month - 6

    for col in m_f_columns:
        current_projection_df = current_projection_df.withColumn(
            col, F.lit(1 / 12) * ((a * F.col(col)) + (b * F.col(f"{col}_new")))
        )
        current_projection_df = current_projection_df.drop(f"{col}_new")
    return current_projection_df


def get_matches(old_sample_df: DataFrame, new_sample_df: DataFrame, selection_columns: List[str], barcode_column: str):
    """
    assign column to denote whether the data of a given set of columns (selection_columns) matches
    between old and new sample df's (old_sample_df) (new_sample_df)
    """
    select_df = old_sample_df.select(barcode_column, *selection_columns)
    for col in select_df.columns:
        if col != barcode_column:
            select_df = select_df.withColumnRenamed(col, col + "_OLD")
    joined_df = new_sample_df.join(select_df, on=barcode_column, how="left")
    for col in selection_columns:
        joined_df = joined_df.withColumn(f"MATCHED_{col}", F.when(F.col(col) == F.col(f"{col}_OLD"), 1).otherwise(None))
    return joined_df


def assign_default_date_flag(df: DataFrame, date_col: str, default_days: List[int]):
    """
    Assigns a flag to the dataset that indicates whether the day value for a given date col is
    one of the default days
    """
    df = df.withColumn(f"default_{date_col}", F.when(F.dayofmonth(date_col).isin(default_days), 1).otherwise(0))
    return df


def assign_order_number(
    df: DataFrame,
    column_name_to_assign: str,
    covid_vaccine_type_column: str,
    num_doses_column: str,
    max_doses_column: str,
    pos_1_2_column: str,
):
    """
    Assigns an incrementing value based on input column conditions where the corresponding vaccine_type
    value matches one from the vaccine_type_map
    """
    moderna_vaccine_types = [i for i in _vaccine_type_map.keys() if "Moderna" in i and "valent" not in i]
    pfizer_vaccine_types = [i for i in _vaccine_type_map.keys() if "Pfizer" in i and "valent" not in i]
    astrazeneca_vaccine_types = [i for i in _vaccine_type_map.keys() if "AstraZeneca" in i and "valent" not in i]
    bivalent_vaccine_types = [i for i in _vaccine_type_map.keys() if "valent" in i]
    df = df.withColumn(
        column_name_to_assign,
        # condition 1
        F.when(
            F.col(covid_vaccine_type_column).isin(moderna_vaccine_types + pfizer_vaccine_types)
            & ((F.col(pos_1_2_column) == "No") | ((F.col(max_doses_column) == "Yes") & (F.col(num_doses_column) == 3))),
            1,
        )
        # condition 2
        .when(
            F.col(covid_vaccine_type_column).isin(
                moderna_vaccine_types + pfizer_vaccine_types + astrazeneca_vaccine_types
            )
            & (((F.col(pos_1_2_column) == "Yes") | (F.col(max_doses_column) == "No")) & (F.col(num_doses_column) < 3)),
            1,
        )
        # condition 3
        .when(
            F.col(covid_vaccine_type_column).isin(bivalent_vaccine_types) & (F.col(pos_1_2_column) == "No"),
            2,
        )
        # condition 4
        .when(
            F.col(covid_vaccine_type_column).isin(astrazeneca_vaccine_types)
            & (
                ((F.col(pos_1_2_column) == "Yes") & (F.col(max_doses_column) == "Yes")) & (F.col(num_doses_column) == 3)
            ),
            2,
        )
        # condition 5
        .when(
            F.col(covid_vaccine_type_column).isin(astrazeneca_vaccine_types) & (F.col(pos_1_2_column) == "No"),
            3,
        )
        # condition 6
        .when(
            F.col(covid_vaccine_type_column).isin(bivalent_vaccine_types)
            & (
                ((F.col(pos_1_2_column) == "Yes") & (F.col(max_doses_column) == "Yes")) & (F.col(num_doses_column) == 3)
            ),
            3,
        )
        # condition 7
        .when(
            ~F.col(covid_vaccine_type_column).isNull()
            & ~F.col(covid_vaccine_type_column).isin(["Don't know type", "From a research study/trial"])
            & ((F.col(pos_1_2_column) == "Yes") & (F.col(max_doses_column) == "Yes")),
            4,
        )
        # condition 8
        .otherwise(5),
    )
    return df<|MERGE_RESOLUTION|>--- conflicted
+++ resolved
@@ -30,7 +30,7 @@
 from cishouseholds.pyspark_utils import get_or_create_spark_session
 
 
-<<<<<<< HEAD
+
 def assign_survey_completed_status(
     df: DataFrame,
     column_name_to_assign: str,
@@ -64,7 +64,8 @@
             (F.col(survey_completed_datetime_column).isNull()) & (F.col(survey_flushed_column) == "FALSE"),
             "Not Completed",
         ),
-=======
+        return df
+
 def assign_window_status(
     df: DataFrame,
     column_name_to_assign: str,
@@ -80,7 +81,6 @@
         F.when((F.col(window_start_column) <= current_date) & (current_date <= F.col(window_end_column)), "Open")
         .when(current_date > F.col(window_end_column), "Closed")
         .when(current_date < F.col(window_start_column), "New"),
->>>>>>> c7d33f3e
     )
     return df
 
