--- conflicted
+++ resolved
@@ -119,60 +119,23 @@
     return df
 
 
-<<<<<<< HEAD
-def assign_isin_list(df: DataFrame, column_name_to_assign: str, reference_column_name: str, values_list: list):
-    """
-    Create a new column containing either 1 or 0 derived from values in a list, matched
-    with existing values in the database (null values will be carried forward as null)
-    From households_aggregate_processes.xlsx, derivation number 10.
-=======
 def assign_column_uniform_value(df: DataFrame, column_name_to_assign: str, uniform_value):
     """
     Assign a column with a uniform value.
     From households_aggregate_processes.xlsx, derivation number 11.
->>>>>>> 1a03736b
 
     Parameters
     ----------
     df
     column_name_to_assign
-<<<<<<< HEAD
-        new or existing column name to assign
-    reference_column_name
-        name of column to check for list values
-    values_list
-        list of values to check against reference column
-=======
         Name of column to be assigned
     uniform_value
         Value to be set in column.
->>>>>>> 1a03736b
-
-    Return
-    ------
-    pyspark.sql.DataFrame
-<<<<<<< HEAD
-    """
-    return df.withColumn(
-        column_name_to_assign,
-        F.when((F.col(reference_column_name).isin(values_list)), 1)
-        .when((~F.col(reference_column_name).isin(values_list)), 0)
-        .otherwise(None),
-    )
-
-
-def assign_from_lookup(df: DataFrame, column_name_to_assign: str, reference_columns: list, lookup_df: DataFrame):
-    """
-    Assign a new column based on values from a lookup DF (null values will be carried forward as null)
-    From households_aggregate_processes.xlsx, derivation number 10
-
-    Parameters
-    ----------
-    pyspark.sql.DataFrame
-    column_name_to_assign
-    reference_columns
-    lookup_df
-=======
+
+    Return
+    ------
+    pyspark.sql.DataFrame
+
 
     Notes
     -----
@@ -206,13 +169,54 @@
         Pattern to split reference_column on
     item_number, optional
         0-indexed number of the item to be selected from the split
->>>>>>> 1a03736b
-
-    Return
-    ------
-    pyspark.sql.DataFrame
-    """
-<<<<<<< HEAD
+
+    Return
+    ------
+    pyspark.sql.DataFrame
+    """
+    return df.withColumn(column_name_to_assign, F.split(F.col(reference_column), split_on).getItem(item_number))
+
+
+def assign_isin_list(df: DataFrame, column_name_to_assign: str, reference_column_name: str, values_list: list):
+    """
+    Create a new column containing either 1 or 0 derived from values in a list, matched
+    with existing values in the database (null values will be carried forward as null)
+    From households_aggregate_processes.xlsx, derivation number 10.
+
+    Parameters
+    ----------
+    df
+    column_name_to _assign
+        new or existing
+    reference_column_name
+        name of column to check for list values
+    values_list
+        list of values to check against reference column
+
+    Return
+    ------
+    pyspark.sql.DataFrame
+    """
+    return df.withColumn(
+        column_name_to_assign,
+        F.when((F.col(reference_column_name).isin(values_list)), 1)
+        .when((~F.col(reference_column_name).isin(values_list)), 0)
+        .otherwise(None),
+    )
+
+
+def assign_from_lookup(df: DataFrame, column_name_to_assign: str, reference_columns: list, lookup_df: DataFrame):
+    """
+    Assign a new column based on values from a lookup DF (null values will be carried forward as null)
+    From households_aggregate_processes.xlsx, derivation number 10
+
+    Parameters
+    ----------
+    pyspark.sql.DataFrame
+    column_name_to_assign
+    reference_columns
+    lookup_df
+    """
 
     not_in_df = [reference_column for reference_column in reference_columns if reference_column not in df.columns]
 
@@ -242,7 +246,4 @@
 
     return df.join(F.broadcast(lookup_df), df.concat_columns.eqNullSafe(lookup_df.concat_columns), how="left").drop(
         "concat_columns"
-    )
-=======
-    return df.withColumn(column_name_to_assign, F.split(F.col(reference_column), split_on).getItem(item_number))
->>>>>>> 1a03736b
+    )