--- conflicted
+++ resolved
@@ -2611,11 +2611,8 @@
     one of the default days
     """
     df = df.withColumn(f"default_{date_col}", F.when(F.dayofmonth(date_col).isin(default_days), 1).otherwise(0))
-<<<<<<< HEAD
-    return df
-=======
-
->>>>>>> 7e34fd5c
+    return df
+
 
 def assign_order_number(
     df: DataFrame,
