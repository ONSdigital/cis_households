--- conflicted
+++ resolved
@@ -10,7 +10,26 @@
 from pyspark.sql import Window
 
 
-<<<<<<< HEAD
+def assign_random_day_in_month(
+    df: DataFrame, column_name_to_assign: str, month_column: str, year_column: str
+) -> DataFrame:
+    """
+    Assign a random date in a given year and month
+    Parameters
+    ----------
+    month_column
+    year_column
+    """
+    df = df.withColumn("TEMP_DAY", F.lit(1))
+    df = df.withColumn("TEMP_DATE", F.concat_ws("-", year_column, month_column, "TEMP_DAY"))
+    df = df.withColumn("TEMP_DAY", F.round(F.rand() * (F.date_format(F.last_day("TEMP_DATE"), "d") - 0.5001), 0) + 0.5)
+    df = df.withColumn(
+        column_name_to_assign,
+        F.to_timestamp(F.concat_ws("-", year_column, month_column, F.ceil("TEMP_DAY")), format="yyyy-MM-dd"),
+    )
+    return df.drop("TEMP_DATE", "TEMP_DAY")
+
+
 def assign_household_size(
     df: DataFrame,
     column_name_to_assign: str,
@@ -19,18 +38,10 @@
 ) -> DataFrame:
     """
     Assign a column to contain the number of participants residing in a given household
-=======
-def assign_random_day_in_month(
-    df: DataFrame, column_name_to_assign: str, month_column: str, year_column: str
-) -> DataFrame:
-    """
-    Assign a random date in a given year and month
->>>>>>> 88d1c138
-    Parameters
-    ----------
-    df
-    column_name_to_assign
-<<<<<<< HEAD
+    Parameters
+    -----------
+    df
+    column_name_to_assign
     household_participant_count
     household_size_group_column
     """
@@ -43,19 +54,6 @@
         column_name_to_assign,
         F.when(F.col(reference_column) < 5, F.col(reference_column)).otherwise("5+").cast("string"),
     )
-=======
-    month_column
-    year_column
-    """
-    df = df.withColumn("TEMP_DAY", F.lit(1))
-    df = df.withColumn("TEMP_DATE", F.concat_ws("-", year_column, month_column, "TEMP_DAY"))
-    df = df.withColumn("TEMP_DAY", F.round(F.rand() * (F.date_format(F.last_day("TEMP_DATE"), "d") - 0.5001), 0) + 0.5)
-    df = df.withColumn(
-        column_name_to_assign,
-        F.to_timestamp(F.concat_ws("-", year_column, month_column, F.ceil("TEMP_DAY")), format="yyyy-MM-dd"),
-    )
-    return df.drop("TEMP_DATE", "TEMP_DAY")
->>>>>>> 88d1c138
 
 
 def assign_first_visit(df: DataFrame, column_name_to_assign: str, id_column: str, visit_date_column: str) -> DataFrame:
