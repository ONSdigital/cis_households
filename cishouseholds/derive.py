--- conflicted
+++ resolved
@@ -1730,11 +1730,7 @@
         df=df,
         reference_column=days_since_reference_column,
         column_name_to_assign=column_name_to_assign,
-<<<<<<< HEAD
         map={0: "0-14", 15: "15-28", 29: "29-60", 61: "61-90", 91: "91+"},
-=======
-        map={0: "1", 15: "2", 29: "3", 61: "4", 91: "5"},
->>>>>>> d337dba7
     )
     return df.withColumn(
         column_name_to_assign,
