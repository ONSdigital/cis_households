--- conflicted
+++ resolved
@@ -2396,107 +2396,6 @@
 
 
 def flag_records_for_childcare_v2_b_rules() -> F.Column:
-<<<<<<< HEAD
-    """Flag records for application of "Childcare-V2_b" rules"""
-    return (F.col("age_at_visit") <= F.lit(5)) & F.col("school_year").isNull()
-
-
-def derive_country_code(df, column_name_to_assign: str, region_code_column: str):
-    """Derive country code from region code starting character."""
-    df = df.withColumn(
-        column_name_to_assign,
-        F.when(F.col(region_code_column).startswith("E"), "E92000001")
-        .when(F.col(region_code_column).startswith("N"), "N92000002")
-        .when(F.col(region_code_column).startswith("S"), "S92000003")
-        .when(F.col(region_code_column).startswith("W"), "W92000004")
-        .when(F.col(region_code_column).startswith("L"), "L93000001")
-        .when(F.col(region_code_column).startswith("M"), "M83000003"),
-    )
-    return df
-
-
-def clean_postcode(df: DataFrame, postcode_column: str):
-    """
-    update postcode variable to include only uppercase alpha numeric characters and set
-    to null if required format cannot be identified
-    Parameters
-    ----------
-    df
-    postcode_column
-    """
-    cleaned_postcode_characters = F.upper(F.regexp_replace(postcode_column, r"[^a-zA-Z\d]", ""))
-    inward_code = F.substring(cleaned_postcode_characters, -3, 3)
-    outward_code = F.regexp_replace(cleaned_postcode_characters, r".{3}$", "")
-    df = df.withColumn(
-        postcode_column,
-        F.when(F.length(outward_code) <= 4, F.concat(F.rpad(outward_code, 4, " "), inward_code)).otherwise(None),
-    )
-    return df
-
-
-def household_level_populations(
-    address_lookup: DataFrame, postcode_lookup: DataFrame, lsoa_cis_lookup: DataFrame, country_lookup: DataFrame
-) -> DataFrame:
-    """
-    1. join address base extract with NSPL by postcode to get LSOA 11 and country 12
-    2. join LSOA to CIS lookup, by LSOA 11 to get CIS area 20
-    3. join country lookup by country_code to get country names
-    4. calculate household counts by CIS area and country
-
-    N.B. Expects join keys to be deduplicated.
-    """
-    address_lookup = clean_postcode(address_lookup, "postcode")
-    postcode_lookup = clean_postcode(postcode_lookup, "postcode")
-    df = address_lookup.join(F.broadcast(postcode_lookup), on="postcode", how="left")
-    df = df.join(F.broadcast(lsoa_cis_lookup), on="lower_super_output_area_code_11", how="left")
-    df = df.join(F.broadcast(country_lookup), on="country_code_12", how="left")
-    df = assign_count_by_group(df, "number_of_households_by_cis_area", ["cis_area_code_20"])
-    df = assign_count_by_group(df, "number_of_households_by_country", ["country_code_12"])
-
-    return df
-
-
-def assign_population_projections(
-    current_projection_df: DataFrame, previous_projection_df: DataFrame, month: int, m_f_columns: List[str]
-):
-    """
-    Use a given input month to create a scalar between previous and current values within m and f
-    subscript columns and update values accordingly
-    """
-    for col in m_f_columns:
-        current_projection_df = current_projection_df.withColumnRenamed(col, f"{col}_new")
-    current_projection_df = current_projection_df.join(
-        previous_projection_df.select("id", *m_f_columns), on="id", how="left"
-    )
-    if month < 6:
-        a = 6 - month
-        b = 6 + month
-    else:
-        a = 18 - month
-        b = month - 6
-
-    for col in m_f_columns:
-        current_projection_df = current_projection_df.withColumn(
-            col, F.lit(1 / 12) * ((a * F.col(col)) + (b * F.col(f"{col}_new")))
-        )
-        current_projection_df = current_projection_df.drop(f"{col}_new")
-    return current_projection_df
-
-
-def get_matches(old_sample_df: DataFrame, new_sample_df: DataFrame, selection_columns: List[str], barcode_column: str):
-    """
-    assign column to denote whether the data of a given set of columns (selection_columns) matches
-    between old and new sample df's (old_sample_df) (new_sample_df)
-    """
-    select_df = old_sample_df.select(barcode_column, *selection_columns)
-    for col in select_df.columns:
-        if col != barcode_column:
-            select_df = select_df.withColumnRenamed(col, col + "_OLD")
-    joined_df = new_sample_df.join(select_df, on=barcode_column, how="left")
-    for col in selection_columns:
-        joined_df = joined_df.withColumn(f"MATCHED_{col}", F.when(F.col(col) == F.col(f"{col}_OLD"), 1).otherwise(None))
-    return joined_df
-=======
     """Flag records for application of "Childcare-V2_b" rules. Rule_id: 6004"""
     return (
         (F.col("age_at_visit") <= F.lit(5))
@@ -2508,4 +2407,100 @@
             )
         )
     )
->>>>>>> db391c22
+
+
+def derive_country_code(df, column_name_to_assign: str, region_code_column: str):
+    """Derive country code from region code starting character."""
+    df = df.withColumn(
+        column_name_to_assign,
+        F.when(F.col(region_code_column).startswith("E"), "E92000001")
+        .when(F.col(region_code_column).startswith("N"), "N92000002")
+        .when(F.col(region_code_column).startswith("S"), "S92000003")
+        .when(F.col(region_code_column).startswith("W"), "W92000004")
+        .when(F.col(region_code_column).startswith("L"), "L93000001")
+        .when(F.col(region_code_column).startswith("M"), "M83000003"),
+    )
+    return df
+
+
+def clean_postcode(df: DataFrame, postcode_column: str):
+    """
+    update postcode variable to include only uppercase alpha numeric characters and set
+    to null if required format cannot be identified
+    Parameters
+    ----------
+    df
+    postcode_column
+    """
+    cleaned_postcode_characters = F.upper(F.regexp_replace(postcode_column, r"[^a-zA-Z\d]", ""))
+    inward_code = F.substring(cleaned_postcode_characters, -3, 3)
+    outward_code = F.regexp_replace(cleaned_postcode_characters, r".{3}$", "")
+    df = df.withColumn(
+        postcode_column,
+        F.when(F.length(outward_code) <= 4, F.concat(F.rpad(outward_code, 4, " "), inward_code)).otherwise(None),
+    )
+    return df
+
+
+def household_level_populations(
+    address_lookup: DataFrame, postcode_lookup: DataFrame, lsoa_cis_lookup: DataFrame, country_lookup: DataFrame
+) -> DataFrame:
+    """
+    1. join address base extract with NSPL by postcode to get LSOA 11 and country 12
+    2. join LSOA to CIS lookup, by LSOA 11 to get CIS area 20
+    3. join country lookup by country_code to get country names
+    4. calculate household counts by CIS area and country
+
+    N.B. Expects join keys to be deduplicated.
+    """
+    address_lookup = clean_postcode(address_lookup, "postcode")
+    postcode_lookup = clean_postcode(postcode_lookup, "postcode")
+    df = address_lookup.join(F.broadcast(postcode_lookup), on="postcode", how="left")
+    df = df.join(F.broadcast(lsoa_cis_lookup), on="lower_super_output_area_code_11", how="left")
+    df = df.join(F.broadcast(country_lookup), on="country_code_12", how="left")
+    df = assign_count_by_group(df, "number_of_households_by_cis_area", ["cis_area_code_20"])
+    df = assign_count_by_group(df, "number_of_households_by_country", ["country_code_12"])
+
+    return df
+
+
+def assign_population_projections(
+    current_projection_df: DataFrame, previous_projection_df: DataFrame, month: int, m_f_columns: List[str]
+):
+    """
+    Use a given input month to create a scalar between previous and current values within m and f
+    subscript columns and update values accordingly
+    """
+    for col in m_f_columns:
+        current_projection_df = current_projection_df.withColumnRenamed(col, f"{col}_new")
+    current_projection_df = current_projection_df.join(
+        previous_projection_df.select("id", *m_f_columns), on="id", how="left"
+    )
+    if month < 6:
+        a = 6 - month
+        b = 6 + month
+    else:
+        a = 18 - month
+        b = month - 6
+
+    for col in m_f_columns:
+        current_projection_df = current_projection_df.withColumn(
+            col, F.lit(1 / 12) * ((a * F.col(col)) + (b * F.col(f"{col}_new")))
+        )
+        current_projection_df = current_projection_df.drop(f"{col}_new")
+    return current_projection_df
+
+
+def get_matches(old_sample_df: DataFrame, new_sample_df: DataFrame, selection_columns: List[str], barcode_column: str):
+    """
+    assign column to denote whether the data of a given set of columns (selection_columns) matches
+    between old and new sample df's (old_sample_df) (new_sample_df)
+    """
+    select_df = old_sample_df.select(barcode_column, *selection_columns)
+    for col in select_df.columns:
+        if col != barcode_column:
+            select_df = select_df.withColumnRenamed(col, col + "_OLD")
+    joined_df = new_sample_df.join(select_df, on=barcode_column, how="left")
+    for col in selection_columns:
+        joined_df = joined_df.withColumn(f"MATCHED_{col}", F.when(F.col(col) == F.col(f"{col}_OLD"), 1).otherwise(None))
+    return joined_df