--- conflicted
+++ resolved
@@ -16,7 +16,6 @@
 from cishouseholds.pyspark_utils import get_or_create_spark_session
 
 
-<<<<<<< HEAD
 def assign_visits_in_day(df: DataFrame, column_name_to_assign: str, visit_date_column: str, participant_id_column: str):
     """
     Count number of visits of each pariticipant in a given day
@@ -54,9 +53,6 @@
     return df
 
 
-def grouped_count_distinct(
-    df: DataFrame, column_name_to_assign: str, reference_columns: Any, group_by_columns: List[str]
-=======
 def assign_fake_id(df: DataFrame, column_name_to_assign: str, reference_column: str):
     """
     Derive an incremental id from a reference column containing an id
@@ -68,7 +64,6 @@
 
 def assign_distinct_count_in_group(
     df, column_name_to_assign: str, count_distinct_columns: List[str], group_by_columns: List[str]
->>>>>>> 31e413fa
 ):
     """
     Window-based count of distinct values by group
