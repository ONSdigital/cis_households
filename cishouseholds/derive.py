import re
from functools import reduce
from itertools import chain
from operator import add
from operator import and_
from operator import or_
from typing import Any
from typing import List
from typing import Optional
from typing import Union

from pyspark.ml.feature import Bucketizer
from pyspark.sql import DataFrame
from pyspark.sql import functions as F
from pyspark.sql import Window

from cishouseholds.expressions import all_equal
from cishouseholds.expressions import all_equal_or_Null
from cishouseholds.expressions import any_column_matches_regex
from cishouseholds.pyspark_utils import get_or_create_spark_session


def assign_datetime_from_coalesced_columns_and_log_source(
    df: DataFrame,
    column_name_to_assign: str,
    primary_datetime_columns: List[str],
    secondary_date_columns: List[str],
    file_date_column: str,
    min_date: str,
    source_reference_column_name: str,
    default_timestamp: str,
):

    """
    Assign a timestamp column from coalesced list of columns with a default timestamp if timestamp missing in column
    """
    coalesce_columns = [
        F.col(datetime_column) for datetime_column in [*primary_datetime_columns, *secondary_date_columns]
    ]
    coalesce_columns = [F.when(col.between(F.lit(min_date), F.col(file_date_column)), col) for col in coalesce_columns]

    column_names = primary_datetime_columns + secondary_date_columns
    source_columns = [
        F.when(column_object.isNotNull(), column_name)
        for column_object, column_name in zip(coalesce_columns, column_names)
    ]
    df = df.withColumn(source_reference_column_name, F.coalesce(*source_columns))
    df = df.withColumn(
        column_name_to_assign,
        F.to_timestamp(
            F.when(
                F.col(source_reference_column_name).isin(secondary_date_columns),
                F.concat_ws(" ", F.date_format(F.coalesce(*coalesce_columns), "yyyy-MM-dd"), F.lit(default_timestamp)),
            ).otherwise(F.coalesce(*coalesce_columns)),
            format="yyyy-MM-dd HH:mm:ss",
        ),
    )
    return df


def assign_date_from_filename(df: DataFrame, column_name_to_assign: str, filename_column: str):
    """
    Populate a pyspark date column with the date contained in the filename column
    """
    date = F.regexp_extract(F.col(filename_column), r"_(\d{8})(_\d{6})?[.](csv|txt)", 1)
    time = F.when(
        F.regexp_extract(F.col(filename_column), r"_(\d{8})(_\d{6})?[.](csv|txt)", 2) == "", "_000000"
    ).otherwise(F.regexp_extract(F.col(filename_column), r"_(\d{8})(_\d{6})?[.](csv|txt)", 2))
    df = df.withColumn(column_name_to_assign, F.to_timestamp(F.concat(date, time), format="yyyyMMdd_HHmmss"))
    return df


def assign_visit_order(df: DataFrame, column_name_to_assign: str, visit_date_column: str, id_column: str):
    """
    assign an incremental count to each participants visit

    Parameters
    -------------
    column_name_to_assign
        column_name_to_assign: column to show count
    visit_date_column
        visit_date_column: date column to base count on
    id_column
        id_column: The column where the window (subset) is based, then the count occurs
    """
    window = Window.partitionBy(id_column).orderBy(visit_date_column)
    df = df.withColumn(column_name_to_assign, F.row_number().over(window))
    return df


def map_options_to_bool_columns(df: DataFrame, reference_column: str, value_column_name_map: dict, sep: str):
    """
    map column containing multiple value options to new columns containing true/false based on if their
    value is chosen as the option.
    Parameters
    df
    reference_column
        column containing option values
    value_column_name_map
        mapping expression of column names to assign and options within reference column
    """
    df = df.withColumn(reference_column, F.split(F.col(reference_column), sep))
    for val, col in value_column_name_map.items():
        df = df.withColumn(col, F.when(F.array_contains(reference_column, val), "Yes"))
    return df.withColumn(reference_column, F.array_join(reference_column, sep))


def assign_column_value_from_multiple_column_map(
    df: DataFrame, column_name_to_assign: str, value_to_condition_map: List[List[Any]], column_names: List[str]
):
    """
    assign column value based on values of any number of columns in a dictionary
    Parameters
    ----------
    column_name_to_assign
    value_to_condition_map
        a list of column value options to map to each resultant value in the 'column_name_to_assign'.
        multiple sublists are optional within this input and denote the option to have multiple optional values.
    column_names
        a list of column names in the same order as the values expressed in the 'value_to_condition_map' input
    Example
    -------
    A | B
    1 | 0
    1 | 1
    0 | 0
    value_to_condition_map = [
        [Yes,[1,0]],
        [No,[1,1]]
    ]
    column_names = [A,B]
    ~ with a value of 1 and 0 in columns A and B respectively the result column C would be set to Yes and with
    1 and 1 in the same columns the result would b No and an unmapped result yields None. ~
    A | B | C
    1 | 0 | Yes
    1 | 1 | No
    0 | 0 |
    """
    df = df.withColumn(column_name_to_assign, F.lit(None))
    for row in value_to_condition_map:
        mapped_value = row[0]
        values = row[1]
        logic = []
        for col, val in zip(column_names, values):
            if type(val) == list:
                logic.append(reduce(or_, [F.col(col).eqNullSafe(option) for option in val]))
            else:
                logic.append(F.col(col).eqNullSafe(val))
        df = df.withColumn(
            column_name_to_assign,
            F.when(reduce(and_, logic), mapped_value).otherwise(F.col(column_name_to_assign)),
        )
    return df


def concat_fields_if_true(
    df: DataFrame, column_name_to_assign: str, column_name_pattern: str, true_value: str, sep: str = ""
):
    """
    concat the names of fields where a given condition is met to form a new column
    """
    columns = [col for col in df.columns if re.match(column_name_pattern, col)]
    df = df.withColumn(
        column_name_to_assign,
        F.concat_ws(sep, *[F.when(F.col(col) == true_value, col).otherwise(None) for col in columns]),
    )
    return df


def derive_had_symptom_last_7days_from_digital(
    df: DataFrame, column_name_to_assign: str, symptom_column_prefix: str, symptoms: List[str]
):
    """
    Derive symptoms in v2 format from digital file
    """
    symptom_columns = [f"{symptom_column_prefix}{symptom}" for symptom in symptoms]

    df = count_value_occurrences_in_column_subset_row_wise(df, "NUM_NO", symptom_columns, "No")
    df = count_value_occurrences_in_column_subset_row_wise(df, "NUM_YES", symptom_columns, "Yes")
    df = df.withColumn(
        column_name_to_assign,
        F.when(F.col("NUM_YES") > 0, "Yes").when(F.col("NUM_NO") > 0, "No").otherwise(None),
    )
    return df.drop("NUM_YES", "NUM_NO")


def assign_visits_in_day(df: DataFrame, column_name_to_assign: str, visit_date_column: str, participant_id_column: str):
    """
    Count number of visits of each participant in a given day
    Parameters
    ----------
    """
    window = Window.partitionBy(participant_id_column, F.to_date(visit_date_column))
    df = df.withColumn(column_name_to_assign, F.sum(F.lit(1)).over(window))
    return df


def count_barcode_cleaned(
    df: DataFrame, column_name_to_assign: str, barcode_column: str, date_taken_column: str, visit_datetime_colum: str
):
    """
    Count occurrences of barcode
    Parameters
    ----------
    df
    column_name_to_assign
    barcode_column
    """
    window = Window.partitionBy(barcode_column)
    df = df.withColumn(
        column_name_to_assign,
        F.sum(
            F.when(
                (F.col(barcode_column).isNotNull())
                & (F.col(barcode_column) != "ONS00000000")
                & (F.datediff(F.col(visit_datetime_colum), F.col(date_taken_column)) <= 14),
                1,
            ).otherwise(0)
        ).over(window),
    )
    return df


def assign_fake_id(df: DataFrame, column_name_to_assign: str, reference_column: str):
    """
    Derive an incremental id from a reference column containing an id
    """
    df_unique_id = df.select(reference_column).distinct()
    df_unique_id = df_unique_id.withColumn("TEMP", F.lit(1))
    window = Window.partitionBy(F.col("TEMP")).orderBy(reference_column)
    df_unique_id = df_unique_id.withColumn(column_name_to_assign, F.row_number().over(window))  # or dense_rank()

    df = df.join(df_unique_id, on=reference_column, how="left")
    return df.drop("TEMP")


def assign_distinct_count_in_group(
    df, column_name_to_assign: str, count_distinct_columns: List[str], group_by_columns: List[str]
):
    """
    Window-based count of distinct values by group

    Parameters
    ----------
    count_distinct_columns
        columns to determine distinct records
    group_by_columns
        columns to group by and count within
    """
    count_distinct_columns_window = Window.partitionBy(*count_distinct_columns).orderBy(F.lit(0))
    group_window = Window.partitionBy(*group_by_columns)
    df = df.withColumn(
        column_name_to_assign,
        F.sum(F.when(F.row_number().over(count_distinct_columns_window) == 1, 1)).over(group_window).cast("integer"),
    )
    return df


def assign_count_by_group(df: DataFrame, column_name_to_assign: str, group_by_columns: List[str]):
    """
    Window-based count of all rows by group

    Parameters
    ----------
    group_by_columns
        columns to group by and count within
    """
    count_window = Window.partitionBy(*group_by_columns)
    df = df.withColumn(column_name_to_assign, F.count("*").over(count_window).cast("integer"))
    return df


def assign_multigeneration(
    df: DataFrame,
    column_name_to_assign: str,
    participant_id_column,
    household_id_column: str,
    visit_date_column: str,
    date_of_birth_column: str,
    country_column: str,
):
    """
    Assign a column to specify if a given household is multigeneration at the time one of its participants visited.
    Note: school year lookup dataframe must be amended to account for changes in school year start dates
    Parameters
    ----------
    df
    column_name_to_assign
    participant_id_column
    household_id_column
    visit_date_column
    date_of_birth_column
    country_column
    """
    spark_session = get_or_create_spark_session()
    school_year_lookup_df = spark_session.createDataFrame(
        data=[
            ("England", "09", "01", "09", "01"),
            ("Wales", "09", "01", "09", "01"),
            ("Scotland", "08", "15", "03", "01"),
            ("NI", "09", "01", "07", "02"),
        ],
        schema=[
            country_column,
            "school_start_month",
            "school_start_day",
            "school_year_ref_month",
            "school_year_ref_day",
        ],
    )
    transformed_df = df.groupBy(household_id_column, visit_date_column).count()
    transformed_df = transformed_df.join(
        df.select(household_id_column, participant_id_column, date_of_birth_column, country_column),
        on=household_id_column,
    ).drop("count")
    transformed_df = assign_age_at_date(
        df=transformed_df,
        column_name_to_assign="age_at_visit",
        base_date=F.col(visit_date_column),
        date_of_birth=F.col(date_of_birth_column),
    )
    transformed_df = assign_school_year(
        df=transformed_df,
        column_name_to_assign="school_year",
        reference_date_column=visit_date_column,
        dob_column=date_of_birth_column,
        country_column=country_column,
        school_year_lookup=school_year_lookup_df,
    )
    generation1_flag = F.when((F.col("age_at_visit") > 49), 1).otherwise(0)
    generation2_flag = F.when(
        ((F.col("age_at_visit") <= 49) & (F.col("age_at_visit") >= 17)) | (F.col("school_year") >= 12), 1
    ).otherwise(0)
    generation3_flag = F.when((F.col("school_year") <= 11), 1).otherwise(0)

    window = Window.partitionBy(household_id_column, visit_date_column)
    gen1_exists = F.when(F.sum(generation1_flag).over(window) >= 1, True).otherwise(False)
    gen2_exists = F.when(F.sum(generation2_flag).over(window) >= 1, True).otherwise(False)
    gen3_exists = F.when(F.sum(generation3_flag).over(window) >= 1, True).otherwise(False)

    transformed_df = transformed_df.withColumn(
        column_name_to_assign, F.when((gen1_exists) & (gen2_exists) & (gen3_exists), 1).otherwise(0)
    )
    transformed_df = (
        df.drop("age_at_visit")
        .join(
            transformed_df.select(
                "age_at_visit", "school_year", column_name_to_assign, participant_id_column, visit_date_column
            ),
            on=[participant_id_column, visit_date_column],
            how="left",
        )
        .distinct()
    )
    return transformed_df


def assign_household_participant_count(
    df: DataFrame, column_name_to_assign: str, household_id_column: str, participant_id_column: str
):
    """Assign the count of participants within each household."""
    household_window = Window.partitionBy(household_id_column)
    df = df.withColumn(
        column_name_to_assign, F.size(F.collect_set(F.col(participant_id_column)).over(household_window))
    )
    return df


def assign_household_under_2_count(
    df: DataFrame, column_name_to_assign: str, column_pattern: str, condition_column: str
):
    """
    Count number of individuals below two from age (months) columns matching pattern.
    if condition column is 'No' it will only count so long the range of columns ONLY have only 0s or nulls.
    Parameters
    ----------
    df
    column_name_to_assign
    column_pattern
    condition_column
    """
    columns_to_count = [column for column in df.columns if re.match(column_pattern, column)]
    count = reduce(
        add, [F.when((F.col(column) >= 0) & (F.col(column) <= 24), 1).otherwise(0) for column in columns_to_count]
    )
    df = df.withColumn(
        column_name_to_assign,
        F.when(
            ((F.col(condition_column) == "Yes") & (~all_equal(columns_to_count, 0)))
            | ((F.col(condition_column) == "No") & (~all_equal_or_Null(columns_to_count, 0))),
            count,
        ).otherwise(0),
    )
    return df


def assign_ever_had_long_term_health_condition_or_disabled(
    df: DataFrame, column_name_to_assign: str, health_conditions_column: str, condition_impact_column: str
):
    """
    Assign a column that identifies if patient is long term disabled by applying several
    preset functions
    Parameters
    ----------
    df
    column_name_to_assign
    health_conditions_column
    condition_impact_column
    """

    df = df.withColumn(
        "TEMP_EVERNEVER",
        F.when(
            (F.col(health_conditions_column) == "Yes")
            & (F.col(condition_impact_column).isin(["Yes, a little", "Yes, a lot"])),
            "Yes",
        )
        .when(
            (F.col(health_conditions_column).isin(["Yes", "No"]))
            & ((F.col(condition_impact_column) == "Not at all") | (F.col(condition_impact_column).isNull())),
            "No",
        )
        .otherwise(None),
    )
    df = assign_column_given_proportion(
        df=df,
        column_name_to_assign=column_name_to_assign,
        groupby_column="participant_id",
        reference_columns=["TEMP_EVERNEVER"],
        count_if=["Yes"],
        true_false_values=["Yes", "No"],
    )  # not sure of correct  PIPELINE categories

    return df.drop("TEMP_EVERNEVER")


def assign_random_day_in_month(
    df: DataFrame, column_name_to_assign: str, month_column: str, year_column: str
) -> DataFrame:
    """
    Assign a random date in a given year and month
    Parameters
    ----------
    month_column
    year_column
    """
    df = df.withColumn("TEMP_DAY", F.lit(1))
    df = df.withColumn("TEMP_DATE", F.concat_ws("-", year_column, month_column, "TEMP_DAY"))
    df = df.withColumn("TEMP_DAY", F.round(F.rand() * (F.date_format(F.last_day("TEMP_DATE"), "d") - 0.5001), 0) + 0.5)
    df = df.withColumn(
        column_name_to_assign,
        F.to_timestamp(F.concat_ws("-", year_column, month_column, F.ceil("TEMP_DAY")), format="yyyy-MM-dd"),
    )
    return df.drop("TEMP_DATE", "TEMP_DAY")


def assign_household_size(
    df: DataFrame,
    column_name_to_assign: str,
    household_participant_count_column: Optional[str] = None,
    existing_group_column: Optional[str] = None,
) -> DataFrame:
    """
    Assign household group size (grouped above 5+), using participant count to impute values missing in existing group
    column.
    """
    return df.withColumn(
        column_name_to_assign,
        F.coalesce(
            F.col(existing_group_column),
            F.when(F.col(household_participant_count_column) < 5, F.col(household_participant_count_column))
            .otherwise("5+")
            .cast("string"),
        ),
    )


def assign_first_visit(df: DataFrame, column_name_to_assign: str, id_column: str, visit_date_column: str) -> DataFrame:
    """
    Assign column to represent number of participants in household
    Parameters
    ----------
    df
    column_name_to_assign
    id_column
    visit_date_column
    """
    window = Window.partitionBy(id_column).orderBy(visit_date_column)
    return df.withColumn(column_name_to_assign, F.first(visit_date_column).over(window))


def assign_last_visit(
    df: DataFrame, column_name_to_assign: str, id_column: str, visit_date_column: str, visit_status_column: str
) -> DataFrame:
    """
    Assign a column to contain only the last date a participant completed a visited
    Parameters
    ----------
    id_column
    visit_date_column
    visit_status_column
    """
    window = Window.partitionBy(id_column).orderBy(F.desc(visit_date_column))
    df = df.withColumn(
        column_name_to_assign,
        F.first(
            F.when(~F.col(visit_status_column).isin("Cancelled", "Patient did not attend"), F.col(visit_date_column)),
            ignorenulls=True,
        ).over(window),
    )
    return df


def assign_column_given_proportion(
    df: DataFrame,
    column_name_to_assign: str,
    groupby_column: str,
    reference_columns: List[str],
    count_if: List[Union[str, int]],
    true_false_values: List[Union[str, int]],
) -> DataFrame:
    """
    Assign a column boolean 1, 0 when the proportion of values meeting a condition is above 0.3
    """
    window = Window.partitionBy(groupby_column)

    df = df.withColumn("TEMP", F.lit(0))
    df = df.withColumn(column_name_to_assign, F.lit("No"))

    for col in reference_columns:
        df = df.withColumn(
            "TEMP",
            F.when(F.col(col).isin(count_if), 1).when(F.col(col).isNotNull(), F.col("TEMP")).otherwise(None),
        )
        df = df.withColumn(
            column_name_to_assign,
            F.when(
                (
                    F.sum(F.when(F.col("TEMP") == 1, 1).otherwise(0)).over(window)
                    / F.sum(F.when(F.col("TEMP").isNotNull(), 1).otherwise(0)).over(window)
                    >= 0.3
                ),
                1,
            ).otherwise(0),
        )
    df = df.withColumn(column_name_to_assign, F.max(column_name_to_assign).over(window))
    df = df.withColumn(
        column_name_to_assign,
        F.when(F.col(column_name_to_assign) == 1, true_false_values[0]).otherwise(true_false_values[1]),
    )
    return df.drop("TEMP")


def count_value_occurrences_in_column_subset_row_wise(
    df: DataFrame, column_name_to_assign: str, selection_columns: List[str], count_if_value: Union[str, int, None]
) -> DataFrame:
    """
    Assign a column to be the count of cells in selection row where condition is true
    Parameters
    ---------
    df
    column_name_to_assign
    selection_columns
    count_if_value
    """
    df = df.withColumn(column_name_to_assign, F.array([F.col(col) for col in selection_columns]))
    if count_if_value is None:
        df = df.withColumn(column_name_to_assign, F.expr(f"filter({column_name_to_assign}, x -> x is not null)"))
    else:
        df = df.withColumn(column_name_to_assign, F.array_remove(column_name_to_assign, count_if_value))
    df = df.withColumn(column_name_to_assign, F.lit(len(selection_columns) - F.size(F.col(column_name_to_assign))))
    return df


def assign_any_symptoms_around_visit(
    df: DataFrame,
    column_name_to_assign: str,
    symptoms_bool_column: str,
    id_column: str,
    visit_date_column: str,
    visit_id_column: str,
) -> DataFrame:
    """
    Assign a column with boolean (Yes, No) if sympoms present around visit, derived
    from if symtoms bool columns reported any true values -1 +1 from time window
    """
    window = Window.partitionBy(id_column).orderBy(visit_date_column, visit_id_column)
    df = df.withColumn(
        column_name_to_assign,
        F.when(
            (F.col(symptoms_bool_column) == "Yes")
            | (F.lag(symptoms_bool_column, 1).over(window) == "Yes")
            | (F.lag(symptoms_bool_column, -1).over(window) == "Yes"),
            "Yes",
        ).otherwise("No"),
    )
    return df


def assign_true_if_any(
    df: DataFrame,
    column_name_to_assign: str,
    reference_columns: List[str],
    true_false_values: List[Union[str, int, bool]],
    ignore_nulls: Optional[bool] = False,
) -> DataFrame:
    """
    Assign column the second value of a list containing values for false and true
    if either of a list of reference columns are true
    column_name_to_assign is assigned initially to all false then assigned true when value found
    in any of the reference columns
    """
    df = df.withColumn(column_name_to_assign, F.lit(true_false_values[1]))
    for col in reference_columns:
        df = df.withColumn(
            column_name_to_assign,
            F.when(
                F.col(col).eqNullSafe(true_false_values[0]),
                true_false_values[0],
            )
            .when(F.col(col).isNull() & F.lit(ignore_nulls), None)
            .otherwise(F.col(column_name_to_assign)),
        )
    return df


def assign_proportion_column(
    df: DataFrame, column_name_to_assign: str, numerator_column: str, denominator_column: str, numerator_selector: str
) -> DataFrame:
    """
    Assign a column as the result of a division operation on total of select values from numerator column
    divided by grouped by another selector
    Parameters
    ----------
    df
    numerator_column
    denominator_column
    numerator_selector
    denominator_selector
    """
    window = Window.partitionBy(denominator_column)

    return df.withColumn(
        column_name_to_assign,
        (F.sum(F.when(F.col(numerator_column) == numerator_selector, 1).otherwise(0)).over(window))
        / (F.count(denominator_column).over(window)),
    )


def assign_work_social_column(
    df: DataFrame,
    column_name_to_assign: str,
    work_sector_column: str,
    care_home_column: str,
    direct_contact_column: str,
) -> DataFrame:
    """
    Assign column for work social with standard string values depending on 3 given reference inputs
    Parameters
    ----------
    df
    column_name_to_assign
    work_sector_column
    care_home_column
    direct_contact_column
    """
    df = df.withColumn(
        column_name_to_assign,
        F.when(F.col(work_sector_column).isNull(), None)
        .when(
            F.col(work_sector_column) != "Social care",
            "No",
        )
        .when(
            (F.col(care_home_column) == "Yes") & (F.col(direct_contact_column) == "Yes"),
            "Yes, care/residential home, resident-facing",
        )
        .when(
            ((F.col(care_home_column) == "No") | (F.col(care_home_column).isNull()))
            & (F.col(direct_contact_column) == "Yes"),
            "Yes, other social care, resident-facing",
        )
        .when(
            ((F.col(direct_contact_column) == "No") | (F.col(direct_contact_column).isNull()))
            & (F.col(care_home_column) == "Yes"),
            "Yes, care/residential home, non-resident-facing",
        )
        .when(
            ((F.col(care_home_column) == "No") | (F.col(care_home_column).isNull()))
            & ((F.col(direct_contact_column) == "No") | (F.col(direct_contact_column).isNull())),
            "Yes, other social care, non-resident-facing",
        ),
    )
    return df


def assign_unique_id_column(df: DataFrame, column_name_to_assign: str, concat_columns: List[str]) -> DataFrame:
    """
    Assign a unique column from concatenating multiple input columns
    Parameters
    ----------
    concat_columns
    """
    return df.withColumn(column_name_to_assign, F.concat_ws("-", *concat_columns))


def assign_has_been_to_column(
    df: DataFrame, column_name_to_assign: str, contact_participant_column: str, contact_other_column: str
) -> DataFrame:
    """
    Assign a column to evidence whether a relevant party has been to a given place using the 2 input
    contact columns as reference and standardized output string column values
    Parameters
    ----------
    df
    column_name_to_assign
    contact_participant_column
    contact_other_column
    """
    df = df.withColumn(
        column_name_to_assign,
        F.when(
            (F.col(contact_participant_column) == "No") & (F.col(contact_other_column) == "No"),
            "No, no one in my household has",
        )
        .when(F.col(contact_participant_column) == "Yes", "Yes, I have")
        .when(
            (F.col(contact_participant_column) == "No") & (F.col(contact_other_column) == "Yes"),
            "No I haven't, but someone else in my household has",
        )
        .otherwise(None),
    )
    return df


def assign_covid_contact_status(
    df: DataFrame, column_name_to_assign: str, known_column: str, suspect_column: str
) -> DataFrame:
    """
    Assign column for possibility of having covid-19
    Parameters
    ----------
    known_column
    suspect_column
    """
    df = df.withColumn(
        column_name_to_assign,
        F.when((F.col(known_column) == "Yes") | (F.col(suspect_column) == "Yes"), "Yes").otherwise("No"),
    )
    return df


def assign_filename_column(df: DataFrame, column_name_to_assign: str) -> DataFrame:
    """
    Use inbuilt pyspark function to get name of the file used in the current spark task
    Regular expression removes unnecessary characters to allow checks for processed files
    Parameters
    ----------
    df
    column_name_to_assign
    """
    return df.withColumn(
        column_name_to_assign, F.regexp_replace(F.input_file_name(), r"(?<=:\/{2})(\w+|\d+)(?=\/{1})", "")
    )


def assign_column_from_mapped_list_key(
    df: DataFrame, column_name_to_assign: str, reference_column: str, map: dict
) -> DataFrame:
    """
    Assing a specific column value using a dictionary of values to assign as keys and
    the list criteria corresponding to when that value should be assign as a value
    Parameters
    ----------
    df
    column_name_to_assign
    reference_column
    map
    """
    df = df.withColumn(column_name_to_assign, F.lit(None))
    for val, key_list in map.items():
        df = df.withColumn(
            column_name_to_assign,
            F.when(F.col(reference_column).isin(*key_list), val).otherwise(F.col(column_name_to_assign)),
        )
    return df


def assign_test_target(df: DataFrame, column_name_to_assign: str, filename_column: str) -> DataFrame:
    """
    Assign a column for the appropriate test target type corresponding
    to that contained within the filename column (S, N)
    of visit
    Parameters
    ----------
    df
    column_name_to_assign
    filename_column
    """
    df = df.withColumn(
        column_name_to_assign,
        F.when(F.col(filename_column).contains("S"), "S")
        .when(F.col(filename_column).contains("N"), "N")
        .otherwise(None),
    )
    return df


def assign_school_year_september_start(
    df: DataFrame, dob_column: str, visit_date_column: str, column_name_to_assign: str
) -> DataFrame:
    """
    Assign a column for the approximate school year of an individual given their age at the time
    of visit
    Parameters
    ----------
    df
    age_column
    """
    df = df.withColumn(
        column_name_to_assign,
        F.when(
            ((F.month(F.col(visit_date_column))) >= 9) & ((F.month(F.col(dob_column))) < 9),
            (F.year(F.col(visit_date_column))) - (F.year(F.col(dob_column))) - 3,
        )
        .when(
            (F.month(F.col(visit_date_column)) >= 9) | ((F.month(F.col(dob_column))) >= 9),
            (F.year(F.col(visit_date_column))) - (F.year(F.col(dob_column))) - 4,
        )
        .otherwise((F.year(F.col(visit_date_column))) - (F.year(F.col(dob_column))) - 5),
    )
    df = df.withColumn(
        column_name_to_assign,
        F.when((F.col(column_name_to_assign) <= 0) | (F.col(column_name_to_assign) > 13), None).otherwise(
            F.col(column_name_to_assign)
        ),
    )
    return df


def assign_work_patient_facing_now(
    df: DataFrame, column_name_to_assign: str, age_column: str, work_healthcare_column: str
) -> DataFrame:
    """
    Assign column for work person facing depending on values of given input reference
    columns mapped to a list of outputs
    Parameters
    ----------
    df
    column_name_to_assign
    age_column
    work_healthcare_column
    """
    df = assign_column_from_mapped_list_key(
        df,
        column_name_to_assign,
        work_healthcare_column,
        {
            "Yes": [
                "Yes",
                "Yes, primary care, patient-facing",
                "Yes, secondary care, patient-facing",
                "Yes, other healthcare, patient-facing",
            ],
            "No": [
                "No",
                "Yes, primary care, non-patient-facing",
                "Yes, secondary care, non-patient-facing",
                "Yes, other healthcare, non-patient-facing",
            ],
        },
    )
    df = assign_named_buckets(
        df, age_column, column_name_to_assign, {0: "<=15y", 16: F.col(column_name_to_assign), 75: ">=75y"}
    )
    return df


def assign_work_person_facing_now(
    df: DataFrame,
    column_name_to_assign: str,
    work_patient_facing_now_column: str,
    work_social_care_column: str,
) -> DataFrame:
    """
    Assign column for work patient facing depending on values of given input reference
    columns mapped to a list of outputs
    Parameters
    ----------
    df
    work_patient_facing_now_column
    work_social_care_column
    column_name_to_assign
    """
    df = assign_column_from_mapped_list_key(
        df,
        column_name_to_assign,
        work_social_care_column,
        {
            "Yes": ["Yes, care/residential home, resident-facing", "Yes, other social care, resident-facing"],
            "No": [
                "No",
                "Yes, care/residential home, non-resident-facing",
                "Yes, other social care, non-resident-facing",
            ],
        },
    )
    df = df.withColumn(
        column_name_to_assign,
        F.when(F.col(work_patient_facing_now_column) == "Yes", "Yes")
        .when(
            ~(F.col(work_patient_facing_now_column).isin("Yes", "No") | F.col(work_patient_facing_now_column).isNull()),
            F.col(work_patient_facing_now_column),
        )
        .otherwise(F.col(column_name_to_assign)),
    )
    return df


def assign_named_buckets(
    df: DataFrame, reference_column: str, column_name_to_assign: str, map: dict, use_current_values=False
) -> DataFrame:
    """
    Assign a new column with named ranges for given integer ranges contianed within a reference column
    Parameters
    ----------
    df
    reference_column
    column_name_to_assign
    map
        dictionary containing the map of minimum value in given range (inclusive) to range label string
    use_current_values
        boolean operation preset to False to specify if current values in column_name_to_assign should be carried
        forward if not in range of lookup buckets specified in map
    """
    bucketizer = Bucketizer(
        splits=[float("-Inf"), *list(map.keys()), float("Inf")], inputCol=reference_column, outputCol="buckets"
    )
    dfb = bucketizer.setHandleInvalid("keep").transform(df)

    bucket_dic = {0.0: F.col(column_name_to_assign) if use_current_values else None}
    for i, value in enumerate(map.values()):
        bucket_dic[float(i + 1)] = value

    mapping_expr = F.create_map([F.lit(x) for x in chain(*bucket_dic.items())])  # type: ignore

    dfb = dfb.withColumn(column_name_to_assign, mapping_expr[dfb["buckets"]])
    return dfb.drop("buckets")


def assign_age_group_school_year(
    df: DataFrame, country_column: str, age_column: str, school_year_column: str, column_name_to_assign: str
) -> DataFrame:
    """
    Assign column_age_group_school_year using multiple references column values in a specific pattern
    to determin a string coded representation of school year
    Parameters
    ----------
    df:
    country_column
    age_column
    school_year_column
    column_name_to_assign
    """
    df = df.withColumn(
        column_name_to_assign,
        F.when((F.col(age_column) >= 2) & (F.col(age_column) <= 12) & (F.col(school_year_column) <= 6), "02-6SY")
        .when(
            ((F.col(school_year_column) >= 7) & (F.col(school_year_column) <= 11))
            | (
                (F.col(country_column).isin("England", "Wales"))
                & ((F.col(age_column) >= 12) & (F.col(age_column) <= 15))
                & (((F.col(school_year_column) <= 6) | (F.col(school_year_column).isNull())))
            )
            | (
                (F.col(country_column).isin("Scotland", "NI"))
                & ((F.col(age_column) >= 12) & (F.col(age_column) <= 14))
                & (((F.col(school_year_column) <= 6) | (F.col(school_year_column).isNull())))
            ),
            "07SY-11SY",
        )
        .when(
            (
                (F.col(country_column).isin("England", "Wales"))
                & ((F.col(age_column) >= 16) & (F.col(age_column) <= 24))
                & (F.col(school_year_column) >= 12)
            )
            | (
                (F.col(country_column).isin("Scotland", "NI"))
                & ((F.col(age_column) >= 15) & (F.col(age_column) <= 24))
                & (F.col(school_year_column) >= 12)
            ),
            "12SY-24",
        )
        .otherwise(None),
    )
    df = assign_named_buckets(
        df, age_column, column_name_to_assign, {25: "25-34", 35: "35-49", 50: "50-69", 70: "70+"}, True
    )
    return df


def assign_ethnicity_white(df: DataFrame, column_name_to_assign: str, ethnicity_group_column_name: str):
    """
    Assign string variable for ethnicity white / non-white based on the 5 major ethnicity groups
    """

    df = df.withColumn(
        column_name_to_assign, F.when(F.col(ethnicity_group_column_name) == "White", "White").otherwise("Non-White")
    )
    return df


def assign_taken_column(df: DataFrame, column_name_to_assign: str, reference_column: str) -> DataFrame:
    """
    Uses references column value to assign a taken column "yes" or "no" depending on whether
    reference is Null
    Parameters
    ----------
    df
    column_name_to_assign
    reference_column
    """
    df = df.withColumn(column_name_to_assign, F.when(F.col(reference_column).isNull(), "No").otherwise("Yes"))

    return df


def assign_outward_postcode(df: DataFrame, column_name_to_assign: str, reference_column: str) -> DataFrame:
    """
    Assign column outer postcode with cleaned data from reference postcode column.
    take only left part of postcode and capitalise
    Parameters
    ----------
    df
    column_name_to_assign
    reference_column
    """
    df = df.withColumn(column_name_to_assign, F.rtrim(F.regexp_replace(F.col(reference_column), r".{3}$", "")))
    df = df.withColumn(
        column_name_to_assign, F.when(F.length(column_name_to_assign) > 4, None).otherwise(F.col(column_name_to_assign))
    )

    return df


def assign_column_from_coalesce(df: DataFrame, column_name_to_assign: str, *args) -> DataFrame:
    """
    Assign new column with values from coalesced columns.
    From households_aggregate_processes.xlsx, derivation number 6.
    D6: V1, or V2 if V1 is missing

    Parameters
    ----------
    df: pyspark.sql.DataFrame
    column_name_to_assign: string
    *args: string
        name of columns to coalesce

    Return
    ------
    df: pyspark.sql.DataFrame

    """
    return df.withColumn(colName=column_name_to_assign, col=F.coalesce(*args))


def assign_substring(
    df: DataFrame, column_name_to_assign, column_to_substring, start_position, substring_length
) -> DataFrame:
    """
    Criteria - returns data with new column which is a substring
    of an existing variable
    Parameters
    ----------
    df: pyspark.sql.DataFrame
    new_column_name: string
    column_to_substr: string
    start_position: integer
    len_of_substr: integer

    Return
    ------
    df: pyspark.sql.DataFrame

    """
    df = df.withColumn(column_name_to_assign, F.substring(column_to_substring, start_position, substring_length))

    return df


def assign_school_year(
    df: DataFrame,
    column_name_to_assign: str,
    reference_date_column: str,
    dob_column: str,
    country_column: str,
    school_year_lookup: DataFrame,
) -> DataFrame:
    """
    Assign school year based on date of birth and visit date, accounting for schooling differences by DA.
    From households_aggregate_processes.xlsx, derivation number 31.
    Parameters
    ----------
    df
    column_name_to_assign
        Name of column to be created
    reference_date_column
        Name of column to calculate school year with respect to that point in time
    dob_column
        Name of column specifying date of birth
    country_column
        Name of column specifying country
    school_year_lookup:
        Lookup table defining the school year start day/month and the school year
        reference day/month (which year participant in by dob) by country
    """

    df = (
        df.join(F.broadcast(school_year_lookup), on=country_column, how="left")
        .withColumn(
            "school_start_date",
            F.when(
                (F.month(dob_column) > F.col("school_year_ref_month"))
                | (
                    (F.month(dob_column) == F.col("school_year_ref_month"))
                    & (F.dayofmonth(dob_column) >= F.col("school_year_ref_day"))
                ),
                F.to_date(
                    F.concat(F.year(dob_column) + 5, F.col("school_start_month"), F.col("school_start_day")),
                    format="yyyyMMdd",
                ),
            ).otherwise(
                F.to_date(
                    F.concat(F.year(dob_column) + 4, F.col("school_start_month"), F.col("school_start_day")),
                    format="yyyyMMdd",
                )
            ),
        )
        .withColumn(
            column_name_to_assign,
            F.floor(F.datediff(F.col(reference_date_column), F.col("school_start_date")) / 365.25).cast("integer"),
        )
        # Below statement is to recreate Stata code (school years in DAs don't follow the same pattern),
        #  though need to confirm if this is accurate
        # .withColumn(column_name_to_assign, F.when((F.col(country_column)==F.lit("NI")) /
        # | (F.col(country_column)==F.lit("Scotland")), F.col(column_name_to_assign)+1)
        #                                     .otherwise(F.col(column_name_to_assign)))
        .withColumn(
            column_name_to_assign,
            F.when(
                (F.col(column_name_to_assign) >= F.lit(14)) | (F.col(column_name_to_assign) <= F.lit(0)), None
            ).otherwise(F.col(column_name_to_assign)),
        )
        .drop(
            "school_start_month",
            "school_start_day",
            "school_year_ref_month",
            "school_year_ref_day",
            "school_start_date",
        )
    )

    return df


def derive_cq_pattern(df: DataFrame, column_names, spark_session) -> DataFrame:
    """
    Derive a new column containing string of pattern in
    ["N only", "OR only", "S only", "OR+N", "OR+S", "N+S", "OR+N+S", NULL]
    indicating which ct_* columns indicate a positive result.
    From households_aggregate_processes.xlsx, derivation number 7.

    Parameters
    ----------
    df: pyspark.sql.DataFrame
    column_names: list of string
    spark_session: pyspark.sql.SparkSession

    Return
    ------
    df: pyspark.sql.DataFrame
    """
    assert len(column_names) == 3

    indicator_list = ["indicator_" + column_name for column_name in column_names]

    lookup_df = spark_session.createDataFrame(
        data=[
            (0, 0, 0, None),
            (1, 0, 0, "OR only"),
            (0, 1, 0, "N only"),
            (0, 0, 1, "S only"),
            (1, 1, 0, "OR+N"),
            (1, 0, 1, "OR+S"),
            (0, 1, 1, "N+S"),
            (1, 1, 1, "OR+N+S"),
        ],
        schema=indicator_list + ["cq_pattern"],
    )

    for column_name in column_names:
        df = df.withColumn("indicator_" + column_name, F.when(F.col(column_name) > 0, 1).otherwise(0))

    df = df.join(F.broadcast(lookup_df), on=indicator_list, how="left").drop(*indicator_list)

    return df


def mean_across_columns(df: DataFrame, new_column_name: str, column_names: list) -> DataFrame:
    """
    Create a new column containing the mean of multiple existing columns.

    # Caveat:
    # 0 values are treated as nulls.

    Parameters
    ----------
    df
    new_column_name
        name of column to be created
    column_names
        list of column names to calculate mean across
    """
    columns = [F.col(name) for name in column_names]

    df = df.withColumn("temporary_column_count", F.lit(0))
    for column in column_names:
        df = df.withColumn(
            "temporary_column_count",
            F.when((F.col(column) > 0), F.col("temporary_column_count") + 1).otherwise(F.col("temporary_column_count")),
        )

    # Sum with NULL values removed
    average_expression = sum(F.coalesce(column, F.lit(0)) for column in columns) / F.col("temporary_column_count")
    df = df.withColumn(new_column_name, average_expression)
    df = df.drop("temporary_column_count")
    return df


def assign_date_difference(
    df: DataFrame,
    column_name_to_assign: str,
    start_reference_column: str,
    end_reference_column: str,
    format: Optional[str] = "days",
) -> DataFrame:
    """
    Calculate the difference in days between two dates.
    From households_aggregate_processes.xlsx, derivation number 27.

    Parameters
    ----------
    df
    column_name_to_assign
        Name of column to be assigned
    start_reference_column
        First date column name.
    end_reference_column
        Second date column name.
    format
        time format (days, weeks, months)
    Return
    ------
    pyspark.sql.DataFrame
    """
    allowed_formats = ["days", "weeks"]
    if format in allowed_formats:
        if start_reference_column == "survey start":
            start = F.to_timestamp(F.lit("2020-05-11 00:00:00"))
        else:
            start = F.col(start_reference_column)
        modifications = {"weeks": F.floor(F.col(column_name_to_assign) / 7)}
        df = df.withColumn(column_name_to_assign, F.datediff(end=F.col(end_reference_column), start=start))
        if format in modifications:
            df = df.withColumn(column_name_to_assign, modifications[format])
        return df.withColumn(column_name_to_assign, F.col(column_name_to_assign).cast("integer"))
    else:
        raise TypeError(f"{format} format not supported")


def assign_column_uniform_value(df: DataFrame, column_name_to_assign: str, uniform_value) -> DataFrame:
    """
    Assign a column with a uniform value.
    From households_aggregate_processes.xlsx, derivation number 11.

    Parameters
    ----------
    df
    column_name_to_assign
        Name of column to be assigned
    uniform_value
        Value to be set in column.

    Return
    ------
    pyspark.sql.DataFrame


    Notes
    -----
    uniform_value will work as int, float, bool, str, datetime -
            iterables/collections raise errors.
    """
    return df.withColumn(column_name_to_assign, F.lit(uniform_value))


def assign_column_regex_match(
    df: DataFrame, column_name_to_assign: str, reference_column: str, pattern: str
) -> DataFrame:
    """
    Assign a boolean column based on a regex match on reference column.
    From households_aggregate_processes.xlsx, derivation number 12.

    Parameters
    ----------
    df
    column_name_to_assign
        Name of column to be assigned
    reference_column
        Name of column that will be matched
    pattern
        Regular expression pattern as a string
        Needs to be a raw string literal (preceded by r"")

    Returns
    -------
    pyspark.sql.DataFrame
    """
    return df.withColumn(column_name_to_assign, F.col(reference_column).rlike(pattern))


def assign_consent_code(df: DataFrame, column_name_to_assign: str, reference_columns: list) -> DataFrame:
    """
    Assign new column of value for the maximum consent version.
    From households_aggregate_processes.xlsx, derivation number 19.

    Parameters
    ----------
    df
    column_name_to_assign
        Name of column to be assigned
    reference_columns list[str]
        Consent columns with 1,0 values used to determine
        consent value.

    Returns
    -------
    pyspark.sql.DataFrame

    Notes
    -----
    Extracts digit value from column name using r'\\d+' pattern.
    """
    assert len(set(reference_columns).difference(set(df.schema.names))) == 0, "Reference columns not in df"

    # assumes only one match in the pattern
    consent_digit_values = [int(re.findall(r"\d+", column)[-1]) for column in reference_columns]

    temp_column_names = [column + "_temp" for column in reference_columns]

    consent_triplets = zip(reference_columns, temp_column_names, consent_digit_values)

    for consent_column, temp_consent_column, consent_value in consent_triplets:
        df = df.withColumn(temp_consent_column, (F.col(consent_column) * F.lit(consent_value)))

    return df.withColumn(column_name_to_assign, F.greatest(*temp_column_names)).drop(*temp_column_names)


def assign_column_to_date_string(
    df: DataFrame,
    column_name_to_assign: str,
    reference_column: str,
    time_format: str = "yyyy-MM-dd",
    lower_case: bool = False,
) -> DataFrame:
    """
    Assign a column with a TimeStampType to a formatted date string.gg
    Does not use a DateType object, as this is incompatible with out HIVE tables.
    From households_aggregate_processes.xlsx, derivation number 13.
    Parameters
    ----------
    df
    column_name_to_assign
        Name of column to be assigned
    reference_column
        Name of column of TimeStamp type to be converted
    time_format
        as a string and by using the accepted characters of Pyspark, define what time format is required
        by default, it will be yyyy-MM-dd, e.g. 2021-01-03

    Returns
    -------
    pyspark.sql.DataFrame
    """
    df = df.withColumn(column_name_to_assign, F.date_format(F.col(reference_column), time_format))

    if lower_case:
        df = df.withColumn(column_name_to_assign, F.lower(F.col(column_name_to_assign)))
    return df


def assign_single_column_from_split(
    df: DataFrame, column_name_to_assign: str, reference_column: str, split_on: str = " ", item_number: int = 0
):
    """
    Assign a single column with the values from an item within a reference column that has been split.
    Can specify the split string and item number.

    Gets the first item after splitting on single space (" ") by default.

    Returns null when the specified item does not exist in the split.

    From households_aggregate_processes.xlsx, derivation number 14.
        Column of TimeStamp type to be converted

    Parameters
    ----------
    df
    column_name_to_assign
        Name of column to be assigned
    reference_column
        Name of column to be
    split_on, optional
        Pattern to split reference_column on
    item_number, optional
        0-indexed number of the item to be selected from the split

    Returns
    -------
    pyspark.sql.DataFrame
    """

    return df.withColumn(column_name_to_assign, F.split(F.col(reference_column), split_on).getItem(item_number))


def assign_isin_list(
    df: DataFrame,
    column_name_to_assign: str,
    reference_column: str,
    values_list: List[Union[str, int]],
    true_false_values: List[Union[str, int]],
) -> DataFrame:
    """
    Create a new column containing either 1 or 0 derived from values in a list, matched
    with existing values in the database (null values will be carried forward as null)
    From households_aggregate_processes.xlsx, derivation number 10.

    Parameters
    ----------
    df
    column_name_to _assign
        new or existing
    reference_column_name
        name of column to check for list values
    values_list
        list of values to check against reference column
    true_false_values
        true value (index 0), false value (index 1)
    Return
    ------
    pyspark.sql.DataFrame
    """
    return df.withColumn(
        column_name_to_assign,
        F.when((F.col(reference_column).isin(values_list)), true_false_values[0])
        .when((~F.col(reference_column).isin(values_list)), true_false_values[1])
        .otherwise(None),
    )


def assign_from_lookup(
    df: DataFrame, column_name_to_assign: str, reference_columns: list, lookup_df: DataFrame
) -> DataFrame:
    """
    Assign a new column based on values from a lookup DF (null values will be carried forward as null)
    From households_aggregate_processes.xlsx, derivation number 10

    Parameters
    ----------
    pyspark.sql.DataFrame
    column_name_to_assign
    reference_columns
    lookup_df

    Return
    ------
    pyspark.sql.DataFrame
    """

    not_in_df = [reference_column for reference_column in reference_columns if reference_column not in df.columns]

    if not_in_df:
        raise ValueError(f"Columns don't exist in Dataframe: {', '.join(not_in_df)}")

    not_in_lookup = [
        reference_column for reference_column in reference_columns if reference_column not in lookup_df.columns
    ]

    if not_in_lookup:
        raise ValueError(f"Columns don't exist in Lookup: {', '.join(not_in_lookup)}")

    if column_name_to_assign not in lookup_df.columns:
        raise ValueError(f"Column to assign does not exist in lookup: {column_name_to_assign}")

    filled_columns = [
        F.when(F.col(column_name).isNull(), F.lit("_")).otherwise(F.col(column_name))
        for column_name in reference_columns
    ]

    df = df.withColumn("concat_columns", F.concat(*filled_columns))

    lookup_df = lookup_df.withColumn("concat_columns", F.concat(*filled_columns))

    lookup_df = lookup_df.drop(*reference_columns)

    return df.join(F.broadcast(lookup_df), df.concat_columns.eqNullSafe(lookup_df.concat_columns), how="left").drop(
        "concat_columns"
    )


def assign_age_at_date(df: DataFrame, column_name_to_assign: str, base_date, date_of_birth) -> DataFrame:
    """
    Assign a new column containing age at a specified date
    Assume that parameters will be in date format
    The function will not correctly account for leap years

    Parameters
    ----------
    pyspark.sql.DataFrame
    base_date
    date_of_birth

    Return
    ------
    pyspark.sql.DataFrame
    """

    df = df.withColumn("date_diff", F.datediff(base_date, date_of_birth)).withColumn(
        column_name_to_assign, F.floor(F.col("date_diff") / 365.25).cast("integer")
    )

    return df.drop("date_diff")


def assign_correct_age_at_date(df: DataFrame, column_name_to_assign, reference_date, date_of_birth) -> DataFrame:
    """
    Uses correct logic to calculate complete years elapsed between 2 dates
    """
    df = df.withColumn(
        "month_more",
        F.when(F.month(F.col(reference_date)) > F.month(F.col(date_of_birth)), 2).otherwise(
            F.when(F.month(F.col(reference_date)) == F.month(F.col(date_of_birth)), 1).otherwise(0)
        ),
    )
    df = df.withColumn(
        "day_more",
        F.when(F.date_format(F.col(reference_date), "d") >= F.date_format(F.col(date_of_birth), "d"), 1).otherwise(0),
    )
    df = df.withColumn(
        column_name_to_assign,
        F.year(F.col(reference_date))
        - F.year(F.col(date_of_birth))
        - F.lit(1)
        + F.round((F.col("month_more") + F.col("day_more")) / 3, 0).cast("int"),
    )
    return df.drop("month_more", "day_more")


def assign_grouped_variable_from_days_since(
    df: DataFrame,
    binary_reference_column: str,
    days_since_reference_column: str,
    column_name_to_assign: str,
) -> DataFrame:
    """
    Function create variables applied for days_since_think_had_covid_group and
    contact_known_or_suspected_covid_days_since_group. The variable
    days_since_think_had_covid and contact_known_or_suspected_covid_days_since will
    give a number that will be grouped in a range.
    Parameters
    ----------
    df
    binary_reference_column
        yes/no values that describe whether the patient thinks have had covid
    days_since_reference_column
        column from which extract the number of days transcurred that needs to
        be grouped
    column_name_to_assign
        grouping column
    """
    df = assign_named_buckets(
        df=df,
        reference_column=days_since_reference_column,
        column_name_to_assign=column_name_to_assign,
        map={0: "0-14", 15: "15-28", 29: "29-60", 61: "61-90", 91: "91+"},
    )
    return df.withColumn(
        column_name_to_assign,
        F.when(
            (F.col(binary_reference_column) == "Yes") & (F.col(days_since_reference_column).isNull()), "Date not given"
        )
        .otherwise(F.col(column_name_to_assign))
        .cast("string"),
    )


def assign_raw_copies(df: DataFrame, reference_columns: list) -> DataFrame:
    """Create a copy of each column in a list, with a '_raw' suffix."""
    for column in reference_columns:
        df = df.withColumn(column + "_raw", F.col(column).cast(df.schema[column].dataType))
    return df


def assign_work_health_care(df, column_name_to_assign, direct_contact_column, health_care_column) -> DataFrame:
    """
    Combine direct contact and health care responses to get old format of health care responses.

    Parameters
    ----------
    df
    column_name_to_assign
    direct_contact_column
        Column indicating whether participant works in direct contact
    health_care_column
        Column indicating if participant works in health care
    """
    health_care_map = {
        "Yes, in primary care, e.g. GP, dentist": "Yes, primary care",
        "Yes, in secondary care, e.g. hospital": "Yes, secondary care",
        "Yes, in other healthcare settings, e.g. mental health": "Yes, other healthcare",
    }
    value_map = F.create_map([F.lit(x) for x in chain(*health_care_map.items())])
    patient_facing_text = F.when(F.col(direct_contact_column) == "Yes", ", patient-facing").otherwise(
        ", non-patient-facing"
    )
    edited_other_health_care_column = F.when(
        (F.col(health_care_column) != "No") & F.col(health_care_column).isNotNull(),
        F.concat(value_map[F.col(health_care_column)], patient_facing_text),
    ).otherwise(F.col(health_care_column))
    df = df.withColumn(column_name_to_assign, edited_other_health_care_column)
    return df


def assign_work_status_group(df: DataFrame, colum_name_to_assign: str, reference_column: str):
    """
    Assigns a string group based on work status. Uses minimal work status categories (voyager 0).
    Results in groups of:
    - Unknown (null)
    - Student
    - Employed
    - Not working (unemployed, retired, long term sick etc)
    """
    df = df.withColumn(
        colum_name_to_assign,
        F.when(
            F.col(reference_column).isin(["Employed", "Self-employed", "Furloughed (temporarily not working)"]),
            "Employed",
        )
        .when(F.col(reference_column).isNull(), "Unknown")
        .otherwise(F.col(reference_column)),
    )
    return df


def contact_known_or_suspected_covid_type(
    df: DataFrame,
    contact_known_covid_type_column: str,
    contact_any_covid_type_column: str,
    contact_any_covid_date_column: str,
    contact_known_covid_date_column: str,
    contact_suspect_covid_date_column: str,
):
    """
    Parameters
    ----------
    df
    contact_known_covid_type_column
    contact_suspect_covid_type_column
    contact_any_covid_date_column
    contact_known_covid_date_column
    contact_suspect_covid_date_column
    """
    df = df.withColumn(
        contact_any_covid_type_column,
        F.when(
            F.col(contact_any_covid_date_column) == F.col(contact_known_covid_date_column),
            F.col(contact_known_covid_type_column),
        )
        .when(
            F.col(contact_any_covid_date_column) == F.col(contact_suspect_covid_date_column),
            F.col(contact_known_covid_type_column),
        )
        .otherwise(None),
    )
    return df


def derive_household_been_columns(
    df: DataFrame,
    column_name_to_assign: str,
    individual_response_column: str,
    household_response_column: str,
) -> DataFrame:
    """
    Combines a household and individual level response, to an overall household response.
    Assumes input responses are 'Yes'/'no'.
    """
    df = df.withColumn(
        column_name_to_assign,
        F.when((F.col(individual_response_column) == "Yes"), "Yes, I have")
        .when(
            ((F.col(individual_response_column) != "Yes") | F.col(individual_response_column).isNull())
            & (F.col(household_response_column) == "Yes"),
            "No I haven’t, but someone else in my household has",
        )
        .otherwise("No, no one in my household has"),
    )
    return df


def aggregated_output_groupby(
    df: DataFrame,
    column_group: str,
    apply_function_list: List[str],
    column_name_list: List[str],
    column_name_to_assign_list: List[str],
) -> DataFrame:
    """
    Parameters
    ----------
    df
    column_group
    apply_function_list
    column_apply_list
    column_name_to_assign_list
    """
    function_object_list = [
        getattr(F, function)(col_name) for col_name, function in zip(column_name_list, apply_function_list)
    ]
    return df.groupBy(column_group).agg(
        *[
            apply_function.alias(column_name_to_assign)
            for apply_function, column_name_to_assign in zip(function_object_list, column_name_to_assign_list)
        ]
    )


def aggregated_output_window(
    df: DataFrame,
    column_window_list: List[str],
    column_name_list: List[str],
    apply_function_list: List,
    column_name_to_assign_list: List[str],
    order_column_list: List[str] = [],
) -> DataFrame:
    """
    Parameters
    ----------
    df
    column_group_list
    apply_function_list
    column_apply_list
    column_name_to_assign_list
    order_column_list
    when_condition
    """
    window = Window.partitionBy(*column_window_list).orderBy(*order_column_list)
    function_object_list = [
        getattr(F, function)(col_name) for col_name, function in zip(column_name_list, apply_function_list)
    ]
    for apply_function, column_name_to_assign in zip(function_object_list, column_name_to_assign_list):
        df = df.withColumn(column_name_to_assign, apply_function.over(window))
    return df


def assign_regex_match_result(
    df: DataFrame,
    columns_to_check_in: List[str],
    positive_regex_pattern: str,
    negative_regex_pattern: Optional[str] = None,
    column_name_to_assign: Optional[str] = None,
    debug_mode: bool = False,
) -> Union[DataFrame, F.Column]:
    """
    A generic function which applies the user provided RegEx patterns to a list of columns. If a value in any
    of the columns matches the `positive_regex_pattern` pattern but not the `negative_regex_pattern` pattern
    then the result of the match will be set to (bool) True, False otherwise.

    The Truth Table below shows how the final pattern matching result is assigned.

    +----------------------+----------------------+-----+
    |positive_regex_pattern|negative_regex_pattern|final|
    +----------------------+----------------------+-----+
    |                  true|                  true|false|
    |                  true|                 false| true|
    |                 false|                  true|false|
    |                 false|                 false|false|
    +----------------------+----------------------+-----+

    Parameters:
    -----------
    df
        The input dataframe to process
    columns_to_check_in
        a list of columns in which to look for the `positive_regex_pattern`
    positive_regex_pattern
        the Spark-compatible regex pattern match against
    negative_regex_pattern
        (optional) the Spark-compatible regex pattern to NOT match against. If given and `column_name_to_assign` is not
        None, then two additional columns of the form: f"{column_name_to_assign}_positive" &
        f"{column_name_to_assign}_negative" are created which track the matches against the positive and negative regex
        patterns respectively. Set `debug_mode` to True to expose these columns in the returned dataframe.
    column_name_to_assign
        (optional) if this is none, then we return a PySpark Column object containing the result of the RegEx pattern
        search, otherwise we return a DataFrame with `column_name_to_assign` as the column containing the result.
    debug_mode:
        Only relevant when `column_name_to_assign` is not None - See `negative_regex_pattern` above.
    """
    positive_regex_match_result = any_column_matches_regex(columns_to_check_in, positive_regex_pattern)

    if negative_regex_pattern is None:
        if column_name_to_assign is None:
            # returns Column object
            return positive_regex_match_result
        else:
            # returns DataFrame
            return df.withColumn(column_name_to_assign, positive_regex_match_result)

    negative_regex_match_result = any_column_matches_regex(columns_to_check_in, negative_regex_pattern)
    result = positive_regex_match_result & ~negative_regex_match_result

<<<<<<< HEAD
    return df


def derive_patient_facing_variables(
    df: DataFrame,
    job_main_resp1: str,
    work_status: str,
    patient_facing_orig: str,
    work_direct_contact_patients_etc: str,
    job_title1,  # TODO: job_title1 and main_resp1 are derived, remove them
    main_resp1,
) -> DataFrame:
    """
    Parameters
    ----------
    df
    job_main_resp1
    work_status
    patient_facing_orig
    work_direct_contact_patients_etc

    """
    flag_vet = F.col(job_main_resp1).rlike(
        r"\bVETS*\b|\bVEN?T[A-Z]*(RY|IAN)\b|EQUIN|\b(DOG|CAT)\b|HEDGEHOG|ANIMAL"  # noqa: E501
    ) & ~F.col(job_main_resp1).rlike(r"VET PEOPLE")
    # Admin
    flag_admin = F.col(job_main_resp1, "\bADMIN(?!IST[EO]R)|ADM[A-Z]{2,}RAT[EO]R|CLERICAL|CLERK")
    flag_hc_admin = (
        (flag_admin & F.col(job_main_resp1).rlike(r"NHS|HOSPITAL|MEDICAL|SURG[EA]RY|CLINIC|HEALTH *CARE"))
        | F.col(job_main_resp1).rlike(r"CLINICAL *CODER|\bWARD *CLERK")
    ) & ~F.col(job_main_resp1).rlike(r"STATIST")
    flag_nhc_admin = (
        flag_admin
        & F.col(job_main_resp1).rlike(r"SCHOOL|LOCAL *GOVERNMENT|CIVIL *SERV(ANT|ICE)|^BANK CLERK|\bCHURCH\b")
        & (F.col(flag_hc_admin) is False)
    )

    # Counsellor
    # flag_counsellor = F.col(job_main_resp1).rlike(r"COUNS|COUNC") # TODO: investigate why never used
    flag_nhc_counsellor = F.col(job_main_resp1).rlike(r"COUNS|COUNC") & (
        F.col(job_main_resp1).rlike(
            r"REPRESENT|BUSINESS|POLI(C|T)|CAREER|DISTRICT|LOCAL|COUNTY|DEBT|CITY|COUNCIL\s|COUNCIL$|ACCOUNTANT|SOLICITOR|LAW|CHAPLAN|CHAPLAIN|DEFENCE|GOVERNMENT|PARISH|LAWYER|ASSESSOR|CURRICULUM|LEGAL|PRISONER|FARMER"  # noqa: E501
        )
        | F.col(job_main_resp1).rlike(r"CASEWORK|CARE WORK|SCHOOL|LECTURER|COLLEGE|TEACH")
    )
    flag_hc_counsellor = F.col(job_main_resp1).rlike(r"COUNS|COUNC") & F.col(job_main_resp1).rlike(
        r"ADDICT|VICTIM|TRAUMA|\sMENTAL HEALTH|DRUG|ALCOHOL|ABUSE|SUBSTANCE"
    )

    # Receptionist
    flag_receptionist = (
        F.col(job_main_resp1).rlike(r"RECEPTIONIST|OPTICAL ASSISTANT|RECEPTION *(WORK|DUTIES)")
        | (F.col(job_main_resp1).rlike("\bADMIN(?!IST[EO]R)") & F.col(job_main_resp1).rlike("RECEPTION"))
    ) & ~F.col(job_main_resp1).rlike("\bTEACH")
    flag_hc_receptionist = flag_receptionist & F.col(job_main_resp1).rlike(
        r"NHS|HOSPITAL$|OSTEOPATH|OUTPATIENT|HOSPITAL(?!ITY)|MEDICAL|SURG[EA]RY|CLINIC|HEALTH *CARE|DENTAL|DENTIST|\bGP\b|\bDOCTOR|OPTICIAN|OPTICAL|CHIROPRAC|A&E"  # noqa: E501
    )
    flag_nhc_receptionist = (
        (
            flag_receptionist
            & (
                F.col(job_main_resp1).rlike(
                    r"SCHOOL|LOCAL *GOVERNMENT|CIVIL *SERV(ANT|ICE)|\bCHURCH\b|\bHOTEL|\bCARE *HOME|\bVET[A-Z]*RY\b|HAIR *(SALON|DRESS)+|EDUCATION|SPORT[S ]*CENT|LEISURE|BEAUTY|COLLEGE"  # noqa: E501
                )
                | F.col(job_main_resp1).rlike(r"\bSPA\b|RETAIL|\b\LAW\b\|\bLEGAL|\bBAR WORK|GARAGE|\bVET[S]*\b")
            )
        )
        | (
            F.col(job_main_resp1).rlike(r"RECEPTION")
            & F.col(job_main_resp1).rlike(r"LOCAL *GOVERNMENT|CIVIL *SERV(ANT|ICE)|\bCHURCH\b|\bHOTEL")
        )
    ) & ~flag_hc_receptionist

    # Secretary
    flag_secretary = F.col(job_main_resp1).rlike(r"S.?C+R+.?T+.?R+Y|\sPA\s|P.?RS+.?N+.?L AS+IS+T+AN+")
    flag_hc_secretary = flag_secretary & F.col(job_main_resp1).rlike(
        r"MEDIC.*|HEALTH|NHS|HOSPITAL\s|HOSPITAL$|CLINIC PATIENT|CAMHS|X.?RAY|\sDR\s|DOCTOR|PAEDIATRIC|A&E|DENTIST|PATIENT|GP|DENTAL|SURGERY|OPTI.*|OPTICAL|OPTICIANS"  # noqa: E501
    )
    flag_nhc_secretary = flag_secretary & (
        F.col(job_main_resp1).rlike(
            r"LEGAL|LAW|SOLICITOR|PRODUCTION|PARISH|DOG|INTERNATIONAL|COMPANY|COMPANY|EDUCATION|UNIVERSITY|SCHOOL|TEACHER|FINANCE|BUILDER|BUSINESS|BANK|PROJECT|CHURCH|ESTATE AGENT|MANUFACT|SALE|SPORT|FARM|CLUB"  # noqa: E501
        )
        | F.col(job_main_resp1).rlike(r"CONTRACTOR|CIVIL SERV.*|CLERICAL|COUNCIL|MEDICAL SCHOOL|ACCOUNT|CARER|CHARITY")
    )
    # Support Worker
    flag_support = F.col(job_main_resp1).rlike(r"SUP+ORT *WORKER") & ~F.col(job_main_resp1).rlike(r"BUISNESS SUPPORT")
    flag_hc_support = (
        flag_support
        & F.col(job_main_resp1).rlike(
            r"HOSPITAL|HEALTH *CARE|MENTAL *HEALTH|MATERNITY|CLINICAL|WARD|NURSE|NURSING(?! *HOME)|SURGERY|A&E|ONCOLOGY|PHLEBOTOM|AMBULANCE|WARD|MIDWIFE|ACCIDENT *(& *|AND *)*EMERGENCY|COVID.*SWA[BP]"  # noqa: E501
        )
        & ~F.col(job_main_resp1).rlike(
            r"LOCAL COUNCIL|DISCHARGE|POST HOSPITAL|HOME NURS"
        )  # needed to exclude those who deal with discharged hospital patients
    )
    flag_nhc_support = flag_support & ~flag_hc_support & ~F.col(job_main_resp1).rlike(r"HEALTH *CARE ASSIST|\bHCA\b")
    # Care
    flag_house_care = F.col(job_main_resp1).rlike(
        r"(HOME|HOUSE|DOMESTIC) *CARE|CARER* OF HOME|HOUSE *WIFE|HOME *MAKER"
    ) & ~F.col(job_main_resp1).rlike(
        r"(?<!MENTAL )HEALTH *CARE|CRITICAL CARE|(?<!NO[NT][ -])MEDICAL|DONOR CARER*|HOSPITAL"
    )
    flag_child_care = F.col(job_main_resp1).rlike(r"CHILD *(CARE|MIND)|NANN[YIE]+\b|AU PAIR") & ~F.col(
        job_main_resp1
    ).rlike(r"(?<!MENTAL )HEALTH *CARE|CRITICAL CARE|MEDICAL|DONOR CARER*|HOSPITAL")
    flag_informal_care = (
        F.col(job_main_resp1).rlike(
            r"(((CAR(ER|ING)+|NURSE) (FOR|OF))|LOOKS* *AFTER) *(MUM|MOTHER|DAD|FATHER|SON|D[AU]+GHT|WIFE|HUSB|PARTNER|CHILD|FAM|T*H*E* ELDERLY)"  # noqa: E501
        )
        & ~F.col(job_main_resp1).rlike(r"(?<!MENTAL )HEALTH *CARE|CRITICAL CARE|MEDICAL|DONOR CARER*|HOSPITAL")
        & ~(flag_child_care | flag_house_care)
    )
    flag_formal_care = (
        F.col(job_main_resp1).rlike(
            r"^CAE?RE*R *(CARE*|NA)*$|(CARE|NURSING) *HOME|(SOCIAL|COMMUNITY|DOMICIL[IA]*RY)* *CARE|CARE *(WORK|ASSISTANT)|ASST CARING|CARE SUPPORT WORK|SUPPORT *WORKER *CARE|INDEPEND[EA]NT LIVING"  # noqa: E501
        )
        & ~F.col(job_main_resp1).rlike(r"(?<!MENTAL )HEALTH *CARE|CRITICAL CARE|MEDICAL|DONOR CARER*|HOSPITAL")
        & ~(flag_informal_care | flag_child_care | flag_house_care)
    )
    # Pharmacy
    flag_pharmacist = F.col(job_main_resp1).rlike(r"PHARMA(?![CS][EU]*TIC)")
    flag_nhc_pharmacist = flag_pharmacist & ~F.col(job_main_resp1).rlike(
        r"ANALYST|CARE HOME|ELECTRICAL|COMPAN(Y|IES)|INDUSTR|DIRECTOR|RESEARCH|WAREHOUSE|LAB|PROJECT|PRODUCTION|PROCESS|LAB|QA|QUALITY"  # noqa: E501
    )
    flag_hc_pharmacist = flag_pharmacist & F.col(job_main_resp1).rlike(
        r"AS+IST|TECHN|RETAIL|DISPEN[SC]|SALES AS+IST|HOSPITAL|PRIMARY CARE|SERVE CUSTOM"  # noqa: E501
    )
    flag_dietician = F.col(job_main_resp1).rlike(
        r"\bD[EIA]{0,2}[TC][EI]?[CT]+[AEIOU]*[NC(RY)]|\bDIET(RIST)?\b"
    ) & ~F.col(job_main_resp1).rlike(r"DETECTION")
    flag_doctor = F.col(job_main_resp1).rlike(
        r"DOCT[EO]R|\bGP\b|GENERAL PRACTI[CIAN|TION]|\bDR\b|CARDIAC|\A ?(&|AND) ?E\|PHYSI[CT]I[AO]"
    ) & ~F.col(job_main_resp1).rlike(r"LECTURER|DOCTORI*AL|RESEARCH|PHD|STAT|WAR|ANIMAL|SALES*|FINANCE")
    flag_dentist = F.col(job_main_resp1).rlike(r"DENTIS.*|\bDENTAL")
    flag_midwife = F.col(job_main_resp1).rlike(r"MI*D*.?WI*F.?E.?|MIDWIV|MID*WIF|HEALTH VISITOR")
    flag_nurse = F.col(job_main_resp1).rlike(r"N[IU]RS[EY]|MATRON|\bHCA\b") & ~F.col(job_main_resp1).rlike(
        r"N[UI][RS]S[EA]R*[YIEU]+|(CARE|NURSING) *HOME|SCHOOL|TEACHER"
    )
    flag_paramedic = F.col(job_main_resp1).rlike(r"PARA *MEDIC|AMBUL[AE]NCE") & ~F.col(job_main_resp1).rlike(r"LECTUR")
    flag_additional_hc = (
        F.col(job_main_resp1).rlike(
            r"SONOGRAPHER|RADIO(GRAPHER|LOGIST)|VAC+INAT[OE]R|(ORTHO(PAEDIC)?|\bENT CONSULTANT|ORAL|EYE)+ SURGEON|SURGEON SURGERY|(DIABETIC EYE|RETINAL) SCRE+NER|(PH|F)LEBOTOM|CLINICAL SCIEN"  # noqa: E501
        )
        | F.col(job_main_resp1).rlike(
            r"MEDICAL PHYSICIST|CARDIAC PHYSIOLOG|OSTEOPATH|OPTOMOTRIST|PODIATRIST|OBSTETRI|GYNACOLOG|ORTHO[DOENT]+|OPTI[TC]I[AO]N|CRITICAL CARE PRACTITIONER|HOSPITAL PORTER|AN[AE]STHET[IST|IC|IA]"  # noqa: E501
        )
        | F.col(job_main_resp1).rlike(r"PALLIATIVE|DISTRICT NURS|PAEDIATRI[CT]I[AO]N|HAEMATOLOGIST")
    ) & ~F.col(job_main_resp1).rlike(r"LAB MANAGER")

    flag_covid_test = (
        F.col(job_main_resp1).rlike(r"COVID")
        & F.col(job_main_resp1).rlike(r"TEST|SWAB|VAC+INAT|IM+UNIS|SCREEN|WARD")
        & ~F.col(job_main_resp1).rlike(r"LAB|AN[AY]LIST|SCHOOL|MANAGER")
    )
    flag_physiotherapist = F.col(job_main_resp1).rlike(
        r"PH[YI]+SIO|PH[YSIH]+IO\s*THERAPIST|PH[YI]S[IY]CAL\s*REHAB|PH[YI]S[IY]CAL\s*THERAPY"
    ) & ~F.col(job_main_resp1).rlike(r"PHYSIOLOG|PHYSIOSIST")
    flag_nhc_psychologist = F.col(job_main_resp1).rlike(
        r"PHSYCOLOGY|PHYCOLOGIST|PYCHLOLOGIST|PHYCOLOGIST|PSYCHOLOGOLOGIST|PHYCOLIGIST|PYSCOLOGIST|PHYSCHOLOGICAL|PSYCHOLOGICIST|PSYCHOLGIST|PSYCHOLOGIST|PSYCHOLOGY|PSYCHOLOGICAL"  # noqa: E501
    ) & (
        F.col(job_main_resp1).rlike(
            r"EDUCATION|SCHOOL|BUSINESS|STUDYING|LECTURER|PROFESSOR|ACADEMIC|RESEARCH|UNIVERSITY|TEACHING|TEACH|STUDENT|TECHNICIAN|DOCTORATE|PHD|POSTDOCTORAL"  # noqa: E501
        )
        | F.col(job_main_resp1).rlike(r"PRISON|OCCUPATION|OCCUPATIONAL|FORENSICS|\bUCL\b")
    )
    flag_social_worker = F.col(job_main_resp1).rlike(r"SOCIAL.*WORK|FOSTER CARE")
    flag_call_handler = (
        F.col(job_main_resp1).rlike(r"111|119|999|911|NHS|TRIAGE|EMERGENCY")
        & F.col(job_main_resp1).rlike(
            r"ADVI[SC][OE]R|RESPONSE|OPERAT|CALL (HANDLER|CENT(RE|ER)|TAKE)|(TELE)?PHONE|TELE(PHONE)?|COVID"
        )
        & ~F.col(job_main_resp1).rlike(r"CUSTOMER SERVICE|SALES")
    )
    flag_no_info = F.col(job_main_resp1).rlike(
        r"^\s*$|^$|^N+[/\ ]*[AONE]+[ N/\AONE]*$|^NA[ MB]*A$|^NA NIL$|^NA N[QS]$|^NOT *APP[ NOTAP]*$|^[NA ]*NOT *APPLICABLE$|^NOT *APPLICABLE *NOT *APPLICABLE$"  # noqa: E501
    )

    flag_exclude_manage_admin = F.col(job_main_resp1).rlike(
        r"\bPA\b|PERSONAL ASSISTANT|ADVI[SC][EO]R*|BUSINESS|QUALITY|FINANC|INVOIC|PAY(MENT|ROLL)|COMMER|PR[OE]CURE|\bCEO\b|HEAD OF|COMPANY|DIRECT|SUPERVI[SC]|COMPL[YI]|INVENTORY"  # noqa: E501
    ) | F.col(job_main_resp1).rlike(
        r"CO-*ORDIN|MANAG|\bMGR\b|OFFICER|CLER(IC|K)|ANAL*|AUDIT|BANKER|AD+MIN*|ACCOUN|\bH *R\b|HUMAN RESOUO*R[SC]"
    )
    # General exclusions
    flag_exclude_catering = F.col(job_main_resp1).rlike(
        r"CHEF|SOUS|COOK|CATER|BREWERY|CHEESE|KITCHEN|KFC|CULINARY|FARM(ER|ING)"
    )
    flag_exclude_acad_edu = F.col(job_main_resp1).rlike(
        r"AC[AE]DEMIC|RESEAR*CH|SCIEN|LAB(ORATORY)?|DATA|ANAL|STATIST|EPIDEMI|EXAM|EDUCAT|EARLY YEARS|SCHOOL|COLL.GE|TEACH|LECTURE|PROFESS|HOUSE *(M[AI]ST(ER|RESS)|PARENT)|COACH|TRAIN"  # noqa: E501
    ) | F.col(job_main_resp1).rlike(r"INSTRUCT|TUTOR|LEARN")
    flag_exclude_media = F.col(job_main_resp1).rlike(
        r"BROADCAST|JOURNALIST|CAMERA|WRIT|COMMUNICAT|CURAT(OR)*|MARKETING|MUSICIAN|ACT([OE]R|RESS)|ARTIST"
    )
    flag_exclude_retail = F.col(job_main_resp1).rlike(
        r"RETAIL|BUYER|SALE|BUY AND SELL|CUSTOMER|AGENT|BANK(ING|ER)|INSURANCE|BEAUT(Y|ICIAN)?|NAIL|HAIR|SHOP|PROPERTY|TRADE|SUPER *MARKET|WH *SMITH|TESCO"  # noqa: E501
    )
    flag_exclude_domestic = F.col(job_main_resp1).rlike(r"DOMESTIC|CLEAN|LAU*ND.*Y")
    flag_exclude_construction = F.col(job_main_resp1).rlike(
        r"BUILD|CONSTRUCT|RENOVAT|REFIT|ENGINE|PLANT|CR[AI]*NE*|SURVEY(OR)*|DESIGNER|ARCHITECT|TECHNICIAN|MECHAN|MANUFACT|ELECTRIC|CARPENTER"  # noqa: E501
    ) | F.col(job_main_resp1).rlike(
        r"PLUMB|WELD(ER|ING)|PASTER(ER|ING)|\bEE\b|GARDE*N|FURNITURE|MAINT[AIE]*N*[EA]N*CE|\bGAS\b|JOINER"
    )
    flag_exclude_religion = F.col(job_main_resp1).rlike(r"CHAPL[AI]*N|VICAR|CLERGY|MINISTER|PREACH|CHURCH")
    flag_exclude_computing = F.col(job_main_resp1).rlike(
        r"\bI[ \.]*T\.?\b|DIGIT|WEBSITE|NETWORK|DEVELOPER|SOFTWARE|SYSTEM"
    )
    flag_exclude_public_serv = F.col(job_main_resp1).rlike(
        r"CHAIR|CHARITY|CITIZEN|CIVIL|VOLUNT|LIBRAR|TRANSLAT|INVESTIGAT|FIRE ?(WO)?(M[AE]N|FIGHT)|POLICE|POST *(WO)*MAN|PRISON|FIRST AID|SAFETY|\bTAX\b"  # noqa: E501
    ) | F.col(job_main_resp1).rlike(r"LI[CS][EA]N[CS]E|LEA*GAL|LAWYER|\bLAW\b|SO*LICITOR")
    flag_exclude_transport = F.col(job_main_resp1).rlike(
        r"DRIV(E|ER|ING)|PILOT|TRAIN DRIVE|TAXI|LORRY|TRANSPORT|DELIVER|SUPPLY"
    )

    flag_exclude_always = F.col(job_main_resp1).rlike(
        r"AC[AE]DEMIC|LECTURE|DEAN|DOCTOR SCIENCE|DR LAB|DATA ANAL|AC?OUNT(ANT|ANCY)?|WARE *HOUSE|TRADE UNION|SALES (MANAGER|REP)|INVESTIGATION OF+ICE|AC+OUNT|PRISI?ON|DIRECT[OE]R"  # noqa: E501
    )
    flag_include_always = F.col(job_main_resp1).rlike(r"(PALLIATIVE|INTENSIVE) CARE|TRIAGE|CHIROPRACT")

    # Work Status flags
    flag_parental_leave = F.col(job_main_resp1).rlike(
        r"(.A(T|Y)(ERNITY)* LEAVE)|(ADOPTION LEAVE)|(^(.A(T|Y)ERNITY)$)|(ON .A(T|Y)ERNITY)"
    ) & ~F.col(job_main_resp1).rlike(r"(W|Q)ORK(.){0,2}ON .A(T|Y)ERNITY")
    flag_retired = (
        F.col(job_main_resp1).rlike(r".E[TYRF]{1,2}[AIOU][RE][ERWD]")
        & ~F.col(job_main_resp1).rlike(r"SEMI|PART|BEFOR|CARE")
    ) | (
        F.col(job_main_resp1).rlike(r".E[TYRF][AIOU][RE][ERWD]MENT")
        & ~(F.col(job_main_resp1).rlike(r".+.E[TYRF][AIOU][RE][ERWD]MENT|.E[TYRF][AIOU][RE][ERWD]MENT.+"))
        & ~F.col(job_main_resp1).rlike(r"EARLY")
    )
    flag_furlough = F.col(job_main_resp1).rlike(r"FURL") & ~F.col(job_main_resp1).rlike(r"(PART|SEMI).+FURL")
    flag_sick = F.col(job_main_resp1).rlike(r"SICK|I'?LL") & ~(
        F.col(job_main_resp1).rlike(r"(CAR.|WELFARE|PAT|ANIMAL).*SICK|SICK.*(CHILDREN|FAMILIES|PAT|ANIMAL)")
        & ~F.col(job_main_resp1).rlike(r"OFF SICK|SICK LEAVE")
    )
    flag_student = F.col(job_main_resp1).rlike(
        r"(YEAR)\s[:digit:]+|[:digit:]+Y|(6|6\s?TH|SIXTH) FORM|COLL.?EGE|SCHOOL|STUDY|EDUCATION|STUDENT|PUPIL"
    ) & ~(
        F.col(job_main_resp1).rlike(
            r"CARE\s?TAKER|CONSULTANT|FINANCE|EXAM|SENCO|RECEPT|FACILIT|CEO|CLEAN|COMPANY|DIRECTOR|LEARNING SUPPORT|DINNER|COOK|MATRON|JANITOR|LIBRAR|CIVIL SERVANT"  # noqa: E501
        )
        | F.col(job_main_resp1).rlike(
            r"CATERING|CHEF|ASSOCIATE|TUTOR|LECTURER|WRITER|TECHNICIAN|DRIV(I|ER)|ASSESSOR|TEACH|ACADEMIC|ACCOUNT|ADMIN|ACTIVITIES|ACCOM|ADULT|AFTER|YOUTH|MANAGER|COACH|PRINCIPAL|HEAD|PROF|WORK|ASSIST|OFFICE"  # noqa: E501
        )
    )
    flag_apprentice = F.col(job_main_resp1).rlike(r"AP*RENTI[CS]")
    flag_unemployed = F.col(job_main_resp1).rlike(r"[AEIOU]N.?EMPLOYED|NOT WORKING|LOOKING FOR WORK|JOB.?SEEKING")

    # TODO uncomment once sapply equivalent is written instead
    flag_unemployed_ind_columns = (F.col(job_title1).rlike(r"^NO?NE$|^N(O$|O\s)") is True) | (
        F.col(main_resp1).rlike(r"^NO?NE$") is True
    )

    # Patient Facing Flags
    flag_non_patient_facing = (
        flag_admin
        | flag_secretary
        | flag_call_handler
        | F.col(job_main_resp1).rlike(
            r"ONLINE|ZOOM|MICROSOFT|MS TEAMS|SKYPE|GOOGLE HANGOUTS?|REMOTE|VIRTUAL|(ONLY|OVER THE) (TELE)?PHONE|((TELE)?PHONE|VIDEO) (CONSULT|CALL|WORK|SUPPORT)"  # noqa: E501
        )
        | F.col(job_main_resp1).rlike(
            r"(NO[TN]( CURRENTLY)?|NEVER) (IN PERSON|FACE TO FACE)|SH[EI]+LDING|WORK(ING)? (FROM|AT) HOME|HOME ?BASED|DELIVER(Y|ING)? PRESCRI"  # noqa: E501
        )
    ) & ~F.col(job_main_resp1).rlike(r"(?<!NOT )OFFICE BASED")
    flag_patient_facing = ~flag_non_patient_facing & (
        F.col(job_main_resp1).rlike(
            r"PALLIATIVE CARE|(?<!NOT )PATI[EA]NT FACING|(LOOK(S|ING)? AFTER|SEES?|CAR(E|ING) (OF|FOR)) PATI[EA]NTS|(?<!NO )FACE TO FACE|(?<!NOT )FACE TO FACE"  # noqa: E501
        )
        | F.col(job_main_resp1).rlike(
            r"(?<!NO )(DIRECT )?CONTACT WITH PATI[EA]NTS|CLIENTS COME TO (HER|HIS|THEIR) HOUSE"
        )
        | flag_paramedic
        | flag_additional_hc
        | flag_covid_test
    )

    flag_nhc = F.when(
        (
            flag_exclude_transport
            | flag_exclude_catering
            | flag_exclude_acad_edu
            | flag_exclude_media
            | flag_exclude_retail
            | flag_exclude_domestic
            | flag_exclude_construction
            | flag_exclude_religion
            | flag_exclude_computing
            | flag_exclude_public_serv
            | flag_nhc_admin
            | flag_nhc_secretary
            | flag_nhc_receptionist
            | flag_nhc_counsellor
            | flag_nhc_support
            | flag_nhc_psychologist
            | flag_vet
            | flag_nhc_pharmacist
            | flag_house_care
            | flag_child_care
            | flag_formal_care
            | flag_informal_care
            | flag_social_worker
        ),
        True,
    ).otherwise(False)
    flag_hc = F.when(
        (
            flag_hc_admin
            | flag_hc_secretary
            | flag_hc_receptionist
            | flag_hc_counsellor
            | flag_hc_support
            | flag_hc_pharmacist
            | flag_call_handler
            | flag_patient_facing
            | flag_dietician
            | flag_doctor
            | flag_dentist
            | flag_midwife
            | flag_nurse
            | flag_paramedic
            | flag_physiotherapist
        ),
        True,
    ).otherwise(False)

    healthcare_bin = (
        F.when((flag_nhc & ~flag_hc) | flag_vet | flag_exclude_always, "No")
        .when(
            (flag_hc & ~flag_nhc)
            | flag_include_always
            | flag_additional_hc
            | flag_midwife
            | flag_paramedic
            | flag_doctor
            | flag_nurse
            | flag_covid_test
            | (flag_dentist & ~(flag_exclude_transport | flag_exclude_computing | flag_exclude_retail)),
            "Yes",
        )
        .when((flag_hc & flag_nhc) | flag_exclude_manage_admin, "No")
        .when(
            flag_no_info | F.col(job_main_resp1).isNull(),
            None,
        )
        .otherwise("No")
    )

    patient_facing_final = (
        F.when(F.col(healthcare_bin) == "No", "Not healthcare")
        .when(F.col(healthcare_bin).isNull(), None)
        .when(flag_non_patient_facing, "No")
        .when(flag_patient_facing, "Yes")
        .when(flag_hc_receptionist | flag_hc_counsellor | flag_hc_support, "No")
        .when(
            flag_dietician
            | flag_doctor
            | flag_dentist
            | flag_midwife
            | flag_nurse
            | flag_paramedic
            | flag_pharmacist
            | flag_physiotherapist,
            "Yes",
        )
        .when(F.col(patient_facing_orig) == "non-patient-facing", "No")
        .when(F.col(patient_facing_orig) == "patient-facing", "Yes")
        .when(F.col(work_direct_contact_patients_etc) == "No", "No")
        .when(F.col(work_direct_contact_patients_etc) == "Yes", "Yes")
    )

    work_status_final = (
        F.when(
            (
                flag_furlough
                | flag_retired
                | flag_parental_leave
                | flag_sick
                | flag_unemployed
                | flag_unemployed_ind_columns
            ),
            "not_working",
        )  # Maybe add '& !(flag_partial)'
        .when(flag_student | F.col(work_status) == "Student", "student")
        .when(["Employed", "Self-employed"] in F.col(work_status) | flag_apprentice, "working")
        .when(
            ["Furloughed (temporarily not working)", "Not working (unemployed, retired, long-term sick etc.)"]
            in F.col(work_status),
            "not_working",
        )
        .otherwise(None)
    )

    return df, patient_facing_final, work_status_final
=======
    if column_name_to_assign is None:
        return result
    else:
        df = df.withColumn(
            column_name_to_assign,
            result,
        )
    if debug_mode:
        df = df.withColumn(f"{column_name_to_assign}_positive", positive_regex_match_result).withColumn(
            f"{column_name_to_assign}_negative",
            negative_regex_match_result,
        )
    return df
>>>>>>> 9e6d6dbc
<|MERGE_RESOLUTION|>--- conflicted
+++ resolved
@@ -1830,12 +1830,22 @@
     negative_regex_match_result = any_column_matches_regex(columns_to_check_in, negative_regex_pattern)
     result = positive_regex_match_result & ~negative_regex_match_result
 
-<<<<<<< HEAD
+    if column_name_to_assign is None:
+        return result
+    else:
+        df = df.withColumn(
+            column_name_to_assign,
+            result,
+        )
+    if debug_mode:
+        df = df.withColumn(f"{column_name_to_assign}_positive", positive_regex_match_result).withColumn(
+            f"{column_name_to_assign}_negative",
+            negative_regex_match_result,
+        )
     return df
 
 
 def derive_patient_facing_variables(
-    df: DataFrame,
     job_main_resp1: str,
     work_status: str,
     patient_facing_orig: str,
@@ -1856,6 +1866,7 @@
     flag_vet = F.col(job_main_resp1).rlike(
         r"\bVETS*\b|\bVEN?T[A-Z]*(RY|IAN)\b|EQUIN|\b(DOG|CAT)\b|HEDGEHOG|ANIMAL"  # noqa: E501
     ) & ~F.col(job_main_resp1).rlike(r"VET PEOPLE")
+
     # Admin
     flag_admin = F.col(job_main_resp1, "\bADMIN(?!IST[EO]R)|ADM[A-Z]{2,}RAT[EO]R|CLERICAL|CLERK")
     flag_hc_admin = (
@@ -1879,7 +1890,6 @@
     flag_hc_counsellor = F.col(job_main_resp1).rlike(r"COUNS|COUNC") & F.col(job_main_resp1).rlike(
         r"ADDICT|VICTIM|TRAUMA|\sMENTAL HEALTH|DRUG|ALCOHOL|ABUSE|SUBSTANCE"
     )
-
     # Receptionist
     flag_receptionist = (
         F.col(job_main_resp1).rlike(r"RECEPTIONIST|OPTICAL ASSISTANT|RECEPTION *(WORK|DUTIES)")
@@ -1915,6 +1925,7 @@
         )
         | F.col(job_main_resp1).rlike(r"CONTRACTOR|CIVIL SERV.*|CLERICAL|COUNCIL|MEDICAL SCHOOL|ACCOUNT|CARER|CHARITY")
     )
+
     # Support Worker
     flag_support = F.col(job_main_resp1).rlike(r"SUP+ORT *WORKER") & ~F.col(job_main_resp1).rlike(r"BUISNESS SUPPORT")
     flag_hc_support = (
@@ -1927,6 +1938,7 @@
         )  # needed to exclude those who deal with discharged hospital patients
     )
     flag_nhc_support = flag_support & ~flag_hc_support & ~F.col(job_main_resp1).rlike(r"HEALTH *CARE ASSIST|\bHCA\b")
+
     # Care
     flag_house_care = F.col(job_main_resp1).rlike(
         r"(HOME|HOUSE|DOMESTIC) *CARE|CARER* OF HOME|HOUSE *WIFE|HOME *MAKER"
@@ -1950,6 +1962,7 @@
         & ~F.col(job_main_resp1).rlike(r"(?<!MENTAL )HEALTH *CARE|CRITICAL CARE|MEDICAL|DONOR CARER*|HOSPITAL")
         & ~(flag_informal_care | flag_child_care | flag_house_care)
     )
+
     # Pharmacy
     flag_pharmacist = F.col(job_main_resp1).rlike(r"PHARMA(?![CS][EU]*TIC)")
     flag_nhc_pharmacist = flag_pharmacist & ~F.col(job_main_resp1).rlike(
@@ -2013,6 +2026,7 @@
     ) | F.col(job_main_resp1).rlike(
         r"CO-*ORDIN|MANAG|\bMGR\b|OFFICER|CLER(IC|K)|ANAL*|AUDIT|BANKER|AD+MIN*|ACCOUN|\bH *R\b|HUMAN RESOUO*R[SC]"
     )
+
     # General exclusions
     flag_exclude_catering = F.col(job_main_resp1).rlike(
         r"CHEF|SOUS|COOK|CATER|BREWERY|CHEESE|KITCHEN|KFC|CULINARY|FARM(ER|ING)"
@@ -2078,7 +2092,6 @@
     flag_apprentice = F.col(job_main_resp1).rlike(r"AP*RENTI[CS]")
     flag_unemployed = F.col(job_main_resp1).rlike(r"[AEIOU]N.?EMPLOYED|NOT WORKING|LOOKING FOR WORK|JOB.?SEEKING")
 
-    # TODO uncomment once sapply equivalent is written instead
     flag_unemployed_ind_columns = (F.col(job_title1).rlike(r"^NO?NE$|^N(O$|O\s)") is True) | (
         F.col(main_resp1).rlike(r"^NO?NE$") is True
     )
@@ -2106,7 +2119,6 @@
         | flag_additional_hc
         | flag_covid_test
     )
-
     flag_nhc = F.when(
         (
             flag_exclude_transport
@@ -2177,7 +2189,6 @@
         )
         .otherwise("No")
     )
-
     patient_facing_final = (
         F.when(F.col(healthcare_bin) == "No", "Not healthcare")
         .when(F.col(healthcare_bin).isNull(), None)
@@ -2200,7 +2211,6 @@
         .when(F.col(work_direct_contact_patients_etc) == "No", "No")
         .when(F.col(work_direct_contact_patients_etc) == "Yes", "Yes")
     )
-
     work_status_final = (
         F.when(
             (
@@ -2223,19 +2233,16 @@
         .otherwise(None)
     )
 
-    return df, patient_facing_final, work_status_final
-=======
-    if column_name_to_assign is None:
-        return result
-    else:
-        df = df.withColumn(
-            column_name_to_assign,
-            result,
-        )
-    if debug_mode:
-        df = df.withColumn(f"{column_name_to_assign}_positive", positive_regex_match_result).withColumn(
-            f"{column_name_to_assign}_negative",
-            negative_regex_match_result,
-        )
-    return df
->>>>>>> 9e6d6dbc
+    pf_bin = F.when(patient_facing_final == "Yes", "Yes").otherwise("No")
+    pfYes = F.when(pf_bin == "Yes", F.count(pf_bin))
+    pfNo = F.when(pf_bin == "No", F.count(pf_bin))
+
+    pfYes_perc = pfYes / (pfYes + pfNo)
+    pf_ever_never_20_perc = pfYes_perc >= 0.2
+
+    return (
+        healthcare_bin,
+        patient_facing_final,
+        pf_ever_never_20_perc,
+        work_status_final,
+    )