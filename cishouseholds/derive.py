--- conflicted
+++ resolved
@@ -1935,7 +1935,7 @@
     return df
 
 
-<<<<<<< HEAD
+
 def derive_patient_facing_variables(
     df: DataFrame,
     work_status_col_name: str,
@@ -2336,7 +2336,9 @@
     for column_name, column_object in col_object_name.items():
         df = df.withColumn(column_name, column_object)
     return df
-=======
+
+
+
 def get_keys_by_value(input_dict: Dict, values_to_lookup: List) -> List:
     """
     Returns a list of keys from the input dictionary if the dictionary's values are in the
@@ -2503,5 +2505,4 @@
         | F.col("work_status_v2").isin(
             "Looking for paid work and able to start", "Not working and not looking for work", "Retired"
         )
-    )
->>>>>>> 28dbcede
+    )