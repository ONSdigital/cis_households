import re
from itertools import chain

from pyspark.ml.feature import Bucketizer
from pyspark.sql import DataFrame
from pyspark.sql import functions as F


<<<<<<< HEAD
=======
def assign_filename_column(df: DataFrame, column_name_to_assign: str) -> DataFrame:
    """
    Use inbuilt pyspark function to get name of the file used in the current spark task
    Parameters
    ----------
    df
    column_name_to_assign
    """
    return df.withColumn(column_name_to_assign, F.input_file_name())


def assign_test_target(df: DataFrame, column_name_to_assign: str, filename_column: str):
    """
    Assign a column for the appropriate test target type corresponding
    to that contained within the filename column (S, N)
    of visit
    Parameters
    ----------
    df
    column_name_to_assign
    filename_column
    """
    df = df.withColumn(
        column_name_to_assign,
        F.when(F.col(filename_column).contains("S"), "S")
        .when(F.col(filename_column).contains("N"), "N")
        .otherwise(None),
    )
    return df


>>>>>>> 97b02040
def assign_school_year_september_start(df: DataFrame, dob_column: str, visit_date: str, column_name_to_assign: str):
    """
    Assign a column for the approximate school year of an individual given their age at the time
    of visit
    Parameters
    ----------
    df
    age_column
    """
    df = df.withColumn(
        column_name_to_assign,
        F.when(
            ((F.month(F.col(visit_date))) >= 9) & ((F.month(F.col(dob_column))) < 9),
            (F.year(F.col(visit_date))) - (F.year(F.col(dob_column))) - 3,
        )
        .when(
            (F.month(F.col(visit_date)) >= 9) | ((F.month(F.col(dob_column))) >= 9),
            (F.year(F.col(visit_date))) - (F.year(F.col(dob_column))) - 4,
        )
        .otherwise((F.year(F.col(visit_date))) - (F.year(F.col(dob_column))) - 5),
    )
    df = df.withColumn(
        column_name_to_assign,
        F.when((F.col(column_name_to_assign) <= 0) | (F.col(column_name_to_assign) > 13), None).otherwise(
            F.col(column_name_to_assign)
        ),
    )
    return df


def assign_named_buckets(
    df: DataFrame, reference_column: str, column_name_to_assign: str, map: dict, use_current_values=False
):
    """
    Assign a new column with named ranges for given integer ranges contianed within a reference column
    Parameters
    ----------
    df
    reference_column
    column_name_to_assign
    map
        dictionary containing the map of minimum value in given range (inclusive) to range label string
    use_current_values
        boolean operation preset to False to specify if current values in column_name_to_assign should be carried
        forward if not in range of lookup buckets specified in map
    """
    bucketizer = Bucketizer(
        splits=[float("-Inf"), *list(map.keys()), float("Inf")], inputCol=reference_column, outputCol="buckets"
    )
    dfb = bucketizer.setHandleInvalid("keep").transform(df)

    bucket_dic = {0.0: F.col(column_name_to_assign) if use_current_values else None}
    for i, value in enumerate(map.values()):
        bucket_dic[float(i + 1)] = value

    mapping_expr = F.create_map([F.lit(x) for x in chain(*bucket_dic.items())])  # type: ignore

    dfb = dfb.withColumn(column_name_to_assign, mapping_expr[dfb["buckets"]])
    return dfb.drop("buckets")


def assign_age_group_school_year(
    df: DataFrame, country_column: str, age_column: str, school_year_column: str, column_name_to_assign: str
):
    """
    Assign column_age_group_school_year using multiple references column values in a specific pattern
    to determin a string coded representation of school year
    Parameters
    ----------
    df:
    country_column
    age_column
    school_year_column
    column_name_to_assign
    """
    df = df.withColumn(
        column_name_to_assign,
        F.when((F.col(age_column) >= 2) & (F.col(age_column) <= 12) & (F.col(school_year_column) <= 6), "02-6SY")
        .when(
            ((F.col(school_year_column) >= 7) & (F.col(school_year_column) <= 11))
            | (
                (F.col(country_column).isin("England", "Wales"))
                & ((F.col(age_column) >= 12) & (F.col(age_column) <= 15))
                & (((F.col(school_year_column) <= 6) | (F.col(school_year_column).isNull())))
            )
            | (
                (F.col(country_column).isin("Scotland", "NI"))
                & ((F.col(age_column) >= 12) & (F.col(age_column) <= 14))
                & (((F.col(school_year_column) <= 6) | (F.col(school_year_column).isNull())))
            ),
            "07SY-11SY",
        )
        .when(
            (
                (F.col(country_column).isin("England", "Wales"))
                & ((F.col(age_column) >= 16) & (F.col(age_column) <= 24))
                & (F.col(school_year_column) >= 12)
            )
            | (
                (F.col(country_column).isin("Scotland", "NI"))
                & ((F.col(age_column) >= 15) & (F.col(age_column) <= 24))
                & (F.col(school_year_column) >= 12)
            ),
            "12SY-24",
        )
        .otherwise(None),
    )
    df = assign_named_buckets(
        df, age_column, column_name_to_assign, {25: "25-34", 35: "35-49", 50: "50-69", 70: "70+"}, True
    )
    return df


def assign_ethnicity_white(df: DataFrame, white_bool_column: str, column_name_to_assign: str):
    """
    Assign string variable for ethnicity white / non-white depending on bool value 0 / 1
    Parameters
    ----------
    df
    white_bool_column
    """
    df = df.withColumn(column_name_to_assign, F.when(F.col(white_bool_column) == 1, "white").otherwise("non-white"))
    return df


def assign_taken_column(df: DataFrame, column_name_to_assign: str, reference_column: str):
    """
    Uses references column value to assign a taken column "yes" or "no" depending on whether
    reference is Null
    Parameters
    ----------
    df
    column_name_to_assign
    reference_column
    """
    df = df.withColumn(column_name_to_assign, F.when(F.col(reference_column).isNull(), "no").otherwise("yes"))

    return df


def assign_outward_postcode(df: DataFrame, column_name_to_assign: str, reference_colum: str):
    """
    Assign column outer postcode with cleaned data from reference postcode column.
    take only left part of postcode and capitalise
    Parameters
    ----------
    df
    column_name_to_assign
    reference_column
    """
    df = df.withColumn(column_name_to_assign, F.upper(F.split(reference_colum, " ").getItem(0)))
    df = df.withColumn(
        column_name_to_assign, F.when(F.length(column_name_to_assign) > 4, None).otherwise(F.col(column_name_to_assign))
    )

    return df


def assign_column_from_coalesce(df: DataFrame, column_name_to_assign: str, *args):
    """
    Assign new column with values from coalesced columns.
    From households_aggregate_processes.xlsx, derivation number 6.
    D6: V1, or V2 if V1 is missing

    Parameters
    ----------
    df: pyspark.sql.DataFrame
    column_name_to_assign: string
    *args: string
        name of columns to coalesce

    Return
    ------
    df: pyspark.sql.DataFrame

    """
    return df.withColumn(colName=column_name_to_assign, col=F.coalesce(*args))


def substring_column(df: DataFrame, new_column_name, column_to_substr, start_position, len_of_substr):
    """
    Criteria - returns data with new column which is a substring
    of an existing variable
    Parameters
    ----------
    df: pyspark.sql.DataFrame
    new_column_name: string
    column_to_substr: string
    start_position: integer
    len_of_substr: integer

    Return
    ------
    df: pyspark.sql.DataFrame

    """
    df = df.withColumn(new_column_name, F.substring(column_to_substr, start_position, len_of_substr))

    return df


def assign_school_year(
    df: DataFrame,
    column_name_to_assign: str,
    reference_date_column: str,
    dob_column: str,
    country_column: str,
    school_year_lookup: DataFrame,
) -> DataFrame:
    """
    Assign school year based on date of birth and visit date, accounting for schooling differences by DA.
    From households_aggregate_processes.xlsx, derivation number 31.
    Parameters
    ----------
    df
    column_name_to_assign
        Name of column to be created
    reference_date_column
        Name of column to calculate school year with respect to that point in time
    dob_column
        Name of column specifying date of birth
    country_column
        Name of column specifying country
    school_year_lookup:
        Lookup table defining the school year start day/month and the school year
        reference day/month (which year participant in by dob) by country
    """

    df = (
        df.join(F.broadcast(school_year_lookup), on=country_column, how="left")
        .withColumn(
            "school_start_date",
            F.when(
                (F.month(dob_column) > F.col("school_year_ref_month"))
                | (
                    (F.month(dob_column) == F.col("school_year_ref_month"))
                    & (F.dayofmonth(dob_column) >= F.col("school_year_ref_day"))
                ),
                F.to_date(
                    F.concat(F.year(dob_column) + 5, F.col("school_start_month"), F.col("school_start_day")),
                    format="yyyyMMdd",
                ),
            ).otherwise(
                F.to_date(
                    F.concat(F.year(dob_column) + 4, F.col("school_start_month"), F.col("school_start_day")),
                    format="yyyyMMdd",
                )
            ),
        )
        .withColumn(
            column_name_to_assign,
            F.floor(F.datediff(F.col(reference_date_column), F.col("school_start_date")) / 365.25).cast("integer"),
        )
        # Below statement is to recreate Stata code (school years in DAs don't follow the same pattern),
        #  though need to confirm if this is accurate
        # .withColumn(column_name_to_assign, F.when((F.col(country_column)==F.lit("NI")) /
        # | (F.col(country_column)==F.lit("Scotland")), F.col(column_name_to_assign)+1)
        #                                     .otherwise(F.col(column_name_to_assign)))
        .withColumn(
            column_name_to_assign,
            F.when(
                (F.col(column_name_to_assign) >= F.lit(14)) | (F.col(column_name_to_assign) <= F.lit(0)), None
            ).otherwise(F.col(column_name_to_assign)),
        )
        .drop(
            "school_start_month",
            "school_start_day",
            "school_year_ref_month",
            "school_year_ref_day",
            "school_start_date",
        )
    )

    return df


def derive_cq_pattern(df: DataFrame, column_names, spark_session):
    """
    Derive a new column containing string of pattern in
    ["N only", "OR only", "S only", "OR+N", "OR+S", "N+S", "OR+N+S", NULL]
    indicating which ct_* columns indicate a positive result.
    From households_aggregate_processes.xlsx, derivation number 7.

    Parameters
    ----------
    df: pyspark.sql.DataFrame
    column_names: list of string
    spark_session: pyspark.sql.SparkSession

    Return
    ------
    df: pyspark.sql.DataFrame
    """
    assert len(column_names) == 3

    indicator_list = ["indicator_" + column_name for column_name in column_names]

    lookup_df = spark_session.createDataFrame(
        data=[
            (0, 0, 0, None),
            (1, 0, 0, "OR only"),
            (0, 1, 0, "N only"),
            (0, 0, 1, "S only"),
            (1, 1, 0, "OR+N"),
            (1, 0, 1, "OR+S"),
            (0, 1, 1, "N+S"),
            (1, 1, 1, "OR+N+S"),
        ],
        schema=indicator_list + ["cq_pattern"],
    )

    for column_name in column_names:
        df = df.withColumn("indicator_" + column_name, F.when(F.col(column_name) > 0, 1).otherwise(0))

    df = df.join(F.broadcast(lookup_df), on=indicator_list, how="left").drop(*indicator_list)

    return df


def mean_across_columns(df: DataFrame, new_column_name: str, column_names: list):
    """
    Create a new column containing the mean of multiple existing columns.

    # Caveat:
    # 0 values are treated as nulls.

    Parameters
    ----------
    df
    new_column_name
        name of column to be created
    column_names
        list of column names to calculate mean across
    """
    columns = [F.col(name) for name in column_names]

    df = df.withColumn("temporary_column_count", F.lit(0))
    for column in column_names:
        df = df.withColumn(
            "temporary_column_count",
            F.when((F.col(column) > 0), F.col("temporary_column_count") + 1).otherwise(F.col("temporary_column_count")),
        )

    # Sum with NULL values removed
    average_expression = sum(F.coalesce(column, F.lit(0)) for column in columns) / F.col("temporary_column_count")
    df = df.withColumn(new_column_name, average_expression)
    df = df.drop("temporary_column_count")
    return df


def assign_date_difference(
    df: DataFrame, column_name_to_assign: str, start_reference_column: str, end_reference_column: str
):
    """
    Calculate the difference in days between two dates.
    From households_aggregate_processes.xlsx, derivation number 27.

    Parameters
    ----------
    df
    column_name_to_assign
        Name of column to be assigned
    start_reference_column
        First date column name.
    end_reference_column
        Second date column name.

    Return
    ------
    pyspark.sql.DataFrame
    """
    return df.withColumn(
        column_name_to_assign, F.datediff(end=F.col(end_reference_column), start=F.col(start_reference_column))
    )


def assign_column_uniform_value(df: DataFrame, column_name_to_assign: str, uniform_value):
    """
    Assign a column with a uniform value.
    From households_aggregate_processes.xlsx, derivation number 11.

    Parameters
    ----------
    df
    column_name_to_assign
        Name of column to be assigned
    uniform_value
        Value to be set in column.

    Return
    ------
    pyspark.sql.DataFrame


    Notes
    -----
    uniform_value will work as int, float, bool, str, datetime -
            iterables/collections raise errors.
    """
    return df.withColumn(column_name_to_assign, F.lit(uniform_value))


def assign_column_regex_match(df: DataFrame, column_name_to_assign: str, reference_column: str, pattern: str):
    """
    Assign a boolean column based on a regex match on reference column.
    From households_aggregate_processes.xlsx, derivation number 12.

    Parameters
    ----------
    df
    column_name_to_assign
        Name of column to be assigned
    reference_column
        Name of column that will be matched
    pattern
        Regular expression pattern as a string
        Needs to be a raw string literal (preceeded by r"")

    Returns
    -------
    pyspark.sql.DataFrame
    """
    return df.withColumn(column_name_to_assign, F.col(reference_column).rlike(pattern))


def assign_consent_code(df: DataFrame, column_name_to_assign: str, reference_columns: list):
    """
    Assign new column of value for the maximum consent version.
    From households_aggregate_processes.xlsx, derivation number 19.

    Parameters
    ----------
    df
    column_name_to_assign
        Name of column to be assigned
    reference_columns list[str]
        Consent columns with 1,0 values used to determine
        consent value.

    Returns
    -------
    pyspark.sql.DataFrame

    Notes
    -----
    Extracts digit value from column name using r'\\d+' pattern.
    """
    assert len(set(reference_columns).difference(set(df.schema.names))) == 0, "Reference columns not in df"

    # assumes only one match in the pattern
    consent_digit_values = [int(re.findall(r"\d+", column)[-1]) for column in reference_columns]

    temp_column_names = [column + "_temp" for column in reference_columns]

    consent_triplets = zip(reference_columns, temp_column_names, consent_digit_values)

    for consent_column, temp_consent_column, consent_value in consent_triplets:
        df = df.withColumn(temp_consent_column, (F.col(consent_column) * F.lit(consent_value)))

    return df.withColumn(column_name_to_assign, F.greatest(*temp_column_names)).drop(*temp_column_names)


def assign_column_to_date_string(df: DataFrame, column_name_to_assign: str, reference_column: str):
    """
    Assign a column with a TimeStampType to a formatted date string.
    Does not use a DateType object, as this is incompatible with out HIVE tables.
    From households_aggregate_processes.xlsx, derivation number 13.
    Parameters
    ----------
    df
    column_name_to_assign
        Name of column to be assigned
    reference_column
        Name of column of TimeStamp type to be converted

    Returns
    -------
    pyspark.sql.DataFrame
    """

    return df.withColumn(column_name_to_assign, F.date_format(F.col(reference_column), "yyyy-MM-dd"))


def assign_single_column_from_split(
    df: DataFrame, column_name_to_assign: str, reference_column: str, split_on: str = " ", item_number: int = 0
):
    """
    Assign a single column with the values from an item within a reference column that has been split.
    Can specify the split string and item number.

    Gets the first item after splitting on single space (" ") by default.

    Returns null when the specified item does not exist in the split.

    From households_aggregate_processes.xlsx, derivation number 14.
        Column of TimeStamp type to be converted

    Parameters
    ----------
    df
    column_name_to_assign
        Name of column to be assigned
    reference_column
        Name of column to be
    split_on, optional
        Pattern to split reference_column on
    item_number, optional
        0-indexed number of the item to be selected from the split

    Returns
    -------
    pyspark.sql.DataFrame
    """

    return df.withColumn(column_name_to_assign, F.split(F.col(reference_column), split_on).getItem(item_number))


def assign_isin_list(df: DataFrame, column_name_to_assign: str, reference_column_name: str, values_list: list):
    """
    Create a new column containing either 1 or 0 derived from values in a list, matched
    with existing values in the database (null values will be carried forward as null)
    From households_aggregate_processes.xlsx, derivation number 10.

    Parameters
    ----------
    df
    column_name_to _assign
        new or existing
    reference_column_name
        name of column to check for list values
    values_list
        list of values to check against reference column

    Return
    ------
    pyspark.sql.DataFrame
    """
    return df.withColumn(
        column_name_to_assign,
        F.when((F.col(reference_column_name).isin(values_list)), 1)
        .when((~F.col(reference_column_name).isin(values_list)), 0)
        .otherwise(None),
    )


def assign_from_lookup(df: DataFrame, column_name_to_assign: str, reference_columns: list, lookup_df: DataFrame):
    """
    Assign a new column based on values from a lookup DF (null values will be carried forward as null)
    From households_aggregate_processes.xlsx, derivation number 10

    Parameters
    ----------
    pyspark.sql.DataFrame
    column_name_to_assign
    reference_columns
    lookup_df

    Return
    ------
    pyspark.sql.DataFrame
    """

    not_in_df = [reference_column for reference_column in reference_columns if reference_column not in df.columns]

    if not_in_df:
        raise ValueError(f"Columns don't exist in Dataframe: {', '.join(not_in_df)}")

    not_in_lookup = [
        reference_column for reference_column in reference_columns if reference_column not in lookup_df.columns
    ]

    if not_in_lookup:
        raise ValueError(f"Columns don't exist in Lookup: {', '.join(not_in_lookup)}")

    if column_name_to_assign not in lookup_df.columns:
        raise ValueError(f"Column to assign does not exist in lookup: {column_name_to_assign}")

    filled_columns = [
        F.when(F.col(column_name).isNull(), F.lit("_")).otherwise(F.col(column_name))
        for column_name in reference_columns
    ]

    df = df.withColumn("concat_columns", F.concat(*filled_columns))

    lookup_df = lookup_df.withColumn("concat_columns", F.concat(*filled_columns))

    lookup_df = lookup_df.drop(*reference_columns)

    return df.join(F.broadcast(lookup_df), df.concat_columns.eqNullSafe(lookup_df.concat_columns), how="left").drop(
        "concat_columns"
    )


def assign_age_at_date(df: DataFrame, column_name_to_assign: str, base_date, date_of_birth):
    """
    Assign a new column containing age at a specified date
    Assume that parameters will be in date format
    The function will not correctly account for leap years

    Parameters
    ----------
    pyspark.sql.DataFrame
    base_date
    date_of_birth

    Return
    ------
    pyspark.sql.DataFrame
    """

    df = df.withColumn("date_diff", F.datediff(base_date, date_of_birth)).withColumn(
        column_name_to_assign, F.floor(F.col("date_diff") / 365.25)
    )

    return df.drop("date_diff")


def assign_correct_age_at_date(df: DataFrame, column_name_to_assign, reference_date, date_of_birth):
    """
    Uses correct logic to calculate complete years elapsed between 2 dates
    """
    df = df.withColumn(
        "month_more",
        F.when(F.month(F.col(reference_date)) > F.month(F.col(date_of_birth)), 2).otherwise(
            F.when(F.month(F.col(reference_date)) == F.month(F.col(date_of_birth)), 1).otherwise(0)
        ),
    )
    df = df.withColumn(
        "day_more",
        F.when(F.date_format(F.col(reference_date), "d") >= F.date_format(F.col(date_of_birth), "d"), 1).otherwise(0),
    )
    df = df.withColumn(
        column_name_to_assign,
        F.year(F.col(reference_date))
        - F.year(F.col(date_of_birth))
        - F.lit(1)
        + F.round((F.col("month_more") + F.col("day_more")) / 3, 0).cast("int"),
    )
    return df.drop("month_more", "day_more")<|MERGE_RESOLUTION|>--- conflicted
+++ resolved
@@ -6,8 +6,6 @@
 from pyspark.sql import functions as F
 
 
-<<<<<<< HEAD
-=======
 def assign_filename_column(df: DataFrame, column_name_to_assign: str) -> DataFrame:
     """
     Use inbuilt pyspark function to get name of the file used in the current spark task
@@ -39,7 +37,6 @@
     return df
 
 
->>>>>>> 97b02040
 def assign_school_year_september_start(df: DataFrame, dob_column: str, visit_date: str, column_name_to_assign: str):
     """
     Assign a column for the approximate school year of an individual given their age at the time
