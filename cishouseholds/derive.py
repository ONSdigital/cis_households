--- conflicted
+++ resolved
@@ -144,82 +144,83 @@
     return df.withColumn(column_name_to_assign, F.lit(uniform_value))
 
 
-<<<<<<< HEAD
 def assign_column_regex_match(df: DataFrame, column_name_to_assign: str, reference_column: str, pattern: str):
     """
     Assign a boolean column based on a regex match on reference column.
     From households_aggregate_processes.xlsx, derivation number 12.
-=======
-def assign_column_convert_to_date(df: DataFrame, column_name_to_assign: str, reference_column: str):
-    """
-    Assign a column with a TimeStamp to a DateType
-    From households_aggregate_processes.xlsx, derivation number 13.
+
     Parameters
     ----------
     df
     column_name_to_assign
         Name of column to be assigned
     reference_column
-        Name of column of TimeStamp type to be converted
-
-    Returns
-    -------
-    pyspark.sql.DataFrame
-
-    Notes
-    -----
-    Expects reference column to be a timestamp and therefore castable.
-
-    """
-
-    return df.withColumn(column_name_to_assign, F.to_date(F.col(reference_column)))
-
-
-def assign_single_column_from_split(
-    df: DataFrame, column_name_to_assign: str, reference_column: str, split_on: str = " ", item_number: int = 0
-):
-    """
-    Assign a single column with the values from an item within a reference column that has been split.
-    Can specify the split string and item number.
-
-    Gets the first item after splitting on single space (" ") by default.
-
-    Returns null when the specified item does not exist in the split.
-
-    From households_aggregate_processes.xlsx, derivation number 14.
-        Column of TimeStamp type to be converted
->>>>>>> 9d26aed6
-
-    Parameters
-    ----------
-    df
-    column_name_to_assign
-        Name of column to be assigned
-    reference_column
-<<<<<<< HEAD
         Name of column that will be matched
     pattern
         Regular expression pattern as a string
         Needs to be a raw string literal (preceeded by r"")
-=======
-        Name of column of TimeStamp type to be converted
-
->>>>>>> 9d26aed6
 
     Returns
     -------
     pyspark.sql.DataFrame
-<<<<<<< HEAD
     """
 
     return df.withColumn(column_name_to_assign, F.col(reference_column).rlike(pattern))
-=======
+
+
+def assign_column_convert_to_date(df: DataFrame, column_name_to_assign: str, reference_column: str):
+    """
+    Assign a column with a TimeStamp to a DateType
+    From households_aggregate_processes.xlsx, derivation number 13.
+    Parameters
+    ----------
+    df
+    column_name_to_assign
+        Name of column to be assigned
+    reference_column
+        Name of column of TimeStamp type to be converted
+
+    Returns
+    -------
+    pyspark.sql.DataFrame
 
     Notes
     -----
     Expects reference column to be a timestamp and therefore castable.
-
-    """
-
-    return df.withColumn(column_name_to_assign, F.split(F.col(reference_column), split_on).getItem(item_number))
->>>>>>> 9d26aed6
+    """
+
+    return df.withColumn(column_name_to_assign, F.to_date(F.col(reference_column)))
+
+
+def assign_single_column_from_split(
+    df: DataFrame, column_name_to_assign: str, reference_column: str, split_on: str = " ", item_number: int = 0
+):
+    """
+    Assign a single column with the values from an item within a reference column that has been split.
+    Can specify the split string and item number.
+
+    Gets the first item after splitting on single space (" ") by default.
+
+    Returns null when the specified item does not exist in the split.
+
+    From households_aggregate_processes.xlsx, derivation number 14.
+        Column of TimeStamp type to be converted
+
+    Parameters
+    ----------
+    df
+    column_name_to_assign
+        Name of column to be assigned
+    reference_column
+        Name of column to be
+    split_on, optional
+        Pattern to split reference_column on
+    item_number, optional
+        0-indexed number of the item to be selected from the split
+
+    Returns
+    -------
+    pyspark.sql.DataFrame
+    """
+
+    return df.withColumn(column_name_to_assign, F.split(F.col(reference_column), split_on).getItem(item_number))