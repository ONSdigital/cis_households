--- conflicted
+++ resolved
@@ -16,7 +16,6 @@
 from cishouseholds.pyspark_utils import get_or_create_spark_session
 
 
-<<<<<<< HEAD
 def count_barcode_cleaned(
     df: DataFrame, column_name_to_assign: str, barcode_column: str, date_taken_column: str, visit_datetime_colum: str
 ):
@@ -40,7 +39,8 @@
         ),
     )
     return df
-=======
+
+
 def grouped_count_distinct(
     df: DataFrame, column_name_to_assign: str, reference_column: str, group_by_columns: List[str]
 ):
@@ -48,7 +48,6 @@
     grouped_df = df.groupBy(*group_by_columns).agg(F.countDistinct(reference_column).alias(column_name_to_assign))
     df = df.join(grouped_df.select(*group_by_columns, column_name_to_assign), on=group_by_columns, how="left")
     return df.withColumn(column_name_to_assign, F.col(column_name_to_assign).cast("integer"))
->>>>>>> 7d630ac6
 
 
 def assign_multigeneration(
