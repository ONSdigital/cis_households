import re
from functools import reduce
from itertools import chain
from operator import add
from operator import and_
from operator import or_
from typing import Any
from typing import Dict
from typing import List
from typing import Optional
from typing import Tuple
from typing import Union

from pyspark.ml.feature import Bucketizer
from pyspark.sql import DataFrame
from pyspark.sql import functions as F
from pyspark.sql import Window

from cishouseholds.expressions import all_equal
from cishouseholds.expressions import all_equal_or_Null
from cishouseholds.expressions import any_column_matches_regex
from cishouseholds.expressions import any_column_null
from cishouseholds.pyspark_utils import get_or_create_spark_session


def assign_datetime_from_coalesced_columns_and_log_source(
    df: DataFrame,
    column_name_to_assign: str,
    primary_datetime_columns: List[str],
    secondary_date_columns: List[str],
    file_date_column: str,
    min_date: str,
    source_reference_column_name: str,
    default_timestamp: str,
):

    """
    Assign a timestamp column from coalesced list of columns with a default timestamp if timestamp missing in column
    """
    coalesce_columns = [
        F.col(datetime_column) for datetime_column in [*primary_datetime_columns, *secondary_date_columns]
    ]
    coalesce_columns = [F.when(col.between(F.lit(min_date), F.col(file_date_column)), col) for col in coalesce_columns]

    column_names = primary_datetime_columns + secondary_date_columns
    source_columns = [
        F.when(column_object.isNotNull(), column_name)
        for column_object, column_name in zip(coalesce_columns, column_names)
    ]
    df = df.withColumn(source_reference_column_name, F.coalesce(*source_columns))
    df = df.withColumn(
        column_name_to_assign,
        F.to_timestamp(
            F.when(
                F.col(source_reference_column_name).isin(secondary_date_columns),
                F.concat_ws(
                    " ",
                    F.date_format(F.coalesce(*coalesce_columns), "yyyy-MM-dd"),
                    F.lit(default_timestamp),
                ),
            ).otherwise(F.coalesce(*coalesce_columns)),
            format="yyyy-MM-dd HH:mm:ss",
        ),
    )
    return df


def assign_date_from_filename(df: DataFrame, column_name_to_assign: str, filename_column: str):
    """
    Populate a pyspark date column with the date contained in the filename column
    """
    date = F.regexp_extract(F.col(filename_column), r"_(\d{8})(_\d{6})?[.](csv|txt)", 1)
    time = F.when(
        F.regexp_extract(F.col(filename_column), r"_(\d{8})(_\d{6})?[.](csv|txt)", 2) == "",
        "_000000",
    ).otherwise(F.regexp_extract(F.col(filename_column), r"_(\d{8})(_\d{6})?[.](csv|txt)", 2))
    df = df.withColumn(
        column_name_to_assign,
        F.to_timestamp(F.concat(date, time), format="yyyyMMdd_HHmmss"),
    )
    return df


def assign_visit_order(df: DataFrame, column_name_to_assign: str, id: str, order_list: List[str]):
    """
    assign an incremental count to each participants visit

    Parameters
    -------------
    df
    column_name_to_assign
        column to show count
    id_column
        column from which window is created
    order_list
        counting order occurrence. This list should NOT have any possible repetition.
    """
    window = Window.partitionBy(id).orderBy(order_list)
    df = df.withColumn(column_name_to_assign, F.row_number().over(window))
    return df


def translate_column_regex_replace(df: DataFrame, reference_column: str, multiple_choice_dict: dict):
    """
    translate a multiple choice column from welsh to english for downstream transformation based on multiple_choice_dict
    Parameters
    df
    reference_column
        column containing multiple choice values
    multiple_choice_dict
        dictionary containing lookup values for translation of values within reference column

    function assumes that the lookup and translation values are already cleaned
    """
    for lookup_val, translation_val in multiple_choice_dict.items():
        df = df.withColumn(
            reference_column,
            F.regexp_replace(reference_column, lookup_val, translation_val),
        )
    return df


def map_options_to_bool_columns(df: DataFrame, reference_column: str, value_column_name_map: dict, sep: str):
    """
    map column containing multiple value options to new columns containing true/false based on if their
    value is chosen as the option.
    Parameters
    df
    reference_column
        column containing option values
    value_column_name_map
        mapping expression of column names to assign and options within reference column
    """
    df = df.withColumn(reference_column, F.split(F.col(reference_column), sep))
    for val, col in value_column_name_map.items():
        df = df.withColumn(col, F.when(F.array_contains(reference_column, val), "Yes"))
    return df.withColumn(reference_column, F.array_join(reference_column, sep))


def assign_column_value_from_multiple_column_map(
    df: DataFrame,
    column_name_to_assign: str,
    value_to_condition_map: List[List[Any]],
    column_names: List[str],
):
    """
    assign column value based on values of any number of columns in a dictionary
    Parameters
    ----------
    column_name_to_assign
    value_to_condition_map
        a list of column value options to map to each resultant value in the 'column_name_to_assign'.
        multiple sublists are optional within this input and denote the option to have multiple optional values.
    column_names
        a list of column names in the same order as the values expressed in the 'value_to_condition_map' input
    Example
    -------
    A | B
    1 | 0
    1 | 1
    0 | 0
    value_to_condition_map = [
        [Yes,[1,0]],
        [No,[1,1]]
    ]
    column_names = [A,B]
    ~ with a value of 1 and 0 in columns A and B respectively the result column C would be set to Yes and with
    1 and 1 in the same columns the result would b No and an unmapped result yields None. ~
    A | B | C
    1 | 0 | Yes
    1 | 1 | No
    0 | 0 |
    """
    df = df.withColumn(column_name_to_assign, F.lit(None))
    for row in value_to_condition_map:
        mapped_value = row[0]
        values = row[1]
        logic = []
        for col, val in zip(column_names, values):
            if type(val) == list:
                logic.append(reduce(or_, [F.col(col).eqNullSafe(option) for option in val]))
            else:
                logic.append(F.col(col).eqNullSafe(val))
        df = df.withColumn(
            column_name_to_assign,
            F.when(reduce(and_, logic), mapped_value).otherwise(F.col(column_name_to_assign)),
        )
    return df


def concat_fields_if_true(
    df: DataFrame,
    column_name_to_assign: str,
    column_name_pattern: str,
    true_value: str,
    sep: str = "",
):
    """
    concat the names of fields where a given condition is met to form a new column
    """
    columns = [col for col in df.columns if re.match(column_name_pattern, col)]
    df = df.withColumn(
        column_name_to_assign,
        F.concat_ws(
            sep,
            *[F.when(F.col(col) == true_value, col).otherwise(None) for col in columns],
        ),
    )
    return df


def derive_had_symptom_last_7days_from_digital(
    df: DataFrame,
    column_name_to_assign: str,
    symptom_column_prefix: str,
    symptoms: List[str],
):
    """
    Derive symptoms in v2 format from digital file
    """
    symptom_columns = [f"{symptom_column_prefix}{symptom}" for symptom in symptoms]

    df = count_value_occurrences_in_column_subset_row_wise(df, "NUM_NO", symptom_columns, "No")
    df = count_value_occurrences_in_column_subset_row_wise(df, "NUM_YES", symptom_columns, "Yes")
    df = df.withColumn(
        column_name_to_assign,
        F.when(F.col("NUM_YES") > 0, "Yes").when(F.col("NUM_NO") > 0, "No").otherwise(None),
    )
    return df.drop("NUM_YES", "NUM_NO")


def assign_visits_in_day(
    df: DataFrame,
    column_name_to_assign: str,
    visit_date_column: str,
    participant_id_column: str,
):
    """
    Count number of visits of each participant in a given day
    Parameters
    ----------
    """
    window = Window.partitionBy(participant_id_column, F.to_date(visit_date_column))
    df = df.withColumn(column_name_to_assign, F.sum(F.lit(1)).over(window))
    return df


def count_barcode_cleaned(
    df: DataFrame,
    column_name_to_assign: str,
    barcode_column: str,
    date_taken_column: str,
    visit_datetime_colum: str,
):
    """
    Count occurrences of barcode
    Parameters
    ----------
    df
    column_name_to_assign
    barcode_column
    """
    window = Window.partitionBy(barcode_column)
    df = df.withColumn(
        column_name_to_assign,
        F.sum(
            F.when(
                (F.col(barcode_column).isNotNull())
                & (F.col(barcode_column) != "ONS00000000")
                & (F.datediff(F.col(visit_datetime_colum), F.col(date_taken_column)) <= 14),
                1,
            ).otherwise(0)
        ).over(window),
    )
    return df


def assign_fake_id(df: DataFrame, column_name_to_assign: str, reference_column: str):
    """
    Derive an incremental id from a reference column containing an id
    """
    df_unique_id = df.select(reference_column).distinct()
    df_unique_id = df_unique_id.withColumn("TEMP", F.lit(1))
    window = Window.partitionBy(F.col("TEMP")).orderBy(reference_column)
    df_unique_id = df_unique_id.withColumn(column_name_to_assign, F.row_number().over(window))  # or dense_rank()

    df = df.join(df_unique_id, on=reference_column, how="left")
    return df.drop("TEMP")


def assign_distinct_count_in_group(
    df,
    column_name_to_assign: str,
    count_distinct_columns: List[str],
    group_by_columns: List[str],
):
    """
    Window-based count of distinct values by group

    Parameters
    ----------
    count_distinct_columns
        columns to determine distinct records
    group_by_columns
        columns to group by and count within
    """
    count_distinct_columns_window = Window.partitionBy(*count_distinct_columns).orderBy(F.lit(0))
    group_window = Window.partitionBy(*group_by_columns)
    df = df.withColumn(
        column_name_to_assign,
        F.sum(F.when(F.row_number().over(count_distinct_columns_window) == 1, 1)).over(group_window).cast("integer"),
    )
    return df


def assign_count_by_group(df: DataFrame, column_name_to_assign: str, group_by_columns: List[str]):
    """
    Window-based count of all rows by group

    Parameters
    ----------
    group_by_columns
        columns to group by and count within
    """
    count_window = Window.partitionBy(*group_by_columns)
    df = df.withColumn(column_name_to_assign, F.count("*").over(count_window).cast("integer"))
    return df


def assign_multigenerational(
    df: DataFrame,
    column_name_to_assign: str,
    participant_id_column,
    household_id_column: str,
    visit_date_column: str,
    date_of_birth_column: str,
    country_column: str,
    age_column_name_to_assign: str = "age_at_visit",
    school_year_column_name_to_assign: str = "school_year",
):
    """
    Assign a column to specify if a given household is multigenerational at the time one of its participants visited.
    """
    spark_session = get_or_create_spark_session()
    school_year_lookup_df = spark_session.createDataFrame(
        data=[
            ("England", "09", "01", "09", "01"),
            ("Wales", "09", "01", "09", "01"),
            ("Scotland", "08", "15", "03", "01"),
            ("Northern Ireland", "09", "01", "07", "02"),
        ],
        schema=[
            country_column,
            "school_start_month",
            "school_start_day",
            "school_year_ref_month",
            "school_year_ref_day",
        ],
    )
    transformed_df = df.groupBy(household_id_column, visit_date_column).count().drop("count")
    transformed_df = transformed_df.join(
        df.select(
            household_id_column,
            participant_id_column,
            date_of_birth_column,
            country_column,
        ),
        on=household_id_column,
    ).distinct()

    transformed_df = assign_age_at_date(
        df=transformed_df,
        column_name_to_assign=age_column_name_to_assign,
        base_date=F.col(visit_date_column),
        date_of_birth=F.col(date_of_birth_column),
    )
    transformed_df = assign_school_year(
        df=transformed_df,
        column_name_to_assign=school_year_column_name_to_assign,
        reference_date_column=visit_date_column,
        dob_column=date_of_birth_column,
        country_column=country_column,
        school_year_lookup=school_year_lookup_df,
    )
    generation_1 = F.when((F.col(age_column_name_to_assign) > 49), 1).otherwise(0)
    generation_2 = F.when(
        ((F.col(age_column_name_to_assign) <= 49) & (F.col(age_column_name_to_assign) >= 17))
        | (F.col(school_year_column_name_to_assign) >= 12),
        1,
    ).otherwise(0)
    generation_3 = F.when((F.col(school_year_column_name_to_assign) <= 11), 1).otherwise(0)

    window = Window.partitionBy(household_id_column, visit_date_column)
    generation_1_present = F.sum(generation_1).over(window) >= 1
    generation_2_present = F.sum(generation_2).over(window) >= 1
    generation_3_present = F.sum(generation_3).over(window) >= 1

    transformed_df = transformed_df.withColumn(
        column_name_to_assign,
        F.when(generation_1_present & generation_2_present & generation_3_present, 1).otherwise(0),
    )
    df = df.join(
        transformed_df.select(
            column_name_to_assign,
            age_column_name_to_assign,
            school_year_column_name_to_assign,
            participant_id_column,
            visit_date_column,
        ),
        on=[participant_id_column, visit_date_column],
        how="left",
    )
    return df


def assign_household_participant_count(
    df: DataFrame,
    column_name_to_assign: str,
    household_id_column: str,
    participant_id_column: str,
):
    """Assign the count of participants within each household."""
    household_window = Window.partitionBy(household_id_column)
    df = df.withColumn(
        column_name_to_assign,
        F.size(F.collect_set(F.col(participant_id_column)).over(household_window)),
    )
    return df


def assign_household_under_2_count(
    df: DataFrame,
    column_name_to_assign: str,
    column_pattern: str,
    condition_column: str,
):
    """
    Count number of individuals below two from age (months) columns matching pattern.
    if condition column is 'No' it will only count so long the range of columns ONLY have only 0s or nulls.
    Parameters
    ----------
    df
    column_name_to_assign
    column_pattern
    condition_column
    """
    columns_to_count = [column for column in df.columns if re.match(column_pattern, column)]
    count = reduce(
        add,
        [F.when((F.col(column) >= 0) & (F.col(column) <= 24), 1).otherwise(0) for column in columns_to_count],
    )
    df = df.withColumn(
        column_name_to_assign,
        F.when(
            ((F.col(condition_column) == "Yes") & (~all_equal(columns_to_count, 0)))
            | ((F.col(condition_column) == "No") & (~all_equal_or_Null(columns_to_count, 0))),
            count,
        ).otherwise(0),
    )
    return df


def assign_ever_had_long_term_health_condition_or_disabled(
    df: DataFrame,
    column_name_to_assign: str,
    health_conditions_column: str,
    condition_impact_column: str,
):
    """
    Assign a column that identifies if patient is long term disabled by applying several
    preset functions
    Parameters
    ----------
    df
    column_name_to_assign
    health_conditions_column
    condition_impact_column
    """

    df = df.withColumn(
        "TEMP_EVERNEVER",
        F.when(
            (F.col(health_conditions_column) == "Yes")
            & (F.col(condition_impact_column).isin(["Yes, a little", "Yes, a lot"])),
            "Yes",
        )
        .when(
            (F.col(health_conditions_column).isin(["Yes", "No"]))
            & ((F.col(condition_impact_column) == "Not at all") | (F.col(condition_impact_column).isNull())),
            "No",
        )
        .otherwise(None),
    )
    df = assign_column_given_proportion(
        df=df,
        column_name_to_assign=column_name_to_assign,
        groupby_column="participant_id",
        reference_columns=["TEMP_EVERNEVER"],
        count_if=["Yes"],
        true_false_values=["Yes", "No"],
    )  # not sure of correct  PIPELINE categories

    return df.drop("TEMP_EVERNEVER")


def assign_random_day_in_month(
    df: DataFrame, column_name_to_assign: str, month_column: str, year_column: str
) -> DataFrame:
    """
    Assign a random date in a given year and month
    Parameters
    ----------
    month_column
    year_column
    """
    df = df.withColumn("TEMP_DAY", F.lit(1))
    df = df.withColumn("TEMP_DATE", F.concat_ws("-", year_column, month_column, "TEMP_DAY"))
    df = df.withColumn(
        "TEMP_DAY",
        F.round(F.rand() * (F.date_format(F.last_day("TEMP_DATE"), "d") - 0.5001), 0) + 0.5,
    )
    df = df.withColumn(
        column_name_to_assign,
        F.to_timestamp(
            F.concat_ws(
                "-",
                F.col(year_column),
                F.lpad(F.col(month_column).cast("string"), 2, "0"),
                F.lpad(F.ceil(F.col("TEMP_DAY")).cast("string"), 2, "0"),
            ),
            format="yyyy-MM-dd",
        ),
    )
    return df.drop("TEMP_DATE", "TEMP_DAY")


def assign_household_size(
    df: DataFrame,
    column_name_to_assign: str,
    household_participant_count_column: Optional[str] = None,
    existing_group_column: Optional[str] = None,
) -> DataFrame:
    """
    Assign household group size (grouped above 5+), using participant count to impute values missing in existing group
    column.
    """
    return df.withColumn(
        column_name_to_assign,
        F.coalesce(
            F.col(existing_group_column),
            F.when(
                F.col(household_participant_count_column) < 5,
                F.col(household_participant_count_column),
            )
            .otherwise("5+")
            .cast("string"),
        ),
    )


def assign_first_visit(df: DataFrame, column_name_to_assign: str, id_column: str, visit_date_column: str) -> DataFrame:
    """
    Assign column to represent number of participants in household
    Parameters
    ----------
    df
    column_name_to_assign
    id_column
    visit_date_column
    """
    window = Window.partitionBy(id_column).orderBy(visit_date_column)
    return df.withColumn(column_name_to_assign, F.first(visit_date_column).over(window))


def assign_last_visit(
    df: DataFrame,
    column_name_to_assign: str,
    id_column: str,
    visit_date_column: str,
    visit_status_column: str,
) -> DataFrame:
    """
    Assign a column to contain only the last date a participant completed a visited
    Parameters
    ----------
    id_column
    visit_date_column
    visit_status_column
    """
    window = Window.partitionBy(id_column).orderBy(F.desc(visit_date_column))
    df = df.withColumn(
        column_name_to_assign,
        F.first(
            F.when(
                ~F.col(visit_status_column).isin("Cancelled", "Patient did not attend"),
                F.col(visit_date_column),
            ),
            ignorenulls=True,
        ).over(window),
    )
    return df


def assign_column_given_proportion(
    df: DataFrame,
    column_name_to_assign: str,
    groupby_column: str,
    reference_columns: List[str],
    count_if: List[Union[str, int]],
    true_false_values: List[Union[str, int]],
) -> DataFrame:
    """
    Assign a column boolean 1, 0 when the proportion of values meeting a condition is above 0.3
    """
    window = Window.partitionBy(groupby_column)

    df = df.withColumn("TEMP", F.lit(0))
    df = df.withColumn(column_name_to_assign, F.lit("No"))

    for col in reference_columns:
        df = df.withColumn(
            "TEMP",
            F.when(F.col(col).isin(count_if), 1).when(F.col(col).isNotNull(), F.col("TEMP")).otherwise(None),
        )
        df = df.withColumn(
            column_name_to_assign,
            F.when(
                (
                    F.sum(F.when(F.col("TEMP") == 1, 1).otherwise(0)).over(window)
                    / F.sum(F.when(F.col("TEMP").isNotNull(), 1).otherwise(0)).over(window)
                    >= 0.3
                ),
                1,
            ).otherwise(0),
        )
    df = df.withColumn(column_name_to_assign, F.max(column_name_to_assign).over(window))
    df = df.withColumn(
        column_name_to_assign,
        F.when(F.col(column_name_to_assign) == 1, true_false_values[0]).otherwise(true_false_values[1]),
    )
    return df.drop("TEMP")


def count_value_occurrences_in_column_subset_row_wise(
    df: DataFrame,
    column_name_to_assign: str,
    selection_columns: List[str],
    count_if_value: Union[str, int, None],
) -> DataFrame:
    """
    Assign a column to be the count of cells in selection row where condition is true
    Parameters
    ---------
    df
    column_name_to_assign
    selection_columns
    count_if_value
    """
    df = df.withColumn(column_name_to_assign, F.array([F.col(col) for col in selection_columns]))
    if count_if_value is None:
        df = df.withColumn(
            column_name_to_assign,
            F.expr(f"filter({column_name_to_assign}, x -> x is not null)"),
        )
    else:
        df = df.withColumn(column_name_to_assign, F.array_remove(column_name_to_assign, count_if_value))
    df = df.withColumn(
        column_name_to_assign,
        F.lit(len(selection_columns) - F.size(F.col(column_name_to_assign))),
    )
    return df


def assign_any_symptoms_around_visit(
    df: DataFrame,
    column_name_to_assign: str,
    symptoms_bool_column: str,
    id_column: str,
    visit_date_column: str,
    visit_id_column: str,
) -> DataFrame:
    """
    Assign a column with boolean (Yes, No) if sympoms present around visit, derived
    from if symtoms bool columns reported any true values -1 +1 from time window
    """
    window = Window.partitionBy(id_column).orderBy(visit_date_column, visit_id_column)
    df = df.withColumn(
        column_name_to_assign,
        F.when(
            (F.col(symptoms_bool_column) == "Yes")
            | (F.lag(symptoms_bool_column, 1).over(window) == "Yes")
            | (F.lag(symptoms_bool_column, -1).over(window) == "Yes"),
            "Yes",
        ).otherwise("No"),
    )
    return df


def assign_true_if_any(
    df: DataFrame,
    column_name_to_assign: str,
    reference_columns: List[str],
    true_false_values: List[Union[str, int, bool]],
    ignore_nulls: Optional[bool] = False,
) -> DataFrame:
    """
    Assign column the second value of a list containing values for false and true
    if either of a list of reference columns are true
    column_name_to_assign is assigned initially to all false then assigned true when value found
    in any of the reference columns
    """
    df = df.withColumn(column_name_to_assign, F.lit(true_false_values[1]))
    for col in reference_columns:
        df = df.withColumn(
            column_name_to_assign,
            F.when(
                F.col(col).eqNullSafe(true_false_values[0]),
                true_false_values[0],
            )
            .when(F.col(col).isNull() & F.lit(ignore_nulls), None)
            .otherwise(F.col(column_name_to_assign)),
        )
    return df


def assign_proportion_column(
    df: DataFrame,
    column_name_to_assign: str,
    numerator_column: str,
    denominator_column: str,
    numerator_selector: str,
) -> DataFrame:
    """
    Assign a column as the result of a division operation on total of select values from numerator column
    divided by grouped by another selector
    Parameters
    ----------
    df
    numerator_column
    denominator_column
    numerator_selector
    denominator_selector
    """
    window = Window.partitionBy(denominator_column)

    return df.withColumn(
        column_name_to_assign,
        (F.sum(F.when(F.col(numerator_column) == numerator_selector, 1).otherwise(0)).over(window))
        / (F.count(denominator_column).over(window)),
    )


def assign_work_social_column(
    df: DataFrame,
    column_name_to_assign: str,
    work_sector_column: str,
    care_home_column: str,
    direct_contact_column: str,
) -> DataFrame:
    """
    Assign column for work social with standard string values depending on 3 given reference inputs
    Parameters
    ----------
    df
    column_name_to_assign
    work_sector_column
    care_home_column
    direct_contact_column
    """
    df = df.withColumn(
        column_name_to_assign,
        F.when(F.col(work_sector_column).isNull(), None)
        .when(
            F.col(work_sector_column) != "Social care",
            "No",
        )
        .when(
            (F.col(care_home_column) == "Yes") & (F.col(direct_contact_column) == "Yes"),
            "Yes, care/residential home, resident-facing",
        )
        .when(
            ((F.col(care_home_column) == "No") | (F.col(care_home_column).isNull()))
            & (F.col(direct_contact_column) == "Yes"),
            "Yes, other social care, resident-facing",
        )
        .when(
            ((F.col(direct_contact_column) == "No") | (F.col(direct_contact_column).isNull()))
            & (F.col(care_home_column) == "Yes"),
            "Yes, care/residential home, non-resident-facing",
        )
        .when(
            ((F.col(care_home_column) == "No") | (F.col(care_home_column).isNull()))
            & ((F.col(direct_contact_column) == "No") | (F.col(direct_contact_column).isNull())),
            "Yes, other social care, non-resident-facing",
        ),
    )
    return df


def assign_unique_id_column(df: DataFrame, column_name_to_assign: str, concat_columns: List[str]) -> DataFrame:
    """
    Assign a unique column from concatenating multiple input columns
    Parameters
    ----------
    concat_columns
    """
    return df.withColumn(column_name_to_assign, F.concat_ws("-", *concat_columns))


def assign_has_been_to_column(
    df: DataFrame,
    column_name_to_assign: str,
    contact_participant_column: str,
    contact_other_column: str,
) -> DataFrame:
    """
    Assign a column to evidence whether a relevant party has been to a given place using the 2 input
    contact columns as reference and standardized output string column values
    Parameters
    ----------
    df
    column_name_to_assign
    contact_participant_column
    contact_other_column
    """
    df = df.withColumn(
        column_name_to_assign,
        F.when(
            (F.col(contact_participant_column) == "No") & (F.col(contact_other_column) == "No"),
            "No, no one in my household has",
        )
        .when(F.col(contact_participant_column) == "Yes", "Yes, I have")
        .when(
            (F.col(contact_participant_column) == "No") & (F.col(contact_other_column) == "Yes"),
            "No I haven't, but someone else in my household has",
        )
        .otherwise(None),
    )
    return df


def assign_covid_contact_status(
    df: DataFrame, column_name_to_assign: str, known_column: str, suspect_column: str
) -> DataFrame:
    """
    Assign column for possibility of having covid-19
    Parameters
    ----------
    known_column
    suspect_column
    """
    df = df.withColumn(
        column_name_to_assign,
        F.when((F.col(known_column) == "Yes") | (F.col(suspect_column) == "Yes"), "Yes").otherwise("No"),
    )
    return df


def assign_filename_column(df: DataFrame, column_name_to_assign: str) -> DataFrame:
    """
    Use inbuilt pyspark function to get name of the file used in the current spark task
    Regular expression removes unnecessary characters to allow checks for processed files
    Parameters
    ----------
    df
    column_name_to_assign
    """
    return df.withColumn(
        column_name_to_assign,
        F.regexp_replace(F.input_file_name(), r"(?<=:\/{2})(\w+|\d+)(?=\/{1})", ""),
    )


def assign_column_from_mapped_list_key(
    df: DataFrame, column_name_to_assign: str, reference_column: str, map: dict
) -> DataFrame:
    """
    Assing a specific column value using a dictionary of values to assign as keys and
    the list criteria corresponding to when that value should be assign as a value
    Parameters
    ----------
    df
    column_name_to_assign
    reference_column
    map
    """
    df = df.withColumn(column_name_to_assign, F.lit(None))
    for val, key_list in map.items():
        df = df.withColumn(
            column_name_to_assign,
            F.when(F.col(reference_column).isin(*key_list), val).otherwise(F.col(column_name_to_assign)),
        )
    return df


def assign_test_target(df: DataFrame, column_name_to_assign: str, filename_column: str) -> DataFrame:
    """
    Assign a column for the appropriate test target type corresponding
    to that contained within the filename column (S, N)
    of visit
    Parameters
    ----------
    df
    column_name_to_assign
    filename_column
    """
    df = df.withColumn(
        column_name_to_assign,
        F.when(F.col(filename_column).contains("S"), "S")
        .when(F.col(filename_column).contains("N"), "N")
        .otherwise(None),
    )
    return df


def assign_school_year_september_start(
    df: DataFrame, dob_column: str, visit_date_column: str, column_name_to_assign: str
) -> DataFrame:
    """
    Assign a column for the approximate school year of an individual given their age at the time
    of visit
    Parameters
    ----------
    df
    age_column
    """
    df = df.withColumn(
        column_name_to_assign,
        F.when(
            ((F.month(F.col(visit_date_column))) >= 9) & ((F.month(F.col(dob_column))) < 9),
            (F.year(F.col(visit_date_column))) - (F.year(F.col(dob_column))) - 3,
        )
        .when(
            (F.month(F.col(visit_date_column)) >= 9) | ((F.month(F.col(dob_column))) >= 9),
            (F.year(F.col(visit_date_column))) - (F.year(F.col(dob_column))) - 4,
        )
        .otherwise((F.year(F.col(visit_date_column))) - (F.year(F.col(dob_column))) - 5),
    )
    df = df.withColumn(
        column_name_to_assign,
        F.when(
            (F.col(column_name_to_assign) <= 0) | (F.col(column_name_to_assign) > 13),
            None,
        ).otherwise(F.col(column_name_to_assign)),
    )
    return df


def assign_work_patient_facing_now(
    df: DataFrame,
    column_name_to_assign: str,
    age_column: str,
    work_healthcare_column: str,
) -> DataFrame:
    """
    Assign column for work person facing depending on values of given input reference
    columns mapped to a list of outputs
    Parameters
    ----------
    df
    column_name_to_assign
    age_column
    work_healthcare_column
    """
    df = assign_column_from_mapped_list_key(
        df,
        column_name_to_assign,
        work_healthcare_column,
        {
            "Yes": [
                "Yes",
                "Yes, primary care, patient-facing",
                "Yes, secondary care, patient-facing",
                "Yes, other healthcare, patient-facing",
            ],
            "No": [
                "No",
                "Yes, primary care, non-patient-facing",
                "Yes, secondary care, non-patient-facing",
                "Yes, other healthcare, non-patient-facing",
            ],
        },
    )
    df = assign_named_buckets(
        df,
        age_column,
        column_name_to_assign,
        {0: "<=15y", 16: F.col(column_name_to_assign), 75: ">=75y"},
    )
    return df


def assign_work_person_facing_now(
    df: DataFrame,
    column_name_to_assign: str,
    work_patient_facing_now_column: str,
    work_social_care_column: str,
) -> DataFrame:
    """
    Assign column for work patient facing depending on values of given input reference
    columns mapped to a list of outputs
    Parameters
    ----------
    df
    work_patient_facing_now_column
    work_social_care_column
    column_name_to_assign
    """
    df = assign_column_from_mapped_list_key(
        df,
        column_name_to_assign,
        work_social_care_column,
        {
            "Yes": [
                "Yes, care/residential home, resident-facing",
                "Yes, other social care, resident-facing",
            ],
            "No": [
                "No",
                "Yes, care/residential home, non-resident-facing",
                "Yes, other social care, non-resident-facing",
            ],
        },
    )
    df = df.withColumn(
        column_name_to_assign,
        F.when(F.col(work_patient_facing_now_column) == "Yes", "Yes")
        .when(
            ~(F.col(work_patient_facing_now_column).isin("Yes", "No") | F.col(work_patient_facing_now_column).isNull()),
            F.col(work_patient_facing_now_column),
        )
        .otherwise(F.col(column_name_to_assign)),
    )
    return df


def assign_named_buckets(
    df: DataFrame,
    reference_column: str,
    column_name_to_assign: str,
    map: dict,
    use_current_values=False,
) -> DataFrame:
    """
    Assign a new column with named ranges for given integer ranges contianed within a reference column
    Parameters
    ----------
    df
    reference_column
    column_name_to_assign
    map
        dictionary containing the map of minimum value in given range (inclusive) to range label string
    use_current_values
        boolean operation preset to False to specify if current values in column_name_to_assign should be carried
        forward if not in range of lookup buckets specified in map
    """
    bucketizer = Bucketizer(
        splits=[float("-Inf"), *list(map.keys()), float("Inf")],
        inputCol=reference_column,
        outputCol="buckets",
    )
    dfb = bucketizer.setHandleInvalid("keep").transform(df)

    bucket_dic = {0.0: F.col(column_name_to_assign) if use_current_values else None}
    for i, value in enumerate(map.values()):
        bucket_dic[float(i + 1)] = value

    mapping_expr = F.create_map([F.lit(x) for x in chain(*bucket_dic.items())])  # type: ignore

    dfb = dfb.withColumn(column_name_to_assign, mapping_expr[dfb["buckets"]])
    return dfb.drop("buckets")


def assign_age_group_school_year(
    df: DataFrame,
    country_column: str,
    age_column: str,
    school_year_column: str,
    column_name_to_assign: str,
) -> DataFrame:
    """
    Assign column_age_group_school_year using multiple references column values in a specific pattern
    to determin a string coded representation of school year
    Parameters
    ----------
    df:
    country_column
    age_column
    school_year_column
    column_name_to_assign
    """
    df = df.withColumn(
        column_name_to_assign,
        F.when(
            (F.col(age_column) >= 2) & (F.col(age_column) <= 12) & (F.col(school_year_column) <= 6),
            "02-6SY",
        )
        .when(
            ((F.col(school_year_column) >= 7) & (F.col(school_year_column) <= 11))
            | (
                (F.col(country_column).isin("England", "Wales"))
                & ((F.col(age_column) >= 12) & (F.col(age_column) <= 15))
                & (((F.col(school_year_column) <= 6) | (F.col(school_year_column).isNull())))
            )
            | (
                (F.col(country_column).isin("Scotland", "Northern Ireland"))
                & ((F.col(age_column) >= 12) & (F.col(age_column) <= 14))
                & (((F.col(school_year_column) <= 6) | (F.col(school_year_column).isNull())))
            ),
            "07SY-11SY",
        )
        .when(
            (
                (F.col(country_column).isin("England", "Wales"))
                & ((F.col(age_column) >= 16) & (F.col(age_column) <= 24))
                & (F.col(school_year_column) >= 12)
            )
            | (
                (F.col(country_column).isin("Scotland", "Northern Ireland"))
                & ((F.col(age_column) >= 15) & (F.col(age_column) <= 24))
                & (F.col(school_year_column) >= 12)
            ),
            "12SY-24",
        )
        .otherwise(None),
    )
    df = assign_named_buckets(
        df,
        age_column,
        column_name_to_assign,
        {25: "25-34", 35: "35-49", 50: "50-69", 70: "70+"},
        True,
    )
    return df


def assign_ethnicity_white(df: DataFrame, column_name_to_assign: str, ethnicity_group_column_name: str):
    """
    Assign string variable for ethnicity white / non-white based on the 5 major ethnicity groups
    """

    df = df.withColumn(
        column_name_to_assign,
        F.when(F.col(ethnicity_group_column_name) == "White", "White")
        .when(F.col(ethnicity_group_column_name) != "White", "Non-White")
        .otherwise(None)
        .cast("string"),
    )
    return df


def assign_taken_column(df: DataFrame, column_name_to_assign: str, reference_column: str) -> DataFrame:
    """
    Uses references column value to assign a taken column "yes" or "no" depending on whether
    reference is Null
    Parameters
    ----------
    df
    column_name_to_assign
    reference_column
    """
    df = df.withColumn(
        column_name_to_assign,
        F.when(F.col(reference_column).isNull(), "No").otherwise("Yes"),
    )

    return df


def assign_outward_postcode(df: DataFrame, column_name_to_assign: str, reference_column: str) -> DataFrame:
    """
    Assign column outer postcode with cleaned data from reference postcode column.
    take only left part of postcode and capitalise
    Parameters
    ----------
    df
    column_name_to_assign
    reference_column
    """
    df = df.withColumn(
        column_name_to_assign,
        F.rtrim(F.regexp_replace(F.col(reference_column), r".{3}$", "")),
    )
    df = df.withColumn(
        column_name_to_assign,
        F.when(F.length(column_name_to_assign) > 4, None).otherwise(F.col(column_name_to_assign)),
    )

    return df


def assign_column_from_coalesce(df: DataFrame, column_name_to_assign: str, *args) -> DataFrame:
    """
    Assign new column with values from coalesced columns.
    From households_aggregate_processes.xlsx, derivation number 6.
    D6: V1, or V2 if V1 is missing

    Parameters
    ----------
    df: pyspark.sql.DataFrame
    column_name_to_assign: string
    *args: string
        name of columns to coalesce

    Return
    ------
    df: pyspark.sql.DataFrame

    """
    return df.withColumn(colName=column_name_to_assign, col=F.coalesce(*args))


def assign_substring(
    df: DataFrame,
    column_name_to_assign,
    column_to_substring,
    start_position,
    substring_length,
) -> DataFrame:
    """
    Criteria - returns data with new column which is a substring
    of an existing variable
    Parameters
    ----------
    df: pyspark.sql.DataFrame
    new_column_name: string
    column_to_substr: string
    start_position: integer
    len_of_substr: integer

    Return
    ------
    df: pyspark.sql.DataFrame

    """
    df = df.withColumn(
        column_name_to_assign,
        F.substring(column_to_substring, start_position, substring_length),
    )

    return df


def assign_school_year(
    df: DataFrame,
    column_name_to_assign: str,
    reference_date_column: str,
    dob_column: str,
    country_column: str,
    school_year_lookup: DataFrame,
) -> DataFrame:
    """
    Assign school year based on date of birth and visit date, accounting for schooling differences by DA.
    From households_aggregate_processes.xlsx, derivation number 31.
    Parameters
    ----------
    df
    column_name_to_assign
        Name of column to be created
    reference_date_column
        Name of column to calculate school year with respect to that point in time
    dob_column
        Name of column specifying date of birth
    country_column
        Name of column specifying country
    school_year_lookup:
        Lookup table defining the school year start day/month and the school year
        reference day/month (which year participant in by dob) by country
    """

    df = (
        df.join(F.broadcast(school_year_lookup), on=country_column, how="left")
        .withColumn(
            "school_start_date",
            F.when(
                (F.month(dob_column) > F.col("school_year_ref_month"))
                | (
                    (F.month(dob_column) == F.col("school_year_ref_month"))
                    & (F.dayofmonth(dob_column) >= F.col("school_year_ref_day"))
                ),
                F.to_date(
                    F.concat(
                        F.year(dob_column) + 5,
                        F.col("school_start_month"),
                        F.col("school_start_day"),
                    ),
                    format="yyyyMMdd",
                ),
            ).otherwise(
                F.to_date(
                    F.concat(
                        F.year(dob_column) + 4,
                        F.col("school_start_month"),
                        F.col("school_start_day"),
                    ),
                    format="yyyyMMdd",
                )
            ),
        )
        .withColumn(
            column_name_to_assign,
            F.floor(F.round(F.datediff(F.col(reference_date_column), F.col("school_start_date")) / 365.2425, 3)).cast(
                "integer"
            ),
        )
        .withColumn(
            column_name_to_assign,
            F.when(
<<<<<<< HEAD
                (F.col(column_name_to_assign) >= F.lit(14)) | (F.col(column_name_to_assign) <= F.lit(0)),
                None,
=======
                (F.col(column_name_to_assign) >= F.lit(14)) | (F.col(column_name_to_assign) < F.lit(0)), None
>>>>>>> 9f1cfd2f
            ).otherwise(F.col(column_name_to_assign)),
        )
        .drop(
            "school_start_month",
            "school_start_day",
            "school_year_ref_month",
            "school_year_ref_day",
            "school_start_date",
        )
    )

    return df


def derive_cq_pattern(df: DataFrame, column_names, spark_session) -> DataFrame:
    """
    Derive a new column containing string of pattern in
    ["N only", "OR only", "S only", "OR+N", "OR+S", "N+S", "OR+N+S", NULL]
    indicating which ct_* columns indicate a positive result.
    From households_aggregate_processes.xlsx, derivation number 7.

    Parameters
    ----------
    df: pyspark.sql.DataFrame
    column_names: list of string
    spark_session: pyspark.sql.SparkSession

    Return
    ------
    df: pyspark.sql.DataFrame
    """
    assert len(column_names) == 3

    indicator_list = ["indicator_" + column_name for column_name in column_names]

    lookup_df = spark_session.createDataFrame(
        data=[
            (0, 0, 0, None),
            (1, 0, 0, "OR only"),
            (0, 1, 0, "N only"),
            (0, 0, 1, "S only"),
            (1, 1, 0, "OR+N"),
            (1, 0, 1, "OR+S"),
            (0, 1, 1, "N+S"),
            (1, 1, 1, "OR+N+S"),
        ],
        schema=indicator_list + ["cq_pattern"],
    )

    for column_name in column_names:
        df = df.withColumn("indicator_" + column_name, F.when(F.col(column_name) > 0, 1).otherwise(0))

    df = df.join(F.broadcast(lookup_df), on=indicator_list, how="left").drop(*indicator_list)

    return df


def mean_across_columns(df: DataFrame, new_column_name: str, column_names: list) -> DataFrame:
    """
    Create a new column containing the mean of multiple existing columns.

    # Caveat:
    # 0 values are treated as nulls.

    Parameters
    ----------
    df
    new_column_name
        name of column to be created
    column_names
        list of column names to calculate mean across
    """
    columns = [F.col(name) for name in column_names]

    df = df.withColumn("temporary_column_count", F.lit(0))
    for column in column_names:
        df = df.withColumn(
            "temporary_column_count",
            F.when((F.col(column) > 0), F.col("temporary_column_count") + 1).otherwise(F.col("temporary_column_count")),
        )

    # Sum with NULL values removed
    average_expression = sum(F.coalesce(column, F.lit(0)) for column in columns) / F.col("temporary_column_count")
    df = df.withColumn(new_column_name, average_expression)
    df = df.drop("temporary_column_count")
    return df


def assign_date_difference(
    df: DataFrame,
    column_name_to_assign: str,
    start_reference_column: str,
    end_reference_column: str,
    format: Optional[str] = "days",
) -> DataFrame:
    """
    Calculate the difference in days between two dates.
    From households_aggregate_processes.xlsx, derivation number 27.

    Parameters
    ----------
    df
    column_name_to_assign
        Name of column to be assigned
    start_reference_column
        First date column name.
    end_reference_column
        Second date column name.
    format
        time format (days, weeks, months)
    Return
    ------
    pyspark.sql.DataFrame
    """
    allowed_formats = ["days", "weeks"]
    if format in allowed_formats:
        if start_reference_column == "survey start":
            start = F.to_timestamp(F.lit("2020-05-11 00:00:00"))
        else:
            start = F.col(start_reference_column)
        modifications = {"weeks": F.floor(F.col(column_name_to_assign) / 7)}
        df = df.withColumn(
            column_name_to_assign,
            F.datediff(end=F.col(end_reference_column), start=start),
        )
        if format in modifications:
            df = df.withColumn(column_name_to_assign, modifications[format])
        return df.withColumn(column_name_to_assign, F.col(column_name_to_assign).cast("integer"))
    else:
        raise TypeError(f"{format} format not supported")


def assign_column_uniform_value(df: DataFrame, column_name_to_assign: str, uniform_value) -> DataFrame:
    """
    Assign a column with a uniform value.
    From households_aggregate_processes.xlsx, derivation number 11.

    Parameters
    ----------
    df
    column_name_to_assign
        Name of column to be assigned
    uniform_value
        Value to be set in column.

    Return
    ------
    pyspark.sql.DataFrame


    Notes
    -----
    uniform_value will work as int, float, bool, str, datetime -
            iterables/collections raise errors.
    """
    return df.withColumn(column_name_to_assign, F.lit(uniform_value))


def assign_column_regex_match(
    df: DataFrame, column_name_to_assign: str, reference_column: str, pattern: str
) -> DataFrame:
    """
    Assign a boolean column based on a regex match on reference column.
    From households_aggregate_processes.xlsx, derivation number 12.

    Parameters
    ----------
    df
    column_name_to_assign
        Name of column to be assigned
    reference_column
        Name of column that will be matched
    pattern
        Regular expression pattern as a string
        Needs to be a raw string literal (preceded by r"")

    Returns
    -------
    pyspark.sql.DataFrame
    """
    return df.withColumn(column_name_to_assign, F.col(reference_column).rlike(pattern))


def assign_consent_code(df: DataFrame, column_name_to_assign: str, reference_columns: list) -> DataFrame:
    """
    Assign new column of value for the maximum consent version.
    From households_aggregate_processes.xlsx, derivation number 19.

    Parameters
    ----------
    df
    column_name_to_assign
        Name of column to be assigned
    reference_columns list[str]
        Consent columns with 1,0 values used to determine
        consent value.

    Returns
    -------
    pyspark.sql.DataFrame

    Notes
    -----
    Extracts digit value from column name using r'\\d+' pattern.
    """
    assert len(set(reference_columns).difference(set(df.schema.names))) == 0, "Reference columns not in df"

    # assumes only one match in the pattern
    consent_digit_values = [int(re.findall(r"\d+", column)[-1]) for column in reference_columns]

    temp_column_names = [column + "_temp" for column in reference_columns]

    consent_triplets = zip(reference_columns, temp_column_names, consent_digit_values)

    for consent_column, temp_consent_column, consent_value in consent_triplets:
        df = df.withColumn(temp_consent_column, (F.col(consent_column) * F.lit(consent_value)))

    return df.withColumn(column_name_to_assign, F.greatest(*temp_column_names)).drop(*temp_column_names)


def assign_column_to_date_string(
    df: DataFrame,
    column_name_to_assign: str,
    reference_column: str,
    time_format: str = "yyyy-MM-dd",
    lower_case: bool = False,
) -> DataFrame:
    """
    Assign a column with a TimeStampType to a formatted date string.gg
    Does not use a DateType object, as this is incompatible with out HIVE tables.
    From households_aggregate_processes.xlsx, derivation number 13.
    Parameters
    ----------
    df
    column_name_to_assign
        Name of column to be assigned
    reference_column
        Name of column of TimeStamp type to be converted
    time_format
        as a string and by using the accepted characters of Pyspark, define what time format is required
        by default, it will be yyyy-MM-dd, e.g. 2021-01-03

    Returns
    -------
    pyspark.sql.DataFrame
    """
    df = df.withColumn(column_name_to_assign, F.date_format(F.col(reference_column), time_format))

    if lower_case:
        df = df.withColumn(column_name_to_assign, F.lower(F.col(column_name_to_assign)))
    return df


def assign_single_column_from_split(
    df: DataFrame,
    column_name_to_assign: str,
    reference_column: str,
    split_on: str = " ",
    item_number: int = 0,
):
    """
    Assign a single column with the values from an item within a reference column that has been split.
    Can specify the split string and item number.

    Gets the first item after splitting on single space (" ") by default.

    Returns null when the specified item does not exist in the split.

    From households_aggregate_processes.xlsx, derivation number 14.
        Column of TimeStamp type to be converted

    Parameters
    ----------
    df
    column_name_to_assign
        Name of column to be assigned
    reference_column
        Name of column to be
    split_on, optional
        Pattern to split reference_column on
    item_number, optional
        0-indexed number of the item to be selected from the split

    Returns
    -------
    pyspark.sql.DataFrame
    """

    return df.withColumn(
        column_name_to_assign,
        F.split(F.col(reference_column), split_on).getItem(item_number),
    )


def assign_isin_list(
    df: DataFrame,
    column_name_to_assign: str,
    reference_column: str,
    values_list: List[Union[str, int]],
    true_false_values: List[Union[str, int]],
) -> DataFrame:
    """
    Create a new column containing either 1 or 0 derived from values in a list, matched
    with existing values in the database (null values will be carried forward as null)
    From households_aggregate_processes.xlsx, derivation number 10.

    Parameters
    ----------
    df
    column_name_to _assign
        new or existing
    reference_column_name
        name of column to check for list values
    values_list
        list of values to check against reference column
    true_false_values
        true value (index 0), false value (index 1)
    Return
    ------
    pyspark.sql.DataFrame
    """
    return df.withColumn(
        column_name_to_assign,
        F.when((F.col(reference_column).isin(values_list)), true_false_values[0])
        .when((~F.col(reference_column).isin(values_list)), true_false_values[1])
        .otherwise(None),
    )


def assign_from_lookup(
    df: DataFrame,
    column_name_to_assign: str,
    reference_columns: list,
    lookup_df: DataFrame,
) -> DataFrame:
    """
    Assign a new column based on values from a lookup DF (null values will be carried forward as null)
    From households_aggregate_processes.xlsx, derivation number 10

    Parameters
    ----------
    pyspark.sql.DataFrame
    column_name_to_assign
    reference_columns
    lookup_df

    Return
    ------
    pyspark.sql.DataFrame
    """

    not_in_df = [reference_column for reference_column in reference_columns if reference_column not in df.columns]

    if not_in_df:
        raise ValueError(f"Columns don't exist in Dataframe: {', '.join(not_in_df)}")

    not_in_lookup = [
        reference_column for reference_column in reference_columns if reference_column not in lookup_df.columns
    ]

    if not_in_lookup:
        raise ValueError(f"Columns don't exist in Lookup: {', '.join(not_in_lookup)}")

    if column_name_to_assign not in lookup_df.columns:
        raise ValueError(f"Column to assign does not exist in lookup: {column_name_to_assign}")

    filled_columns = [
        F.when(F.col(column_name).isNull(), F.lit("_")).otherwise(F.col(column_name))
        for column_name in reference_columns
    ]

    df = df.withColumn("concat_columns", F.concat(*filled_columns))

    lookup_df = lookup_df.withColumn("concat_columns", F.concat(*filled_columns))

    lookup_df = lookup_df.drop(*reference_columns)

    return df.join(
        F.broadcast(lookup_df),
        df.concat_columns.eqNullSafe(lookup_df.concat_columns),
        how="left",
    ).drop("concat_columns")


def assign_age_at_date(df: DataFrame, column_name_to_assign: str, base_date, date_of_birth) -> DataFrame:
    """
    Assign a new column containing age at a specified date
    Assume that parameters will be in date format
    The function will not correctly account for leap years

    Parameters
    ----------
    pyspark.sql.DataFrame
    base_date
    date_of_birth

    Return
    ------
    pyspark.sql.DataFrame
    """

    df = df.withColumn("date_diff", F.datediff(base_date, date_of_birth)).withColumn(
        column_name_to_assign, F.floor(F.col("date_diff") / 365.25).cast("integer")
    )

    return df.drop("date_diff")


def assign_correct_age_at_date(df: DataFrame, column_name_to_assign, reference_date, date_of_birth) -> DataFrame:
    """
    Uses correct logic to calculate complete years elapsed between 2 dates
    """
    df = df.withColumn(
        "month_more",
        F.when(F.month(F.col(reference_date)) > F.month(F.col(date_of_birth)), 2).otherwise(
            F.when(F.month(F.col(reference_date)) == F.month(F.col(date_of_birth)), 1).otherwise(0)
        ),
    )
    df = df.withColumn(
        "day_more",
        F.when(
            F.date_format(F.col(reference_date), "d") >= F.date_format(F.col(date_of_birth), "d"),
            1,
        ).otherwise(0),
    )
    df = df.withColumn(
        column_name_to_assign,
        F.year(F.col(reference_date))
        - F.year(F.col(date_of_birth))
        - F.lit(1)
        + F.round((F.col("month_more") + F.col("day_more")) / 3, 0).cast("int"),
    )
    return df.drop("month_more", "day_more")


def assign_grouped_variable_from_days_since(
    df: DataFrame,
    binary_reference_column: str,
    days_since_reference_column: str,
    column_name_to_assign: str,
) -> DataFrame:
    """
    Function create variables applied for days_since_think_had_covid_group and
    contact_known_or_suspected_covid_days_since_group. The variable
    days_since_think_had_covid and contact_known_or_suspected_covid_days_since will
    give a number that will be grouped in a range.
    Parameters
    ----------
    df
    binary_reference_column
        yes/no values that describe whether the patient thinks have had covid
    days_since_reference_column
        column from which extract the number of days transcurred that needs to
        be grouped
    column_name_to_assign
        grouping column
    """
    df = assign_named_buckets(
        df=df,
        reference_column=days_since_reference_column,
        column_name_to_assign=column_name_to_assign,
        map={0: "0-14", 15: "15-28", 29: "29-60", 61: "61-90", 91: "91+"},
    )
    return df.withColumn(
        column_name_to_assign,
        F.when(
            (F.col(binary_reference_column) == "Yes") & (F.col(days_since_reference_column).isNull()),
            "Date not given",
        )
        .otherwise(F.col(column_name_to_assign))
        .cast("string"),
    )


def assign_raw_copies(df: DataFrame, reference_columns: list) -> DataFrame:
    """Create a copy of each column in a list, with a '_raw' suffix."""
    for column in reference_columns:
        df = df.withColumn(column + "_raw", F.col(column).cast(df.schema[column].dataType))
    return df


def assign_work_health_care(df, column_name_to_assign, direct_contact_column, health_care_column) -> DataFrame:
    """
    Combine direct contact and health care responses to get old format of health care responses.

    Parameters
    ----------
    df
    column_name_to_assign
    direct_contact_column
        Column indicating whether participant works in direct contact
    health_care_column
        Column indicating if participant works in health care
    """
    health_care_map = {
        "Yes, in primary care, e.g. GP, dentist": "Yes, primary care",
        "Yes, in secondary care, e.g. hospital": "Yes, secondary care",
        "Yes, in other healthcare settings, e.g. mental health": "Yes, other healthcare",
    }
    value_map = F.create_map([F.lit(x) for x in chain(*health_care_map.items())])
    patient_facing_text = F.when(F.col(direct_contact_column) == "Yes", ", patient-facing").otherwise(
        ", non-patient-facing"
    )
    edited_other_health_care_column = F.when(
        (F.col(health_care_column) != "No") & F.col(health_care_column).isNotNull(),
        F.concat(value_map[F.col(health_care_column)], patient_facing_text),
    ).otherwise(F.col(health_care_column))
    df = df.withColumn(column_name_to_assign, edited_other_health_care_column)
    return df


def assign_work_status_group(df: DataFrame, colum_name_to_assign: str, reference_column: str):
    """
    Assigns a string group based on work status. Uses minimal work status categories (voyager 0).
    Results in groups of:
    - Unknown (null)
    - Student
    - Employed
    - Not working (unemployed, retired, long term sick etc)
    """
    df = df.withColumn(
        colum_name_to_assign,
        F.when(
            F.col(reference_column).isin(["Employed", "Self-employed", "Furloughed (temporarily not working)"]),
            "Employed",
        )
        .when(F.col(reference_column).isNull(), "Unknown")
        .otherwise(F.col(reference_column)),
    )
    return df


def contact_known_or_suspected_covid_type(
    df: DataFrame,
    contact_known_covid_type_column: str,
    contact_any_covid_type_column: str,
    contact_any_covid_date_column: str,
    contact_known_covid_date_column: str,
    contact_suspect_covid_date_column: str,
):
    """
    Parameters
    ----------
    df
    contact_known_covid_type_column
    contact_suspect_covid_type_column
    contact_any_covid_date_column
    contact_known_covid_date_column
    contact_suspect_covid_date_column
    """
    df = df.withColumn(
        contact_any_covid_type_column,
        F.when(
            F.col(contact_any_covid_date_column) == F.col(contact_known_covid_date_column),
            F.col(contact_known_covid_type_column),
        )
        .when(
            F.col(contact_any_covid_date_column) == F.col(contact_suspect_covid_date_column),
            F.col(contact_known_covid_type_column),
        )
        .otherwise(None),
    )
    return df


def derive_household_been_columns(
    df: DataFrame,
    column_name_to_assign: str,
    individual_response_column: str,
    household_response_column: str,
) -> DataFrame:
    """
    Combines a household and individual level response, to an overall household response.
    Assumes input responses are 'Yes'/'no'.
    """
    df = df.withColumn(
        column_name_to_assign,
        F.when((F.col(individual_response_column) == "Yes"), "Yes, I have")
        .when(
            ((F.col(individual_response_column) != "Yes") | F.col(individual_response_column).isNull())
            & (F.col(household_response_column) == "Yes"),
            "No I haven’t, but someone else in my household has",
        )
        .otherwise("No, no one in my household has"),
    )
    return df


def aggregated_output_groupby(
    df: DataFrame,
    column_group: str,
    apply_function_list: List[str],
    column_name_list: List[str],
    column_name_to_assign_list: List[str],
) -> DataFrame:
    """
    Parameters
    ----------
    df
    column_group
    apply_function_list
    column_apply_list
    column_name_to_assign_list
    """
    function_object_list = [
        getattr(F, function)(col_name) for col_name, function in zip(column_name_list, apply_function_list)
    ]
    return df.groupBy(column_group).agg(
        *[
            apply_function.alias(column_name_to_assign)
            for apply_function, column_name_to_assign in zip(function_object_list, column_name_to_assign_list)
        ]
    )


def aggregated_output_window(
    df: DataFrame,
    column_window_list: List[str],
    column_name_list: List[str],
    apply_function_list: List,
    column_name_to_assign_list: List[str],
    order_column_list: List[str] = [],
) -> DataFrame:
    """
    Parameters
    ----------
    df
    column_group_list
    apply_function_list
    column_apply_list
    column_name_to_assign_list
    order_column_list
    when_condition
    """
    window = Window.partitionBy(*column_window_list).orderBy(*order_column_list)
    function_object_list = [
        getattr(F, function)(col_name) for col_name, function in zip(column_name_list, apply_function_list)
    ]
    for apply_function, column_name_to_assign in zip(function_object_list, column_name_to_assign_list):
        df = df.withColumn(column_name_to_assign, apply_function.over(window))
    return df


def regex_match_result(
    columns_to_check_in: List[str],
    positive_regex_pattern: str,
    negative_regex_pattern: Optional[str] = None,
    debug_mode: bool = False,
) -> Union[F.Column, Tuple[F.Column, F.Column, F.Column]]:
    """
    A generic function which applies the user provided RegEx patterns to a list of columns. If a value in any
    of the columns matches the `positive_regex_pattern` pattern but not the `negative_regex_pattern` pattern
    then the result of the match will be set to (bool) True, False otherwise.

    The Truth Table below shows how the final pattern matching result is arrived at.

    +----------------------+----------------------+-----+
    |positive_regex_pattern|negative_regex_pattern|final|
    +----------------------+----------------------+-----+
    |                  true|                  true|false|
    |                  true|                 false| true|
    |                 false|                  true|false|
    |                 false|                 false|false|
    +----------------------+----------------------+-----+

    Parameters:
    -----------
    columns_to_check_in
        a list of columns in which to look for the `positive_regex_pattern`
    positive_regex_pattern
        the Spark-compatible regex pattern match against
    negative_regex_pattern
        (optional) the Spark-compatible regex pattern to NOT match against.
    debug_mode:
        If True and `negative_regex_pattern` is not None, then result of applying positive_regex_pattern and
        negative_regex_pattern are turned in addition to the final result.

    Returns:
    --------
    Column
        The final result of applying positive_regex_pattern and negative_regex_pattern (if given)
    Tuple[Column, Column, Column]
        Returned when `debug_mode` is True and `negative_regex_pattern` is not None. First element
        is the result of applying `positive_regex_pattern`, second element is the result of applying
        `negative_regex_pattern` and 3rd is the final result of applying positive_regex_pattern and
        negative_regex_pattern
    """
    positive_regex_match_result = any_column_matches_regex(columns_to_check_in, positive_regex_pattern)

    if negative_regex_pattern is None:
        result = positive_regex_match_result
    else:
        negative_regex_match_result = any_column_matches_regex(columns_to_check_in, negative_regex_pattern)
        result = positive_regex_match_result & ~negative_regex_match_result

        if debug_mode:
            result = positive_regex_match_result, negative_regex_match_result, result

    return result


def assign_regex_match_result(
    df: DataFrame,
    columns_to_check_in: List[str],
    positive_regex_pattern: str,
    column_name_to_assign: str,
    negative_regex_pattern: Optional[str] = None,
    debug_mode: bool = False,
) -> DataFrame:
    """
    A generic function which applies the user provided RegEx patterns to a list of columns. If a value in any
    of the columns matches the `positive_regex_pattern` pattern but not the `negative_regex_pattern` pattern
    then the result of the match will be set to (bool) True, False otherwise.

    The Truth Table below shows how the final pattern matching result is assigned.

    +----------------------+----------------------+-----+
    |positive_regex_pattern|negative_regex_pattern|final|
    +----------------------+----------------------+-----+
    |                  true|                  true|false|
    |                  true|                 false| true|
    |                 false|                  true|false|
    |                 false|                 false|false|
    +----------------------+----------------------+-----+

    Parameters:
    -----------
    df
        The input dataframe to process
    columns_to_check_in
        a list of columns in which to look for the `positive_regex_pattern`
    positive_regex_pattern
        the Spark-compatible regex pattern match against
    negative_regex_pattern
        (optional) the Spark-compatible regex pattern to NOT match against. If given and `column_name_to_assign` is not
        None, then two additional columns of the form: f"{column_name_to_assign}_positive" &
        f"{column_name_to_assign}_negative" are created which track the matches against the positive and negative regex
        patterns respectively. Set `debug_mode` to True to expose these columns in the returned dataframe.
    column_name_to_assign
        (optional) if this is none, then we return a PySpark Column object containing the result of the RegEx pattern
        search, otherwise we return a DataFrame with `column_name_to_assign` as the column containing the result.
    debug_mode:
        Only relevant when `column_name_to_assign` is not None - See `negative_regex_pattern` above.

    See Also:
    ---------
    regex_match_result: `assign_regex_match_result` wraps around `regex_match_result`
    """
    match_result = regex_match_result(
        columns_to_check_in=columns_to_check_in,
        positive_regex_pattern=positive_regex_pattern,
        negative_regex_pattern=negative_regex_pattern,
        debug_mode=debug_mode,
    )

    if type(match_result) == tuple:
        # a tuple is returned when debug_mode is True
        positive_regex_match_result, negative_regex_match_result, result = match_result

        df = (
            df.withColumn(f"{column_name_to_assign}_positive", positive_regex_match_result)
            .withColumn(
                f"{column_name_to_assign}_negative",
                negative_regex_match_result,
            )
            .withColumn(column_name_to_assign, result)
        )
    else:
        df = df.withColumn(column_name_to_assign, match_result)

    return df


def get_keys_by_value(input_dict: Dict, values_to_lookup: List) -> List:
    """
    Returns a list of keys from the input dictionary if the dictionary's values are in the
    given list of values.

    Parameters
    ----------
    input_dict
        the input dictionary
    values_to_lookup
        a list of values to search for in the `input_dict` and return matching keys

    Raises
    ------
    ValueError
        If none of the values in `values_to_lookup` are found as values of the `input_dict`.
    """
    result = [k for k, v in input_dict.items() if v in values_to_lookup]
    if len(result) == 0:
        raise ValueError("None of the values in `values_to_lookup` are found in `input_dict`")
    return result


def flag_records_for_work_location_null() -> F.Column:
    """Flag records for application of "Work location" rules"""
    return (
        F.col("work_location").isNull() | (F.col("work_main_job_title").isNull() & F.col("work_main_job_role").isNull())
    ) & (
        F.col("work_status_v0").isin(
            "Furloughed (temporarily not working)",
            "Not working (unemployed, retired, long-term sick etc.)",
            "Student",
        )
    )


def flag_records_for_work_location_student() -> F.Column:
    """Flag records for application of "Work location" rules for students"""
    return F.col("work_status_v0").isin("Student") | (F.col("age_at_visit") < F.lit(16))


def flag_records_for_work_from_home_rules() -> F.Column:
    """Flag records for application of "Work From Home" rules"""
    return F.col("work_location").isNull() & ~(
        (
            F.col("work_status_v0").isin(
                "Furloughed (temporarily not working)",
                "Not working (unemployed, retired, long-term sick etc.)",
                "Student",
            )
        )
        | (F.col("age_at_visit") < F.lit(16))
    )


def flag_records_for_furlough_rules_v0() -> F.Column:
    """Flag records for application of "Furlough Rules V0" rules"""
    return F.col("work_status_v0").isin(
        "Employed",
        "Self-employed",
        "Not working (unemployed, retired, long-term sick etc.)",
    )


def flag_records_for_furlough_rules_v1_a() -> F.Column:
    """Flag records for application of "Furlough Rules V1-a" rules"""
    return F.col("work_status_v1").isin(
        "Employed and currently working",
        "Looking for paid work and able to start",
        "Not working and not looking for work",
    )


def flag_records_for_furlough_rules_v1_b() -> F.Column:
    """Flag records for application of "Furlough Rules V1-b" rules"""
    return F.col("work_status_v1").isin("Self-employed and currently working")


def flag_records_for_furlough_rules_v2_a() -> F.Column:
    """Flag records for application of "Furlough Rules V2-a" rules"""
    return F.col("work_status_v2").isin(
        "Employed and currently working",
        "Looking for paid work and able to start",
        "Not working and not looking for work",
    )


def flag_records_for_furlough_rules_v2_b() -> F.Column:
    """Flag records for application of "Furlough Rules V2-b" rules"""
    return F.col("work_status_v2").isin("Self-employed and currently working")


def flag_records_for_self_employed_rules_v0() -> F.Column:
    """Flag records for application of "Self-employed Rules V0" rules"""
    return F.col("work_status_v0").isin("Employed")


def flag_records_for_self_employed_rules_v1_a() -> F.Column:
    """Flag records for application of "Self-employed Rules V1-a" rules"""
    return F.col("work_status_v1").isin("Employed and currently working")


def flag_records_for_self_employed_rules_v1_b() -> F.Column:
    """Flag records for application of "Self-employed Rules V1-b" rules"""
    return F.col("work_status_v1").isin("Employed and currently not working")


def flag_records_for_self_employed_rules_v2_a() -> F.Column:
    """Flag records for application of "Self-employed Rules V2-a" rules"""
    return F.col("work_status_v2").isin("Employed and currently working")


def flag_records_for_self_employed_rules_v2_b() -> F.Column:
    """Flag records for application of "Self-employed Rules V2-b" rules"""
    return F.col("work_status_v2").isin("Employed and currently not working")


def flag_records_for_retired_rules() -> F.Column:
    """Flag records for application of "Retired" rules"""
    return (
        any_column_null(["work_status_v0", "work_status_v1", "work_Status_v2"])
        & F.col("work_main_job_title").isNull()
        & F.col("work_main_job_role").isNull()
        & (F.col("age_at_visit") > F.lit(75))
    )


def flag_records_for_not_working_rules_v0() -> F.Column:
    """Flag records for application of "Not working Rules V0" rules"""
    return F.col("work_status_v0").isin("Employed", "Self-employed")


def flag_records_for_not_working_rules_v1_a() -> F.Column:
    """Flag records for application of "Not working Rules V1-a" rules"""
    return F.col("work_status_v1").isin("Employed and currently working")


def flag_records_for_not_working_rules_v1_b() -> F.Column:
    """Flag records for application of "Not working Rules V1-b" rules"""
    return F.col("work_status_v1").isin("Self-employed and currently working")


def flag_records_for_not_working_rules_v2_a() -> F.Column:
    """Flag records for application of "Not working Rules V2-a" rules"""
    return F.col("work_status_v2").isin("Employed and currently working")


def flag_records_for_not_working_rules_v2_b() -> F.Column:
    """Flag records for application of "Not working Rules V2-b" rules"""
    return F.col("work_status_v2").isin("Self-employed and currently working")


def flag_records_for_student_v0_rules() -> F.Column:
    """Flag records for application of "Student-v0" rules."""
    return (F.col("age_at_visit") <= F.lit(18)) | (
        (F.col("age_at_visit") >= F.lit(17))
        & (
            F.col("work_status_v0").isNull()
            | F.col("work_status_v0").isin(
                "Furloughed (temporarily not working)",
                "Not working (unemployed, retired, long-term sick etc.)",
            )
        )
    )


def flag_records_for_student_v1_rules() -> F.Column:
    """Flag records for application of "Student-v1" rules"""
    return ((F.col("age_at_visit") >= F.lit(5)) & (F.col("age_at_visit") <= F.lit(18))) | (
        (F.col("age_at_visit") >= F.lit(16))
        & (
            F.col("work_status_v1").isNull()
            | F.col("work_status_v1").isin(
                "Looking for paid work and able to start",
                "Not working and not looking for work",
                "Retired",
                "Child under 5y not attending child care",
                "Child under 5y attending child care",
            )
        )
    )


def flag_records_for_school_v2_rules() -> F.Column:
    """Flag records for application of "School rules -v2" rules"""
    return ((F.col("age_at_visit") >= F.lit(4)) & (F.col("age_at_visit") <= F.lit(18))) & ~(
        F.col("school_year").isNull()
    )


def flag_records_for_uni_v0_rules() -> F.Column:
    """Flag records for application of "Uni-v0" rules"""
    return (
        (F.col("age_at_visit") >= F.lit(17))
        & (
            F.col("work_status_v0").isNull()
            | F.col("work_status_v0").isin(
                "Furloughed (temporarily not working)",
                "Not working (unemployed, retired, long-term sick etc.)",
            )
        )
    ) | ((F.col("age_at_visit") >= F.lit(17)) & (F.col("age_at_visit") < F.lit(22)))


def flag_records_for_uni_v2_rules() -> F.Column:
    """Flag records for application of "Uni-v2" rules"""
    return (
        (F.col("age_at_visit") >= F.lit(17))
        & (
            F.col("work_status_v2").isNull()
            | F.col("work_status_v2").isin(
                "Looking for paid work and able to start",
                "Not working and not looking for work",
                "Retired",
                "4-5y and older at school/home-school",
            )
        )
    ) | ((F.col("age_at_visit") >= F.lit(17)) & (F.col("age_at_visit") < F.lit(22)))


def flag_records_for_college_v0_rules() -> F.Column:
    """Flag records for application of "College-v0" rules"""
    return (
        (F.col("age_at_visit") >= F.lit(16))
        & (
            F.col("work_status_v0").isNull()
            | F.col("work_status_v0").isin(
                "Furloughed (temporarily not working)",
                "Not working (unemployed, retired, long-term sick etc.)",
            )
        )
    ) | ((F.col("age_at_visit") >= F.lit(17)) & (F.col("age_at_visit") < F.lit(22)))


def flag_records_for_college_v2_rules() -> F.Column:
    """Flag records for application of "College-v2" rules"""
    return (
        (F.col("age_at_visit") >= F.lit(16))
        & (
            F.col("work_status_v2").isNull()
            | F.col("work_status_v2").isin(
                "Looking for paid work and able to start",
                "Not working and not looking for work",
                "Retired",
                "4-5y and older at school/home-school",
            )
        )
    ) | ((F.col("age_at_visit") >= F.lit(17)) & (F.col("age_at_visit") < F.lit(22)))


def flag_records_for_childcare_v1_rules() -> F.Column:
    """Flag records for application of "Childcare-V1" rules"""
    return F.col("age_at_visit") <= F.lit(4)


def flag_records_for_childcare_v2_b_rules() -> F.Column:
    """Flag records for application of "Childcare-V2_b" rules"""
    return (F.col("age_at_visit") <= F.lit(5)) & F.col("school_year").isNull()<|MERGE_RESOLUTION|>--- conflicted
+++ resolved
@@ -1306,12 +1306,7 @@
         .withColumn(
             column_name_to_assign,
             F.when(
-<<<<<<< HEAD
-                (F.col(column_name_to_assign) >= F.lit(14)) | (F.col(column_name_to_assign) <= F.lit(0)),
-                None,
-=======
                 (F.col(column_name_to_assign) >= F.lit(14)) | (F.col(column_name_to_assign) < F.lit(0)), None
->>>>>>> 9f1cfd2f
             ).otherwise(F.col(column_name_to_assign)),
         )
         .drop(
