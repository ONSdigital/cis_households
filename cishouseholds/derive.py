import re
from datetime import datetime
from functools import reduce
from itertools import chain
from operator import add
from operator import and_
from operator import or_
from typing import Any
from typing import Dict
from typing import List
from typing import Mapping
from typing import Optional
from typing import Tuple
from typing import Union

from pyspark.ml.feature import Bucketizer
from pyspark.sql import DataFrame
from pyspark.sql import functions as F
from pyspark.sql import Window

from cishouseholds.edit import update_column_values_from_map
from cishouseholds.expressions import all_equal
from cishouseholds.expressions import all_equal_or_Null
from cishouseholds.expressions import all_null_over_window
from cishouseholds.expressions import any_column_matches_regex
from cishouseholds.expressions import any_column_not_null
from cishouseholds.expressions import any_column_null
from cishouseholds.merge import null_safe_join
from cishouseholds.pipeline.mapping import _vaccine_type_map
from cishouseholds.pyspark_utils import get_or_create_spark_session


<<<<<<< HEAD
def assign_survey_completed_status(
    df: DataFrame,
    column_name_to_assign: str,
    survey_completed_datetime_column: str,
    survey_flushed_column: str,
):
    """
    function that return a column containing categorical data on survey completion, based
    on datetime of completing the survey and whether the survey was flushed
    Parameters
    ----------
    df DataFrame to process
    column_name_to_assign
        the name of the column being derived
    survey_completed_datetime_column
        The column containing the timestamp at which the participant completed the survey
    survey_flushed_column
        boolean column indicating whether the survey response was 'flushed', and thus not completed submitted
    """
    df = df.withColumn(
        column_name_to_assign,
        F.when(
            (F.col(survey_completed_datetime_column).isNotNull()) & (F.col(survey_flushed_column) == "FALSE"),
            "Completed",
        )
        .when(
            (F.col(survey_flushed_column) == "TRUE"),
            "Partially Completed",
        )
        .when(
            (F.col(survey_completed_datetime_column).isNull()) & (F.col(survey_flushed_column) == "FALSE"),
            "Not Completed",
        ),
=======
def assign_window_status(
    df: DataFrame,
    column_name_to_assign: str,
    window_start_column: str,
    window_end_column: str,
    current_date: datetime = datetime.now(),
):
    """
    Derive the status of the survey window for a given point in time
    """
    df = df.withColumn(
        column_name_to_assign,
        F.when((F.col(window_start_column) <= current_date) & (current_date <= F.col(window_end_column)), "Open")
        .when(current_date > F.col(window_end_column), "Closed")
        .when(current_date < F.col(window_start_column), "New"),
>>>>>>> c7d33f3e
    )
    return df


def assign_valid_order(
    df: DataFrame,
    column_name_to_assign: str,
    participant_id_column: str,
    vaccine_date_column: str,
    vaccine_type_column: str,
    visit_date_column: str,
):
    """"""
    window = Window.partitionBy(participant_id_column).orderBy(visit_date_column)
    # [min days before, max days before, min days after, max days after, allowed_type, allowed_first_type]
    orders = reversed(
        [
            [1, 0, -21, 0, 91, "Pfizer/AZ/Moderna", "Pfizer/AZ/Moderna"],
            [2, 0, -21, 0, 91, "Pfizer/AZ/Moderna", "Don't know type"],
            [2, 0, -21, 0, 91, "Don't know type", "Pfizer/AZ/Moderna"],
            [3, 0, 0, 17, 35, "Pfizer", "Pfizer"],
            [4, 0, 0, 17, 35, "Pfizer", "Don't know type"],
            [4, 0, 0, 17, 35, "Don't know type", "Pfizer"],
            [5, 0, 0, 28, 149, "Pfizer/AZ/Moderna", "Pfizer/AZ/Moderna"],
            [6, 0, 0, 28, 149, "Pfizer/AZ/Moderna", "Don't know type"],
            [6, 0, 0, 28, 149, "Don't know type", "Pfizer/AZ/Moderna"],
        ]
    )
    diff = F.datediff(F.col(vaccine_date_column), F.first(F.col(vaccine_date_column), True).over(window))
    df = df.withColumn(column_name_to_assign, F.lit(None))
    for check in orders:
        neg_range = (diff > check[2]) & (diff < check[1])
        pos_range = (diff > check[3]) & (diff < check[4])
        df = df.withColumn(
            column_name_to_assign,
            F.when(
                (neg_range | pos_range)
                & (
                    (F.col(vaccine_type_column) == check[5])
                    & (F.first(F.col(vaccine_type_column)).over(window) == check[6])
                ),
                check[0],
            ).otherwise(F.col(column_name_to_assign)),
        )
    df = df.withColumn(
        column_name_to_assign,
        F.when(
            F.col(column_name_to_assign).isNull(),
            F.when((diff > 28) & (diff < 149), 7).when(diff > 149, 8).otherwise(9),
        ).otherwise(F.col(column_name_to_assign)),
    )
    return df


def assign_survey_not_completed_reason_code(
    df: DataFrame,
    column_name_to_assign: str,
    cohort_type_column: str,
    survey_filled_column: str,
    swab_barcode_column: str,
    blood_barcode_column: str,
):
    """"""
    survey_filled = F.col(survey_filled_column).isNotNull()
    swab = F.col(swab_barcode_column).isNotNull()
    blood = F.col(blood_barcode_column).isNotNull()

    questionnaire_only = F.col(cohort_type_column) == "Do this questionnaire only"
    questionnaire_and_swab = F.col(cohort_type_column) == "Do this questionnaire and take a swab sample"
    questionnaire_and_swab_and_blood = (
        F.col(cohort_type_column) == "Do this questionnaire and take a swab sample and a blood sample"
    )

    filled_and_swab = survey_filled & swab
    filled_and_swab_and_blood = filled_and_swab & blood
    not_filled_and_swab = ~survey_filled & swab
    not_filled_and_swab_and_blood = not_filled_and_swab & blood
    filled_and_not_swab = survey_filled & ~swab
    filled_and_not_swab_and_blood = survey_filled & ~swab & ~blood

    fnr_logic_1 = questionnaire_only & ~survey_filled
    fnr_logic_2 = questionnaire_and_swab & ~filled_and_swab
    fnr_logic_3 = questionnaire_and_swab_and_blood & ~filled_and_swab_and_blood

    qnr_logic_1 = questionnaire_and_swab & not_filled_and_swab
    qnr_logic_2 = questionnaire_and_swab_and_blood & not_filled_and_swab_and_blood

    tnr_logic_1 = questionnaire_and_swab & filled_and_not_swab
    tnr_logic_2 = questionnaire_and_swab_and_blood & filled_and_not_swab_and_blood

    df = df.withColumn(
        column_name_to_assign,
        F.when(tnr_logic_1 | tnr_logic_2, "TNR")
        .when(qnr_logic_1 | qnr_logic_2, "QNR")
        .when(fnr_logic_1 | fnr_logic_2 | fnr_logic_3, "FNR"),
    )
    return df


def combine_like_array_columns(df: DataFrame, column_prefix: str):
    """"""
    cols = [col for col in df.columns if col.startswith(column_prefix)]
    return df.withColumn(column_prefix, F.concat(*[F.col(col) for col in cols])).drop(
        *[col for col in cols if col != column_prefix]
    )


def assign_columns_from_array(
    df: DataFrame,
    array_column_name: str,
    true_false_values: List[Any],
    prefix: Any = None,
    column_name_map: Dict[str, str] = None,
):
    """
    Convert an array column into a series of columns, optionally apply a prefix to the value in the array
    before generating the column name.

    Parameters
    ----------
    df
    array_column_name
        the name of the array column to split
    prefix
        an optional prefix to apply to each name in the array
    true_false_values
        [<true value>,<false value>]
    """
    # array values become rows
    df = df.withColumn("exploded", F.explode(array_column_name))

    if column_name_map:
        df = update_column_values_from_map(df, "exploded", column_name_map)

    if prefix:
        df = df.withColumn("exploded", F.concat_ws("_", F.lit(prefix), F.col("exploded")))

    df = df.withColumn("exploded", F.lower(F.regexp_replace(F.col("exploded"), r"[^a-zA-Z0-9]{1,}", "_")))

    df = df.withColumn("value", F.lit(true_false_values[0]))
    df = (
        df.groupby(*[col for col in df.columns if col not in ["exploded", "value"]])
        .pivot("exploded")
        .agg(F.first("value"))
        .fillna(true_false_values[1])
    )
    return df.drop("exploded", "value")


def assign_datetime_from_combined_columns(
    df: DataFrame,
    column_name_to_assign: str,
    date_column: str,
    am_pm_column: str,
    hour_column: str = None,
    minute_column: str = None,
    second_column: str = None,
):
    """Create a formatted pyspark date column from a series of components."""
    for col_name, temp_col_name in zip([hour_column, minute_column, second_column], ["_hour", "_min", "_sec"]):
        if col_name is None:
            df = df.withColumn(temp_col_name, F.lit(0))
        else:
            df = df.withColumn(temp_col_name, F.col(col_name))

    time = F.concat_ws(":", F.col("_hour"), F.col("_min"), F.col("_sec"))

    df = df.withColumn(
        column_name_to_assign,
        F.concat_ws(
            " ",
            # F.col(date_column),
            F.concat_ws("-", F.year(date_column), F.month(date_column), F.dayofmonth(date_column)),
            F.concat_ws(
                ":",
                F.when(F.col(am_pm_column) == "PM", F.hour(time) + 12).otherwise(F.hour(time)),
                F.minute(time),
                F.second(time),
            ),
        ),
    )
    df = df.withColumn(column_name_to_assign, F.to_timestamp(column_name_to_assign))
    return df.drop("_hour", "_min", "_sec")


def group_participant_within_date_range(
    df: DataFrame, column_name_to_assign: str, participant_id_column: str, date_column: str, date_range: int
):
    """For each participant id group by a date variable within a given range."""
    window = Window.partitionBy(participant_id_column).orderBy(date_column)

    df = df.withColumn(
        column_name_to_assign,
        (F.datediff(F.col(date_column), F.first(date_column).over(window)) / date_range).cast("integer"),
    )
    df = df.withColumn(
        column_name_to_assign,
        F.dense_rank().over(Window.partitionBy(participant_id_column).orderBy(column_name_to_assign)),
    )
    return df


def assign_max_doses(
    df: DataFrame,
    column_name_to_assign: str,
    i_dose_column: str,
    num_doses_column: str,
    participant_id_column: str,
    visit_datetime_column: str,
):
    """Assign a variable true or false depending on whether a participant has had their max number of vaccine doses."""
    window = (
        Window.partitionBy(participant_id_column, i_dose_column)
        .orderBy(visit_datetime_column)
        .rowsBetween(Window.unboundedPreceding, Window.currentRow)
    )

    df = df.withColumn(
        column_name_to_assign, F.when(F.max(F.col(num_doses_column)).over(window) >= 3, "Yes").otherwise("No")
    )
    return df


def assign_nth_dose(
    df: DataFrame, column_name_to_assign: str, participant_id_column: str, visit_datetime: str, dose_number: int = 1
):
    """Assign the date of the first dose reported and order by visit_datetime."""
    window = Window.partitionBy(participant_id_column).orderBy(visit_datetime)
    df = df.withColumn("row", F.row_number().over(window))
    df = df.withColumn(column_name_to_assign, F.when(F.col("row") == dose_number, "Yes").otherwise("No"))
    return df.drop("row")


def assign_poss_1_2(
    df: DataFrame,
    column_name_to_assign: str,
    num_doses_column: str,
    participant_id_column: str,
    visit_datetime_column: str,
):
    """Assign a variable true or false depending on whether a participant has had their max number of vaccine doses."""
    window = Window.partitionBy(participant_id_column).orderBy(visit_datetime_column)
    rear_window = window.rowsBetween(Window.unboundedPreceding, Window.currentRow)
    front_window = window.rowsBetween(Window.currentRow, Window.unboundedFollowing)

    df = df.withColumn(
        column_name_to_assign,
        F.when(F.min(F.col(num_doses_column)).over(front_window) < 3, "Yes").otherwise("No"),
    )
    df = df.withColumn(
        column_name_to_assign,
        F.when(F.max(F.col(num_doses_column)).over(rear_window) < 3, "Yes").otherwise(F.col(column_name_to_assign)),
    )
    df = df.withColumn(
        column_name_to_assign,
        F.when(all_null_over_window(window, num_doses_column), "Yes").otherwise(F.col(column_name_to_assign)),
    )
    return df


def assign_regex_from_map_additional_rules(
    df: DataFrame,
    column_name_to_assign: str,
    reference_columns: List[str],
    map: Mapping,
    priority_map: Mapping,
    disambiguation_conditions: Optional[dict] = None,
    value_map: Optional[dict] = None,
    first_match_only: Optional[bool] = False,
    overwrite_values: Optional[bool] = False,
    default_value: Optional[Any] = "Don't know",
):
    """
    Apply additional logic around the `assign_regex_from_map` function to allow for increased specificity/.

    Parameters
    ----------
    df
    column_name_to_assign
    reference_columns
    map
        the mapping of values to regex patterns
    priority_map
        the priorities of given values; a lower value means the value is more important. only highest priority matches will be retained
    disambiguation_conditions
        a dictionary of values to conditions for which they apply
    value_map
        a dictionary of values to alternate value mappings for handling duplicate keys in map
    first_match_only
        include only the first matching value from the matched list
    overwrite_values
        whether to overwrite all pre-existing values in `column_name_to_assign`
    """

    temp_col = f"{column_name_to_assign}_temp"

    df = assign_regex_from_map(df, temp_col, reference_columns, map, priority_map)
    if first_match_only:
        df = df.withColumn("disambiguated_col", F.lit(None))
        if disambiguation_conditions is not None:
            for val, condition in disambiguation_conditions.items():
                df = df.withColumn(
                    "disambiguated_col",
                    F.when(
                        condition & (F.col("disambiguated_col").isNull()) & F.array_contains(temp_col, val), val
                    ).otherwise(F.col("disambiguated_col")),
                )
        df = df.withColumn(
            temp_col,
            F.coalesce(
                F.col("disambiguated_col"),
                F.when(F.size(temp_col) == 1, F.col(temp_col).getItem(0)).otherwise(default_value),
            ),
        )
    if overwrite_values:
        df = df.withColumn(column_name_to_assign, F.col(temp_col))
    else:
        df = df.withColumn(column_name_to_assign, F.coalesce(F.col(column_name_to_assign), F.col(temp_col)))
    if value_map is not None:
        df = update_column_values_from_map(df, column_name_to_assign, value_map)
    df = df.drop(temp_col, "disambiguated_col")
    return df


def assign_regex_from_map(
    df: DataFrame, column_name_to_assign: str, reference_columns: List[str], map: Mapping, priority_map: Mapping
):
    regex_columns = {key: [] for key in [1, *list(priority_map.values())]}  # type: ignore
    for assign, pattern in map.items():
        col = F.when(F.coalesce(F.concat(*reference_columns), F.lit("")).rlike(pattern), assign)
        if assign in priority_map:
            regex_columns[priority_map[assign]].append(col)
        else:
            regex_columns[1].append(col)

    sorted_regex_columns = dict(sorted(regex_columns.items(), key=lambda item: item[0], reverse=True))

    coalesce_cols = []
    for key, cols in sorted_regex_columns.items():
        col_name = f"priority{key}_{column_name_to_assign}"
        coalesce_cols.append(col_name)
        df = df.withColumn(
            col_name,
            F.array(cols),
        )
        filtered_array = F.expr(f"filter({col_name}, x -> x is not null)")
        df = df.withColumn(col_name, F.when(F.size(filtered_array) != 0, filtered_array))
    df = df.withColumn(column_name_to_assign, F.coalesce(*coalesce_cols)).drop(*coalesce_cols)
    return df


def assign_datetime_from_coalesced_columns_and_log_source(
    df: DataFrame,
    column_name_to_assign: str,
    primary_datetime_columns: List[str],
    secondary_date_columns: List[str],
    min_datetime_column_name: str,
    max_datetime_column_name: str,
    reference_datetime_column_name: str,
    source_reference_column_name: str,
    default_timestamp: str,
    min_datetime_offset_value: int = -4,
    max_datetime_offset_value: int = 0,
    reference_datetime_days_offset_value: int = -2,
    final_fallback_column: str = None,
):

    """
    Assign a timestamp column from coalesced list of columns with a default timestamp if timestamp missing in column

    Parameters
    -----------
    df
        The input dataframe
    column_name_to_assign
        Name of the column to assign the result of this function to
    primary_datetime_columns
        A list of datetime column names which are your primary datetime columns
    secondary_date_columns
        A list of datetime column names which are your secondary datetime columns
    min_datetime_column_name
        The column name to define the minimum datetime
    max_datetime_column_name
        The column name to define the maximum datetime
    reference_datetime_column_name
        The column name of the reference varaible to define maximum datetime or to impute datetime value with offset
    source_reference_column_name
        A column name to assign the source of the dates
    default_timestamp
        A default timestamp value to use.
    min_datetime_offset_value
        The number of days to positively offset the minimum datetime
    max_datetime_offset_value
        The number of days to positively offset the maximum datetime
    reference_datetime_days_offset_value
        The number of days to positively offset the reference datetime for use as source of final timestamp column
    final_fallback_column
        a final fallback column to use if all others are null
    """
    MIN_DATE_BOUND = F.col(min_datetime_column_name) + F.expr(f"INTERVAL {min_datetime_offset_value} DAYS")
    MAX_DATE_BOUND = F.col(max_datetime_column_name) + F.expr(f"INTERVAL {max_datetime_offset_value} DAYS")
    REF_DATE_OFFSET = F.col(reference_datetime_column_name) + F.expr(
        f"INTERVAL {reference_datetime_days_offset_value} DAYS"
    )

    coalesce_columns = [
        F.col(datetime_column) for datetime_column in [*primary_datetime_columns, *secondary_date_columns]
    ]
    coalesce_columns = [
        F.when(col.between(MIN_DATE_BOUND, F.least(F.col(reference_datetime_column_name), MAX_DATE_BOUND)), col)
        for col in coalesce_columns
    ]
    coalesce_columns = [*coalesce_columns, REF_DATE_OFFSET]

    column_names = primary_datetime_columns + secondary_date_columns + [reference_datetime_column_name]

    if final_fallback_column is not None:
        coalesce_columns.append(F.col(final_fallback_column))
        column_names.append(final_fallback_column)

    source_columns = [
        F.when(column_object.isNotNull(), column_name)
        for column_object, column_name in zip(coalesce_columns, column_names)
    ]

    df = df.withColumn(source_reference_column_name, F.coalesce(*source_columns))
    df = df.withColumn(
        column_name_to_assign,
        F.to_timestamp(
            F.when(
                F.col(source_reference_column_name).isin(secondary_date_columns),
                F.concat_ws(
                    " ",
                    F.date_format(F.coalesce(*coalesce_columns), "yyyy-MM-dd"),
                    F.lit(default_timestamp),
                ),
            ).otherwise(F.coalesce(*coalesce_columns)),
            format="yyyy-MM-dd HH:mm:ss",
        ),
    )
    return df


def assign_date_from_filename(df: DataFrame, column_name_to_assign: str, filename_column: str):
    """
    Populate a pyspark date column with the date contained in the filename column

    Parameters
    ----------
    df
    column_name_to_assign
    filename_column
    """
    date = F.regexp_extract(F.col(filename_column), r"_(\d{8})(_\d{6})?[.](csv|txt)", 1)
    time = F.when(
        F.regexp_extract(F.col(filename_column), r"_(\d{8})(_\d{6})?[.](csv|txt)", 2) == "",
        "_000000",
    ).otherwise(F.regexp_extract(F.col(filename_column), r"_(\d{8})(_\d{6})?[.](csv|txt)", 2))
    df = df.withColumn(
        column_name_to_assign,
        F.to_timestamp(
            F.concat(F.when(date == "", "20221003").otherwise(date), time),
            format="yyyyMMdd_HHmmss",
        ),
    )
    return df


def assign_visit_order(df: DataFrame, column_name_to_assign: str, id: str, order_list: List[str]):
    """
    Assign an incremental count to each participants visit

    Parameters
    -------------
    df
    column_name_to_assign
        column to show count
    id_column
        column from which window is created
    order_list
        counting order occurrence. This list should NOT have any possible repetition.
    """
    window = Window.partitionBy(id).orderBy(order_list)
    df = df.withColumn(column_name_to_assign, F.row_number().over(window))
    return df


def translate_column_regex_replace(df: DataFrame, reference_column: str, multiple_choice_dict: dict):
    """
    Translate a multiple choice column from Welsh to English for downstream transformation based on
    multiple_choice_dict. Function assumes that the lookup and translation values are already cleaned

    Parameters
    ----------
    df
    reference_column
        column containing multiple choice values
    multiple_choice_dict
        dictionary containing lookup values for translation of values within reference column
    """
    for lookup_val, translation_val in multiple_choice_dict.items():
        df = df.withColumn(
            reference_column,
            F.regexp_replace(reference_column, lookup_val, translation_val),
        )
    return df


def map_options_to_bool_columns(df: DataFrame, reference_column: str, value_column_name_map: dict, sep: str = ";"):
    """
    map column containing multiple value options to new columns containing true/false based on if their
    value is chosen as the option.

    Parameters
    ----------
    df
    reference_column
        column containing option values
    value_column_name_map
        mapping expression of column names to assign and options within reference column
    """
    array_exists = "array" in dict(df.dtypes)[reference_column]
    if not array_exists:
        df = df.withColumn(reference_column, F.split(F.col(reference_column), sep))
    for val, col in value_column_name_map.items():
        df = df.withColumn(col, F.when(F.array_contains(reference_column, val), "Yes"))
    if array_exists:
        return df
    return df.withColumn(reference_column, F.array_join(reference_column, sep))


def assign_column_value_from_multiple_column_map(
    df: DataFrame,
    column_name_to_assign: str,
    value_to_condition_map: List[List[Any]],
    column_names: List[str],
    override_original: bool = True,
):
    """
    Assign column value based on values of any number of columns in a dictionary

    Parameters
    ----------
    column_name_to_assign
    value_to_condition_map
        a list of column value options to map to each resultant value in the 'column_name_to_assign'.
        multiple sublists are optional within this input and denote the option to have multiple optional values.
    column_names
        a list of column names in the same order as the values expressed in the 'value_to_condition_map' input

    Example
    -------
    A | B
    1 | 0
    1 | 1
    0 | 0
    value_to_condition_map = [
        [Yes,[1,0]],
        [No,[1,1]]
    ]
    column_names = [A,B]
    ~ with a value of 1 and 0 in columns A and B respectively the result column C would be set to Yes and with
    1 and 1 in the same columns the result would b No and an unmapped result yields None. ~
    A | B | C
    1 | 0 | Yes
    1 | 1 | No
    0 | 0 |
    """
    if override_original or column_name_to_assign not in df.columns:
        df = df.withColumn(column_name_to_assign, F.lit(None).cast("string"))
    for row in value_to_condition_map:
        mapped_value = row[0]
        values = row[1]
        logic = []
        for col, val in zip(column_names, values):
            if type(val) == list:
                logic.append(reduce(or_, [F.col(col).eqNullSafe(option) for option in val]))
            else:
                logic.append(F.col(col).eqNullSafe(val))
        df = df.withColumn(
            column_name_to_assign,
            F.when(reduce(and_, logic), mapped_value).otherwise(F.col(column_name_to_assign)),
        )
    return df


def concat_fields_if_true(
    df: DataFrame,
    column_name_to_assign: str,
    column_name_pattern: str,
    true_value: str,
    sep: str = "",
):
    """
    Concat the names of fields where a given condition is met to form a new column

    Parameters
    ----------
    df
    column_name_to_assign
    column_name_pattern
    true_value
    sep
    """
    columns = [col for col in df.columns if re.match(column_name_pattern, col)]
    df = df.withColumn(
        column_name_to_assign,
        F.concat_ws(
            sep,
            *[F.when(F.col(col) == true_value, col).otherwise(None) for col in columns],
        ),
    )
    return df


def derive_had_symptom_last_7days_from_digital(
    df: DataFrame,
    column_name_to_assign: str,
    symptom_column_prefix: str,
    symptoms: List[str],
):
    """
    Derive symptoms in v2 format from digital file

    Parameters
    ----------
    df
    column_name_to_assign
    symptom_column_prefix
    symptoms
    """
    symptom_columns = [f"{symptom_column_prefix}{symptom}" for symptom in symptoms]

    df = count_value_occurrences_in_column_subset_row_wise(df, "NUM_NO", symptom_columns, "No")
    df = count_value_occurrences_in_column_subset_row_wise(df, "NUM_YES", symptom_columns, "Yes")
    df = df.withColumn(
        column_name_to_assign,
        F.when(F.col("NUM_YES") > 0, "Yes").when(F.col("NUM_NO") > 0, "No").otherwise(None),
    )
    return df.drop("NUM_YES", "NUM_NO")


def assign_fake_id(df: DataFrame, column_name_to_assign: str, reference_column: str):
    """
    Derive an incremental id from a reference column containing an id

    Parameters
    ----------
    df
    column_name_to_assign
    reference_column
    """
    df_unique_id = df.select(reference_column).distinct()
    df_unique_id = df_unique_id.withColumn("TEMP", F.lit(1))
    window = Window.partitionBy(F.col("TEMP")).orderBy(reference_column)
    df_unique_id = df_unique_id.withColumn(column_name_to_assign, F.row_number().over(window))  # or dense_rank()

    df = df.join(df_unique_id, on=reference_column, how="left")
    return df.drop("TEMP")


def assign_distinct_count_in_group(
    df,
    column_name_to_assign: str,
    count_distinct_columns: List[str],
    group_by_columns: List[str],
):
    """
    Window-based count of distinct values by group

    Parameters
    ----------
    df
    column_name_to_assign
    count_distinct_columns
        columns to determine distinct records
    group_by_columns
        columns to group by and count within
    """
    count_distinct_columns_window = Window.partitionBy(*count_distinct_columns).orderBy(F.lit(0))
    group_window = Window.partitionBy(*group_by_columns)
    df = df.withColumn(
        column_name_to_assign,
        F.sum(F.when(F.row_number().over(count_distinct_columns_window) == 1, 1)).over(group_window).cast("integer"),
    )
    return df


def assign_count_by_group(df: DataFrame, column_name_to_assign: str, group_by_columns: List[str]):
    """
    Window-based count of all rows by group

    Parameters
    ----------
    df
    column_name_to_assign
    group_by_columns
        columns to group by and count within
    """
    count_window = Window.partitionBy(*group_by_columns)
    df = df.withColumn(column_name_to_assign, F.count("*").over(count_window).cast("integer"))
    return df


def assign_multigenerational(
    df: DataFrame,
    column_name_to_assign: str,
    participant_id_column,
    household_id_column: str,
    visit_date_column: str,
    date_of_birth_column: str,
    country_column: str,
    age_column_name_to_assign: str = "age_at_visit",
    school_year_column_name_to_assign: str = "school_year",
):
    """
    Assign a column to specify if a given household is multigenerational at the time one of its participants visited.

    Parameters
    ----------
    df
    column_name_to_assign
    participant_id_column
    household_id_column
    visit_date_column
    date_of_birth_column
    country_column
    age_column_name_to_assign
    school_year_column_name_to_assign
    """
    spark_session = get_or_create_spark_session()
    school_year_lookup_df = spark_session.createDataFrame(
        data=[
            ("England", "09", "01", "09", "01"),
            ("Wales", "09", "01", "09", "01"),
            ("Scotland", "08", "15", "03", "01"),
            ("Northern Ireland", "09", "01", "07", "02"),
        ],
        schema=[
            country_column,
            "school_start_month",
            "school_start_day",
            "school_year_ref_month",
            "school_year_ref_day",
        ],
    )
    transformed_df = df.select(household_id_column, visit_date_column).distinct()
    transformed_df = transformed_df.join(
        df.select(
            household_id_column,
            participant_id_column,
            date_of_birth_column,
            country_column,
        ),
        on=household_id_column,
    ).distinct()

    transformed_df = assign_age_at_date(
        df=transformed_df,
        column_name_to_assign=age_column_name_to_assign,
        base_date=F.col(visit_date_column),
        date_of_birth=F.col(date_of_birth_column),
    )

    transformed_df = assign_school_year(
        df=transformed_df,
        column_name_to_assign=school_year_column_name_to_assign,
        reference_date_column=visit_date_column,
        dob_column=date_of_birth_column,
        country_column=country_column,
        school_year_lookup=school_year_lookup_df,
    )
    generation_1 = F.when((F.col(age_column_name_to_assign) > 49), 1).otherwise(0)
    generation_2 = F.when(
        ((F.col(age_column_name_to_assign) <= 49) & (F.col(age_column_name_to_assign) >= 17))
        | (F.col(school_year_column_name_to_assign) >= 12),
        1,
    ).otherwise(0)
    generation_3 = F.when((F.col(school_year_column_name_to_assign) <= 11), 1).otherwise(0)

    window = Window.partitionBy(household_id_column, visit_date_column)
    generation_1_present = F.sum(generation_1).over(window) >= 1
    generation_2_present = F.sum(generation_2).over(window) >= 1
    generation_3_present = F.sum(generation_3).over(window) >= 1

    transformed_df = transformed_df.withColumn(
        column_name_to_assign,
        F.when(generation_1_present & generation_2_present & generation_3_present, 1).otherwise(0),
    )

    df = null_safe_join(
        df,
        transformed_df.select(
            household_id_column,
            column_name_to_assign,
            age_column_name_to_assign,
            school_year_column_name_to_assign,
            participant_id_column,
            visit_date_column,
        ),
        null_safe_on=[participant_id_column, household_id_column, visit_date_column],
        null_unsafe_on=[],
        how="left",
    )
    return df


def assign_household_participant_count(
    df: DataFrame,
    column_name_to_assign: str,
    household_id_column: str,
    participant_id_column: str,
):
    """
    Assign the count of participants within each household.

    Parameters
    ----------
    df
    column_name_to_assign
    household_id_column
    participant_id_column
    """
    household_window = Window.partitionBy(household_id_column)
    df = df.withColumn(
        column_name_to_assign,
        F.size(F.collect_set(F.col(participant_id_column)).over(household_window)),
    )
    return df


def assign_household_under_2_count(
    df: DataFrame,
    column_name_to_assign: str,
    column_pattern: str,
    condition_column: str,
):
    """
    Count number of individuals below two from age (months) columns matching pattern.
    if condition column is 'No' it will only count so long the range of columns ONLY have only 0s or nulls.

    Parameters
    ----------
    df
    column_name_to_assign
    column_pattern
    condition_column
    """
    columns_to_count = [column for column in df.columns if re.match(column_pattern, column)]
    count = reduce(
        add,
        [F.when((F.col(column) >= 0) & (F.col(column) <= 24), 1).otherwise(0) for column in columns_to_count],
    )
    df = df.withColumn(
        column_name_to_assign,
        F.when(
            ((F.col(condition_column) == "Yes") & (~all_equal(columns_to_count, 0)))
            | ((F.col(condition_column) == "No") & (~all_equal_or_Null(columns_to_count, 0))),
            count,
        ).otherwise(0),
    )
    return df


def assign_ever_had_long_term_health_condition_or_disabled(
    df: DataFrame,
    column_name_to_assign: str,
    health_conditions_column: str,
    condition_impact_column: str,
):
    """
    Assign a column that identifies if patient is long term disabled by applying several
    preset functions

    Parameters
    ----------
    df
    column_name_to_assign
    health_conditions_column
    condition_impact_column
    """

    df = df.withColumn(
        "TEMP_EVERNEVER",
        F.when(
            (F.col(health_conditions_column) == "Yes")
            & (F.col(condition_impact_column).isin(["Yes, a little", "Yes, a lot"])),
            "Yes",
        )
        .when(
            (F.col(health_conditions_column).isin(["Yes", "No"]))
            & ((F.col(condition_impact_column) == "Not at all") | (F.col(condition_impact_column).isNull())),
            "No",
        )
        .otherwise(None),
    )
    df = assign_column_given_proportion(
        df=df,
        column_name_to_assign=column_name_to_assign,
        groupby_column="participant_id",
        reference_columns=["TEMP_EVERNEVER"],
        count_if=["Yes"],
        true_false_values=["Yes", "No"],
    )  # not sure of correct  PIPELINE categories

    return df.drop("TEMP_EVERNEVER")


def assign_random_day_in_month(
    df: DataFrame, column_name_to_assign: str, month_column: str, year_column: str
) -> DataFrame:
    """
    Assign a random date in a given year and month

    Parameters
    ----------
    df
    column_name_to_assign
    month_column
    year_column
    """
    df = df.withColumn("TEMP_DAY", F.lit(1))
    df = df.withColumn("TEMP_DATE", F.concat_ws("-", year_column, month_column, "TEMP_DAY"))
    df = df.withColumn(
        "TEMP_DAY",
        F.round(F.rand() * (F.date_format(F.last_day("TEMP_DATE"), "d") - 0.5001), 0) + 0.5,
    )
    df = df.withColumn(
        column_name_to_assign,
        F.to_timestamp(
            F.concat_ws(
                "-",
                F.col(year_column),
                F.lpad(F.col(month_column).cast("string"), 2, "0"),
                F.lpad(F.ceil(F.col("TEMP_DAY")).cast("string"), 2, "0"),
            ),
            format="yyyy-MM-dd",
        ),
    )
    return df.drop("TEMP_DATE", "TEMP_DAY")


def assign_first_visit(df: DataFrame, column_name_to_assign: str, id_column: str, visit_date_column: str) -> DataFrame:
    """
    Assign first date a participant completed a visit

    Parameters
    ----------
    df
    column_name_to_assign
    id_column
    visit_date_column
    """
    window = Window.partitionBy(id_column).orderBy(visit_date_column)
    return df.withColumn(column_name_to_assign, F.first(visit_date_column, ignorenulls=True).over(window))


def assign_last_visit(
    df: DataFrame,
    column_name_to_assign: str,
    id_column: str,
    visit_date_column: str,
    visit_status_column: str,
) -> DataFrame:
    """
    Assign a column to contain only the last date a participant completed a visited

    Parameters
    ----------
    df
    column_name_to_assign
    id_column
    visit_date_column
    visit_status_column
    """
    window = Window.partitionBy(id_column).orderBy(F.desc(visit_date_column))
    df = df.withColumn(
        column_name_to_assign,
        F.first(
            F.when(
                ~F.col(visit_status_column).isin("Cancelled", "Patient did not attend"),
                F.col(visit_date_column),
            ),
            ignorenulls=True,
        ).over(window),
    )
    return df


def assign_column_given_proportion(
    df: DataFrame,
    column_name_to_assign: str,
    groupby_column: str,
    reference_columns: List[str],
    count_if: List[Union[str, int]],
    true_false_values: List[Union[str, int]],
) -> DataFrame:
    """
    Assign a column boolean 1, 0 when the proportion of values meeting a condition is above 0.3

    Parameters
    ----------
    df
    column_name_to_assign
    groupby_column
    reference_columns
    count_if
    true_false_values
    """
    window = Window.partitionBy(groupby_column)

    df = df.withColumn(column_name_to_assign, F.lit("No"))

    row_result = F.coalesce(*[F.when(F.col(col).isin(count_if), 1) for col in reference_columns])
    df = df.withColumn(
        column_name_to_assign,
        F.when(
            (
                F.sum(F.when(row_result == 1, 1).otherwise(0)).over(window)
                / F.sum(F.when(any_column_not_null(reference_columns), 1)).over(window)
                >= 0.3
            ),
            1,
        ).otherwise(0),
    )
    df = df.withColumn(column_name_to_assign, F.max(column_name_to_assign).over(window))
    df = df.withColumn(
        column_name_to_assign,
        F.when(F.col(column_name_to_assign) == 1, true_false_values[0]).otherwise(true_false_values[1]),
    )
    return df


def count_value_occurrences_in_column_subset_row_wise(
    df: DataFrame,
    column_name_to_assign: str,
    selection_columns: List[str],
    count_if_value: Union[str, int, None],
) -> DataFrame:
    """
    Assign a column to be the count of cells in selection row where condition is true

    Parameters
    ---------
    df
    column_name_to_assign
    selection_columns
    count_if_value
    """
    df = df.withColumn(column_name_to_assign, F.array([F.col(col) for col in selection_columns]))
    if count_if_value is None:
        df = df.withColumn(
            column_name_to_assign,
            F.expr(f"filter({column_name_to_assign}, x -> x is not null)"),
        )
    else:
        df = df.withColumn(column_name_to_assign, F.array_remove(column_name_to_assign, count_if_value))
    df = df.withColumn(
        column_name_to_assign,
        F.lit(len(selection_columns) - F.size(F.col(column_name_to_assign))),
    )
    return df


def assign_any_symptoms_around_visit(
    df: DataFrame,
    column_name_to_assign: str,
    symptoms_bool_column: str,
    id_column: str,
    visit_date_column: str,
    visit_id_column: str,
) -> DataFrame:
    """
    Assign a column with boolean (Yes, No) if symptoms present around visit, derived
    from if symptoms bool columns reported any true values -1 +1 from time window

    Parameters
    ----------
    df
    column_name_to_assign
    symptoms_bool_column
    id_column
    visit_date_column
    visit_id_column
    """
    window = Window.partitionBy(id_column).orderBy(visit_date_column, visit_id_column)
    df = df.withColumn(
        column_name_to_assign,
        F.when(
            (F.col(symptoms_bool_column) == "Yes")
            | (F.lag(symptoms_bool_column, 1).over(window) == "Yes")
            | (F.lag(symptoms_bool_column, -1).over(window) == "Yes"),
            "Yes",
        ).otherwise("No"),
    )
    return df


def assign_true_if_any(
    df: DataFrame,
    column_name_to_assign: str,
    reference_columns: List[str],
    true_false_values: List[Union[str, int, bool]],
    ignore_nulls: Optional[bool] = False,
) -> DataFrame:
    """
    Assign column the second value of a list containing values for false and true
    if either of a list of reference columns are true
    column_name_to_assign is assigned initially to all false then assigned true when value found
    in any of the reference columns

    Parameters:
    df
    column_name_to_assign
    reference_columns
    true_false_values
    ignore_nulls
    """
    df = df.withColumn(column_name_to_assign, F.lit(true_false_values[1]))
    for col in reference_columns:
        df = df.withColumn(
            column_name_to_assign,
            F.when(
                F.col(col).eqNullSafe(true_false_values[0]),
                true_false_values[0],
            )
            .when(F.col(col).isNull() & F.lit(ignore_nulls), None)
            .otherwise(F.col(column_name_to_assign)),
        )
    return df


def assign_work_social_column(
    df: DataFrame,
    column_name_to_assign: str,
    work_sector_column: str,
    care_home_column: str,
    direct_contact_column: str,
) -> DataFrame:
    """
    Assign column for work social with standard string values depending on 3 given reference inputs

    Parameters
    ----------
    df
    column_name_to_assign
    work_sector_column
    care_home_column
    direct_contact_column
    """
    df = df.withColumn(
        column_name_to_assign,
        F.when(F.col(work_sector_column).isNull(), None)
        .when(
            F.col(work_sector_column) != "Social care",
            "No",
        )
        .when(
            (F.col(care_home_column) == "Yes") & (F.col(direct_contact_column) == "Yes"),
            "Yes, care/residential home, resident-facing",
        )
        .when(
            ((F.col(care_home_column) == "No") | (F.col(care_home_column).isNull()))
            & (F.col(direct_contact_column) == "Yes"),
            "Yes, other social care, resident-facing",
        )
        .when(
            ((F.col(direct_contact_column) == "No") | (F.col(direct_contact_column).isNull()))
            & (F.col(care_home_column) == "Yes"),
            "Yes, care/residential home, non-resident-facing",
        )
        .when(
            ((F.col(care_home_column) == "No") | (F.col(care_home_column).isNull()))
            & ((F.col(direct_contact_column) == "No") | (F.col(direct_contact_column).isNull())),
            "Yes, other social care, non-resident-facing",
        ),
    )
    return df


def assign_unique_id_column(df: DataFrame, column_name_to_assign: str, concat_columns: List[str]) -> DataFrame:
    """
    Assign a unique column from concatenating multiple input columns

    Parameters
    ----------
    df
    column_name_to_assign
    concat_columns
    """
    return df.withColumn(column_name_to_assign, F.concat_ws("-", *concat_columns))


def assign_filename_column(df: DataFrame, column_name_to_assign: str) -> DataFrame:
    """
    Use inbuilt pyspark function to get name of the file used in the current spark task
    Regular expression removes unnecessary characters to allow checks for processed files

    Parameters
    ----------
    df
    column_name_to_assign
    """
    if column_name_to_assign not in df.columns:
        return df.withColumn(
            column_name_to_assign, F.regexp_replace(F.input_file_name(), r"(?<=:\/{2})(\w+|\d+)(?=\/{1})", "")
        )
    return df


def assign_column_from_mapped_list_key(
    df: DataFrame, column_name_to_assign: str, reference_column: str, map: dict
) -> DataFrame:
    """
    Assign a specific column value using a dictionary of values to assign as keys and
    the list criteria corresponding to when that value should be assign as a value

    Parameters
    ----------
    df
    column_name_to_assign
    reference_column
    map
    """
    df = df.withColumn(column_name_to_assign, F.lit(None))
    for val, key_list in map.items():
        df = df.withColumn(
            column_name_to_assign,
            F.when(F.col(reference_column).isin(*key_list), val).otherwise(F.col(column_name_to_assign)),
        )
    return df


def assign_school_year_september_start(
    df: DataFrame, dob_column: str, visit_date_column: str, column_name_to_assign: str
) -> DataFrame:
    """
    Assign a column for the approximate school year of an individual given their age at the time
    of visit

    Parameters
    ----------
    df
    dob_column
    visit_date_column
    column_name_to_assign
    """
    df = df.withColumn(
        column_name_to_assign,
        F.when(
            ((F.month(F.col(visit_date_column))) >= 9) & ((F.month(F.col(dob_column))) < 9),
            (F.year(F.col(visit_date_column))) - (F.year(F.col(dob_column))) - 3,
        )
        .when(
            (F.month(F.col(visit_date_column)) >= 9) | ((F.month(F.col(dob_column))) >= 9),
            (F.year(F.col(visit_date_column))) - (F.year(F.col(dob_column))) - 4,
        )
        .otherwise((F.year(F.col(visit_date_column))) - (F.year(F.col(dob_column))) - 5),
    )
    df = df.withColumn(
        column_name_to_assign,
        F.when(
            (F.col(column_name_to_assign) <= 0) | (F.col(column_name_to_assign) > 13),
            None,
        ).otherwise(F.col(column_name_to_assign)),
    )
    return df


def assign_work_patient_facing_now(
    df: DataFrame,
    column_name_to_assign: str,
    age_column: str,
    work_healthcare_column: str,
) -> DataFrame:
    """
    Assign column for work person facing depending on values of given input reference
    columns mapped to a list of outputs

    Parameters
    ----------
    df
    column_name_to_assign
    age_column
    work_healthcare_column
    """
    df = assign_column_from_mapped_list_key(
        df,
        column_name_to_assign,
        work_healthcare_column,
        {
            "Yes": [
                "Yes",
                "Yes, primary care, patient-facing",
                "Yes, secondary care, patient-facing",
                "Yes, other healthcare, patient-facing",
            ],
            "No": [
                "No",
                "Yes, primary care, non-patient-facing",
                "Yes, secondary care, non-patient-facing",
                "Yes, other healthcare, non-patient-facing",
            ],
        },
    )
    df = assign_named_buckets(
        df,
        age_column,
        column_name_to_assign,
        {0: "<=15y", 16: F.col(column_name_to_assign), 75: ">=75y"},
    )
    return df


def assign_work_person_facing_now(
    df: DataFrame,
    column_name_to_assign: str,
    work_patient_facing_now_column: str,
    work_social_care_column: str,
    age_at_visit_column: str,
) -> DataFrame:
    """
    Assign column for work patient facing depending on values of given input reference
    columns mapped to a list of outputs

    Parameters
    ----------
    df
    column_name_to_assign
    work_patient_facing_now_column
    work_social_care_column
    age_at_visit_column
    """
    df = assign_column_from_mapped_list_key(
        df,
        column_name_to_assign,
        work_social_care_column,
        {
            "Yes": [
                "Yes, care/residential home, resident-facing",
                "Yes, other social care, resident-facing",
            ],
            "No": [
                "No",
                "Yes, care/residential home, non-resident-facing",
                "Yes, other social care, non-resident-facing",
            ],
        },
    )
    df = df.withColumn(
        column_name_to_assign,
        F.when(F.col(work_patient_facing_now_column) == "Yes", "Yes")
        .when(
            ~(F.col(work_patient_facing_now_column).isin("Yes", "No") | F.col(work_patient_facing_now_column).isNull()),
            F.col(work_patient_facing_now_column),
        )
        .otherwise(F.col(column_name_to_assign)),
    )
    df = assign_named_buckets(
        df,
        age_at_visit_column,
        column_name_to_assign,
        {0: "<=15y", 16: F.col(column_name_to_assign), 75: ">=75y"},
    )
    return df


def assign_named_buckets(
    df: DataFrame,
    reference_column: str,
    column_name_to_assign: str,
    map: dict,
    use_current_values=False,
) -> DataFrame:
    """
    Assign a new column with named ranges for given integer ranges contained within a reference column

    Parameters
    ----------
    df
    reference_column
    column_name_to_assign
    map
        dictionary containing the map of minimum value in given range (inclusive) to range label string
    use_current_values
        boolean operation preset to False to specify if current values in column_name_to_assign should be carried
        forward if not in range of lookup buckets specified in map
    """
    bucketizer = Bucketizer(
        splits=[float("-Inf"), *list(map.keys()), float("Inf")],
        inputCol=reference_column,
        outputCol="buckets",
    )
    dfb = bucketizer.setHandleInvalid("keep").transform(df)

    bucket_dic = {0.0: F.col(column_name_to_assign) if use_current_values else None}
    for i, value in enumerate(map.values()):
        bucket_dic[float(i + 1)] = value

    mapping_expr = F.create_map([F.lit(x) for x in chain(*bucket_dic.items())])  # type: ignore

    dfb = dfb.withColumn(column_name_to_assign, mapping_expr[dfb["buckets"]])
    return dfb.drop("buckets")


def derive_age_based_columns(df: DataFrame, column_name_to_assign: str) -> DataFrame:
    """
    Transformations involving participant age.
    """
    df = assign_named_buckets(
        df,
        reference_column=column_name_to_assign,
        column_name_to_assign="age_group_5_intervals",
        map={2: "2-11", 12: "12-19", 20: "20-49", 50: "50-69", 70: "70+"},
    )
    df = assign_named_buckets(
        df,
        reference_column=column_name_to_assign,
        column_name_to_assign="age_group_over_16",
        map={16: "16-49", 50: "50-69", 70: "70+"},
    )
    df = assign_named_buckets(
        df,
        reference_column=column_name_to_assign,
        column_name_to_assign="age_group_7_intervals",
        map={2: "2-11", 12: "12-16", 17: "17-24", 25: "25-34", 35: "35-49", 50: "50-69", 70: "70+"},
    )
    df = assign_named_buckets(
        df,
        reference_column=column_name_to_assign,
        column_name_to_assign="age_group_5_year_intervals",
        map={
            2: "2-4",
            5: "5-9",
            10: "10-14",
            15: "15-19",
            20: "20-24",
            25: "25-29",
            30: "30-34",
            35: "35-39",
            40: "40-44",
            45: "45-49",
            50: "50-54",
            55: "55-59",
            60: "60-64",
            65: "65-69",
            70: "70-74",
            75: "75-79",
            80: "80-84",
            85: "85-89",
            90: "90+",
        },
    )

    return df


def assign_age_group_school_year(
    df: DataFrame,
    country_column: str,
    age_column: str,
    school_year_column: str,
    column_name_to_assign: str,
) -> DataFrame:
    """
    Assign column_age_group_school_year using multiple references column values in a specific pattern
    to determine a string coded representation of school year

    Parameters
    ----------
    df:
    country_column
    age_column
    school_year_column
    column_name_to_assign
    """
    df = df.withColumn(
        column_name_to_assign,
        F.when(
            ((F.col(age_column) >= 2) & (F.col(age_column) <= 12))
            & ((F.col(school_year_column) <= 6) | (F.col(school_year_column).isNull())),
            "02-6SY",
        )
        .when(
            ((F.col(school_year_column) >= 7) & (F.col(school_year_column) <= 11))
            | (
                (F.col(country_column).isin("England", "Wales"))
                & ((F.col(age_column) >= 12) & (F.col(age_column) <= 15))
                & (((F.col(school_year_column) <= 6) | (F.col(school_year_column).isNull())))
            )
            | (
                (F.col(country_column).isin("Scotland", "Northern Ireland"))
                & ((F.col(age_column) >= 12) & (F.col(age_column) <= 14))
                & (((F.col(school_year_column) <= 6) | (F.col(school_year_column).isNull())))
            ),
            "07SY-11SY",
        )
        .when(
            (
                (F.col(country_column).isin("England", "Wales"))
                & ((F.col(age_column) >= 16) & (F.col(age_column) <= 24))
                & ((F.col(school_year_column) >= 12) | (F.col(school_year_column).isNull()))
            )
            | (
                (F.col(country_column).isin("Scotland", "Northern Ireland"))
                & ((F.col(age_column) >= 15) & (F.col(age_column) <= 24))
                & ((F.col(school_year_column) >= 12) | (F.col(school_year_column).isNull()))
            ),
            "12SY-24",
        )
        .otherwise(None),
    )
    df = assign_named_buckets(
        df,
        age_column,
        column_name_to_assign,
        {25: "25-34", 35: "35-49", 50: "50-69", 70: "70+"},
        True,
    )
    return df


def assign_ethnicity_white(df: DataFrame, column_name_to_assign: str, ethnicity_group_column_name: str):
    """
    Assign string variable for ethnicity white / non-white based on the 5 major ethnicity groups
    """

    df = df.withColumn(
        column_name_to_assign,
        F.when(F.col(ethnicity_group_column_name) == "White", "White")
        .when(F.col(ethnicity_group_column_name) != "White", "Non-White")
        .otherwise(None)
        .cast("string"),
    )
    return df


def assign_taken_column(df: DataFrame, column_name_to_assign: str, reference_column: str) -> DataFrame:
    """
    Uses references column value to assign a taken column "yes" or "no" depending on whether
    reference is Null

    Parameters
    ----------
    df
    column_name_to_assign
    reference_column
    """
    df = df.withColumn(
        column_name_to_assign,
        F.when(F.col(reference_column).isNull(), "No").otherwise("Yes"),
    )

    return df


def assign_outward_postcode(df: DataFrame, column_name_to_assign: str, reference_column: str) -> DataFrame:
    """
    Assign column outer postcode with cleaned data from reference postcode column.
    take only left part of postcode and capitalise

    Parameters
    ----------
    df
    column_name_to_assign
    reference_column
    """
    df = df.withColumn(
        column_name_to_assign,
        F.rtrim(F.regexp_replace(F.col(reference_column), r".{3}$", "")),
    )
    df = df.withColumn(
        column_name_to_assign,
        F.when(F.length(column_name_to_assign) > 4, None).otherwise(F.col(column_name_to_assign)),
    )

    return df


def assign_school_year(
    df: DataFrame,
    column_name_to_assign: str,
    reference_date_column: str,
    dob_column: str,
    country_column: str,
    school_year_lookup: DataFrame,
) -> DataFrame:
    """
    Assign school year based on date of birth and visit date, accounting for schooling differences by DA.
    From households_aggregate_processes.xlsx, derivation number 31.

    Parameters
    ----------
    df
    column_name_to_assign
        Name of column to be created
    reference_date_column
        Name of column to calculate school year with respect to that point in time
    dob_column
        Name of column specifying date of birth
    country_column
        Name of column specifying country
    school_year_lookup:
        Lookup table defining the school year start day/month and the school year
        reference day/month (which year participant in by dob) by country
    """

    df = df.join(F.broadcast(school_year_lookup), on=country_column, how="left").withColumn(
        "school_start_date",
        F.when(
            (F.month(dob_column) > F.col("school_year_ref_month"))
            | (
                (F.month(dob_column) == F.col("school_year_ref_month"))
                & (F.dayofmonth(dob_column) >= F.col("school_year_ref_day"))
            ),
            F.to_date(
                F.concat(F.year(dob_column) + 5, F.col("school_start_month"), F.col("school_start_day")),
                format="yyyyMMdd",
            ),
        ).otherwise(
            F.to_date(
                F.concat(F.year(dob_column) + 4, F.col("school_start_month"), F.col("school_start_day")),
                format="yyyyMMdd",
            )
        ),
    )
    df = (
        df.withColumn(
            column_name_to_assign,
            F.when(
                (F.month(reference_date_column) > F.month("school_start_date"))
                | (
                    (F.dayofmonth(reference_date_column) >= F.dayofmonth("school_start_date"))
                    & (F.month(reference_date_column) == F.month("school_start_date"))
                ),
                F.year(reference_date_column) - F.year("school_start_date"),
            ).otherwise(F.year(reference_date_column) - F.year("school_start_date") - 1),
        )
        .withColumn(
            column_name_to_assign,
            F.when(
                (F.col(column_name_to_assign) >= F.lit(14)) | (F.col(column_name_to_assign) < F.lit(0)), None
            ).otherwise(F.col(column_name_to_assign)),
        )
        .drop(
            "school_start_month",
            "school_start_day",
            "school_year_ref_month",
            "school_year_ref_day",
            "school_start_date",
        )
    )
    return df


def mean_across_columns(df: DataFrame, new_column_name: str, column_names: list) -> DataFrame:
    """
    Create a new column containing the mean of multiple existing columns.

    # Caveat:
    # 0 values are treated as nulls.

    Parameters
    ----------
    df
    new_column_name
        name of column to be created
    column_names
        list of column names to calculate mean across
    """
    columns = [F.col(name) for name in column_names]

    df = df.withColumn("temporary_column_count", F.lit(0))
    for column in column_names:
        df = df.withColumn(
            "temporary_column_count",
            F.when((F.col(column) > 0), F.col("temporary_column_count") + 1).otherwise(F.col("temporary_column_count")),
        )

    # Sum with NULL values removed
    average_expression = sum(F.coalesce(column, F.lit(0)) for column in columns) / F.col("temporary_column_count")
    df = df.withColumn(new_column_name, average_expression)
    df = df.drop("temporary_column_count")
    return df


def assign_date_difference(
    df: DataFrame,
    column_name_to_assign: str,
    start_reference_column: str,
    end_reference_column: str,
    format: Optional[str] = "days",
) -> DataFrame:
    """
    Calculate the difference in days between two dates.
    From households_aggregate_processes.xlsx, derivation number 27.

    Parameters
    ----------
    df
    column_name_to_assign
        Name of column to be assigned
    start_reference_column
        First date column name.
    end_reference_column
        Second date column name.
    format
        time format (days, weeks, fortnight, months)

    Return
    ------
    pyspark.sql.DataFrame
    """
    allowed_formats = ["days", "weeks", "fortnight"]
    if format in allowed_formats:
        if start_reference_column == "survey start":
            start = F.to_timestamp(F.lit("2020-05-11 00:00:00"))
        else:
            start = F.col(start_reference_column)
        modifications = {
            "weeks": F.floor(F.col(column_name_to_assign) / 7),
            "fortnight": F.floor(F.col(column_name_to_assign) / 14),
        }
        df = df.withColumn(
            column_name_to_assign,
            F.datediff(end=F.col(end_reference_column), start=start),
        )
        if format in modifications:
            df = df.withColumn(column_name_to_assign, modifications[format])
        return df.withColumn(column_name_to_assign, F.col(column_name_to_assign).cast("integer"))
    else:
        raise TypeError(f"{format} format not supported")


def assign_completion_status(
    df: DataFrame,
    column_name_to_assign: str,
) -> DataFrame:

    """
    Function to assign a completion status equivalent for PHM
    questionnaire responses from pre-defined variables
    """

    df = df.withColumn(
        column_name_to_assign,
        F.when(
            ((F.col("end_screen_questionnaire") == "Continue") & (~F.col("survey_completed_datetime").isNull()))
            | ((F.col("end_screen_sample") == "Continue") & (~F.col("survey_completed_datetime").isNull())),
            "Submitted",
        )
        .when(
            (F.col("survey_completion_status_flushed") == "TRUE")
            & (F.col("file_date") <= F.col("participant_completion_window_end_date")),
            "In progress",
        )
        .when(
            (F.col("survey_completion_status_flushed") == "TRUE")
            & (F.col("file_date") > F.col("participant_completion_window_end_date")),
            "Completed",
        )
        .when(
            (F.col("survey_completion_status_flushed") == "FALSE")
            & (F.col("file_date") > F.col("participant_completion_window_start_date"))
            & (F.col("file_date") <= F.col("participant_completion_window_end_date")),
            "New",
        ),
    )
    return df


def derive_digital_merge_type(
    df: DataFrame,
    column_name_to_assign: str,
) -> DataFrame:
    """
    Derive the digital merge type
    From households_aggregate_processes.xlsx, derivation number 27.

    Parameters
    ----------
    df
    survey_completion_status
        Variable with survey completion status.
    form_start_datetime
        First date column name.
    participant_completion_window_end_datetime
        Final date column name.
    file_date
        The date the file was created

    Return
    ------
    pyspark.sql.DataFrame
    """
    df = df.withColumn(
        column_name_to_assign,
        F.when(
            (F.col("Survey_completion_status").isin(["Submitted", "Completed"])),
            "Matched",
        )
        .when(
            (~F.col("form_start_datetime").isNull())
            & (F.to_date(F.col("participant_completion_window_end_datetime")) > F.to_date(F.col("file_date")))
            & (F.col("survey_completion_status").isin(["Partially Completed", "New"])),
            "Temporary Orphan",
        )
        .when(
            (F.col("form_start_datetime").isNull())
            & (F.to_date(F.col("participant_completion_window_end_datetime")) > F.to_date(F.col("file_date")))
            & (F.col("survey_completion_status") == "New"),
            "Potential Orphan",
        )
        .when(
            (~F.col("form_start_datetime").isNull())
            & (F.to_date(F.col("participant_completion_window_end_datetime")) <= F.to_date(F.col("file_date")))
            & (F.col("survey_completion_status").isin(["Partially Completed", "New"])),
            "Matched",
        )
        .when(
            (F.col("form_start_datetime").isNull())
            & (F.to_date(F.col("participant_completion_window_end_datetime")) <= F.to_date(F.col("file_date")))
            & (F.col("survey_completion_status") == "New"),
            "Permanent Orphan",
        ),
    )
    return df


def assign_column_uniform_value(df: DataFrame, column_name_to_assign: str, uniform_value) -> DataFrame:
    """
    Assign a column with a uniform value.
    From households_aggregate_processes.xlsx, derivation number 11.

    Parameters
    ----------
    df
    column_name_to_assign
        Name of column to be assigned
    uniform_value
        Value to be set in column.

    Return
    ------
    pyspark.sql.DataFrame


    Notes
    -----
    uniform_value will work as int, float, bool, str, datetime -
            iterables/collections raise errors.
    """
    return df.withColumn(column_name_to_assign, F.lit(uniform_value))


def assign_column_regex_match(
    df: DataFrame, column_name_to_assign: str, reference_column: str, pattern: str
) -> DataFrame:
    """
    Assign a boolean column based on a regex match on reference column.
    From households_aggregate_processes.xlsx, derivation number 12.

    Parameters
    ----------
    df
    column_name_to_assign
        Name of column to be assigned
    reference_column
        Name of column that will be matched
    pattern
        Regular expression pattern as a string
        Needs to be a raw string literal (preceded by r"")

    Returns
    -------
    pyspark.sql.DataFrame
    """
    return df.withColumn(column_name_to_assign, F.col(reference_column).rlike(pattern))


def assign_consent_code(df: DataFrame, column_name_to_assign: str, reference_columns: list) -> DataFrame:
    """
    Assign new column of value for the maximum consent version.
    From households_aggregate_processes.xlsx, derivation number 19.

    Parameters
    ----------
    df
    column_name_to_assign
        Name of column to be assigned
    reference_columns list[str]
        Consent columns with 1,0 values used to determine
        consent value.

    Returns
    -------
    pyspark.sql.DataFrame

    Notes
    -----
    Extracts digit value from column name using r'\\d+' pattern.
    """
    assert len(set(reference_columns).difference(set(df.schema.names))) == 0, "Reference columns not in df"

    # assumes only one match in the pattern
    consent_digit_values = [int(re.findall(r"\d+", column)[-1]) for column in reference_columns]

    temp_column_names = [column + "_temp" for column in reference_columns]

    consent_triplets = zip(reference_columns, temp_column_names, consent_digit_values)

    for consent_column, temp_consent_column, consent_value in consent_triplets:
        df = df.withColumn(temp_consent_column, (F.col(consent_column) * F.lit(consent_value)))

    return df.withColumn(column_name_to_assign, F.greatest(*temp_column_names)).drop(*temp_column_names)


def assign_column_to_date_string(
    df: DataFrame,
    column_name_to_assign: str,
    reference_column: str,
    time_format: str = "yyyy-MM-dd",
    lower_case: bool = False,
) -> DataFrame:
    """
    Assign a column with a TimeStampType to a formatted date string.gg
    Does not use a DateType object, as this is incompatible with out HIVE tables.
    From households_aggregate_processes.xlsx, derivation number 13.

    Parameters
    ----------
    df
    column_name_to_assign
        Name of column to be assigned
    reference_column
        Name of column of TimeStamp type to be converted
    time_format
        as a string and by using the accepted characters of Pyspark, define what time format is required
        by default, it will be yyyy-MM-dd, e.g. 2021-01-03

    Returns
    -------
    pyspark.sql.DataFrame
    """
    df = df.withColumn(column_name_to_assign, F.date_format(F.col(reference_column), time_format))

    if lower_case:
        df = df.withColumn(column_name_to_assign, F.lower(F.col(column_name_to_assign)))
    return df


def assign_isin_list(
    df: DataFrame,
    column_name_to_assign: str,
    reference_column: str,
    values_list: List[Union[str, int]],
    true_false_values: List[Union[str, int]],
) -> DataFrame:
    """
    Create a new column containing either 1 or 0 derived from values in a list, matched
    with existing values in the database (null values will be carried forward as null)
    From households_aggregate_processes.xlsx, derivation number 10.

    Parameters
    ----------
    df
    column_name_to _assign
        new or existing
    reference_column_name
        name of column to check for list values
    values_list
        list of values to check against reference column
    true_false_values
        true value (index 0), false value (index 1)

    Return
    ------
    pyspark.sql.DataFrame
    """
    return df.withColumn(
        column_name_to_assign,
        F.when((F.col(reference_column).isin(values_list)), true_false_values[0])
        .when((~F.col(reference_column).isin(values_list)), true_false_values[1])
        .otherwise(None),
    )


def assign_age_at_date(df: DataFrame, column_name_to_assign: str, base_date, date_of_birth) -> DataFrame:
    """
    Assign a new column containing age at a specified date
    Assume that parameters will be in date format
    The function will not correctly account for leap years

    Parameters
    ----------
    pyspark.sql.DataFrame
    base_date
    date_of_birth

    Return
    ------
    pyspark.sql.DataFrame
    """

    df = df.withColumn("date_diff", F.datediff(base_date, date_of_birth)).withColumn(
        column_name_to_assign, F.floor(F.col("date_diff") / 365.25).cast("integer")
    )

    return df.drop("date_diff")


def assign_correct_age_at_date(df: DataFrame, column_name_to_assign, reference_date, date_of_birth) -> DataFrame:
    """
    Uses correct logic to calculate complete years elapsed between 2 dates
    """
    df = df.withColumn(
        "month_more",
        F.when(F.month(F.col(reference_date)) > F.month(F.col(date_of_birth)), 2).otherwise(
            F.when(F.month(F.col(reference_date)) == F.month(F.col(date_of_birth)), 1).otherwise(0)
        ),
    )
    df = df.withColumn(
        "day_more",
        F.when(
            F.date_format(F.col(reference_date), "d") >= F.date_format(F.col(date_of_birth), "d"),
            1,
        ).otherwise(0),
    )
    df = df.withColumn(
        column_name_to_assign,
        F.year(F.col(reference_date))
        - F.year(F.col(date_of_birth))
        - F.lit(1)
        + F.round((F.col("month_more") + F.col("day_more")) / 3, 0).cast("int"),
    )
    return df.drop("month_more", "day_more")


def assign_grouped_variable_from_days_since(
    df: DataFrame,
    binary_reference_column: str,
    days_since_reference_column: str,
    column_name_to_assign: str,
) -> DataFrame:
    """
    Function create variables applied for days_since_think_had_covid_group and
    contact_known_or_suspected_covid_days_since_group. The variable
    days_since_think_had_covid and contact_known_or_suspected_covid_days_since will
    give a number that will be grouped in a range.

    Parameters
    ----
    ------
    df
    binary_reference_column
        yes/no values that describe whether the patient thinks have had covid
    days_since_reference_column
        column from which extract the number of days transcurred that needs to
        be grouped
    column_name_to_assign
        grouping column
    """
    df = assign_named_buckets(
        df=df,
        reference_column=days_since_reference_column,
        column_name_to_assign=column_name_to_assign,
        map={0: "0-14", 15: "15-28", 29: "29-60", 61: "61-90", 91: "91+"},
    )
    return df.withColumn(
        column_name_to_assign,
        F.when(
            (F.col(binary_reference_column) == "Yes") & (F.col(days_since_reference_column).isNull()),
            "Date not given",
        )
        .otherwise(F.col(column_name_to_assign))
        .cast("string"),
    )


def assign_grouped_variable_from_days_since_contact(
    df: DataFrame,
    reference_column: str,
    days_since_reference_column: str,
    column_name_to_assign: str,
) -> DataFrame:
    """
    Function create variables applied for contact_known_or_suspected_covid_days_since_group. The variable contact_known_or_suspected_covid_days_since will
    give a number that will be grouped in a range.

    Parameters
    ----------
    df
    reference_column
        describes where the respondent had contact with someone with covid
    days_since_reference_column
        column from which extract the number of days transcurred that needs to
        be grouped
    column_name_to_assign
        grouping column
    """
    df = assign_named_buckets(
        df=df,
        reference_column=days_since_reference_column,
        column_name_to_assign=column_name_to_assign,
        map={0: "1", 15: "2", 29: "3", 61: "4", 91: "5"},
    )
    return df.withColumn(
        column_name_to_assign,
        F.when(
            (F.col(reference_column).isNotNull()) & (F.col(days_since_reference_column).isNull()),
            "6",
        )
        .otherwise(F.col(column_name_to_assign))
        .cast("string"),
    )


def assign_raw_copies(df: DataFrame, reference_columns: list, suffix: str = "raw") -> DataFrame:
    """Create a copy of each column in a list, with a new suffix."""
    for column in reference_columns:
        df = df.withColumn(column + "_" + suffix, F.col(column).cast(df.schema[column].dataType))
    return df


def assign_work_health_care(df, column_name_to_assign, direct_contact_column, health_care_column) -> DataFrame:
    """
    Combine direct contact and health care responses to get old format of health care responses.

    Parameters
    ----------
    df
    column_name_to_assign
    direct_contact_column
        Column indicating whether participant works in direct contact
    health_care_column
        Column indicating if participant works in health care
    """
    health_care_map = {
        "Yes, in primary care, e.g. GP, dentist": "Yes, primary care",
        "Yes, in secondary care, e.g. hospital": "Yes, secondary care",
        "Yes, in other healthcare settings, e.g. mental health": "Yes, other healthcare",
    }
    value_map = F.create_map([F.lit(x) for x in chain(*health_care_map.items())])
    patient_facing_text = F.when(F.col(direct_contact_column) == "Yes", ", patient-facing").otherwise(
        ", non-patient-facing"
    )
    edited_other_health_care_column = F.when(
        (F.col(health_care_column) != "No") & F.col(health_care_column).isNotNull(),
        F.concat(value_map[F.col(health_care_column)], patient_facing_text),
    ).otherwise(F.col(health_care_column))
    df = df.withColumn(column_name_to_assign, edited_other_health_care_column)
    return df


def assign_work_status_group(df: DataFrame, colum_name_to_assign: str, reference_column: str):
    """
    Assigns a string group based on work status. Uses minimal work status categories (voyager 0).
    Results in groups of:
    - Unknown (null)
    - Student
    - Employed
    - Not working (unemployed, retired, long term sick etc)
    """
    df = df.withColumn(
        colum_name_to_assign,
        F.when(
            F.col(reference_column).isin(["Employed", "Self-employed", "Furloughed (temporarily not working)"]),
            "Employed",
        )
        .when(F.col(reference_column).isNull(), "Unknown")
        .otherwise(F.col(reference_column)),
    )
    return df


def assign_last_non_null_value_from_col_list(df: DataFrame, column_name_to_assign: str, column_list: List[str]):
    """
    Assigns a single new value to a column by evaluating values in the column_list, assigning the last non null
    value in ascending order, having removed any nulls.
    Parameters
    ----------
    df
    column_name_to_assign: column name of the derived column
    column_list: the columns you want to order and select the last value when ordered ascending
    columns should be of same type
    """
    df = df.withColumn("temp_array", F.array_sort(F.array(column_list)))
    df = df.withColumn(column_name_to_assign, F.element_at(F.expr("filter(temp_array, x -> x is not null)"), -1))
    df = df.drop("temp_array")
    return df


def contact_known_or_suspected_covid_type(
    df: DataFrame,
    contact_known_covid_type_column: str,
    contact_suspect_covid_type_column: str,
    contact_any_covid_type_column: str,
    contact_any_covid_date_column: str,
    contact_known_covid_date_column: str,
    contact_suspect_covid_date_column: str,
):
    """
    Parameters
    ----------
    df
    contact_known_covid_type_column
    contact_suspect_covid_type_column
    contact_any_covid_date_column
    contact_known_covid_date_column
    contact_suspect_covid_date_column
    """
    df = df.withColumn(
        contact_any_covid_type_column,
        F.when(
            F.col(contact_any_covid_date_column) == F.col(contact_known_covid_date_column),
            F.col(contact_known_covid_type_column),
        )
        .when(
            F.col(contact_any_covid_date_column) == F.col(contact_suspect_covid_date_column),
            F.col(contact_suspect_covid_type_column),
        )
        .otherwise(None),
    )
    return df


def derive_household_been_columns(
    df: DataFrame,
    column_name_to_assign: str,
    individual_response_column: str,
    household_response_column: str,
) -> DataFrame:
    """
    Combines a household and individual level response, to an overall household response.
    Assumes input responses are 'Yes'/'no'.
    """
    df = df.withColumn(
        column_name_to_assign,
        F.when((F.col(individual_response_column) == "Yes"), "Yes, I have")
        .when(
            ((F.col(individual_response_column) != "Yes") | F.col(individual_response_column).isNull())
            & (F.col(household_response_column) == "Yes"),
            "No I haven’t, but someone else in my household has",
        )
        .otherwise("No, no one in my household has"),
    )
    return df


def aggregated_output_groupby(
    df: DataFrame,
    column_group: str,
    apply_function_list: List[str],
    column_name_list: List[str],
    column_name_to_assign_list: List[str],
) -> DataFrame:
    """
    Parameters
    ----------
    df
    column_group
    apply_function_list
    column_name_list
    column_name_to_assign_list
    """
    function_object_list = [
        getattr(F, function)(col_name) for col_name, function in zip(column_name_list, apply_function_list)
    ]
    return df.groupBy(column_group).agg(
        *[
            apply_function.alias(column_name_to_assign)
            for apply_function, column_name_to_assign in zip(function_object_list, column_name_to_assign_list)
        ]
    )


def aggregated_output_window(
    df: DataFrame,
    column_window_list: List[str],
    column_name_list: List[str],
    apply_function_list: List,
    column_name_to_assign_list: List[str],
    order_column_list: List[str] = [],
) -> DataFrame:
    """
    Parameters
    ----------
    df
    column_window_list
    column_name_list
    apply_function_list
    column_name_to_assign_list
    order_column_list
    """
    window = Window.partitionBy(*column_window_list).orderBy(*order_column_list)
    function_object_list = [
        getattr(F, function)(col_name) for col_name, function in zip(column_name_list, apply_function_list)
    ]
    for apply_function, column_name_to_assign in zip(function_object_list, column_name_to_assign_list):
        df = df.withColumn(column_name_to_assign, apply_function.over(window))
    return df


def regex_match_result(
    columns_to_check_in: List[str],
    positive_regex_pattern: str,
    negative_regex_pattern: Optional[str] = None,
    debug_mode: bool = False,
) -> Union[F.Column, Tuple[F.Column, F.Column, F.Column]]:
    """
    A generic function which applies the user provided RegEx patterns to a list of columns. If a value in any
    of the columns matches the `positive_regex_pattern` pattern but not the `negative_regex_pattern` pattern
    then the result of the match will be set to (bool) True, False otherwise.

    The Truth Table below shows how the final pattern matching result is arrived at.

    +----------------------+----------------------+-----+
    |positive_regex_pattern|negative_regex_pattern|final|
    +----------------------+----------------------+-----+
    |                  true|                  true|false|
    |                  true|                 false| true|
    |                 false|                  true|false|
    |                 false|                 false|false|
    +----------------------+----------------------+-----+

    Parameters:
    -----------
    columns_to_check_in
        a list of columns in which to look for the `positive_regex_pattern`
    positive_regex_pattern
        the Spark-compatible regex pattern match against
    negative_regex_pattern
        (optional) the Spark-compatible regex pattern to NOT match against.
    debug_mode:
        If True and `negative_regex_pattern` is not None, then result of applying positive_regex_pattern and
        negative_regex_pattern are turned in addition to the final result.

    Returns:
    --------
    Column
        The final result of applying positive_regex_pattern and negative_regex_pattern (if given)
    Tuple[Column, Column, Column]
        Returned when `debug_mode` is True and `negative_regex_pattern` is not None. First element
        is the result of applying `positive_regex_pattern`, second element is the result of applying
        `negative_regex_pattern` and 3rd is the final result of applying positive_regex_pattern and
        negative_regex_pattern
    """
    positive_regex_match_result = any_column_matches_regex(columns_to_check_in, positive_regex_pattern)

    if negative_regex_pattern is None:
        result = positive_regex_match_result
    else:
        negative_regex_match_result = any_column_matches_regex(columns_to_check_in, negative_regex_pattern)
        result = positive_regex_match_result & ~negative_regex_match_result

        if debug_mode:
            result = positive_regex_match_result, negative_regex_match_result, result

    return result


def assign_regex_match_result(
    df: DataFrame,
    columns_to_check_in: List[str],
    positive_regex_pattern: str,
    column_name_to_assign: str,
    negative_regex_pattern: Optional[str] = None,
    debug_mode: bool = False,
) -> DataFrame:
    """
    A generic function which applies the user provided RegEx patterns to a list of columns. If a value in any
    of the columns matches the `positive_regex_pattern` pattern but not the `negative_regex_pattern` pattern
    then the result of the match will be set to (bool) True, False otherwise.

    The Truth Table below shows how the final pattern matching result is assigned.

    +----------------------+----------------------+-----+
    |positive_regex_pattern|negative_regex_pattern|final|
    +----------------------+----------------------+-----+
    |                  true|                  true|false|
    |                  true|                 false| true|
    |                 false|                  true|false|
    |                 false|                 false|false|
    +----------------------+----------------------+-----+

    Parameters:
    -----------
    df
        The input dataframe to process
    columns_to_check_in
        a list of columns in which to look for the `positive_regex_pattern`
    positive_regex_pattern
        the Spark-compatible regex pattern match against
    negative_regex_pattern
        (optional) the Spark-compatible regex pattern to NOT match against. If given and `column_name_to_assign` is not
        None, then two additional columns of the form: f"{column_name_to_assign}_positive" &
        f"{column_name_to_assign}_negative" are created which track the matches against the positive and negative regex
        patterns respectively. Set `debug_mode` to True to expose these columns in the returned dataframe.
    column_name_to_assign
        (optional) if this is none, then we return a PySpark Column object containing the result of the RegEx pattern
        search, otherwise we return a DataFrame with `column_name_to_assign` as the column containing the result.
    debug_mode:
        Only relevant when `column_name_to_assign` is not None - See `negative_regex_pattern` above.

    See Also:
    ---------
    regex_match_result: `assign_regex_match_result` wraps around `regex_match_result`
    """
    match_result = regex_match_result(
        columns_to_check_in=columns_to_check_in,
        positive_regex_pattern=positive_regex_pattern,
        negative_regex_pattern=negative_regex_pattern,
        debug_mode=debug_mode,
    )

    if type(match_result) == tuple:
        # a tuple is returned when debug_mode is True
        positive_regex_match_result, negative_regex_match_result, result = match_result

        df = (
            df.withColumn(f"{column_name_to_assign}_positive", positive_regex_match_result)
            .withColumn(
                f"{column_name_to_assign}_negative",
                negative_regex_match_result,
            )
            .withColumn(column_name_to_assign, result)
        )
    else:
        df = df.withColumn(column_name_to_assign, match_result)

    return df


def get_keys_by_value(input_dict: Dict, values_to_lookup: List) -> List:
    """
    Returns a list of keys from the input dictionary if the dictionary's values are in the
    given list of values.

    Parameters
    ----------
    input_dict
        the input dictionary
    values_to_lookup
        a list of values to search for in the `input_dict` and return matching keys

    Raises
    ------
    ValueError
        If none of the values in `values_to_lookup` are found as values of the `input_dict`.
    """
    result = [k for k, v in input_dict.items() if v in values_to_lookup]
    if len(result) == 0:
        raise ValueError("None of the values in `values_to_lookup` are found in `input_dict`")
    return result


def flag_records_for_work_location_null() -> F.Column:
    """Flag records for application of "Work location" rules. Rule_id: 7000"""
    return (
        F.col("work_location").isNull() | (F.col("work_main_job_title").isNull() & F.col("work_main_job_role").isNull())
    ) & (
        F.col("work_status_v0").isin(
            "Furloughed (temporarily not working)",
            "Not working (unemployed, retired, long-term sick etc.)",
            "Student",
        )
    )


def flag_records_for_work_location_student() -> F.Column:
    """Flag records for application of "Work location" rules for students. Rule_id: 7000"""
    return F.col("work_status_v0").isin("Student") | (F.col("age_at_visit") < F.lit(16))


def flag_records_for_work_from_home_rules() -> F.Column:
    """Flag records for application of "Work From Home" rules. Rule_id: 1000"""
    return F.col("work_location").isNull() & ~(
        (
            F.col("work_status_v0").isin(
                "Furloughed (temporarily not working)",
                "Not working (unemployed, retired, long-term sick etc.)",
                "Student",
            )
        )
        | (F.col("age_at_visit") < F.lit(16))
    )


def flag_records_for_furlough_rules_v0() -> F.Column:
    """Flag records for application of "Furlough Rules V0" rules. Rule_id: 2000"""
    return F.col("work_status_v0").isin(
        "Employed",
        "Self-employed",
        "Not working (unemployed, retired, long-term sick etc.)",
    )


def flag_records_for_furlough_rules_v1_a() -> F.Column:
    """Flag records for application of "Furlough Rules V1-a" rules. Rule_id: 2001"""
    return F.col("work_status_v1").isin(
        "Employed and currently working",
        "Looking for paid work and able to start",
        "Not working and not looking for work",
    )


def flag_records_for_furlough_rules_v1_b() -> F.Column:
    """Flag records for application of "Furlough Rules V1-b" rules. Rule_id: 2002"""
    return F.col("work_status_v1").isin("Self-employed and currently working")


def flag_records_for_furlough_rules_v2_a() -> F.Column:
    """Flag records for application of "Furlough Rules V2-a" rules. Rule_id: 2003"""
    return F.col("work_status_v2").isin(
        "Employed and currently working",
        "Looking for paid work and able to start",
        "Not working and not looking for work",
    )


def flag_records_for_furlough_rules_v2_b() -> F.Column:
    """Flag records for application of "Furlough Rules V2-b" rules. Rule_id: 2004"""
    return F.col("work_status_v2").isin("Self-employed and currently working")


def flag_records_for_self_employed_rules_v0() -> F.Column:
    """Flag records for application of "Self-employed Rules V0" rules. Rule_id: 3000"""
    return F.col("work_status_v0").isNull() | F.col("work_status_v0").isin("Employed")


def flag_records_for_self_employed_rules_v1_a() -> F.Column:
    """Flag records for application of "Self-employed Rules V1-a" rules. Rule_id: 3001"""
    return F.col("work_status_v1").isin("Employed and currently working")


def flag_records_for_self_employed_rules_v1_b() -> F.Column:
    """Flag records for application of "Self-employed Rules V1-b" rules. Rule_id: 3002"""
    return F.col("work_status_v1").isin("Employed and currently not working")


def flag_records_for_self_employed_rules_v2_a() -> F.Column:
    """Flag records for application of "Self-employed Rules V2-a" rules. Rule_id: 3003"""
    return F.col("work_status_v2").isin("Employed and currently working")


def flag_records_for_self_employed_rules_v2_b() -> F.Column:
    """Flag records for application of "Self-employed Rules V2-b" rules. Rule_id: 3004"""
    return F.col("work_status_v2").isin("Employed and currently not working")


def flag_records_for_retired_rules() -> F.Column:
    """Flag records for application of "Retired" rules. Rule_id: 4000, 4001, 4002"""
    return (
        any_column_null(["work_status_v0", "work_status_v1", "work_Status_v2"])
        & F.col("work_main_job_title").isNull()
        & F.col("work_main_job_role").isNull()
        & (F.col("age_at_visit") > F.lit(75))
    )


def flag_records_for_not_working_rules_v0() -> F.Column:
    """Flag records for application of "Not working Rules V0" rules. Rule_id: 5000"""
    return F.col("work_status_v0").isin("Employed", "Self-employed")


def flag_records_for_not_working_rules_v1_a() -> F.Column:
    """Flag records for application of "Not working Rules V1-a" rules. Rule_id: 5001"""
    return F.col("work_status_v1").isin("Employed and currently working")


def flag_records_for_not_working_rules_v1_b() -> F.Column:
    """Flag records for application of "Not working Rules V1-b" rules. Rule_id: 5002"""
    return F.col("work_status_v1").isin("Self-employed and currently working")


def flag_records_for_not_working_rules_v2_a() -> F.Column:
    """Flag records for application of "Not working Rules V2-a" rules. Rule_id: 5003"""
    return F.col("work_status_v2").isin("Employed and currently working")


def flag_records_for_not_working_rules_v2_b() -> F.Column:
    """Flag records for application of "Not working Rules V2-b" rules. Rule_id: 5004"""
    return F.col("work_status_v2").isin("Self-employed and currently working")


def flag_records_for_school_v2_rules() -> F.Column:
    """Flag records for application of "School rules -v2" rules. Rule_id: 6000, 6002, 6005"""
    return ((F.col("age_at_visit") >= F.lit(4)) & (F.col("age_at_visit") <= F.lit(18))) & ~(
        F.col("school_year").isNull()
    )


def flag_records_for_uni_v0_rules() -> F.Column:
    """Flag records for application of "Uni-v0" rules. Rule_id: 6000"""
    return (
        (F.col("age_at_visit") >= F.lit(17))
        & (
            F.col("work_status_v0").isNull()
            | F.col("work_status_v0").isin(
                "Furloughed (temporarily not working)",
                "Not working (unemployed, retired, long-term sick etc.)",
            )
        )
    ) | ((F.col("age_at_visit") >= F.lit(17)) & (F.col("age_at_visit") < F.lit(22)))


def flag_records_for_uni_v1_rules() -> F.Column:
    """Flag records for application of "Uni-v0" rules. Rule_id: 6002"""
    return (
        (F.col("age_at_visit") >= F.lit(17))
        & (
            F.col("work_status_v1").isNull()
            | F.col("work_status_v1").isin(
                "Employed and currently not working",
                "Self-employed and currently not working",
                "Looking for paid work and able to start",
                "Not working and not looking for work",
                "Retired",
            )
        )
    ) | ((F.col("age_at_visit") >= F.lit(19)) & (F.col("age_at_visit") < F.lit(22)))


def flag_records_for_uni_v2_rules() -> F.Column:
    """Flag records for application of "Uni-v2" rules. Rule_id: 6007"""
    return (
        (F.col("age_at_visit") >= F.lit(17))
        & (
            F.col("work_status_v2").isNull()
            | F.col("work_status_v2").isin(
                "Employed and currently not working",
                "Self-employed and currently not working",
                "Looking for paid work and able to start",
                "Not working and not looking for work",
                "Retired",
            )
        )
    ) | ((F.col("age_at_visit") >= F.lit(19)) & (F.col("age_at_visit") < F.lit(22)))


def flag_records_for_college_v0_rules() -> F.Column:
    """Flag records for application of "College-v0" rules. Rule_id: 6000"""
    return (
        (F.col("age_at_visit") >= F.lit(16))
        & (
            F.col("work_status_v0").isNull()
            | F.col("work_status_v0").isin(
                "Furloughed (temporarily not working)",
                "Not working (unemployed, retired, long-term sick etc.)",
            )
        )
    ) | ((F.col("age_at_visit") >= F.lit(17)) & (F.col("age_at_visit") < F.lit(19)))


def flag_records_for_college_v1_rules() -> F.Column:
    """Flag records for application of "College-v0" rules. Rule_id: 6002"""
    return (
        (F.col("age_at_visit") >= F.lit(16))
        & (
            F.col("work_status_v1").isNull()
            | F.col("work_status_v1").isin(
                "Employed and currently not working",
                "Self-employed and currently not working",
                "Looking for paid work and able to start",
                "Not working and not looking for work",
                "Retired",
            )
        )
    ) | ((F.col("age_at_visit") >= F.lit(17)) & (F.col("age_at_visit") < F.lit(19)))


def flag_records_for_college_v2_rules() -> F.Column:
    """Flag records for application of "College-v2" rules. Rule_id: 6006"""
    return (
        (F.col("age_at_visit") >= F.lit(16))
        & (
            F.col("work_status_v2").isNull()
            | F.col("work_status_v2").isin(
                "Employed and currently not working",
                "Self-employed and currently not working",
                "Looking for paid work and able to start",
                "Not working and not looking for work",
                "Retired",
            )
        )
    ) | ((F.col("age_at_visit") >= F.lit(17)) & (F.col("age_at_visit") < F.lit(19)))


def flag_records_for_childcare_v0_rules() -> F.Column:
    """Flag records for application of "Childcare-V0" rules. Rule_id: 6001"""
    return (
        (F.col("age_at_visit") < F.lit(4))
        & F.col("school_year").isNull()
        & ~(
            F.col("work_status_v0").isin(
                "Furloughed (temporarily not working)",
                "Not working (unemployed, retired, long-term sick etc.)",
            )
        )
    )


def flag_records_for_childcare_v1_rules() -> F.Column:
    """Flag records for application of "Childcare-V1" rules. Rule_id: 6003"""
    return (
        (F.col("age_at_visit") <= F.lit(4))
        & F.col("school_year").isNull()
        & ~(
            F.col("work_status_v1").isin(
                "Child under 5y not attending child care", "Child under 5y attending child care"
            )
        )
    )


def flag_records_for_childcare_v2_b_rules() -> F.Column:
    """Flag records for application of "Childcare-V2_b" rules. Rule_id: 6004"""
    return (
        (F.col("age_at_visit") <= F.lit(5))
        & F.col("school_year").isNull()
        & ~(
            F.col("work_status_v2").isin(
                "Child under 4-5y not attending child care",
                "Child under 4-5y attending child care",
            )
        )
    )


def derive_country_code(df, column_name_to_assign: str, region_code_column: str):
    """Derive country code from region code starting character."""
    df = df.withColumn(
        column_name_to_assign,
        F.when(F.col(region_code_column).startswith("E"), "E92000001")
        .when(F.col(region_code_column).startswith("N"), "N92000002")
        .when(F.col(region_code_column).startswith("S"), "S92000003")
        .when(F.col(region_code_column).startswith("W"), "W92000004")
        .when(F.col(region_code_column).startswith("L"), "L93000001")
        .when(F.col(region_code_column).startswith("M"), "M83000003"),
    )
    return df


def clean_postcode(df: DataFrame, postcode_column: str):
    """
    update postcode variable to include only uppercase alpha numeric characters and set
    to null if required format cannot be identified
    Parameters
    ----------
    df
    postcode_column
    """
    cleaned_postcode_characters = F.upper(F.regexp_replace(postcode_column, r"[^a-zA-Z\d]", ""))
    inward_code = F.substring(cleaned_postcode_characters, -3, 3)
    outward_code = F.regexp_replace(cleaned_postcode_characters, r".{3}$", "")
    df = df.withColumn(
        postcode_column,
        F.when(F.length(outward_code) <= 4, F.concat(F.rpad(outward_code, 4, " "), inward_code)).otherwise(None),
    )
    return df


def household_level_populations(
    address_lookup: DataFrame, postcode_lookup: DataFrame, lsoa_cis_lookup: DataFrame, country_lookup: DataFrame
) -> DataFrame:
    """
    1. join address base extract with NSPL by postcode to get LSOA 11 and country 12
    2. join LSOA to CIS lookup, by LSOA 11 to get CIS area 20
    3. join country lookup by country_code to get country names
    4. calculate household counts by CIS area and country

    N.B. Expects join keys to be deduplicated.
    """
    address_lookup = clean_postcode(address_lookup, "postcode")
    postcode_lookup = clean_postcode(postcode_lookup, "postcode")
    df = address_lookup.join(F.broadcast(postcode_lookup), on="postcode", how="left")
    df = df.join(F.broadcast(lsoa_cis_lookup), on="lower_super_output_area_code_11", how="left")
    df = df.join(F.broadcast(country_lookup), on="country_code_12", how="left")
    df = assign_count_by_group(df, "number_of_households_by_cis_area", ["cis_area_code_20"])
    df = assign_count_by_group(df, "number_of_households_by_country", ["country_code_12"])

    return df


def assign_population_projections(
    current_projection_df: DataFrame, previous_projection_df: DataFrame, month: int, m_f_columns: List[str]
):
    """
    Use a given input month to create a scalar between previous and current values within m and f
    subscript columns and update values accordingly
    """
    for col in m_f_columns:
        current_projection_df = current_projection_df.withColumnRenamed(col, f"{col}_new")
    current_projection_df = current_projection_df.join(
        previous_projection_df.select("id", *m_f_columns), on="id", how="left"
    )
    if month < 6:
        a = 6 - month
        b = 6 + month
    else:
        a = 18 - month
        b = month - 6

    for col in m_f_columns:
        current_projection_df = current_projection_df.withColumn(
            col, F.lit(1 / 12) * ((a * F.col(col)) + (b * F.col(f"{col}_new")))
        )
        current_projection_df = current_projection_df.drop(f"{col}_new")
    return current_projection_df


def get_matches(old_sample_df: DataFrame, new_sample_df: DataFrame, selection_columns: List[str], barcode_column: str):
    """
    assign column to denote whether the data of a given set of columns (selection_columns) matches
    between old and new sample df's (old_sample_df) (new_sample_df)
    """
    select_df = old_sample_df.select(barcode_column, *selection_columns)
    for col in select_df.columns:
        if col != barcode_column:
            select_df = select_df.withColumnRenamed(col, col + "_OLD")
    joined_df = new_sample_df.join(select_df, on=barcode_column, how="left")
    for col in selection_columns:
        joined_df = joined_df.withColumn(f"MATCHED_{col}", F.when(F.col(col) == F.col(f"{col}_OLD"), 1).otherwise(None))
    return joined_df


def assign_default_date_flag(df: DataFrame, date_col: str, default_days: List[int]):
    """
    Assigns a flag to the dataset that indicates whether the day value for a given date col is
    one of the default days
    """
    df = df.withColumn(f"default_{date_col}", F.when(F.dayofmonth(date_col).isin(default_days), 1).otherwise(0))
    return df


def assign_order_number(
    df: DataFrame,
    column_name_to_assign: str,
    covid_vaccine_type_column: str,
    num_doses_column: str,
    max_doses_column: str,
    pos_1_2_column: str,
):
    """
    Assigns an incrementing value based on input column conditions where the corresponding vaccine_type
    value matches one from the vaccine_type_map
    """
    moderna_vaccine_types = [i for i in _vaccine_type_map.keys() if "Moderna" in i and "valent" not in i]
    pfizer_vaccine_types = [i for i in _vaccine_type_map.keys() if "Pfizer" in i and "valent" not in i]
    astrazeneca_vaccine_types = [i for i in _vaccine_type_map.keys() if "AstraZeneca" in i and "valent" not in i]
    bivalent_vaccine_types = [i for i in _vaccine_type_map.keys() if "valent" in i]
    df = df.withColumn(
        column_name_to_assign,
        # condition 1
        F.when(
            F.col(covid_vaccine_type_column).isin(moderna_vaccine_types + pfizer_vaccine_types)
            & ((F.col(pos_1_2_column) == "No") | ((F.col(max_doses_column) == "Yes") & (F.col(num_doses_column) == 3))),
            1,
        )
        # condition 2
        .when(
            F.col(covid_vaccine_type_column).isin(
                moderna_vaccine_types + pfizer_vaccine_types + astrazeneca_vaccine_types
            )
            & (((F.col(pos_1_2_column) == "Yes") | (F.col(max_doses_column) == "No")) & (F.col(num_doses_column) < 3)),
            1,
        )
        # condition 3
        .when(
            F.col(covid_vaccine_type_column).isin(bivalent_vaccine_types) & (F.col(pos_1_2_column) == "No"),
            2,
        )
        # condition 4
        .when(
            F.col(covid_vaccine_type_column).isin(astrazeneca_vaccine_types)
            & (
                ((F.col(pos_1_2_column) == "Yes") & (F.col(max_doses_column) == "Yes")) & (F.col(num_doses_column) == 3)
            ),
            2,
        )
        # condition 5
        .when(
            F.col(covid_vaccine_type_column).isin(astrazeneca_vaccine_types) & (F.col(pos_1_2_column) == "No"),
            3,
        )
        # condition 6
        .when(
            F.col(covid_vaccine_type_column).isin(bivalent_vaccine_types)
            & (
                ((F.col(pos_1_2_column) == "Yes") & (F.col(max_doses_column) == "Yes")) & (F.col(num_doses_column) == 3)
            ),
            3,
        )
        # condition 7
        .when(
            ~F.col(covid_vaccine_type_column).isNull()
            & ~F.col(covid_vaccine_type_column).isin(["Don't know type", "From a research study/trial"])
            & ((F.col(pos_1_2_column) == "Yes") & (F.col(max_doses_column) == "Yes")),
            4,
        )
        # condition 8
        .otherwise(5),
    )
    return df<|MERGE_RESOLUTION|>--- conflicted
+++ resolved
@@ -30,7 +30,25 @@
 from cishouseholds.pyspark_utils import get_or_create_spark_session
 
 
-<<<<<<< HEAD
+def assign_window_status(
+    df: DataFrame,
+    column_name_to_assign: str,
+    window_start_column: str,
+    window_end_column: str,
+    current_date: datetime = datetime.now(),
+):
+    """
+    Derive the status of the survey window for a given point in time
+    """
+    df = df.withColumn(
+        column_name_to_assign,
+        F.when((F.col(window_start_column) <= current_date) & (current_date <= F.col(window_end_column)), "Open")
+        .when(current_date > F.col(window_end_column), "Closed")
+        .when(current_date < F.col(window_start_column), "New"),
+    )
+    return df
+
+
 def assign_survey_completed_status(
     df: DataFrame,
     column_name_to_assign: str,
@@ -64,23 +82,6 @@
             (F.col(survey_completed_datetime_column).isNull()) & (F.col(survey_flushed_column) == "FALSE"),
             "Not Completed",
         ),
-=======
-def assign_window_status(
-    df: DataFrame,
-    column_name_to_assign: str,
-    window_start_column: str,
-    window_end_column: str,
-    current_date: datetime = datetime.now(),
-):
-    """
-    Derive the status of the survey window for a given point in time
-    """
-    df = df.withColumn(
-        column_name_to_assign,
-        F.when((F.col(window_start_column) <= current_date) & (current_date <= F.col(window_end_column)), "Open")
-        .when(current_date > F.col(window_end_column), "Closed")
-        .when(current_date < F.col(window_start_column), "New"),
->>>>>>> c7d33f3e
     )
     return df
 
