--- conflicted
+++ resolved
@@ -17,7 +17,6 @@
 from cishouseholds.pyspark_utils import get_or_create_spark_session
 
 
-<<<<<<< HEAD
 def derive_self_isolating_from_digital(
     df: DataFrame, column_name_to_assign: str, self_isolating_column: str, self_isolating_reason_column: str
 ):
@@ -40,7 +39,10 @@
         F.when(F.col(self_isolating_column) == "No", "No")
         .when(F.col(self_isolating_column) == "Prefer not to say", None)
         .otherwise(F.col(column_name_to_assign)),
-=======
+    )
+    return df
+
+
 def assign_visits_in_day(df: DataFrame, column_name_to_assign: str, visit_date_column: str, participant_id_column: str):
     """
     Count number of visits of each pariticipant in a given day
@@ -74,7 +76,6 @@
                 1,
             ).otherwise(0)
         ).over(window),
->>>>>>> 889601f7
     )
     return df
 
