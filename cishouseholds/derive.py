--- conflicted
+++ resolved
@@ -2547,14 +2547,14 @@
     return joined_df
 
 
-<<<<<<< HEAD
 def assign_default_date_flag(df: DataFrame, date_col: str, default_days: List[int]):
     """
     Assigns a flag to the dataset that indicates whether the day value for a given date col is
     one of the default days
     """
     df = df.withColumn(f"default_{date_col}", F.when(F.dayofmonth(date_col).isin(default_days), 1).otherwise(0))
-=======
+
+
 def assign_order_number(
     df: DataFrame,
     column_name_to_assign: str,
@@ -2611,5 +2611,4 @@
         # condition 8
         .otherwise(5),
     )
->>>>>>> 952a8f59
     return df