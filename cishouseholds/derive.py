--- conflicted
+++ resolved
@@ -1052,11 +1052,7 @@
     )
     df = assign_named_buckets(
         df,
-<<<<<<< HEAD
         age_at_visit_column,
-=======
-        age_column,
->>>>>>> 4cb20794
         column_name_to_assign,
         {0: "<=15y", 16: F.col(column_name_to_assign), 75: ">=75y"},
     )
