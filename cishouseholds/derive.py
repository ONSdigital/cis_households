import re
from itertools import chain
from typing import List

from pyspark.ml.feature import Bucketizer
from pyspark.sql import DataFrame
from pyspark.sql import functions as F


<<<<<<< HEAD
def assign_unique_id_column(df: DataFrame, column_name_to_assign: str, concat_columns: List[str]):
    """
    Assign a unique column from concatinating multiple input columns
=======
def assign_covid_contact_status(df: DataFrame, column_name_to_assign: str, known_column: str, suspect_column: str):
    """
    Assign column for possibility of having covid-19
>>>>>>> 20b9ef6d
    Parameters
    ----------
    df
    column_name_to_assign
<<<<<<< HEAD
    concat_columns
    """
    return df.withColumn(column_name_to_assign, F.concat(*concat_columns))
=======
    known_column
    suspect_column
    """
    df = df.withColumn(
        column_name_to_assign,
        F.when((F.col(known_column) == "Yes") | (F.col(suspect_column) == "Yes"), "Yes").otherwise("No"),
    )
    return df
>>>>>>> 20b9ef6d


def assign_filename_column(df: DataFrame, column_name_to_assign: str) -> DataFrame:
    """
    Use inbuilt pyspark function to get name of the file used in the current spark task
    Parameters
    ----------
    df
    column_name_to_assign
    """
    return df.withColumn(column_name_to_assign, F.input_file_name())


def assign_column_from_mapped_list_key(df: DataFrame, column_name_to_asign: str, reference_column: str, map: dict):
    """
    Assing a speciifc column value using a dictionary of values to assign as keys and
    the list criteria corresponing to when that value should be assign as a value
    Parameters
    ----------
    df
    column_name_to_assign
    reference_column
    map
    """
    df = df.withColumn(column_name_to_asign, F.lit(None))
    for val, key_list in map.items():
        df = df.withColumn(
            column_name_to_asign,
            F.when(F.col(reference_column).isin(*key_list), val).otherwise(F.col(column_name_to_asign)),
        )
    return df


def assign_test_target(df: DataFrame, column_name_to_assign: str, filename_column: str):
    """
    Assign a column for the appropriate test target type corresponding
    to that contained within the filename column (S, N)
    of visit
    Parameters
    ----------
    df
    column_name_to_assign
    filename_column
    """
    df = df.withColumn(
        column_name_to_assign,
        F.when(F.col(filename_column).contains("S"), "S")
        .when(F.col(filename_column).contains("N"), "N")
        .otherwise(None),
    )
    return df


def assign_school_year_september_start(df: DataFrame, dob_column: str, visit_date: str, column_name_to_assign: str):
    """
    Assign a column for the approximate school year of an individual given their age at the time
    of visit
    Parameters
    ----------
    df
    age_column
    """
    df = df.withColumn(
        column_name_to_assign,
        F.when(
            ((F.month(F.col(visit_date))) >= 9) & ((F.month(F.col(dob_column))) < 9),
            (F.year(F.col(visit_date))) - (F.year(F.col(dob_column))) - 3,
        )
        .when(
            (F.month(F.col(visit_date)) >= 9) | ((F.month(F.col(dob_column))) >= 9),
            (F.year(F.col(visit_date))) - (F.year(F.col(dob_column))) - 4,
        )
        .otherwise((F.year(F.col(visit_date))) - (F.year(F.col(dob_column))) - 5),
    )
    df = df.withColumn(
        column_name_to_assign,
        F.when((F.col(column_name_to_assign) <= 0) | (F.col(column_name_to_assign) > 13), None).otherwise(
            F.col(column_name_to_assign)
        ),
    )
    return df


def assign_work_patient_facing_now(
    df: DataFrame, column_name_to_assign: str, age_column: str, work_healthcare_column: str
):
    """
    Assign column for work person facing depending on values of given input reference
    columns mapped to a list of outputs
    Parameters
    ----------
    df
    column_name_to_assign
    age_column
    work_healthcare_column
    """
    df = assign_column_from_mapped_list_key(
        df,
        column_name_to_assign,
        work_healthcare_column,
        {
            "Yes": [
                "Yes, primary care, patient-facing",
                "Yes, secondary care, patient-facing",
                "Yes, other healthcare, patient-facing",
            ],
            "No": [
                "No",
                "Yes, primary care, non-patient-facing",
                "Yes, secondary care, non-patient-facing",
                "Yes, other healthcare, non-patient-facing",
            ],
        },
    )
    df = assign_named_buckets(
        df, age_column, column_name_to_assign, {0: "<=15y", 16: F.col(column_name_to_assign), 75: ">=75y"}
    )
    return df


def assign_work_person_facing_now(
    df: DataFrame,
    column_name_to_assign: str,
    work_patient_facing_now_column: str,
    work_social_care_column: str,
):
    """
    Assign column for work patient facing depending on values of given input reference
    columns mapped to a list of outputs
    Parameters
    ----------
    df
    work_patient_facing_now_column
    work_social_care_column
    column_name_to_assign
    """
    df = assign_column_from_mapped_list_key(
        df,
        column_name_to_assign,
        work_social_care_column,
        {
            "Yes": ["Yes, care/residential home, resident-facing", "Yes, other social care, resident-facing"],
            "No": [
                "No",
                "Yes, care/residential home, non-resident-facing",
                "Yes, other social care, non-resident-facing",
            ],
        },
    )
    df = df.withColumn(
        column_name_to_assign,
        F.when(F.col(work_patient_facing_now_column) == "Yes", "Yes")
        .when(
            ~(F.col(work_patient_facing_now_column).isin("Yes", "No") | F.col(work_patient_facing_now_column).isNull()),
            F.col(work_patient_facing_now_column),
        )
        .otherwise(F.col(column_name_to_assign)),
    )
    return df


def assign_named_buckets(
    df: DataFrame, reference_column: str, column_name_to_assign: str, map: dict, use_current_values=False
):
    """
    Assign a new column with named ranges for given integer ranges contianed within a reference column
    Parameters
    ----------
    df
    reference_column
    column_name_to_assign
    map
        dictionary containing the map of minimum value in given range (inclusive) to range label string
    use_current_values
        boolean operation preset to False to specify if current values in column_name_to_assign should be carried
        forward if not in range of lookup buckets specified in map
    """
    bucketizer = Bucketizer(
        splits=[float("-Inf"), *list(map.keys()), float("Inf")], inputCol=reference_column, outputCol="buckets"
    )
    dfb = bucketizer.setHandleInvalid("keep").transform(df)

    bucket_dic = {0.0: F.col(column_name_to_assign) if use_current_values else None}
    for i, value in enumerate(map.values()):
        bucket_dic[float(i + 1)] = value

    mapping_expr = F.create_map([F.lit(x) for x in chain(*bucket_dic.items())])  # type: ignore

    dfb = dfb.withColumn(column_name_to_assign, mapping_expr[dfb["buckets"]])
    return dfb.drop("buckets")


def assign_age_group_school_year(
    df: DataFrame, country_column: str, age_column: str, school_year_column: str, column_name_to_assign: str
):
    """
    Assign column_age_group_school_year using multiple references column values in a specific pattern
    to determin a string coded representation of school year
    Parameters
    ----------
    df:
    country_column
    age_column
    school_year_column
    column_name_to_assign
    """
    df = df.withColumn(
        column_name_to_assign,
        F.when((F.col(age_column) >= 2) & (F.col(age_column) <= 12) & (F.col(school_year_column) <= 6), "02-6SY")
        .when(
            ((F.col(school_year_column) >= 7) & (F.col(school_year_column) <= 11))
            | (
                (F.col(country_column).isin("England", "Wales"))
                & ((F.col(age_column) >= 12) & (F.col(age_column) <= 15))
                & (((F.col(school_year_column) <= 6) | (F.col(school_year_column).isNull())))
            )
            | (
                (F.col(country_column).isin("Scotland", "NI"))
                & ((F.col(age_column) >= 12) & (F.col(age_column) <= 14))
                & (((F.col(school_year_column) <= 6) | (F.col(school_year_column).isNull())))
            ),
            "07SY-11SY",
        )
        .when(
            (
                (F.col(country_column).isin("England", "Wales"))
                & ((F.col(age_column) >= 16) & (F.col(age_column) <= 24))
                & (F.col(school_year_column) >= 12)
            )
            | (
                (F.col(country_column).isin("Scotland", "NI"))
                & ((F.col(age_column) >= 15) & (F.col(age_column) <= 24))
                & (F.col(school_year_column) >= 12)
            ),
            "12SY-24",
        )
        .otherwise(None),
    )
    df = assign_named_buckets(
        df, age_column, column_name_to_assign, {25: "25-34", 35: "35-49", 50: "50-69", 70: "70+"}, True
    )
    return df


def assign_ethnicity_white(df: DataFrame, white_bool_column: str, column_name_to_assign: str):
    """
    Assign string variable for ethnicity white / non-white depending on bool value 0 / 1
    Parameters
    ----------
    df
    white_bool_column
    """
    df = df.withColumn(column_name_to_assign, F.when(F.col(white_bool_column) == 1, "white").otherwise("non-white"))
    return df


def assign_taken_column(df: DataFrame, column_name_to_assign: str, reference_column: str):
    """
    Uses references column value to assign a taken column "yes" or "no" depending on whether
    reference is Null
    Parameters
    ----------
    df
    column_name_to_assign
    reference_column
    """
    df = df.withColumn(column_name_to_assign, F.when(F.col(reference_column).isNull(), "no").otherwise("yes"))

    return df


def assign_outward_postcode(df: DataFrame, column_name_to_assign: str, reference_colum: str):
    """
    Assign column outer postcode with cleaned data from reference postcode column.
    take only left part of postcode and capitalise
    Parameters
    ----------
    df
    column_name_to_assign
    reference_column
    """
    df = df.withColumn(column_name_to_assign, F.upper(F.split(reference_colum, " ").getItem(0)))
    df = df.withColumn(
        column_name_to_assign, F.when(F.length(column_name_to_assign) > 4, None).otherwise(F.col(column_name_to_assign))
    )

    return df


def assign_column_from_coalesce(df: DataFrame, column_name_to_assign: str, *args):
    """
    Assign new column with values from coalesced columns.
    From households_aggregate_processes.xlsx, derivation number 6.
    D6: V1, or V2 if V1 is missing

    Parameters
    ----------
    df: pyspark.sql.DataFrame
    column_name_to_assign: string
    *args: string
        name of columns to coalesce

    Return
    ------
    df: pyspark.sql.DataFrame

    """
    return df.withColumn(colName=column_name_to_assign, col=F.coalesce(*args))


def substring_column(df: DataFrame, new_column_name, column_to_substr, start_position, len_of_substr):
    """
    Criteria - returns data with new column which is a substring
    of an existing variable
    Parameters
    ----------
    df: pyspark.sql.DataFrame
    new_column_name: string
    column_to_substr: string
    start_position: integer
    len_of_substr: integer

    Return
    ------
    df: pyspark.sql.DataFrame

    """
    df = df.withColumn(new_column_name, F.substring(column_to_substr, start_position, len_of_substr))

    return df


def assign_school_year(
    df: DataFrame,
    column_name_to_assign: str,
    reference_date_column: str,
    dob_column: str,
    country_column: str,
    school_year_lookup: DataFrame,
) -> DataFrame:
    """
    Assign school year based on date of birth and visit date, accounting for schooling differences by DA.
    From households_aggregate_processes.xlsx, derivation number 31.
    Parameters
    ----------
    df
    column_name_to_assign
        Name of column to be created
    reference_date_column
        Name of column to calculate school year with respect to that point in time
    dob_column
        Name of column specifying date of birth
    country_column
        Name of column specifying country
    school_year_lookup:
        Lookup table defining the school year start day/month and the school year
        reference day/month (which year participant in by dob) by country
    """

    df = (
        df.join(F.broadcast(school_year_lookup), on=country_column, how="left")
        .withColumn(
            "school_start_date",
            F.when(
                (F.month(dob_column) > F.col("school_year_ref_month"))
                | (
                    (F.month(dob_column) == F.col("school_year_ref_month"))
                    & (F.dayofmonth(dob_column) >= F.col("school_year_ref_day"))
                ),
                F.to_date(
                    F.concat(F.year(dob_column) + 5, F.col("school_start_month"), F.col("school_start_day")),
                    format="yyyyMMdd",
                ),
            ).otherwise(
                F.to_date(
                    F.concat(F.year(dob_column) + 4, F.col("school_start_month"), F.col("school_start_day")),
                    format="yyyyMMdd",
                )
            ),
        )
        .withColumn(
            column_name_to_assign,
            F.floor(F.datediff(F.col(reference_date_column), F.col("school_start_date")) / 365.25).cast("integer"),
        )
        # Below statement is to recreate Stata code (school years in DAs don't follow the same pattern),
        #  though need to confirm if this is accurate
        # .withColumn(column_name_to_assign, F.when((F.col(country_column)==F.lit("NI")) /
        # | (F.col(country_column)==F.lit("Scotland")), F.col(column_name_to_assign)+1)
        #                                     .otherwise(F.col(column_name_to_assign)))
        .withColumn(
            column_name_to_assign,
            F.when(
                (F.col(column_name_to_assign) >= F.lit(14)) | (F.col(column_name_to_assign) <= F.lit(0)), None
            ).otherwise(F.col(column_name_to_assign)),
        )
        .drop(
            "school_start_month",
            "school_start_day",
            "school_year_ref_month",
            "school_year_ref_day",
            "school_start_date",
        )
    )

    return df


def derive_cq_pattern(df: DataFrame, column_names, spark_session):
    """
    Derive a new column containing string of pattern in
    ["N only", "OR only", "S only", "OR+N", "OR+S", "N+S", "OR+N+S", NULL]
    indicating which ct_* columns indicate a positive result.
    From households_aggregate_processes.xlsx, derivation number 7.

    Parameters
    ----------
    df: pyspark.sql.DataFrame
    column_names: list of string
    spark_session: pyspark.sql.SparkSession

    Return
    ------
    df: pyspark.sql.DataFrame
    """
    assert len(column_names) == 3

    indicator_list = ["indicator_" + column_name for column_name in column_names]

    lookup_df = spark_session.createDataFrame(
        data=[
            (0, 0, 0, None),
            (1, 0, 0, "OR only"),
            (0, 1, 0, "N only"),
            (0, 0, 1, "S only"),
            (1, 1, 0, "OR+N"),
            (1, 0, 1, "OR+S"),
            (0, 1, 1, "N+S"),
            (1, 1, 1, "OR+N+S"),
        ],
        schema=indicator_list + ["cq_pattern"],
    )

    for column_name in column_names:
        df = df.withColumn("indicator_" + column_name, F.when(F.col(column_name) > 0, 1).otherwise(0))

    df = df.join(F.broadcast(lookup_df), on=indicator_list, how="left").drop(*indicator_list)

    return df


def mean_across_columns(df: DataFrame, new_column_name: str, column_names: list):
    """
    Create a new column containing the mean of multiple existing columns.

    # Caveat:
    # 0 values are treated as nulls.

    Parameters
    ----------
    df
    new_column_name
        name of column to be created
    column_names
        list of column names to calculate mean across
    """
    columns = [F.col(name) for name in column_names]

    df = df.withColumn("temporary_column_count", F.lit(0))
    for column in column_names:
        df = df.withColumn(
            "temporary_column_count",
            F.when((F.col(column) > 0), F.col("temporary_column_count") + 1).otherwise(F.col("temporary_column_count")),
        )

    # Sum with NULL values removed
    average_expression = sum(F.coalesce(column, F.lit(0)) for column in columns) / F.col("temporary_column_count")
    df = df.withColumn(new_column_name, average_expression)
    df = df.drop("temporary_column_count")
    return df


def assign_date_difference(
    df: DataFrame, column_name_to_assign: str, start_reference_column: str, end_reference_column: str
):
    """
    Calculate the difference in days between two dates.
    From households_aggregate_processes.xlsx, derivation number 27.

    Parameters
    ----------
    df
    column_name_to_assign
        Name of column to be assigned
    start_reference_column
        First date column name.
    end_reference_column
        Second date column name.

    Return
    ------
    pyspark.sql.DataFrame
    """
    return df.withColumn(
        column_name_to_assign, F.datediff(end=F.col(end_reference_column), start=F.col(start_reference_column))
    )


def assign_column_uniform_value(df: DataFrame, column_name_to_assign: str, uniform_value):
    """
    Assign a column with a uniform value.
    From households_aggregate_processes.xlsx, derivation number 11.

    Parameters
    ----------
    df
    column_name_to_assign
        Name of column to be assigned
    uniform_value
        Value to be set in column.

    Return
    ------
    pyspark.sql.DataFrame


    Notes
    -----
    uniform_value will work as int, float, bool, str, datetime -
            iterables/collections raise errors.
    """
    return df.withColumn(column_name_to_assign, F.lit(uniform_value))


def assign_column_regex_match(df: DataFrame, column_name_to_assign: str, reference_column: str, pattern: str):
    """
    Assign a boolean column based on a regex match on reference column.
    From households_aggregate_processes.xlsx, derivation number 12.

    Parameters
    ----------
    df
    column_name_to_assign
        Name of column to be assigned
    reference_column
        Name of column that will be matched
    pattern
        Regular expression pattern as a string
        Needs to be a raw string literal (preceeded by r"")

    Returns
    -------
    pyspark.sql.DataFrame
    """
    return df.withColumn(column_name_to_assign, F.col(reference_column).rlike(pattern))


def assign_consent_code(df: DataFrame, column_name_to_assign: str, reference_columns: list):
    """
    Assign new column of value for the maximum consent version.
    From households_aggregate_processes.xlsx, derivation number 19.

    Parameters
    ----------
    df
    column_name_to_assign
        Name of column to be assigned
    reference_columns list[str]
        Consent columns with 1,0 values used to determine
        consent value.

    Returns
    -------
    pyspark.sql.DataFrame

    Notes
    -----
    Extracts digit value from column name using r'\\d+' pattern.
    """
    assert len(set(reference_columns).difference(set(df.schema.names))) == 0, "Reference columns not in df"

    # assumes only one match in the pattern
    consent_digit_values = [int(re.findall(r"\d+", column)[-1]) for column in reference_columns]

    temp_column_names = [column + "_temp" for column in reference_columns]

    consent_triplets = zip(reference_columns, temp_column_names, consent_digit_values)

    for consent_column, temp_consent_column, consent_value in consent_triplets:
        df = df.withColumn(temp_consent_column, (F.col(consent_column) * F.lit(consent_value)))

    return df.withColumn(column_name_to_assign, F.greatest(*temp_column_names)).drop(*temp_column_names)


def assign_column_to_date_string(df: DataFrame, column_name_to_assign: str, reference_column: str):
    """
    Assign a column with a TimeStampType to a formatted date string.
    Does not use a DateType object, as this is incompatible with out HIVE tables.
    From households_aggregate_processes.xlsx, derivation number 13.
    Parameters
    ----------
    df
    column_name_to_assign
        Name of column to be assigned
    reference_column
        Name of column of TimeStamp type to be converted

    Returns
    -------
    pyspark.sql.DataFrame
    """

    return df.withColumn(column_name_to_assign, F.date_format(F.col(reference_column), "yyyy-MM-dd"))


def assign_single_column_from_split(
    df: DataFrame, column_name_to_assign: str, reference_column: str, split_on: str = " ", item_number: int = 0
):
    """
    Assign a single column with the values from an item within a reference column that has been split.
    Can specify the split string and item number.

    Gets the first item after splitting on single space (" ") by default.

    Returns null when the specified item does not exist in the split.

    From households_aggregate_processes.xlsx, derivation number 14.
        Column of TimeStamp type to be converted

    Parameters
    ----------
    df
    column_name_to_assign
        Name of column to be assigned
    reference_column
        Name of column to be
    split_on, optional
        Pattern to split reference_column on
    item_number, optional
        0-indexed number of the item to be selected from the split

    Returns
    -------
    pyspark.sql.DataFrame
    """

    return df.withColumn(column_name_to_assign, F.split(F.col(reference_column), split_on).getItem(item_number))


def assign_isin_list(df: DataFrame, column_name_to_assign: str, reference_column_name: str, values_list: list):
    """
    Create a new column containing either 1 or 0 derived from values in a list, matched
    with existing values in the database (null values will be carried forward as null)
    From households_aggregate_processes.xlsx, derivation number 10.

    Parameters
    ----------
    df
    column_name_to _assign
        new or existing
    reference_column_name
        name of column to check for list values
    values_list
        list of values to check against reference column

    Return
    ------
    pyspark.sql.DataFrame
    """
    return df.withColumn(
        column_name_to_assign,
        F.when((F.col(reference_column_name).isin(values_list)), 1)
        .when((~F.col(reference_column_name).isin(values_list)), 0)
        .otherwise(None),
    )


def assign_from_lookup(df: DataFrame, column_name_to_assign: str, reference_columns: list, lookup_df: DataFrame):
    """
    Assign a new column based on values from a lookup DF (null values will be carried forward as null)
    From households_aggregate_processes.xlsx, derivation number 10

    Parameters
    ----------
    pyspark.sql.DataFrame
    column_name_to_assign
    reference_columns
    lookup_df

    Return
    ------
    pyspark.sql.DataFrame
    """

    not_in_df = [reference_column for reference_column in reference_columns if reference_column not in df.columns]

    if not_in_df:
        raise ValueError(f"Columns don't exist in Dataframe: {', '.join(not_in_df)}")

    not_in_lookup = [
        reference_column for reference_column in reference_columns if reference_column not in lookup_df.columns
    ]

    if not_in_lookup:
        raise ValueError(f"Columns don't exist in Lookup: {', '.join(not_in_lookup)}")

    if column_name_to_assign not in lookup_df.columns:
        raise ValueError(f"Column to assign does not exist in lookup: {column_name_to_assign}")

    filled_columns = [
        F.when(F.col(column_name).isNull(), F.lit("_")).otherwise(F.col(column_name))
        for column_name in reference_columns
    ]

    df = df.withColumn("concat_columns", F.concat(*filled_columns))

    lookup_df = lookup_df.withColumn("concat_columns", F.concat(*filled_columns))

    lookup_df = lookup_df.drop(*reference_columns)

    return df.join(F.broadcast(lookup_df), df.concat_columns.eqNullSafe(lookup_df.concat_columns), how="left").drop(
        "concat_columns"
    )


def assign_age_at_date(df: DataFrame, column_name_to_assign: str, base_date, date_of_birth):
    """
    Assign a new column containing age at a specified date
    Assume that parameters will be in date format
    The function will not correctly account for leap years

    Parameters
    ----------
    pyspark.sql.DataFrame
    base_date
    date_of_birth

    Return
    ------
    pyspark.sql.DataFrame
    """

    df = df.withColumn("date_diff", F.datediff(base_date, date_of_birth)).withColumn(
        column_name_to_assign, F.floor(F.col("date_diff") / 365.25)
    )

    return df.drop("date_diff")


def assign_correct_age_at_date(df: DataFrame, column_name_to_assign, reference_date, date_of_birth):
    """
    Uses correct logic to calculate complete years elapsed between 2 dates
    """
    df = df.withColumn(
        "month_more",
        F.when(F.month(F.col(reference_date)) > F.month(F.col(date_of_birth)), 2).otherwise(
            F.when(F.month(F.col(reference_date)) == F.month(F.col(date_of_birth)), 1).otherwise(0)
        ),
    )
    df = df.withColumn(
        "day_more",
        F.when(F.date_format(F.col(reference_date), "d") >= F.date_format(F.col(date_of_birth), "d"), 1).otherwise(0),
    )
    df = df.withColumn(
        column_name_to_assign,
        F.year(F.col(reference_date))
        - F.year(F.col(date_of_birth))
        - F.lit(1)
        + F.round((F.col("month_more") + F.col("day_more")) / 3, 0).cast("int"),
    )
    return df.drop("month_more", "day_more")<|MERGE_RESOLUTION|>--- conflicted
+++ resolved
@@ -7,24 +7,24 @@
 from pyspark.sql import functions as F
 
 
-<<<<<<< HEAD
 def assign_unique_id_column(df: DataFrame, column_name_to_assign: str, concat_columns: List[str]):
     """
     Assign a unique column from concatinating multiple input columns
-=======
+    Parameters
+    ----------
+    df
+    column_name_to_assign
+    concat_columns
+    """
+    return df.withColumn(column_name_to_assign, F.concat(*concat_columns))
+
+
 def assign_covid_contact_status(df: DataFrame, column_name_to_assign: str, known_column: str, suspect_column: str):
     """
     Assign column for possibility of having covid-19
->>>>>>> 20b9ef6d
-    Parameters
-    ----------
-    df
-    column_name_to_assign
-<<<<<<< HEAD
-    concat_columns
-    """
-    return df.withColumn(column_name_to_assign, F.concat(*concat_columns))
-=======
+    Parameters
+    ----------
+    df
     known_column
     suspect_column
     """
@@ -33,7 +33,6 @@
         F.when((F.col(known_column) == "Yes") | (F.col(suspect_column) == "Yes"), "Yes").otherwise("No"),
     )
     return df
->>>>>>> 20b9ef6d
 
 
 def assign_filename_column(df: DataFrame, column_name_to_assign: str) -> DataFrame:
