"""
Generate fake data for households survey raw input data.
"""
# mypy: ignore-errors
from datetime import datetime
from datetime import timedelta
from pathlib import Path

import pandas as pd
from helpers import code_mask
from mimesis.schema import Field
from mimesis.schema import Schema

from dummy_data_generation.helpers import CustomRandom
from dummy_data_generation.helpers_weight import Distribution
from dummy_data_generation.schemas import get_blood_data_description
from dummy_data_generation.schemas import get_historical_blood_data_description
from dummy_data_generation.schemas import get_swab_data_description
<<<<<<< HEAD
from dummy_data_generation.schemas import get_unprocessed_blood_description
=======
from dummy_data_generation.schemas import get_voyager_0_data_description
from dummy_data_generation.schemas import get_voyager_1_data_description
>>>>>>> 8e3e68a7
from dummy_data_generation.schemas import get_voyager_2_data_description

_ = Field("en-gb", seed=42, providers=[Distribution, CustomRandom])


def generate_survey_v0_data(directory, file_date, records, swab_barcodes, blood_barcodes):
    """
    Generate survey v0 data.
    """
    schema = Schema(
        schema=get_voyager_0_data_description(_, blood_barcodes=blood_barcodes, swab_barcodes=swab_barcodes)
    )
    survey_responses = pd.DataFrame(schema.create(iterations=records))
    survey_responses.to_csv(directory / f"ONS_Datafile_{file_date}.csv", index=False, sep="|")
    return survey_responses


def generate_survey_v1_data(directory, file_date, records, swab_barcodes, blood_barcodes):
    """
    Generate survey v1 data.
    """
    schema = Schema(
        schema=get_voyager_1_data_description(_, blood_barcodes=blood_barcodes, swab_barcodes=swab_barcodes)
    )
    survey_responses = pd.DataFrame(schema.create(iterations=records))

    survey_responses.to_csv(directory / f"ONSECRF4_Datafile_{file_date}.csv", index=False, sep="|")
    return survey_responses


def generate_survey_v2_data(directory, file_date, records, swab_barcodes, blood_barcodes):
    """
    Generate survey v2 data.
    """
    schema = Schema(
        schema=get_voyager_2_data_description(_, blood_barcodes=blood_barcodes, swab_barcodes=swab_barcodes)
    )
    survey_responses = pd.DataFrame(schema.create(iterations=records))

    survey_responses.to_csv(directory / f"ONSECRF5_Datafile_{file_date}.csv", index=False, sep="|")
    return survey_responses


def generate_ons_gl_report_data(directory, file_date, records):

    """
    Generate dummy swab test results.
    """
    schema = Schema(schema=get_swab_data_description(_))
    survey_ons_gl_report = pd.DataFrame(schema.create(iterations=records))

    survey_ons_gl_report.to_csv(directory / f"ONS_GL_Report_{file_date}_0000.csv", index=False)
    return survey_ons_gl_report


def generate_unioxf_medtest_data(directory, file_date, records):
    """
    Generate Oxford blood test data.
    """
    s_gene_description = get_blood_data_description(_, "S")
    s_schema = Schema(schema=s_gene_description)
    survey_unioxf_medtest_s = pd.DataFrame(s_schema.create(iterations=records))

    n_gene_description = get_blood_data_description(_, "N")
    n_schema = Schema(schema=n_gene_description)
    survey_unioxf_medtest_n = pd.DataFrame(n_schema.create(iterations=records))

    for row in range(0, records):
        if _("integer_number", start=0, end=100) > 15:
            for col in ["Serum Source ID", "Well ID"]:
                survey_unioxf_medtest_n.at[row, col] = survey_unioxf_medtest_s.at[row, col]
            print(
                survey_unioxf_medtest_s.at[row, "Plate Barcode"][:-3]
                + "N"
                + survey_unioxf_medtest_s.at[row, "Plate Barcode"][-2:]
            )
            survey_unioxf_medtest_n.at[row, "Plate Barcode"] = (
                survey_unioxf_medtest_s.at[row, "Plate Barcode"][:-3]
                + "N"
                + survey_unioxf_medtest_s.at[row, "Plate Barcode"][-2:]
            )

    survey_unioxf_medtest_s.to_csv(directory / f"Unioxf_medtestS_{file_date}.csv", index=False)
    survey_unioxf_medtest_n.to_csv(directory / f"Unioxf_medtestN_{file_date}.csv", index=False)
    return survey_unioxf_medtest_s, survey_unioxf_medtest_n


def generate_historic_bloods_data(directory, file_date, records, target):
    """
    Generate historic bloods file
    """
    schema = Schema(schema=get_historical_blood_data_description(_))
    historic_bloods_data = pd.DataFrame(schema.create(iterations=records))

    historic_bloods_data.to_csv(directory / f"historical_bloods_{target}_{file_date}.csv", index=False)
    return historic_bloods_data


def generate_unprocessed_bloods_data(directory, file_date, records):
    """
    generate unprocessed bloods data
    """
    schema = Schema(schema=get_unprocessed_blood_description(_))
    unprocessed_bloods_data = pd.DataFrame(schema.create(iterations=records))

    unprocessed_bloods_data.to_csv(directory / f"Unioxf_medtest_unassayed_{file_date}.csv", index=False)
    return unprocessed_bloods_data


def generate_northern_ireland_data(directory, file_date, records):
    """
    generate northern ireland file.
    """
    northern_ireland_data_description = lambda: {  # noqa: E731
        "UIC": _("random.custom_code", mask="############", digit="#"),
        "Sample": _("random.custom_code", mask="#&&&", digit="#", char="&"),
        "oa11": code_mask(mask="N0000####", min_code=["N00000001", None], max_code=["N00004537", None]),
        "laua": code_mask(mask="N090000##", min_code=["N09000001", None], max_code=["N09000011", None]),
        "ctry": "N92000002",
        "GOR9D": "N99999999",
        "lsoa11": code_mask(mask="95&&##S#", min_code=["95AA01S1", None], max_code=["95ZZ16S2", None]),
        "msoa11": "N99999999",
        "oac11": code_mask(mask="#&#", min_code=["1A1", None], max_code=["8B3", None], use_incremntal_letters=True),
        "CIS20CD": code_mask(mask="J06000###", min_code="J06000229", max_code="J06000233"),
        "rgn": "N92000002",
        "imd": code_mask(mask="00###", min_code=["00001", None], max_code=["00890", None]),
        "interim_id": 999,
    }

    schema = Schema(schema=northern_ireland_data_description)
    northern_ireland_data = pd.DataFrame(schema.create(iterations=records))

    northern_ireland_data.to_csv(directory / f"CIS_Direct_NI_{file_date}.csv", index=False)
    return northern_ireland_data


def generate_sample_direct_data(directory, file_date, records):
    """
    generate sample direct eng data
    """
    sample_direct_eng_description = lambda: {  # noqa: E731
        "UAC": _("random.custom_code", mask="############", digit="#"),
        "LA_CODE": _("random.custom_code", mask="&########", digit="#"),
        "Bloods": _("choice", items=["Swab only", "Swab and Blood"]),
        "oa11": code_mask(
            mask="X00######",
            min_code=["E00000001", "W00000001", "S00088956", None],
            max_code=["E00176774", "W00010265", "S00135306", None],
        ),
        "laua": code_mask(
            mask="X########",
            min_code=["E06000001", "E07000008", "E08000001", "E09000001", "W06000001", "S12000005", None],
            max_code=["E06000062", "E07000246", "E08000037", "E09000033", "W06000024", "S12000050", None],
        ),
        "ctry": _("choice", items=["E92000001", "W92000004", "S92000003"]),
        "CUSTODIAN_REGION_CODE": _(
            "choice",
            items=[
                code_mask(mask="E########", min_code="E12000001", max_code="E12000009"),
                "W99999999 ",
                "S99999999",
                None,
            ],
        ),
        "lsoa11": code_mask(
            mask="E########",
            min_code=["E01000001", "W01000001", "S01006506", None],
            max_code=["E01033768", "W01001958", "S01013481", None],
        ),
        "msoa11": code_mask(
            mask="E########",
            min_code=["E02000001", "W02000001", "S02001236", None],
            max_code=["E02006934", "W02000423", "S02002514", None],
        ),
        "ru11ind": _(
            "choice",
            items=[
                code_mask(mask="&#", min_code="A1", max_code="F2"),
                code_mask(mask="#", min_code="1", max_code="8"),
                None,
            ],
        ),
        "oac11": _("choice", items=[code_mask(mask="#&#", min_code="1A1", max_code="8B3"), "9Z9", None]),
        "rgn": _(
            "choice",
            items=[
                code_mask(mask="E########", min_code="E12000001", max_code="E12000009"),
                "W92000004",
                "S92000003",
                None,
            ],
        ),
        "imd": _("choice", items=[_("random.randint", a=1, b=32844), None]),
        "interim_id": _("choice", items=[_("random.randint", a=1, b=138), None]),
    }

    schema = Schema(schema=sample_direct_eng_description)
    sample_direct_data = pd.DataFrame(schema.create(iterations=records))

    sample_direct_data.to_csv(directory / f"sample_direct_eng_wc{file_date}.csv", index=False)
    return sample_direct_data


<<<<<<< HEAD
def generate_historic_bloods_data(directory, file_date, records):
    """
    Generate historic bloods file
    """
    historic_bloods_description = lambda: {  # noqa: E731
        "blood_barcode_OX": code_mask(mask="ONS########", min_code="ONS00000001", max_code="ONS99999999"),
        "received_ox_date": _("datetime.formatted_datetime", fmt="%Y-%m-%d", start=2018, end=2022),
        "result_tdi": random.choices(
            ["Positive", "Negative", "Could not process", "Insufficient sample", None], weights=(2, 2, 2, 2, 1), k=1
        )[0],
        "result_siemens": random.choices(
            ["Positive", "Negative", "Insufficient sample", None], weights=(2, 2, 2, 1), k=1
        )[0],
        "result_tdi_date": _("datetime.formatted_datetime", fmt="%Y-%m-%d", start=2018, end=2022),
        "assay_tdi": _("random.randint", a=100000, b=14000000),
        "assay_siemens": random.choices(
            [str(_("random.uniform", a=0, b=10, precision=2)), "< 0.05", "> 10.00"], weights=(3, 1, 1), k=1
        )[0],
        "plate_tdi": code_mask(mask="ONS_######", min_code="ONS_000001", max_code="ONS_999999"),
        "well_tdi": code_mask(mask="&##", min_code="A11", max_code="Z99"),
        "lims_id": code_mask(mask="ONS########", min_code="ONS00000001", max_code="ONS99999999"),
        "blood_sample_type": _("choice", items=["Venous", "Capillary"]),
        "voyager_blood_dt_time": _("datetime.formatted_datetime", fmt="%Y-%m-%d", start=2018, end=2022),
        "arrayed_ox_date": _("datetime.formatted_datetime", fmt="%Y-%m-%d %H:%M:%S UTC", start=2018, end=2022),
        "assay_mabs": _("random.uniform", a=0, b=150000, precision=6),
    }

    schema = Schema(schema=historic_bloods_description)
    historic_bloods_data = pd.DataFrame(schema.create(iterations=records))

    historic_bloods_data.to_csv(directory / f"historic_bloods_{file_date}.csv", index=False)
    return historic_bloods_data
=======
def generate_unprocessed_bloods_data(directory, file_date, records):
    """
    generate unprocessed bloods data
    """
    unprocessed_bloods_description = lambda: {  # noqa: E731
        "Date Received": _("datetime.formatted_datetime", fmt="%Y-%m-%d %H:%M:%S UTC", start=2018, end=2022),
        "Sample ID": code_mask(mask="[ONS,ons]########", min_code="ONS00000001", max_code="ONS99999999"),
        "Rejection Code": _("random.randint", a=1, b=9999),
        "Reason for rejection": _("text.sentence"),
        "Sample Type V/C": _("choice", items=["V", "C"]),
    }

    schema = Schema(schema=unprocessed_bloods_description)
    unprocessed_bloods_data = pd.DataFrame(schema.create(iterations=records))

    unprocessed_bloods_data.to_csv(directory / f"unprocessed_bloods_{file_date}.csv", index=False)
    return unprocessed_bloods_data
>>>>>>> 8e3e68a7


if __name__ == "__main__":
    raw_dir = Path(__file__).parent.parent / "generated_data"
    swab_dir = raw_dir / "swab"
    blood_dir = raw_dir / "blood"
    survey_dir = raw_dir / "survey"
    northern_ireland_dir = raw_dir / "northern_ireland_sample"
    sample_direct_dir = raw_dir / "england_wales_sample"
    unprocessed_bloods_dir = raw_dir / "unprocessed_blood"
    historic_bloods_dir = raw_dir / "historic_blood"
    historic_swabs_dir = raw_dir / "historic_swab"
    historic_survey_dir = raw_dir / "historic_survey"
    for directory in [
        swab_dir,
        blood_dir,
        survey_dir,
        northern_ireland_dir,
        sample_direct_dir,
        unprocessed_bloods_dir,
        historic_bloods_dir,
        historic_swabs_dir,
        historic_survey_dir,
    ]:
        directory.mkdir(parents=True, exist_ok=True)

    file_datetime = datetime.now()
    lab_date_1 = datetime.strftime(file_datetime - timedelta(days=1), format="%Y%m%d")
    lab_date_2 = datetime.strftime(file_datetime - timedelta(days=2), format="%Y%m%d")
    file_date = datetime.strftime(file_datetime, format="%Y%m%d")

    # Historic files
    # historic_bloods = generate_historic_bloods_data(historic_bloods_dir, file_date, 30)
    # historic_swabs = generate_ons_gl_report_data(historic_swabs_dir, file_date, 30)

    # historic_v2 = generate_survey_v2_data(
    #     directory=historic_survey_dir,
    #     file_date=file_date,
    #     records=100,
    #     swab_barcodes=historic_swabs["Sample"].unique().tolist(),
    #     blood_barcodes=historic_bloods["blood_barcode_OX"].unique().tolist(),
    # )

    # Delta files
    lab_swabs_1 = generate_ons_gl_report_data(swab_dir, file_date, 10)
    lab_swabs_2 = generate_ons_gl_report_data(swab_dir, lab_date_1, 10)
    lab_swabs_3 = generate_ons_gl_report_data(swab_dir, lab_date_2, 10)
    lab_swabs = pd.concat([lab_swabs_1, lab_swabs_2, lab_swabs_3])

    lab_bloods_s_1, lab_bloods_n_1 = generate_unioxf_medtest_data(blood_dir, file_date, 10)
    lab_bloods_s_2, lab_bloods_n_2 = generate_unioxf_medtest_data(blood_dir, lab_date_1, 10)
    lab_bloods_s_3, lab_bloods_n_3 = generate_unioxf_medtest_data(blood_dir, lab_date_2, 10)

    lab_bloods = pd.concat(
        [lab_bloods_n_1, lab_bloods_n_2, lab_bloods_n_3, lab_bloods_s_1, lab_bloods_s_2, lab_bloods_s_3]
    )

<<<<<<< HEAD
    unprocessed_bloods_n_1 = generate_unioxf_medtest_data(blood_dir, file_date, 10, "N")
    unprocessed_bloods_s_1 = generate_unioxf_medtest_data(blood_dir, file_date, 10, "S")
    lab_bloods = pd.concat([unprocessed_bloods_n_1, unprocessed_bloods_s_1])
=======
    historic_blood_n = generate_historic_bloods_data(historic_bloods_dir, file_date, 10, "N")
    historic_blood_s = generate_historic_bloods_data(historic_bloods_dir, file_date, 10, "S")
>>>>>>> 8e3e68a7

    # unprocessed_bloods_data = generate_unprocessed_bloods_data(unprocessed_bloods_dir, file_date, 20)
    # northern_ireland_data = generate_northern_ireland_data(northern_ireland_dir, file_date, 20)
    # sample_direct_data = generate_sample_direct_data(sample_direct_dir, file_date, 20)

    # swab/blood barcode lists
    swab_barcode = lab_swabs["Sample"].unique().tolist()
    blood_barcode = lab_bloods["Serum Source ID"].unique().tolist()
    blood_barcode += historic_blood_n["blood_barcode_OX"].unique().tolist()
    blood_barcode += historic_blood_s["blood_barcode_OX"].unique().tolist()

    swab_barcode = swab_barcode[int(round(len(swab_barcode) / 10)) :]  # noqa: E203
    blood_barcode = blood_barcode[int(round(len(swab_barcode) / 10)) :]  # noqa: E203

    v0 = generate_survey_v0_data(
        directory=survey_dir, file_date=file_date, records=50, swab_barcodes=swab_barcode, blood_barcodes=blood_barcode
    )
    v1 = generate_survey_v1_data(
        directory=survey_dir, file_date=file_date, records=50, swab_barcodes=swab_barcode, blood_barcodes=blood_barcode
    )
    v2 = generate_survey_v2_data(
        directory=survey_dir, file_date=file_date, records=50, swab_barcodes=swab_barcode, blood_barcodes=blood_barcode
    )<|MERGE_RESOLUTION|>--- conflicted
+++ resolved
@@ -16,12 +16,9 @@
 from dummy_data_generation.schemas import get_blood_data_description
 from dummy_data_generation.schemas import get_historical_blood_data_description
 from dummy_data_generation.schemas import get_swab_data_description
-<<<<<<< HEAD
-from dummy_data_generation.schemas import get_unprocessed_blood_description
-=======
+from dummy_data_generation.schemas import get_unassayed_blood_data_description
 from dummy_data_generation.schemas import get_voyager_0_data_description
 from dummy_data_generation.schemas import get_voyager_1_data_description
->>>>>>> 8e3e68a7
 from dummy_data_generation.schemas import get_voyager_2_data_description
 
 _ = Field("en-gb", seed=42, providers=[Distribution, CustomRandom])
@@ -120,15 +117,15 @@
     return historic_bloods_data
 
 
-def generate_unprocessed_bloods_data(directory, file_date, records):
-    """
-    generate unprocessed bloods data
-    """
-    schema = Schema(schema=get_unprocessed_blood_description(_))
-    unprocessed_bloods_data = pd.DataFrame(schema.create(iterations=records))
-
-    unprocessed_bloods_data.to_csv(directory / f"Unioxf_medtest_unassayed_{file_date}.csv", index=False)
-    return unprocessed_bloods_data
+def generate_unassayed_bloods_data(directory, file_date, records):
+    """
+    generate unassayed bloods data
+    """
+    schema = Schema(schema=get_unassayed_blood_data_description(_))
+    unassayed_bloods_data = pd.DataFrame(schema.create(iterations=records))
+
+    unassayed_bloods_data.to_csv(directory / f"Unioxf_medtest_unassayed_{file_date}.csv", index=False)
+    return unassayed_bloods_data
 
 
 def generate_northern_ireland_data(directory, file_date, records):
@@ -223,60 +220,6 @@
 
     sample_direct_data.to_csv(directory / f"sample_direct_eng_wc{file_date}.csv", index=False)
     return sample_direct_data
-
-
-<<<<<<< HEAD
-def generate_historic_bloods_data(directory, file_date, records):
-    """
-    Generate historic bloods file
-    """
-    historic_bloods_description = lambda: {  # noqa: E731
-        "blood_barcode_OX": code_mask(mask="ONS########", min_code="ONS00000001", max_code="ONS99999999"),
-        "received_ox_date": _("datetime.formatted_datetime", fmt="%Y-%m-%d", start=2018, end=2022),
-        "result_tdi": random.choices(
-            ["Positive", "Negative", "Could not process", "Insufficient sample", None], weights=(2, 2, 2, 2, 1), k=1
-        )[0],
-        "result_siemens": random.choices(
-            ["Positive", "Negative", "Insufficient sample", None], weights=(2, 2, 2, 1), k=1
-        )[0],
-        "result_tdi_date": _("datetime.formatted_datetime", fmt="%Y-%m-%d", start=2018, end=2022),
-        "assay_tdi": _("random.randint", a=100000, b=14000000),
-        "assay_siemens": random.choices(
-            [str(_("random.uniform", a=0, b=10, precision=2)), "< 0.05", "> 10.00"], weights=(3, 1, 1), k=1
-        )[0],
-        "plate_tdi": code_mask(mask="ONS_######", min_code="ONS_000001", max_code="ONS_999999"),
-        "well_tdi": code_mask(mask="&##", min_code="A11", max_code="Z99"),
-        "lims_id": code_mask(mask="ONS########", min_code="ONS00000001", max_code="ONS99999999"),
-        "blood_sample_type": _("choice", items=["Venous", "Capillary"]),
-        "voyager_blood_dt_time": _("datetime.formatted_datetime", fmt="%Y-%m-%d", start=2018, end=2022),
-        "arrayed_ox_date": _("datetime.formatted_datetime", fmt="%Y-%m-%d %H:%M:%S UTC", start=2018, end=2022),
-        "assay_mabs": _("random.uniform", a=0, b=150000, precision=6),
-    }
-
-    schema = Schema(schema=historic_bloods_description)
-    historic_bloods_data = pd.DataFrame(schema.create(iterations=records))
-
-    historic_bloods_data.to_csv(directory / f"historic_bloods_{file_date}.csv", index=False)
-    return historic_bloods_data
-=======
-def generate_unprocessed_bloods_data(directory, file_date, records):
-    """
-    generate unprocessed bloods data
-    """
-    unprocessed_bloods_description = lambda: {  # noqa: E731
-        "Date Received": _("datetime.formatted_datetime", fmt="%Y-%m-%d %H:%M:%S UTC", start=2018, end=2022),
-        "Sample ID": code_mask(mask="[ONS,ons]########", min_code="ONS00000001", max_code="ONS99999999"),
-        "Rejection Code": _("random.randint", a=1, b=9999),
-        "Reason for rejection": _("text.sentence"),
-        "Sample Type V/C": _("choice", items=["V", "C"]),
-    }
-
-    schema = Schema(schema=unprocessed_bloods_description)
-    unprocessed_bloods_data = pd.DataFrame(schema.create(iterations=records))
-
-    unprocessed_bloods_data.to_csv(directory / f"unprocessed_bloods_{file_date}.csv", index=False)
-    return unprocessed_bloods_data
->>>>>>> 8e3e68a7
 
 
 if __name__ == "__main__":
@@ -334,14 +277,8 @@
         [lab_bloods_n_1, lab_bloods_n_2, lab_bloods_n_3, lab_bloods_s_1, lab_bloods_s_2, lab_bloods_s_3]
     )
 
-<<<<<<< HEAD
-    unprocessed_bloods_n_1 = generate_unioxf_medtest_data(blood_dir, file_date, 10, "N")
-    unprocessed_bloods_s_1 = generate_unioxf_medtest_data(blood_dir, file_date, 10, "S")
-    lab_bloods = pd.concat([unprocessed_bloods_n_1, unprocessed_bloods_s_1])
-=======
     historic_blood_n = generate_historic_bloods_data(historic_bloods_dir, file_date, 10, "N")
     historic_blood_s = generate_historic_bloods_data(historic_bloods_dir, file_date, 10, "S")
->>>>>>> 8e3e68a7
 
     # unprocessed_bloods_data = generate_unprocessed_bloods_data(unprocessed_bloods_dir, file_date, 20)
     # northern_ireland_data = generate_northern_ireland_data(northern_ireland_dir, file_date, 20)
