--- conflicted
+++ resolved
@@ -94,12 +94,7 @@
     #         antibody_group_by_columns=["country", "groupby"],
     #         rounding_value=18,
     #     )
-<<<<<<< HEAD
     # 
-=======
-
-    #
->>>>>>> dd0a5152
 
     (
         swab_weight_column_type,
@@ -123,9 +118,7 @@
         rounding_value=18,
     )
 
-    import pdb
-
-    pdb.set_trace()
+    import pdb; pdb.set_trace()
 
     # assert antibody_design_weights_sum_to_population is True
     # assert swab_design_weights_sum_to_population is True
