- ability_to_socially_distance_at_work_or_school: Very difficult to be more than 1
    meter away as my work means I am in close contact with others on a regular basis
  able_to_take_blood: 'Yes'
  accepted_invite_fingerprick: 'No'
  age_at_visit: 39.0
  age_group_5_intervals: 20-49
  age_group_5_year_intervals: 35-39
  age_group_7_intervals: 35-49
  age_group_over_16: 16-49
  approached_for_blood_samples: null
  bad_email: false
  blood_sample_barcode: null
  blood_taken: 'no'
  care_home_last_28_days: null
  care_home_last_28_days_other_household_member: null
  cis_covid_vaccine_date: '2022-01-01 00:00:00.000000'
  cis_covid_vaccine_number_of_doses: '1'
  cis_covid_vaccine_offered: null
  cis_covid_vaccine_received: 'No'
  cis_covid_vaccine_type: Novavax
  cis_covid_vaccine_type_other: null
  cis_flu_vaccine_received: 'Yes'
  city: Marlow
  confirm_receive_vouchers: 'false'
  consent: null
  consent_16_visits: 'No'
  consent_1_visit: 'No'
  consent_5_visits: 'Yes'
  consent_april_22: 'Yes'
  consent_blood_samples_if_positive: 'False'
  consent_blood_samples_if_positiveyn: 'No'
  consent_blood_test: 'No'
  consent_contact_extra_research: 'Yes'
  consent_contact_extra_researchyn: 'Yes'
  consent_extend_study_under_16_b1_b3: 'Yes'
  consent_finger_prick_a1_a3: 'No'
  consent_fingerprick_blood_samples: 'True'
  consent_use_of_surplus_blood_samples: 'No'
  consent_use_of_surplus_blood_samplesyn: 'Yes'
  contact_known_positive_covid_last_28_days: 'No'
  contact_suspect_positive_covid_last_28_days: 'Yes'
  county: null
  date_of_birth: '1982-12-15 17:07:00.000000'
  date_of_birth_string: '1982-12-15'
  email: calefacient1935@gsnail.ac.uk
  ethnic_group: Black or African or Caribbean or Black British
  ethnicity: Any other white background
  ethnicity_other: I don't even care.
  face_covering_other_enclosed_places: null
  face_covering_outside_of_home: Yes at work/school only
  face_covering_work: Participant Would Not/Could Not Answer
  fingerprick_status_household: Not invited
  first_name: Clemmie
  gender: Male
  had_symptoms_last_7_days: 'Yes'
  have_email_address: null
  have_ever_smoked_regularly: null
  have_landline_number: null
  have_long_covid_symptoms: 'No'
  have_mobile_number: 'Yes'
  hospital_last_28_days: 'No'
  hospital_last_28_days_other_household_member: Participant Would Not/Could Not Answer
  hours_a_day_with_someone_else_at_home: '[1, 10, 23, 23, 1, 5, 6, 22]'
  household_members_over_2_years_and_not_present: null
  household_members_under_2_years: null
  illness_lasting_over_12_months: null
  illness_reduces_activity_or_ability: Yes, a little
  infant_1_age: 0.0
  infant_2_age: 5.0
  infant_3_age: 2.0
  infant_4_age: 8
  infant_5_age: 5.0
  infant_6_age: 3.0
  infant_7_age: 4.0
  infant_8_age: 1.0
  is_regularly_lateral_flow_testing: null
  is_self_isolating: null
  last_covid_contact_date: '2022-01-07 00:00:00.000000'
  last_covid_contact_location: Living in your own home
  last_name: Gross
  last_suspected_covid_contact_date: '2022-01-02 00:00:00.000000'
  last_suspected_covid_contact_location: Outside your home
  long_covid_abdominal_pain: null
  long_covid_chest_pain: null
  long_covid_cough: null
  long_covid_diarrhoea: 'No'
  long_covid_difficulty_concentrating: 'Yes'
  long_covid_fever: null
  long_covid_headache: 'No'
  long_covid_loss_of_appetite: 'Yes'
  long_covid_loss_of_smell: 'No'
  long_covid_loss_of_taste: null
  long_covid_low_mood: 'Yes'
  long_covid_memory_loss_or_confusion: 'No'
  long_covid_muscle_ache: 'Yes'
  long_covid_nausea_vomiting: 'No'
  long_covid_palpitations: 'Yes'
  long_covid_reduce_activities: Yes a lot
  long_covid_shortness_of_breath: null
  long_covid_sore_throat: 'Yes'
  long_covid_symptoms: Chest pain
  long_covid_trouble_sleeping: 'No'
  long_covid_vertigo_dizziness: 'No'
  long_covid_weakness_tiredness: null
  long_covid_worry_anxiety: 'Yes'
  middle_name: Clarence
  no_blood_reason_fingerprick: Other
  no_blood_reason_venous: Bruising or pain after first attempt
  no_email_address: 1
  ons_household_id: '392744995712'
  other_antibody_test_first_positive_date: null
  other_antibody_test_last_negative_date: '2022-01-08 00:00:00.000000'
  other_antibody_test_location: Participant Would Not/Could Not Answer
  other_antibody_test_results: Waiting for all results
  other_antibody_test_since_last_visit: null
  other_pcr_test_first_positive_date: null
  other_pcr_test_last_negative_date: null
  other_pcr_test_results: One or more negative tests but none were positive
  other_pcr_test_since_last_visit: 'Yes'
  outside_uk_last_country: Iceland
  outside_uk_last_date: '2020-09-10 00:00:00.000000'
  outside_uk_since_april_2020: 'No'
  outside_uk_since_last_visit: 'No'
  outward_postcode: PS0F
  participant_id: DHR-455927236237
  participant_status: Completed
  participant_testing_group: Fingerprick and Swab
  participant_visit_status: Cancelled
  person_1_age: 21
  person_1_not_consenting_age: 37.0
  person_1_reason_for_not_consenting: Here's looking at you, kid.
  person_2_age: 61.0
  person_2_not_consenting_age: null
  person_2_reason_for_not_consenting: Mr. Gorbachev, open this gate! Mr. Gorbachev,
    tear down this wall!
  person_3_age: 29.0
  person_3_not_consenting_age: 71.0
  person_3_reason_for_not_consenting: Houston, we have a problem.
  person_4_age: 6.0
  person_4_not_consenting_age: 100.0
  person_4_reason_for_not_consenting: Let them eat cake.
  person_5_age: 91
  person_5_not_consenting_age: 0.0
  person_5_reason_for_not_consenting: Elementary, my dear Watson.
  person_6_age: 6.0
  person_6_not_consenting_age: 30.0
  person_6_reason_for_not_consenting: You're gonna need a bigger boat.
  person_7_age: 24.0
  person_7_not_consenting_age: 95.0
  person_7_reason_for_not_consenting: Elementary, my dear Watson.
  person_8_age: 89.0
  person_8_not_consenting_age: null
  person_8_reason_for_not_consenting: Elementary, my dear Watson.
  person_9_not_consenting_age: null
  person_9_reason_for_not_consenting: A census taker once tried to test me. I ate
    his liver with some fava beans and a nice Chianti.
  physical_contact_18_to_69_years: 21 or more
  physical_contact_over_70_years: Participant Would Not/Could Not Answer
  physical_contact_under_18_years: '0'
  postcode: PS0F 2CG
  prefer_receive_vouchers: Email
  reconsented_blood: 'False'
  sample_taken_date_string: null
  samples_taken_datetime: null
  school_year_september: null
  sex: null
  smoke_cigarettes: null
  smokes_cigar: 'Yes'
  smokes_hookah_shisha_pipes: 'No'
  smokes_or_vapes: null
  smokes_or_vapes_description: Yes, vape/e-cigarettes
  smokes_pipe: 'No'
  smokes_vape_e_cigarettes: null
  social_distance_contact_18_to_69_years: '0'
  social_distance_contact_over_70_years: 11-20
  social_distance_contact_under_18_years: 1-5
  street: Harford
  study_cohort: Blood and Swab
  survey_response_dataset_major_version: 1
  swab_sample_barcode: null
  swab_taken: 'no'
  symptoms_last_7_days_abdominal_pain: null
  symptoms_last_7_days_cough: 'Yes'
  symptoms_last_7_days_diarrhoea: null
  symptoms_last_7_days_fatigue_weakness: 'No'
  symptoms_last_7_days_fever: 'No'
  symptoms_last_7_days_headache: 'Yes'
  symptoms_last_7_days_loss_of_appetite: 'No'
  symptoms_last_7_days_loss_of_smell: null
  symptoms_last_7_days_loss_of_taste: 'No'
  symptoms_last_7_days_more_trouble_sleeping: null
  symptoms_last_7_days_muscle_ache_myalgia: null
  symptoms_last_7_days_nausea_vomiting: null
  symptoms_last_7_days_onset_date: null
  symptoms_last_7_days_runny_nose_sneezing: 'No'
  symptoms_last_7_days_shortness_of_breath: 'No'
  symptoms_last_7_days_sore_throat: null
  symptoms_last_7_noisy_breathing_wheezing: 'No'
  symptoms_since_last_visit_abdominal_pain: null
  symptoms_since_last_visit_cough: null
  symptoms_since_last_visit_diarrhoea: null
  symptoms_since_last_visit_fatigue_weakness: 'No'
  symptoms_since_last_visit_fever: 'Yes'
  symptoms_since_last_visit_headache: null
  symptoms_since_last_visit_loss_of_appetite: 'Yes'
  symptoms_since_last_visit_loss_of_smell: 'No'
  symptoms_since_last_visit_loss_of_taste: 'No'
  symptoms_since_last_visit_more_trouble_sleeping: 'Yes'
  symptoms_since_last_visit_muscle_ache_myalgia: null
  symptoms_since_last_visit_nausea_vomiting: 'No'
  symptoms_since_last_visit_noisy_breathing_wheezing: 'No'
  symptoms_since_last_visit_runny_nose_sneezing: 'Yes'
  symptoms_since_last_visit_shortness_of_breath: 'Yes'
  symptoms_since_last_visit_sore_throat: 'No'
  think_had_covid: null
  think_had_covid_admitted_to_hospital: null
  think_had_covid_any_symptoms: 'Yes'
  think_had_covid_contacted_nhs: 'No'
  think_had_covid_date: null
  think_had_covid_which_symptoms: null
  think_have_covid_symptoms: 'No'
<<<<<<< HEAD
  times_hour_or_longer_another_home_last_7_days: '2'
  times_hour_or_longer_another_person_your_home_last_7_days: '6'
  times_outside_shopping_or_socialising_last_7_days: '1'
  times_shopping_last_7_days: 7 times or more
  times_socialise_last_7_days: Participant Would Not/Could Not Answer
  title: Dr.
  transport_to_work_or_school: Other method
  type_of_visit: First Visit
=======
  times_hour_or_longer_another_home_last_7_days: '3'
  times_hour_or_longer_another_person_your_home_last_7_days: '5'
  times_outside_shopping_or_socialising_last_7_days: '3'
  times_shopping_last_7_days: '4'
  times_socialise_last_7_days: '3'
  title: Mr.
  transport_to_work_or_school: On foot
  type_of_visit: Follow-up Visit
>>>>>>> 35936c5a
  unique_participant_response_id: DHR-455927236237-2022-01-02 10:00:19
  visit_date_string: '2022-01-02'
  visit_datetime: '2022-01-02 10:00:19.000000'
  visit_id: DHVF-0156218256
  visit_order: Month 18
  visit_status: Household did not attend
  which_symptoms_last_7_days: Weakness/tiredness
  withdrawal_reason: Participant does not want to self swab
  work_direct_contact_persons: 'Yes'
  work_health_care: Primary care (e.g. GP, dentist)
  work_in_additional_paid_employment: 'Yes'
  work_location: From home (in the same grounds or building as your home)Somewhere
    else (not at your home)
  work_main_job_changed: null
  work_main_job_role: HE LOOKED INQUISITIVELY AT HIS KEYBOARD AND WROTE ANOTHER SENTENCE
  work_main_job_title: ATOMS ARE USED WITHIN A PROGRAM TO DENOTE DISTINGUISHED VALUES
  work_not_from_home_days_per_week: null
  work_nursing_or_residential_care_home: null
  work_patient_facing_now: null
  work_person_facing_now: 'No'
  work_sectors: Arts or Entertainment or Recreation
  work_sectors_other: I don't even care.
  work_social_care: 'No'
  work_status: Employed and currently working (including if on leave or sick leave
    for less than 4 weeks)
- ability_to_socially_distance_at_work_or_school: null
  able_to_take_blood: 'Yes'
  accepted_invite_fingerprick: null
  age_at_visit: 0.0
  age_group_5_intervals: null
  age_group_5_year_intervals: null
  age_group_7_intervals: null
  age_group_over_16: null
  approached_for_blood_samples: 'Yes'
  bad_email: false
  blood_sample_barcode: null
  blood_taken: 'no'
  care_home_last_28_days: Participant Would Not/Could Not Answer
  care_home_last_28_days_other_household_member: Participant Would Not/Could Not Answer
  cis_covid_vaccine_date: '2022-01-07 00:00:00.000000'
  cis_covid_vaccine_number_of_doses: null
  cis_covid_vaccine_offered: null
  cis_covid_vaccine_received: null
  cis_covid_vaccine_type: Moderna
  cis_covid_vaccine_type_other: null
  cis_flu_vaccine_received: 'Yes'
  city: null
  confirm_receive_vouchers: 'true'
  consent: null
  consent_16_visits: 'Yes'
  consent_1_visit: 'Yes'
  consent_5_visits: 'No'
  consent_april_22: 'Yes'
  consent_blood_samples_if_positive: 'True'
  consent_blood_samples_if_positiveyn: 'Yes'
  consent_blood_test: 'No'
  consent_contact_extra_research: 'Yes'
  consent_contact_extra_researchyn: 'No'
  consent_extend_study_under_16_b1_b3: 'Yes'
  consent_finger_prick_a1_a3: 'Yes'
  consent_fingerprick_blood_samples: 'True'
  consent_use_of_surplus_blood_samples: 'No'
  consent_use_of_surplus_blood_samplesyn: null
  contact_known_positive_covid_last_28_days: null
  contact_suspect_positive_covid_last_28_days: null
  county: Avon
  date_of_birth: '2021-12-18 13:14:00.000000'
  date_of_birth_string: '2021-12-18'
  email: carbonite1803@gsnail.ac.uk
  ethnic_group: White
  ethnicity: White-Gypsy or Irish Traveller
  ethnicity_other: Initially composing light-hearted and irreverent works, he also
    wrote serious, sombre and religious pieces beginning in the 1930s.
  face_covering_other_enclosed_places: My face is already covered for other reasons
    (e.g. religious or cultural reasons)
  face_covering_outside_of_home: Yes usually both at work/school and in other situations
  face_covering_work: My face is already covered for other reasons (e.g. religious
    or cultural reasons)
  fingerprick_status_household: Invited
  first_name: Honey
  gender: Prefer not to say
  had_symptoms_last_7_days: 'Yes'
  have_email_address: 'Yes'
  have_ever_smoked_regularly: 'Yes'
  have_landline_number: 'No'
  have_long_covid_symptoms: 'Yes'
  have_mobile_number: 'Yes'
  hospital_last_28_days: 'Yes'
  hospital_last_28_days_other_household_member: Participant Would Not/Could Not Answer
  hours_a_day_with_someone_else_at_home: '[4, 7, 23, 15, 10, 12, 2, 5]'
  household_members_over_2_years_and_not_present: 'No'
  household_members_under_2_years: 'Yes'
  illness_lasting_over_12_months: 'No'
  illness_reduces_activity_or_ability: Yes, a little
  infant_1_age: 8.0
  infant_2_age: 2.0
  infant_3_age: 5.0
  infant_4_age: 6
  infant_5_age: 7.0
  infant_6_age: 0.0
  infant_7_age: 0.0
  infant_8_age: 7.0
  is_regularly_lateral_flow_testing: 'Yes'
  is_self_isolating: Yes because you have/have had symptoms of COVID-19 or a positive
    test
  last_covid_contact_date: '2022-01-01 00:00:00.000000'
  last_covid_contact_location: Outside your home
  last_name: Hunt
  last_suspected_covid_contact_date: '2022-01-06 00:00:00.000000'
  last_suspected_covid_contact_location: null
  long_covid_abdominal_pain: 'Yes'
  long_covid_chest_pain: 'No'
  long_covid_cough: null
  long_covid_diarrhoea: null
  long_covid_difficulty_concentrating: null
  long_covid_fever: 'No'
  long_covid_headache: 'Yes'
  long_covid_loss_of_appetite: null
  long_covid_loss_of_smell: 'No'
  long_covid_loss_of_taste: null
  long_covid_low_mood: null
  long_covid_memory_loss_or_confusion: null
  long_covid_muscle_ache: 'No'
  long_covid_nausea_vomiting: 'No'
  long_covid_palpitations: null
  long_covid_reduce_activities: Not at all
  long_covid_shortness_of_breath: 'No'
  long_covid_sore_throat: 'Yes'
  long_covid_symptoms: Memory loss or confusion
  long_covid_trouble_sleeping: null
  long_covid_vertigo_dizziness: null
  long_covid_weakness_tiredness: 'No'
  long_covid_worry_anxiety: 'Yes'
  middle_name: Gale
  no_blood_reason_fingerprick: Two attempts made
  no_blood_reason_venous: Poor venous access
  no_email_address: 1
  ons_household_id: '261449825198'
  other_antibody_test_first_positive_date: '2022-01-01 00:00:00.000000'
  other_antibody_test_last_negative_date: null
  other_antibody_test_location: Participant Would Not/Could Not Answer
  other_antibody_test_results: Waiting for all results
  other_antibody_test_since_last_visit: 'Yes'
  other_pcr_test_first_positive_date: '2022-01-09 00:00:00.000000'
  other_pcr_test_last_negative_date: null
  other_pcr_test_results: One or more negative tests but none were positive
  other_pcr_test_since_last_visit: 'Yes'
  outside_uk_last_country: Latvia
  outside_uk_last_date: null
  outside_uk_since_april_2020: null
  outside_uk_since_last_visit: null
  outward_postcode: null
  participant_id: DHR-077145284257
  participant_status: Completed
  participant_testing_group: Fingerprick and Swab
  participant_visit_status: Completed
  person_1_age: 28
  person_1_not_consenting_age: 43.0
  person_1_reason_for_not_consenting: A census taker once tried to test me. I ate
    his liver with some fava beans and a nice Chianti.
  person_2_age: null
  person_2_not_consenting_age: 55.0
  person_2_reason_for_not_consenting: Get your stinking paws off me, you damned dirty
    ape.
  person_3_age: 87.0
  person_3_not_consenting_age: 20.0
  person_3_reason_for_not_consenting: Here's looking at you, kid.
  person_4_age: null
  person_4_not_consenting_age: null
  person_4_reason_for_not_consenting: I'm gonna make him an offer he can't refuse.
  person_5_age: 6
  person_5_not_consenting_age: 66.0
  person_5_reason_for_not_consenting: Mr. Gorbachev, open this gate! Mr. Gorbachev,
    tear down this wall!
  person_6_age: 70.0
  person_6_not_consenting_age: null
  person_6_reason_for_not_consenting: Here's looking at you, kid.
  person_7_age: 43.0
  person_7_not_consenting_age: null
  person_7_reason_for_not_consenting: Elementary, my dear Watson.
  person_8_age: 27.0
  person_8_not_consenting_age: null
  person_8_reason_for_not_consenting: Elementary, my dear Watson.
  person_9_not_consenting_age: null
  person_9_reason_for_not_consenting: Houston, we have a problem.
  physical_contact_18_to_69_years: 1-5
  physical_contact_over_70_years: 6-10
  physical_contact_under_18_years: '0'
  postcode: null
  prefer_receive_vouchers: Paper(Post)
  reconsented_blood: 'True'
  sample_taken_date_string: '2022-01-03'
  samples_taken_datetime: '2022-01-03 01:42:17.000000'
  school_year_september: null
  sex: null
  smoke_cigarettes: 'Yes'
  smokes_cigar: null
  smokes_hookah_shisha_pipes: null
  smokes_or_vapes: Cigar
  smokes_or_vapes_description: null
  smokes_pipe: 'No'
  smokes_vape_e_cigarettes: 'Yes'
  social_distance_contact_18_to_69_years: Participant Would Not/Could Not Answer
  social_distance_contact_over_70_years: 11-20
  social_distance_contact_under_18_years: 1-5
  street: null
  study_cohort: Blood and Swab
  survey_response_dataset_major_version: 1
  swab_sample_barcode: null
  swab_taken: 'no'
  symptoms_last_7_days_abdominal_pain: 'Yes'
  symptoms_last_7_days_cough: null
  symptoms_last_7_days_diarrhoea: 'No'
  symptoms_last_7_days_fatigue_weakness: 'No'
  symptoms_last_7_days_fever: null
  symptoms_last_7_days_headache: 'No'
  symptoms_last_7_days_loss_of_appetite: 'Yes'
  symptoms_last_7_days_loss_of_smell: 'Yes'
  symptoms_last_7_days_loss_of_taste: 'No'
  symptoms_last_7_days_more_trouble_sleeping: 'No'
  symptoms_last_7_days_muscle_ache_myalgia: 'Yes'
  symptoms_last_7_days_nausea_vomiting: 'Yes'
  symptoms_last_7_days_onset_date: null
  symptoms_last_7_days_runny_nose_sneezing: 'Yes'
  symptoms_last_7_days_shortness_of_breath: 'Yes'
  symptoms_last_7_days_sore_throat: null
  symptoms_last_7_noisy_breathing_wheezing: null
  symptoms_since_last_visit_abdominal_pain: 'Yes'
  symptoms_since_last_visit_cough: 'Yes'
  symptoms_since_last_visit_diarrhoea: 'No'
  symptoms_since_last_visit_fatigue_weakness: 'Yes'
  symptoms_since_last_visit_fever: 'Yes'
  symptoms_since_last_visit_headache: 'No'
  symptoms_since_last_visit_loss_of_appetite: null
  symptoms_since_last_visit_loss_of_smell: null
  symptoms_since_last_visit_loss_of_taste: 'No'
  symptoms_since_last_visit_more_trouble_sleeping: null
  symptoms_since_last_visit_muscle_ache_myalgia: 'Yes'
  symptoms_since_last_visit_nausea_vomiting: 'No'
  symptoms_since_last_visit_noisy_breathing_wheezing: null
  symptoms_since_last_visit_runny_nose_sneezing: 'No'
  symptoms_since_last_visit_shortness_of_breath: 'No'
  symptoms_since_last_visit_sore_throat: null
  think_had_covid: 'No'
  think_had_covid_admitted_to_hospital: 'Yes'
  think_had_covid_any_symptoms: 'No'
  think_had_covid_contacted_nhs: 'No'
  think_had_covid_date: '2022-01-03 00:00:00.000000'
  think_had_covid_which_symptoms: Maybe
  think_have_covid_symptoms: 'No'
  times_hour_or_longer_another_home_last_7_days: '3'
  times_hour_or_longer_another_person_your_home_last_7_days: '4'
  times_outside_shopping_or_socialising_last_7_days: '1'
  times_shopping_last_7_days: '0'
  times_socialise_last_7_days: '5'
  title: Mr.
<<<<<<< HEAD
  transport_to_work_or_school: On foot
  type_of_visit: First Visit
  unique_participant_response_id: DHR-456442497105-2022-01-01 18:18:57
  visit_date_string: '2022-01-01'
  visit_datetime: '2022-01-01 18:18:57.000000'
  visit_id: DHVF-1496963502
  visit_order: Month 9
  visit_status: Partially Completed
  which_symptoms_last_7_days: Muscle ache
  withdrawal_reason: Bad experience with tester / survey
  work_direct_contact_persons: 'Yes'
  work_health_care: Primary care (e.g. GP, dentist)
  work_in_additional_paid_employment: 'No'
  work_location: null
  work_main_job_changed: 'No'
  work_main_job_role: IN 1989 THE BUILDING WAS HEAVILY DAMAGED BY FIRE, BUT IT HAS
    SINCE BEEN RESTORED
  work_main_job_title: TYPE CLASSES FIRST APPEARED IN THE HASKELL PROGRAMMING LANGUAGE
  work_not_from_home_days_per_week: '2'
  work_nursing_or_residential_care_home: null
  work_patient_facing_now: null
  work_person_facing_now: 'No'
  work_sectors: Teaching and education
  work_sectors_other: Haskell features a type system with type inference and lazy
    evaluation.
  work_social_care: 'No'
  work_status: 5y and older in full-time education
- ability_to_socially_distance_at_work_or_school: Difficult to maintain 2 meters -
    but I can usually be at least 1m from other people
  able_to_take_blood: null
  accepted_invite_fingerprick: 'No'
  age_at_visit: 6.0
  age_group_5_intervals: 2-11
  age_group_5_year_intervals: 5-9
  age_group_7_intervals: 2-11
=======
  transport_to_work_or_school: null
  type_of_visit: Follow-up Visit
  unique_participant_response_id: DHR-077145284257-2022-01-05 12:07:35
  visit_date_string: '2022-01-05'
  visit_datetime: '2022-01-05 12:07:35.000000'
  visit_id: DHVF-0988308904
  visit_order: Month 3
  visit_status: Dispatched
  which_symptoms_last_7_days: Fever
  withdrawal_reason: Moving location
  work_direct_contact_persons: null
  work_health_care: null
  work_in_additional_paid_employment: null
  work_location: Somewhere else (not your home)
  work_main_job_changed: null
  work_main_job_role: MAKE ME A SANDWICH
  work_main_job_title: HASKELL FEATURES A TYPE SYSTEM WITH TYPE INFERENCE AND LAZY
    EVALUATION
  work_not_from_home_days_per_week: '7'
  work_nursing_or_residential_care_home: 'Yes'
  work_patient_facing_now: <=15y
  work_person_facing_now: 'No'
  work_sectors: Food production and agriculture (incl. farming)
  work_sectors_other: Any element of a tuple can be accessed in constant time.
  work_social_care: 'No'
  work_status: Attending university (including if temporarily absent)Self-employed
    and currently working (include if on leave or sick leave for less than 4 weeks)
- ability_to_socially_distance_at_work_or_school: Difficult to maintain 2 meters -
    but I can usually be at least 1m from other people
  able_to_take_blood: 'Yes'
  accepted_invite_fingerprick: 'Yes'
  age_at_visit: null
  age_group_5_intervals: null
  age_group_5_year_intervals: null
  age_group_7_intervals: null
>>>>>>> 35936c5a
  age_group_over_16: null
  approached_for_blood_samples: null
  bad_email: null
  blood_sample_barcode: null
  blood_taken: 'no'
  care_home_last_28_days: Participant Would Not/Could Not Answer
  care_home_last_28_days_other_household_member: 'Yes'
  cis_covid_vaccine_date: null
  cis_covid_vaccine_number_of_doses: '2'
  cis_covid_vaccine_offered: null
  cis_covid_vaccine_received: 'Yes'
  cis_covid_vaccine_type: From a research study/trial
  cis_covid_vaccine_type_other: OtherVaxx
  cis_flu_vaccine_received: 'Yes'
  city: Inverurie
  confirm_receive_vouchers: 'true'
  consent: null
  consent_16_visits: 'No'
  consent_1_visit: 'No'
  consent_5_visits: 'Yes'
  consent_april_22: 'Yes'
  consent_blood_samples_if_positive: 'True'
  consent_blood_samples_if_positiveyn: null
  consent_blood_test: 'Yes'
  consent_contact_extra_research: 'Yes'
  consent_contact_extra_researchyn: 'No'
  consent_extend_study_under_16_b1_b3: 'Yes'
  consent_finger_prick_a1_a3: null
  consent_fingerprick_blood_samples: 'False'
  consent_use_of_surplus_blood_samples: 'No'
  consent_use_of_surplus_blood_samplesyn: 'Yes'
  contact_known_positive_covid_last_28_days: null
  contact_suspect_positive_covid_last_28_days: 'No'
  county: Buckinghamshire
  date_of_birth: null
  date_of_birth_string: null
  email: null
  ethnic_group: Mixed/Multiple Ethnic Groups
  ethnicity: Asian or Asian British-Indian
  ethnicity_other: Ports are used to communicate with the external world.
  face_covering_other_enclosed_places: My face is already covered for other reasons
    (e.g. religious or cultural reasons)
  face_covering_outside_of_home: Participant Would Not/Could Not Answer
  face_covering_work: Participant Would Not/Could Not Answer
  fingerprick_status_household: Declined
  first_name: Myung
  gender: null
  had_symptoms_last_7_days: 'Yes'
  have_email_address: 'Yes'
  have_ever_smoked_regularly: null
  have_landline_number: null
  have_long_covid_symptoms: 'No'
  have_mobile_number: 'No'
  hospital_last_28_days: null
  hospital_last_28_days_other_household_member: 'No'
  hours_a_day_with_someone_else_at_home: '[15, 8, 19, 18, 16, 5, 4, 0]'
  household_members_over_2_years_and_not_present: 'Yes'
  household_members_under_2_years: null
  illness_lasting_over_12_months: 'Yes'
  illness_reduces_activity_or_ability: Not at all
  infant_1_age: 5.0
  infant_2_age: 7.0
  infant_3_age: 6.0
  infant_4_age: 1
  infant_5_age: null
  infant_6_age: 4.0
  infant_7_age: 0.0
  infant_8_age: 5.0
  is_regularly_lateral_flow_testing: 'Yes'
  is_self_isolating: Participant Would Not/Could Not Answer
  last_covid_contact_date: null
  last_covid_contact_location: Living in your own home
  last_name: Mosley
  last_suspected_covid_contact_date: null
  last_suspected_covid_contact_location: Living in your own home
  long_covid_abdominal_pain: null
  long_covid_chest_pain: null
  long_covid_cough: 'Yes'
  long_covid_diarrhoea: null
  long_covid_difficulty_concentrating: 'Yes'
  long_covid_fever: 'No'
  long_covid_headache: 'Yes'
  long_covid_loss_of_appetite: 'No'
  long_covid_loss_of_smell: 'No'
  long_covid_loss_of_taste: 'Yes'
  long_covid_low_mood: 'Yes'
  long_covid_memory_loss_or_confusion: null
  long_covid_muscle_ache: null
  long_covid_nausea_vomiting: 'Yes'
  long_covid_palpitations: 'No'
  long_covid_reduce_activities: Not at all
  long_covid_shortness_of_breath: 'Yes'
  long_covid_sore_throat: 'Yes'
  long_covid_symptoms: ALL No
  long_covid_trouble_sleeping: 'No'
  long_covid_vertigo_dizziness: 'No'
  long_covid_weakness_tiredness: null
  long_covid_worry_anxiety: 'Yes'
  middle_name: Quinn
  no_blood_reason_fingerprick: Bruising or pain after first attempt
  no_blood_reason_venous: Two attempts made
  no_email_address: 1
  ons_household_id: '352709577630'
  other_antibody_test_first_positive_date: '2022-01-03 00:00:00.000000'
  other_antibody_test_last_negative_date: '2022-01-05 00:00:00.000000'
  other_antibody_test_location: In the NHS (e.g. GP or hospital)
  other_antibody_test_results: One or more positive test(s)
  other_antibody_test_since_last_visit: 'No'
  other_pcr_test_first_positive_date: '2022-01-03 00:00:00.000000'
  other_pcr_test_last_negative_date: '2022-01-03 00:00:00.000000'
  other_pcr_test_results: One or more negative tests but none positive
  other_pcr_test_since_last_visit: 'No'
  outside_uk_last_country: Ecuador
  outside_uk_last_date: null
  outside_uk_since_april_2020: 'No'
  outside_uk_since_last_visit: null
  outward_postcode: null
  participant_id: DHR-456442497105
  participant_status: Completed
  participant_testing_group: Fingerprick and Swab
  participant_visit_status: Re-scheduled
  person_1_age: 64
  person_1_not_consenting_age: 81.0
  person_1_reason_for_not_consenting: They call me *Mister* Tibbs!
  person_2_age: 22.0
  person_2_not_consenting_age: 100.0
  person_2_reason_for_not_consenting: Mama always said life was like a box of chocolates.
    You never know what you're gonna get.
  person_3_age: 0.0
  person_3_not_consenting_age: 96.0
  person_3_reason_for_not_consenting: Houston, we have a problem.
  person_4_age: 70.0
  person_4_not_consenting_age: 62.0
  person_4_reason_for_not_consenting: Those who refuse to learn from history are condemned
    to repeat it.
  person_5_age: 39
  person_5_not_consenting_age: 51.0
  person_5_reason_for_not_consenting: Mr. Gorbachev, open this gate! Mr. Gorbachev,
    tear down this wall!
  person_6_age: 88.0
  person_6_not_consenting_age: 55.0
  person_6_reason_for_not_consenting: Elementary, my dear Watson.
  person_7_age: 4.0
  person_7_not_consenting_age: 75.0
  person_7_reason_for_not_consenting: Mama always said life was like a box of chocolates.
    You never know what you're gonna get.
  person_8_age: 86.0
  person_8_not_consenting_age: null
  person_8_reason_for_not_consenting: They call me *Mister* Tibbs!
  person_9_not_consenting_age: null
  person_9_reason_for_not_consenting: Ask not what your country can do for you; ask
    what you can do for your country.
  physical_contact_18_to_69_years: 11-20
  physical_contact_over_70_years: 6-10
  physical_contact_under_18_years: Participant Would Not/Could Not Answer
  postcode: null
  prefer_receive_vouchers: Paper(Post)
  reconsented_blood: 'True'
  sample_taken_date_string: '2022-01-07'
  samples_taken_datetime: '2022-01-07 21:24:56.000000'
  school_year_september: null
  sex: null
  smoke_cigarettes: null
  smokes_cigar: 'No'
  smokes_hookah_shisha_pipes: 'No'
  smokes_or_vapes: Vape/e-cigarettes
  smokes_or_vapes_description: Yes, cigar
  smokes_pipe: 'Yes'
  smokes_vape_e_cigarettes: 'No'
  social_distance_contact_18_to_69_years: null
  social_distance_contact_over_70_years: '0'
  social_distance_contact_under_18_years: 11-20
  street: null
  study_cohort: Blood and Swab
  survey_response_dataset_major_version: 1
  swab_sample_barcode: null
  swab_taken: 'no'
  symptoms_last_7_days_abdominal_pain: 'No'
  symptoms_last_7_days_cough: 'Yes'
  symptoms_last_7_days_diarrhoea: 'No'
  symptoms_last_7_days_fatigue_weakness: 'Yes'
  symptoms_last_7_days_fever: null
  symptoms_last_7_days_headache: null
  symptoms_last_7_days_loss_of_appetite: 'No'
  symptoms_last_7_days_loss_of_smell: null
  symptoms_last_7_days_loss_of_taste: null
  symptoms_last_7_days_more_trouble_sleeping: null
  symptoms_last_7_days_muscle_ache_myalgia: 'No'
  symptoms_last_7_days_nausea_vomiting: 'Yes'
  symptoms_last_7_days_onset_date: null
  symptoms_last_7_days_runny_nose_sneezing: 'No'
  symptoms_last_7_days_shortness_of_breath: 'No'
  symptoms_last_7_days_sore_throat: 'No'
  symptoms_last_7_noisy_breathing_wheezing: null
  symptoms_since_last_visit_abdominal_pain: 'Yes'
  symptoms_since_last_visit_cough: 'No'
  symptoms_since_last_visit_diarrhoea: 'No'
  symptoms_since_last_visit_fatigue_weakness: null
  symptoms_since_last_visit_fever: null
  symptoms_since_last_visit_headache: null
  symptoms_since_last_visit_loss_of_appetite: 'No'
  symptoms_since_last_visit_loss_of_smell: 'Yes'
  symptoms_since_last_visit_loss_of_taste: null
  symptoms_since_last_visit_more_trouble_sleeping: 'No'
  symptoms_since_last_visit_muscle_ache_myalgia: null
  symptoms_since_last_visit_nausea_vomiting: null
  symptoms_since_last_visit_noisy_breathing_wheezing: 'No'
  symptoms_since_last_visit_runny_nose_sneezing: null
  symptoms_since_last_visit_shortness_of_breath: null
  symptoms_since_last_visit_sore_throat: null
  think_had_covid: 'No'
  think_had_covid_admitted_to_hospital: null
  think_had_covid_any_symptoms: 'No'
  think_had_covid_contacted_nhs: 'Yes'
  think_had_covid_date: null
  think_had_covid_which_symptoms: 'Yes'
  think_have_covid_symptoms: 'Yes'
  times_hour_or_longer_another_home_last_7_days: null
  times_hour_or_longer_another_person_your_home_last_7_days: null
  times_outside_shopping_or_socialising_last_7_days: '3'
  times_shopping_last_7_days: '6'
  times_socialise_last_7_days: '0'
  title: Ms.
  transport_to_work_or_school: null
  type_of_visit: Follow-up Visit
  unique_participant_response_id: DHR-456442497105-2022-01-01 18:18:57
  visit_date_string: '2022-01-01'
  visit_datetime: '2022-01-01 18:18:57.000000'
  visit_id: DHVF-1496963502
  visit_order: Month 3
  visit_status: Household did not attend
  which_symptoms_last_7_days: Weakness/tiredness
  withdrawal_reason: Swab / blood process to distressing
  work_direct_contact_persons: 'Yes'
  work_health_care: Other healthcare (e.g. mental health)
  work_in_additional_paid_employment: null
  work_location: null
  work_main_job_changed: 'No'
  work_main_job_role: IN 1989 THE BUILDING WAS HEAVILY DAMAGED BY FIRE, BUT IT HAS
    SINCE BEEN RESTORED
  work_main_job_title: TYPE CLASSES FIRST APPEARED IN THE HASKELL PROGRAMMING LANGUAGE
  work_not_from_home_days_per_week: '6'
  work_nursing_or_residential_care_home: null
  work_patient_facing_now: null
  work_person_facing_now: 'No'
  work_sectors: Hospitality (e.g. hotel or restaurant or cafe)
  work_sectors_other: Haskell features a type system with type inference and lazy
    evaluation.
  work_social_care: 'No'
  work_status: Employed and currently working (including if on leave or sick leave
    for less than 4 weeks)
- ability_to_socially_distance_at_work_or_school: Very difficult to be more than 1
    meter away as my work means I am in close contact with others on a regular basis
  able_to_take_blood: 'Yes'
  accepted_invite_fingerprick: 'Yes'
  age_at_visit: 24.0
  age_group_5_intervals: 20-49
  age_group_5_year_intervals: 20-24
  age_group_7_intervals: 17-25
  age_group_over_16: 16-49
  approached_for_blood_samples: 'No'
  bad_email: null
  blood_sample_barcode: null
  blood_taken: 'no'
  care_home_last_28_days: null
  care_home_last_28_days_other_household_member: Participant Would Not/Could Not Answer
  cis_covid_vaccine_date: null
  cis_covid_vaccine_number_of_doses: '2'
  cis_covid_vaccine_offered: 'Yes'
  cis_covid_vaccine_received: 'Yes'
  cis_covid_vaccine_type: Sputnik
  cis_covid_vaccine_type_other: null
  cis_flu_vaccine_received: 'No'
  city: null
  confirm_receive_vouchers: 'true'
  consent: null
  consent_16_visits: 'Yes'
  consent_1_visit: 'No'
  consent_5_visits: 'Yes'
  consent_april_22: 'No'
  consent_blood_samples_if_positive: 'False'
  consent_blood_samples_if_positiveyn: 'Yes'
  consent_blood_test: 'Yes'
  consent_contact_extra_research: 'No'
  consent_contact_extra_researchyn: 'Yes'
  consent_extend_study_under_16_b1_b3: null
  consent_finger_prick_a1_a3: 'No'
  consent_fingerprick_blood_samples: 'False'
  consent_use_of_surplus_blood_samples: 'Yes'
  consent_use_of_surplus_blood_samplesyn: null
  contact_known_positive_covid_last_28_days: null
  contact_suspect_positive_covid_last_28_days: 'No'
  county: null
  date_of_birth: '1997-03-07 10:06:00.000000'
  date_of_birth_string: '1997-03-07'
  email: null
  ethnic_group: Other Ethnic Group
  ethnicity: Other ethnic group-Arab
  ethnicity_other: In 1989 the building was heavily damaged by fire, but it has since
    been restored.
  face_covering_other_enclosed_places: Yes always
  face_covering_outside_of_home: Participant Would Not/Could Not Answer
  face_covering_work: Not going to place of work or education
  fingerprick_status_household: Not invited
  first_name: Remedios
  gender: Prefer not to say
  had_symptoms_last_7_days: 'Yes'
  have_email_address: 'Yes'
  have_ever_smoked_regularly: null
  have_landline_number: 'No'
  have_long_covid_symptoms: null
  have_mobile_number: null
  hospital_last_28_days: 'Yes'
  hospital_last_28_days_other_household_member: 'No'
  hours_a_day_with_someone_else_at_home: '[23, 22, 20, 3, 11, 5, 9, 1]'
  household_members_over_2_years_and_not_present: null
  household_members_under_2_years: null
  illness_lasting_over_12_months: 'No'
  illness_reduces_activity_or_ability: Not at all
  infant_1_age: 8.0
  infant_2_age: 4.0
  infant_3_age: 7.0
  infant_4_age: 0
  infant_5_age: 3.0
  infant_6_age: 6.0
  infant_7_age: 8.0
  infant_8_age: null
  is_regularly_lateral_flow_testing: 'Yes'
  is_self_isolating: Yes because you live with someone who has/has had symptoms but
    you haven't had them yourself
  last_covid_contact_date: null
  last_covid_contact_location: Outside your home
  last_name: Cervantes
  last_suspected_covid_contact_date: '2022-01-06 00:00:00.000000'
  last_suspected_covid_contact_location: Outside your home
  long_covid_abdominal_pain: null
  long_covid_chest_pain: 'Yes'
  long_covid_cough: 'No'
  long_covid_diarrhoea: 'No'
  long_covid_difficulty_concentrating: null
  long_covid_fever: 'Yes'
  long_covid_headache: null
  long_covid_loss_of_appetite: 'No'
  long_covid_loss_of_smell: 'No'
  long_covid_loss_of_taste: 'Yes'
  long_covid_low_mood: null
  long_covid_memory_loss_or_confusion: 'Yes'
  long_covid_muscle_ache: null
  long_covid_nausea_vomiting: null
  long_covid_palpitations: null
  long_covid_reduce_activities: Yes a little
  long_covid_shortness_of_breath: 'Yes'
  long_covid_sore_throat: null
  long_covid_symptoms: Vertigo/dizziness
  long_covid_trouble_sleeping: 'No'
  long_covid_vertigo_dizziness: 'No'
  long_covid_weakness_tiredness: 'No'
  long_covid_worry_anxiety: 'No'
  middle_name: Jae
  no_blood_reason_fingerprick: Participant time constraints
  no_blood_reason_venous: Two attempts made
  no_email_address: 1
  ons_household_id: '352206298026'
  other_antibody_test_first_positive_date: '2022-01-06 00:00:00.000000'
  other_antibody_test_last_negative_date: '2022-01-05 00:00:00.000000'
  other_antibody_test_location: null
  other_antibody_test_results: One or more positive test(s)
  other_antibody_test_since_last_visit: 'No'
  other_pcr_test_first_positive_date: '2022-01-07 00:00:00.000000'
  other_pcr_test_last_negative_date: '2022-01-01 00:00:00.000000'
  other_pcr_test_results: One or more negative tests but none were positive
  other_pcr_test_since_last_visit: 'No'
  outside_uk_last_country: Bangladesh
  outside_uk_last_date: '2020-06-28 00:00:00.000000'
  outside_uk_since_april_2020: 'Yes'
  outside_uk_since_last_visit: 'No'
  outward_postcode: WP8S
  participant_id: DHR-144229485098
  participant_status: Completed
  participant_testing_group: Swab Only
  participant_visit_status: Scheduled
  person_1_age: 31
  person_1_not_consenting_age: 94.0
  person_1_reason_for_not_consenting: Here's looking at you, kid.
  person_2_age: 22.0
  person_2_not_consenting_age: 16.0
  person_2_reason_for_not_consenting: Mr. Gorbachev, open this gate! Mr. Gorbachev,
    tear down this wall!
  person_3_age: 41.0
  person_3_not_consenting_age: 21.0
  person_3_reason_for_not_consenting: I'm gonna make him an offer he can't refuse.
  person_4_age: 25.0
  person_4_not_consenting_age: 5.0
  person_4_reason_for_not_consenting: One morning I shot an elephant in my pajamas.
    How he got in my pajamas, I don't know.
  person_5_age: 84
  person_5_not_consenting_age: null
  person_5_reason_for_not_consenting: Elementary, my dear Watson.
  person_6_age: 79.0
  person_6_not_consenting_age: 27.0
  person_6_reason_for_not_consenting: A census taker once tried to test me. I ate
    his liver with some fava beans and a nice Chianti.
  person_7_age: 4.0
  person_7_not_consenting_age: 46.0
  person_7_reason_for_not_consenting: I'm gonna make him an offer he can't refuse.
  person_8_age: 85.0
  person_8_not_consenting_age: null
  person_8_reason_for_not_consenting: Frankly, my dear, I don't give a damn.
  person_9_not_consenting_age: 101.0
  person_9_reason_for_not_consenting: Mama always said life was like a box of chocolates.
    You never know what you're gonna get.
  physical_contact_18_to_69_years: '0'
  physical_contact_over_70_years: 6-10
  physical_contact_under_18_years: 21 or more
  postcode: WP8S 5ZJ
  prefer_receive_vouchers: Paper(Post)
  reconsented_blood: 'False'
  sample_taken_date_string: null
  samples_taken_datetime: null
  school_year_september: null
  sex: null
  smoke_cigarettes: 'No'
  smokes_cigar: 'Yes'
  smokes_hookah_shisha_pipes: null
  smokes_or_vapes: Pipe
  smokes_or_vapes_description: Yes, pipe
  smokes_pipe: 'Yes'
  smokes_vape_e_cigarettes: null
  social_distance_contact_18_to_69_years: '0'
  social_distance_contact_over_70_years: 1-5
  social_distance_contact_under_18_years: 1-5
  street: Druminiskill
  study_cohort: Swab Only
  survey_response_dataset_major_version: 1
  swab_sample_barcode: null
  swab_taken: 'no'
  symptoms_last_7_days_abdominal_pain: null
  symptoms_last_7_days_cough: 'No'
  symptoms_last_7_days_diarrhoea: 'No'
  symptoms_last_7_days_fatigue_weakness: 'No'
  symptoms_last_7_days_fever: 'Yes'
  symptoms_last_7_days_headache: null
  symptoms_last_7_days_loss_of_appetite: null
  symptoms_last_7_days_loss_of_smell: null
  symptoms_last_7_days_loss_of_taste: 'No'
  symptoms_last_7_days_more_trouble_sleeping: null
  symptoms_last_7_days_muscle_ache_myalgia: 'Yes'
  symptoms_last_7_days_nausea_vomiting: null
  symptoms_last_7_days_onset_date: null
  symptoms_last_7_days_runny_nose_sneezing: null
  symptoms_last_7_days_shortness_of_breath: null
  symptoms_last_7_days_sore_throat: 'Yes'
  symptoms_last_7_noisy_breathing_wheezing: 'No'
  symptoms_since_last_visit_abdominal_pain: 'Yes'
  symptoms_since_last_visit_cough: null
  symptoms_since_last_visit_diarrhoea: 'No'
  symptoms_since_last_visit_fatigue_weakness: 'No'
  symptoms_since_last_visit_fever: 'Yes'
  symptoms_since_last_visit_headache: 'No'
  symptoms_since_last_visit_loss_of_appetite: 'No'
  symptoms_since_last_visit_loss_of_smell: null
  symptoms_since_last_visit_loss_of_taste: 'No'
  symptoms_since_last_visit_more_trouble_sleeping: null
  symptoms_since_last_visit_muscle_ache_myalgia: 'No'
  symptoms_since_last_visit_nausea_vomiting: 'Yes'
  symptoms_since_last_visit_noisy_breathing_wheezing: null
  symptoms_since_last_visit_runny_nose_sneezing: 'Yes'
  symptoms_since_last_visit_shortness_of_breath: 'No'
  symptoms_since_last_visit_sore_throat: 'No'
  think_had_covid: 'Yes'
  think_had_covid_admitted_to_hospital: 'Yes'
  think_had_covid_any_symptoms: null
  think_had_covid_contacted_nhs: 'No'
  think_had_covid_date: '2022-01-05 00:00:00.000000'
  think_had_covid_which_symptoms: null
<<<<<<< HEAD
  think_have_covid_symptoms: 'Yes'
  times_hour_or_longer_another_home_last_7_days: Participant Would Not/Could Not Answer
  times_hour_or_longer_another_person_your_home_last_7_days: null
  times_outside_shopping_or_socialising_last_7_days: Participant Would Not/Could Not
    Answer
  times_shopping_last_7_days: 7 times or more
  times_socialise_last_7_days: '3'
  title: Prof.
  transport_to_work_or_school: Bus
  type_of_visit: First Visit
  unique_participant_response_id: DHR-858742267562-2022-01-03 01:57:08
  visit_date_string: '2022-01-03'
  visit_datetime: '2022-01-03 01:57:08.000000'
  visit_id: DHVF-4869598675
  visit_order: Month 13
  visit_status: Partially Completed
  which_symptoms_last_7_days: Muscle ache
  withdrawal_reason: null
  work_direct_contact_persons: 'Yes'
=======
  think_have_covid_symptoms: Participant Would Not/Could Not Answer
  times_hour_or_longer_another_home_last_7_days: '5'
  times_hour_or_longer_another_person_your_home_last_7_days: '5'
  times_outside_shopping_or_socialising_last_7_days: 7 times or more
  times_shopping_last_7_days: '0'
  times_socialise_last_7_days: '1'
  title: Ms.
  transport_to_work_or_school: Other method
  type_of_visit: Follow-up Visit
  unique_participant_response_id: DHR-144229485098-2022-01-02 22:16:30
  visit_date_string: '2022-01-02'
  visit_datetime: '2022-01-02 22:16:30.000000'
  visit_id: DHVF-4476904382
  visit_order: Month 14
  visit_status: Completed
  which_symptoms_last_7_days: Sore  Throat
  withdrawal_reason: No longer wants to take part
  work_direct_contact_persons: 'No'
>>>>>>> 35936c5a
  work_health_care: null
  work_in_additional_paid_employment: 'Yes'
  work_location: Both (work from home and work somewhere else)
  work_main_job_changed: 'No'
  work_main_job_role: TYPE CLASSES FIRST APPEARED IN THE HASKELL PROGRAMMING LANGUAGE
  work_main_job_title: THEY ARE WRITTEN AS STRINGS OF CONSECUTIVE ALPHANUMERIC CHARACTERS,
    THE FIRST CHARACTER BEING LOWERCASE
  work_not_from_home_days_per_week: '1'
  work_nursing_or_residential_care_home: 'No'
  work_patient_facing_now: null
  work_person_facing_now: 'No'
  work_sectors: Food Production and agriculture (incl. farming)
  work_sectors_other: The Galactic Empire is nearing completion of the Death Star,
    a space station with the power to destroy entire planets.
  work_social_care: 'No'
  work_status: null
- ability_to_socially_distance_at_work_or_school: Easy to maintain 2m - it is not
    a problem to stay this far away from other people
  able_to_take_blood: null
  accepted_invite_fingerprick: 'Yes'
  age_at_visit: 24.0
  age_group_5_intervals: 20-49
  age_group_5_year_intervals: 20-24
  age_group_7_intervals: 17-25
  age_group_over_16: 16-49
  approached_for_blood_samples: 'No'
  bad_email: null
  blood_sample_barcode: null
  blood_taken: 'no'
  care_home_last_28_days: null
  care_home_last_28_days_other_household_member: 'No'
  cis_covid_vaccine_date: '2022-01-02 00:00:00.000000'
  cis_covid_vaccine_number_of_doses: 3 or more
  cis_covid_vaccine_offered: 'No'
  cis_covid_vaccine_received: null
  cis_covid_vaccine_type: Don't know type
  cis_covid_vaccine_type_other: null
  cis_flu_vaccine_received: null
  city: null
  confirm_receive_vouchers: 'false'
  consent: null
  consent_16_visits: 'Yes'
  consent_1_visit: 'No'
  consent_5_visits: 'No'
  consent_april_22: 'No'
  consent_blood_samples_if_positive: 'True'
  consent_blood_samples_if_positiveyn: 'No'
  consent_blood_test: 'No'
  consent_contact_extra_research: 'No'
  consent_contact_extra_researchyn: 'Yes'
  consent_extend_study_under_16_b1_b3: 'Yes'
  consent_finger_prick_a1_a3: null
  consent_fingerprick_blood_samples: 'True'
  consent_use_of_surplus_blood_samples: 'Yes'
  consent_use_of_surplus_blood_samplesyn: 'Yes'
  contact_known_positive_covid_last_28_days: null
  contact_suspect_positive_covid_last_28_days: 'No'
  county: null
  date_of_birth: '1997-08-21 11:10:00.000000'
  date_of_birth_string: '1997-08-21'
  email: null
  ethnic_group: White
  ethnicity: Asian or Asian British-Pakistani
  ethnicity_other: The syntax {D1,D2,...,Dn} denotes a tuple whose arguments are D1,
    D2, ... Dn.
  face_covering_other_enclosed_places: Participant Would Not/Could Not Answer
  face_covering_outside_of_home: Yes usually both at work/school and in other situations
  face_covering_work: Yes sometimes
  fingerprick_status_household: At least one person consented
  first_name: Caron
  gender: Prefer not to say
  had_symptoms_last_7_days: null
  have_email_address: 'Yes'
  have_ever_smoked_regularly: 'No'
  have_landline_number: 'Yes'
  have_long_covid_symptoms: 'No'
  have_mobile_number: 'Yes'
  hospital_last_28_days: 'Yes'
  hospital_last_28_days_other_household_member: 'Yes'
  hours_a_day_with_someone_else_at_home: '[23, 6, 2, 10, 17, 7, 14, 12]'
  household_members_over_2_years_and_not_present: null
  household_members_under_2_years: null
  illness_lasting_over_12_months: 'No'
  illness_reduces_activity_or_ability: Yes, a lot
  infant_1_age: 8.0
  infant_2_age: 8.0
  infant_3_age: 8.0
  infant_4_age: 8
  infant_5_age: 0.0
  infant_6_age: 6.0
  infant_7_age: 5.0
  infant_8_age: 3.0
  is_regularly_lateral_flow_testing: null
  is_self_isolating: Yes because you live with someone who has/has had symptoms but
    you haven't had them yourself
  last_covid_contact_date: null
  last_covid_contact_location: Living in your own home
  last_name: Romero
  last_suspected_covid_contact_date: null
  last_suspected_covid_contact_location: null
  long_covid_abdominal_pain: 'Yes'
  long_covid_chest_pain: null
  long_covid_cough: 'No'
  long_covid_diarrhoea: null
  long_covid_difficulty_concentrating: 'No'
  long_covid_fever: null
  long_covid_headache: 'Yes'
  long_covid_loss_of_appetite: 'No'
  long_covid_loss_of_smell: null
  long_covid_loss_of_taste: 'Yes'
  long_covid_low_mood: 'No'
  long_covid_memory_loss_or_confusion: 'No'
  long_covid_muscle_ache: null
  long_covid_nausea_vomiting: null
  long_covid_palpitations: null
  long_covid_reduce_activities: Yes a little
  long_covid_shortness_of_breath: 'Yes'
  long_covid_sore_throat: null
  long_covid_symptoms: Sore  Throat
  long_covid_trouble_sleeping: 'Yes'
  long_covid_vertigo_dizziness: 'Yes'
  long_covid_weakness_tiredness: 'No'
  long_covid_worry_anxiety: 'Yes'
  middle_name: Jessika
  no_blood_reason_fingerprick: No stock
  no_blood_reason_venous: Participant time constraints
  no_email_address: 0
  ons_household_id: '217846198988'
  other_antibody_test_first_positive_date: '2022-01-09 00:00:00.000000'
  other_antibody_test_last_negative_date: '2022-01-08 00:00:00.000000'
  other_antibody_test_location: Participant Would Not/Could Not Answer
  other_antibody_test_results: One or more negative tests but none were positive
  other_antibody_test_since_last_visit: 'No'
  other_pcr_test_first_positive_date: '2022-01-02 00:00:00.000000'
  other_pcr_test_last_negative_date: null
  other_pcr_test_results: All tests failed
  other_pcr_test_since_last_visit: 'No'
  outside_uk_last_country: Gabon
  outside_uk_last_date: '2020-11-09 00:00:00.000000'
  outside_uk_since_april_2020: null
  outside_uk_since_last_visit: 'Yes'
  outward_postcode: null
  participant_id: DHR-389263959191
  participant_status: Active
  participant_testing_group: Swab Only
  participant_visit_status: null
  person_1_age: 23
  person_1_not_consenting_age: 30.0
  person_1_reason_for_not_consenting: Frankly, my dear, I don't give a damn.
  person_2_age: 0.0
  person_2_not_consenting_age: 41.0
  person_2_reason_for_not_consenting: Get your stinking paws off me, you damned dirty
    ape.
  person_3_age: 49.0
  person_3_not_consenting_age: 30.0
  person_3_reason_for_not_consenting: Mr. Gorbachev, open this gate! Mr. Gorbachev,
    tear down this wall!
  person_4_age: 68.0
  person_4_not_consenting_age: null
  person_4_reason_for_not_consenting: Houston, we have a problem.
  person_5_age: 33
  person_5_not_consenting_age: null
  person_5_reason_for_not_consenting: I'm gonna make him an offer he can't refuse.
  person_6_age: null
  person_6_not_consenting_age: 69.0
  person_6_reason_for_not_consenting: A census taker once tried to test me. I ate
    his liver with some fava beans and a nice Chianti.
  person_7_age: 30.0
  person_7_not_consenting_age: 62.0
  person_7_reason_for_not_consenting: Get your stinking paws off me, you damned dirty
    ape.
  person_8_age: 86.0
  person_8_not_consenting_age: null
  person_8_reason_for_not_consenting: A census taker once tried to test me. I ate
    his liver with some fava beans and a nice Chianti.
  person_9_not_consenting_age: null
  person_9_reason_for_not_consenting: The only thing we have to fear is fear itself.
  physical_contact_18_to_69_years: Participant Would Not/Could Not Answer
  physical_contact_over_70_years: 11-20
  physical_contact_under_18_years: 6-10
  postcode: null
  prefer_receive_vouchers: Paper(Post)
  reconsented_blood: 'True'
  sample_taken_date_string: null
  samples_taken_datetime: null
  school_year_september: null
  sex: null
  smoke_cigarettes: null
  smokes_cigar: 'No'
  smokes_hookah_shisha_pipes: 'Yes'
  smokes_or_vapes: Vape/e-cigarettes
  smokes_or_vapes_description: Yes, cigar
  smokes_pipe: 'No'
  smokes_vape_e_cigarettes: 'No'
  social_distance_contact_18_to_69_years: null
  social_distance_contact_over_70_years: Participant Would Not/Could Not Answer
  social_distance_contact_under_18_years: 6-10
  street: Ballywatermoy
  study_cohort: Blood and Swab
  survey_response_dataset_major_version: 1
  swab_sample_barcode: null
  swab_taken: 'no'
  symptoms_last_7_days_abdominal_pain: 'Yes'
  symptoms_last_7_days_cough: null
  symptoms_last_7_days_diarrhoea: null
  symptoms_last_7_days_fatigue_weakness: 'No'
  symptoms_last_7_days_fever: null
  symptoms_last_7_days_headache: 'No'
  symptoms_last_7_days_loss_of_appetite: null
  symptoms_last_7_days_loss_of_smell: 'No'
  symptoms_last_7_days_loss_of_taste: null
  symptoms_last_7_days_more_trouble_sleeping: 'Yes'
  symptoms_last_7_days_muscle_ache_myalgia: 'No'
  symptoms_last_7_days_nausea_vomiting: 'Yes'
  symptoms_last_7_days_onset_date: '2022-01-06 00:00:00.000000'
  symptoms_last_7_days_runny_nose_sneezing: 'No'
  symptoms_last_7_days_shortness_of_breath: 'Yes'
  symptoms_last_7_days_sore_throat: null
  symptoms_last_7_noisy_breathing_wheezing: 'Yes'
  symptoms_since_last_visit_abdominal_pain: 'Yes'
  symptoms_since_last_visit_cough: 'Yes'
  symptoms_since_last_visit_diarrhoea: null
  symptoms_since_last_visit_fatigue_weakness: null
  symptoms_since_last_visit_fever: 'Yes'
  symptoms_since_last_visit_headache: 'Yes'
  symptoms_since_last_visit_loss_of_appetite: 'No'
  symptoms_since_last_visit_loss_of_smell: 'Yes'
  symptoms_since_last_visit_loss_of_taste: null
  symptoms_since_last_visit_more_trouble_sleeping: 'No'
  symptoms_since_last_visit_muscle_ache_myalgia: null
  symptoms_since_last_visit_nausea_vomiting: 'No'
  symptoms_since_last_visit_noisy_breathing_wheezing: null
  symptoms_since_last_visit_runny_nose_sneezing: 'Yes'
  symptoms_since_last_visit_shortness_of_breath: null
  symptoms_since_last_visit_sore_throat: 'No'
  think_had_covid: 'Yes'
  think_had_covid_admitted_to_hospital: 'Yes'
<<<<<<< HEAD
  think_had_covid_any_symptoms: 'No'
  think_had_covid_contacted_nhs: null
  think_had_covid_date: '2022-01-01 00:00:00.000000'
  think_had_covid_which_symptoms: 'Yes'
  think_have_covid_symptoms: null
  times_hour_or_longer_another_home_last_7_days: '1'
  times_hour_or_longer_another_person_your_home_last_7_days: '2'
  times_outside_shopping_or_socialising_last_7_days: null
  times_shopping_last_7_days: '5'
  times_socialise_last_7_days: '6'
  title: Miss.
  transport_to_work_or_school: Bus
  type_of_visit: Follow-up Visit
  unique_participant_response_id: DHR-627540089585-2022-01-04 19:29:32
  visit_date_string: '2022-01-04'
  visit_datetime: '2022-01-04 19:29:32.000000'
  visit_id: DHVF-6249804207
  visit_order: Month 6
=======
  think_had_covid_any_symptoms: null
  think_had_covid_contacted_nhs: 'Yes'
  think_had_covid_date: '2022-01-04 00:00:00.000000'
  think_had_covid_which_symptoms: null
  think_have_covid_symptoms: 'Yes'
  times_hour_or_longer_another_home_last_7_days: '5'
  times_hour_or_longer_another_person_your_home_last_7_days: None
  times_outside_shopping_or_socialising_last_7_days: '5'
  times_shopping_last_7_days: '4'
  times_socialise_last_7_days: Participant Would Not/Could Not Answer
  title: Ms.
  transport_to_work_or_school: null
  type_of_visit: First Visit
  unique_participant_response_id: DHR-389263959191-2022-01-06 18:33:36
  visit_date_string: '2022-01-06'
  visit_datetime: '2022-01-06 18:33:36.000000'
  visit_id: DHVF-8828437201
  visit_order: Month 13
>>>>>>> 35936c5a
  visit_status: Partially Completed
  which_symptoms_last_7_days: Weakness/tiredness
  withdrawal_reason: No longer wants to take part
  work_direct_contact_persons: 'Yes'
  work_health_care: Other healthcare (e.g. mental health)
  work_in_additional_paid_employment: null
  work_location: Both (work from home and work somewhere else)
  work_main_job_changed: 'No'
  work_main_job_role: ANY ELEMENT OF A TUPLE CAN BE ACCESSED IN CONSTANT TIME
  work_main_job_title: WHERE ARE MY PANTS?
  work_not_from_home_days_per_week: '5'
  work_nursing_or_residential_care_home: 'No'
  work_patient_facing_now: null
  work_person_facing_now: 'No'
  work_sectors: Transport (incl. storage and logistics)
  work_sectors_other: Erlang is a general-purpose, concurrent, functional programming
    language.
  work_social_care: 'No'
  work_status: 5y and older in full-time education
- ability_to_socially_distance_at_work_or_school: Difficult to maintain 2 meters -
    but I can usually be at least 1m from other people
  able_to_take_blood: 'No'
  accepted_invite_fingerprick: 'No'
  age_at_visit: 1.0
  age_group_5_intervals: null
  age_group_5_year_intervals: null
  age_group_7_intervals: null
  age_group_over_16: null
  approached_for_blood_samples: null
  bad_email: false
  blood_sample_barcode: null
  blood_taken: 'no'
  care_home_last_28_days: null
  care_home_last_28_days_other_household_member: 'No'
  cis_covid_vaccine_date: '2022-01-06 00:00:00.000000'
  cis_covid_vaccine_number_of_doses: '2'
  cis_covid_vaccine_offered: 'Yes'
  cis_covid_vaccine_received: null
  cis_covid_vaccine_type: Novavax
  cis_covid_vaccine_type_other: OtherVaxx
  cis_flu_vaccine_received: 'No'
  city: Coatbridge
  confirm_receive_vouchers: 'false'
  consent: null
  consent_16_visits: 'Yes'
  consent_1_visit: 'Yes'
  consent_5_visits: 'Yes'
  consent_april_22: 'No'
  consent_blood_samples_if_positive: 'True'
  consent_blood_samples_if_positiveyn: null
  consent_blood_test: 'Yes'
  consent_contact_extra_research: 'No'
  consent_contact_extra_researchyn: 'No'
  consent_extend_study_under_16_b1_b3: 'Yes'
  consent_finger_prick_a1_a3: 'No'
  consent_fingerprick_blood_samples: 'False'
  consent_use_of_surplus_blood_samples: 'No'
  consent_use_of_surplus_blood_samplesyn: 'Yes'
  contact_known_positive_covid_last_28_days: null
  contact_suspect_positive_covid_last_28_days: 'Yes'
  county: null
  date_of_birth: '2020-02-01 23:17:00.000000'
  date_of_birth_string: '2020-02-01'
  email: belie1852@gsnail.ac.uk
  ethnic_group: Mixed/Multiple Ethnic Groups
  ethnicity: Asian or Asian British-Pakistani
  ethnicity_other: Haskell features a type system with type inference and lazy evaluation.
  face_covering_other_enclosed_places: Yes always
  face_covering_outside_of_home: 'No'
  face_covering_work: My face is already covered for other reasons (e.g. religious
    or cultural reasons)
  fingerprick_status_household: Accepted
  first_name: Annika
  gender: null
  had_symptoms_last_7_days: null
  have_email_address: null
  have_ever_smoked_regularly: 'Yes'
  have_landline_number: null
  have_long_covid_symptoms: 'No'
  have_mobile_number: 'Yes'
  hospital_last_28_days: 'Yes'
  hospital_last_28_days_other_household_member: 'No'
  hours_a_day_with_someone_else_at_home: '[1, 5, 2, 6, 15, 8, 8, 5]'
  household_members_over_2_years_and_not_present: 'No'
  household_members_under_2_years: 'Yes'
  illness_lasting_over_12_months: 'Yes'
  illness_reduces_activity_or_ability: null
  infant_1_age: null
  infant_2_age: 2.0
  infant_3_age: 6.0
  infant_4_age: 0
  infant_5_age: 0.0
  infant_6_age: 4.0
  infant_7_age: null
  infant_8_age: 5.0
  is_regularly_lateral_flow_testing: 'No'
  is_self_isolating: Yes for other reasons (e.g. going into hospital or quarantining)
  last_covid_contact_date: null
  last_covid_contact_location: Outside your home
  last_name: Day
  last_suspected_covid_contact_date: null
  last_suspected_covid_contact_location: Living in your own home
  long_covid_abdominal_pain: null
  long_covid_chest_pain: 'No'
  long_covid_cough: 'No'
  long_covid_diarrhoea: null
  long_covid_difficulty_concentrating: null
  long_covid_fever: 'Yes'
  long_covid_headache: null
  long_covid_loss_of_appetite: 'Yes'
  long_covid_loss_of_smell: 'Yes'
  long_covid_loss_of_taste: null
  long_covid_low_mood: 'Yes'
  long_covid_memory_loss_or_confusion: 'No'
  long_covid_muscle_ache: 'Yes'
  long_covid_nausea_vomiting: 'No'
  long_covid_palpitations: null
  long_covid_reduce_activities: Yes a lot
  long_covid_shortness_of_breath: null
  long_covid_sore_throat: 'No'
  long_covid_symptoms: Low mood/not enjoying anything
  long_covid_trouble_sleeping: 'No'
  long_covid_vertigo_dizziness: null
  long_covid_weakness_tiredness: null
  long_covid_worry_anxiety: 'Yes'
  middle_name: Hank
  no_blood_reason_fingerprick: Participant felt unwell/fainted
  no_blood_reason_venous: Bruising or pain after first attempt
  no_email_address: 0
  ons_household_id: '602276804025'
  other_antibody_test_first_positive_date: null
  other_antibody_test_last_negative_date: '2022-01-09 00:00:00.000000'
  other_antibody_test_location: null
  other_antibody_test_results: One or more positive test(s)
  other_antibody_test_since_last_visit: 'No'
  other_pcr_test_first_positive_date: '2022-01-04 00:00:00.000000'
  other_pcr_test_last_negative_date: null
  other_pcr_test_results: All tests failed
  other_pcr_test_since_last_visit: null
  outside_uk_last_country: Samoa
  outside_uk_last_date: '2020-12-04 00:00:00.000000'
  outside_uk_since_april_2020: 'Yes'
  outside_uk_since_last_visit: null
  outward_postcode: null
  participant_id: DHR-593586857022
  participant_status: Completed
  participant_testing_group: null
  participant_visit_status: Scheduled
  person_1_age: 20
  person_1_not_consenting_age: 61.0
  person_1_reason_for_not_consenting: Here's looking at you, kid.
  person_2_age: 74.0
  person_2_not_consenting_age: 74.0
  person_2_reason_for_not_consenting: '"You''ve got to ask yourself one question:
    ""Do I feel lucky?"" Well, do ya? Punk!"'
  person_3_age: null
  person_3_not_consenting_age: 99.0
  person_3_reason_for_not_consenting: Houston, we have a problem.
  person_4_age: 64.0
  person_4_not_consenting_age: null
  person_4_reason_for_not_consenting: Mama always said life was like a box of chocolates.
    You never know what you're gonna get.
  person_5_age: 14
  person_5_not_consenting_age: 84.0
  person_5_reason_for_not_consenting: Mama always said life was like a box of chocolates.
    You never know what you're gonna get.
  person_6_age: 30.0
  person_6_not_consenting_age: 87.0
  person_6_reason_for_not_consenting: They call me *Mister* Tibbs!
  person_7_age: null
  person_7_not_consenting_age: null
  person_7_reason_for_not_consenting: Here's looking at you, kid.
  person_8_age: null
  person_8_not_consenting_age: 4.0
  person_8_reason_for_not_consenting: I'm gonna make him an offer he can't refuse.
  person_9_not_consenting_age: null
  person_9_reason_for_not_consenting: Those who refuse to learn from history are condemned
    to repeat it.
  physical_contact_18_to_69_years: 6-10
  physical_contact_over_70_years: 6-10
  physical_contact_under_18_years: 1-5
  postcode: null
  prefer_receive_vouchers: Paper(Post)
  reconsented_blood: 'False'
  sample_taken_date_string: '2022-01-03'
  samples_taken_datetime: '2022-01-03 02:16:58.000000'
<<<<<<< HEAD
  school_year_september: null
  sex: Female
  smoke_cigarettes: 'Yes'
  smokes_cigar: 'Yes'
  smokes_hookah_shisha_pipes: 'No'
  smokes_or_vapes: Cigar
  smokes_or_vapes_description: Yes,  cigarettes
  smokes_pipe: 'Yes'
  smokes_vape_e_cigarettes: 'No'
  social_distance_contact_18_to_69_years: null
  social_distance_contact_over_70_years: '0'
  social_distance_contact_under_18_years: 1-5
  street: null
  study_cohort: Blood and Swab
  survey_response_dataset_major_version: 1
  swab_sample_barcode: null
  swab_taken: 'no'
  symptoms_last_7_days_abdominal_pain: null
  symptoms_last_7_days_cough: null
  symptoms_last_7_days_diarrhoea: 'Yes'
  symptoms_last_7_days_fatigue_weakness: null
  symptoms_last_7_days_fever: null
  symptoms_last_7_days_headache: 'Yes'
  symptoms_last_7_days_loss_of_smell: 'No'
  symptoms_last_7_days_loss_of_taste: 'Yes'
  symptoms_last_7_days_muscle_ache_myalgia: null
  symptoms_last_7_days_nausea_vomiting: null
  symptoms_last_7_days_onset_date: '2022-01-01 00:00:00.000000'
  symptoms_last_7_days_shortness_of_breath: null
  symptoms_last_7_days_sore_throat: 'Yes'
  symptoms_since_last_visit_abdominal_pain: null
  symptoms_since_last_visit_cough: 'No'
  symptoms_since_last_visit_diarrhoea: 'No'
  symptoms_since_last_visit_fatigue_weakness: 'No'
  symptoms_since_last_visit_fever: null
  symptoms_since_last_visit_headache: 'Yes'
  symptoms_since_last_visit_loss_of_smell: 'Yes'
  symptoms_since_last_visit_loss_of_taste: 'Yes'
  symptoms_since_last_visit_muscle_ache_myalgia: null
  symptoms_since_last_visit_nausea_vomiting: 'Yes'
  symptoms_since_last_visit_shortness_of_breath: 'No'
  symptoms_since_last_visit_sore_throat: null
  think_had_covid: 'Yes'
  think_had_covid_admitted_to_hospital: 'Yes'
  think_had_covid_any_symptoms: 'Yes'
  think_had_covid_contacted_nhs: 'Yes'
  think_had_covid_date: null
  think_had_covid_which_symptoms: 'Yes'
  think_have_covid_symptoms: 'No'
  times_hour_or_longer_another_home_last_7_days: Participant Would Not/Could Not Answer
  times_hour_or_longer_another_person_your_home_last_7_days: '5'
  times_outside_shopping_or_socialising_last_7_days: '2'
  times_shopping_last_7_days: Participant Would Not/Could Not Answer
  times_socialise_last_7_days: '6'
  title: Ms.
  transport_to_work_or_school: Car or Van
  type_of_visit: First Visit
  unique_participant_response_id: DHR-593586857022-2022-01-06 18:06:58
  visit_date_string: '2022-01-06'
  visit_datetime: '2022-01-06 18:06:58.000000'
  visit_id: DVH-0165258086
  visit_order: Follow-up 3
  visit_status: Completed
  which_symptoms_last_7_days: Muscle ache
  withdrawal_reason: No longer convenient
  work_direct_contact_persons: null
  work_health_care: Secondary care (e.g. hospital)
  work_in_additional_paid_employment: null
  work_location: Both (work from home and work somewhere else)
  work_main_job_changed: 'No'
  work_main_job_role: TYPE CLASSES FIRST APPEARED IN THE HASKELL PROGRAMMING LANGUAGE
  work_main_job_title: HASKELL IS A STANDARDIZED, GENERAL-PURPOSE PURELY FUNCTIONAL
    PROGRAMMING LANGUAGE, WITH NON-STRICT SEMANTICS AND STRONG STATIC TYPING
  work_not_from_home_days_per_week: '4'
  work_nursing_or_residential_care_home: 'No'
  work_patient_facing_now: <=15y
  work_person_facing_now: 'No'
  work_sectors: Retail Sector (incl. wholesale)
  work_sectors_other: The sequential subset of Erlang supports eager evaluation, single
    assignment, and dynamic typing.
  work_social_care: 'No'
  work_status: Attending university (including if temporarily absent)Self-employed
    and currently working (include if on leave or sick leave for less than 4 weeks)
- ability_to_socially_distance_at_work_or_school: Very difficult to be more than 1
    meter away as my work means I am in close contact with others on a regular basis
  able_to_take_blood: null
  accepted_invite_fingerprick: null
  age_at_visit: 24.0
  age_group_5_intervals: 20-49
  age_group_5_year_intervals: 20-24
  age_group_7_intervals: 17-25
  age_group_over_16: 16-49
  approached_for_blood_samples: 'Yes'
  bad_email: null
  blood_sample_barcode: null
  blood_taken: 'no'
  care_home_last_28_days: Participant Would Not/Could Not Answer
  care_home_last_28_days_other_household_member: 'Yes'
  cis_covid_vaccine_date: '2022-01-02 00:00:00.000000'
  cis_covid_vaccine_number_of_doses: 3 or more
  cis_covid_vaccine_offered: null
  cis_covid_vaccine_received: 'No'
  cis_covid_vaccine_type: Sputnik
  cis_covid_vaccine_type_other: OtherVaxx
  city: null
  confirm_receive_vouchers: 'true'
  consent: null
  consent_16_visits: 'No'
  consent_1_visit: 'No'
  consent_5_visits: 'Yes'
  consent_april_22: 'No'
  consent_blood_samples_if_positive: 'False'
  consent_blood_samples_if_positiveyn: null
  consent_blood_test: 'No'
  consent_contact_extra_research: 'Yes'
  consent_contact_extra_researchyn: null
  consent_extend_study_under_16_b1_b3: 'No'
  consent_finger_prick_a1_a3: 'Yes'
  consent_fingerprick_blood_samples: 'True'
  consent_use_of_surplus_blood_samples: 'No'
  consent_use_of_surplus_blood_samplesyn: 'No'
  contact_known_positive_covid_last_28_days: 'Yes'
  contact_suspect_positive_covid_last_28_days: null
  county: Worcestershire
  date_of_birth: '1997-08-21 11:10:00.000000'
  date_of_birth_string: '1997-08-21'
  email: null
  ethnic_group: White
  ethnicity: Any other Black background
  ethnicity_other: The syntax {D1,D2,...,Dn} denotes a tuple whose arguments are D1,
    D2, ... Dn.
  face_covering_other_enclosed_places: My face is already covered for other reasons
    (e.g. religious or cultural reasons)
  face_covering_outside_of_home: Yes usually both at work/school and in other situations
  face_covering_work: Yes sometimes
  fingerprick_status_household: Declined
  first_name: Caron
  gender: null
  had_symptoms_last_7_days: 'Yes'
  have_email_address: 'Yes'
  have_ever_smoked_regularly: 'No'
  have_landline_number: null
  have_long_covid_symptoms: 'No'
  have_mobile_number: 'Yes'
  hospital_last_28_days: 'No'
  hospital_last_28_days_other_household_member: Participant Would Not/Could Not Answer
  hours_a_day_with_someone_else_at_home: '[23, 6, 2, 10, 17, 7, 14, 12]'
  household_members_over_2_years_and_not_present: 'Yes'
  household_members_under_2_years: 'No'
  illness_lasting_over_12_months: 'No'
  illness_reduces_activity_or_ability: Not at all
  infant_1_age: 8.0
  infant_2_age: 8.0
  infant_3_age: 8.0
  infant_4_age: 8
  infant_5_age: 0.0
  infant_6_age: 6.0
  infant_7_age: 5.0
  infant_8_age: 3.0
  is_regularly_lateral_flow_testing: null
  is_self_isolating: Yes because you live with someone who has/has had symptoms but
    you haven't had them yourself
  last_covid_contact_date: null
  last_covid_contact_location: Outside your home
  last_name: Romero
  last_suspected_covid_contact_date: null
  last_suspected_covid_contact_location: Living in your own home
  long_covid_abdominal_pain: 'Yes'
  long_covid_chest_pain: null
  long_covid_cough: 'No'
  long_covid_diarrhoea: null
  long_covid_difficulty_concentrating: null
  long_covid_fever: 'Yes'
  long_covid_headache: 'Yes'
  long_covid_loss_of_appetite: 'No'
  long_covid_loss_of_smell: null
  long_covid_loss_of_taste: 'Yes'
  long_covid_low_mood: 'No'
  long_covid_memory_loss_or_confusion: 'No'
  long_covid_muscle_ache: null
  long_covid_nausea_vomiting: null
  long_covid_palpitations: 'No'
  long_covid_reduce_activities: Yes a little
  long_covid_shortness_of_breath: 'No'
  long_covid_sore_throat: 'Yes'
  long_covid_symptoms: Vertigo/dizziness
  long_covid_trouble_sleeping: 'No'
  long_covid_vertigo_dizziness: 'Yes'
  long_covid_weakness_tiredness: 'Yes'
  long_covid_worry_anxiety: 'Yes'
  middle_name: Jessika
  no_blood_reason_fingerprick: Two attempts made
  no_blood_reason_venous: Participant dehydrated
  no_email_address: 0
  ons_household_id: '217846198988'
  other_antibody_test_first_positive_date: '2022-01-09 00:00:00.000000'
  other_antibody_test_last_negative_date: '2022-01-08 00:00:00.000000'
  other_antibody_test_location: Private Lab
  other_antibody_test_results: One or more positive test(s)
  other_antibody_test_since_last_visit: null
  other_pcr_test_first_positive_date: '2022-01-02 00:00:00.000000'
  other_pcr_test_last_negative_date: null
  other_pcr_test_results: One or more negative tests but none were positive
  other_pcr_test_since_last_visit: 'Yes'
  outside_uk_last_country: Samoa
  outside_uk_last_date: '2020-11-09 00:00:00.000000'
  outside_uk_since_april_2020: null
  outside_uk_since_last_visit: 'No'
  outward_postcode: SE3Z
  participant_id: DHR-389263959191
  participant_status: Active
  participant_testing_group: Swab Only
  participant_visit_status: Re-scheduled
  person_1_age: 23
  person_1_not_consenting_age: 30.0
  person_1_reason_for_not_consenting: Frankly, my dear, I don't give a damn.
  person_2_age: 0.0
  person_2_not_consenting_age: 41.0
  person_2_reason_for_not_consenting: Get your stinking paws off me, you damned dirty
    ape.
  person_3_age: 49.0
  person_3_not_consenting_age: 30.0
  person_3_reason_for_not_consenting: Mr. Gorbachev, open this gate! Mr. Gorbachev,
    tear down this wall!
  person_4_age: 68.0
  person_4_not_consenting_age: null
  person_4_reason_for_not_consenting: Houston, we have a problem.
  person_5_age: 33
  person_5_not_consenting_age: null
  person_5_reason_for_not_consenting: I'm gonna make him an offer he can't refuse.
  person_6_age: null
  person_6_not_consenting_age: 69.0
  person_6_reason_for_not_consenting: A census taker once tried to test me. I ate
    his liver with some fava beans and a nice Chianti.
  person_7_age: 30.0
  person_7_not_consenting_age: 62.0
  person_7_reason_for_not_consenting: Get your stinking paws off me, you damned dirty
    ape.
  person_8_age: 86.0
  person_8_not_consenting_age: null
  person_8_reason_for_not_consenting: A census taker once tried to test me. I ate
    his liver with some fava beans and a nice Chianti.
  person_9_not_consenting_age: null
  person_9_reason_for_not_consenting: The only thing we have to fear is fear itself.
  physical_contact_18_to_69_years: null
  physical_contact_over_70_years: Participant Would Not/Could Not Answer
  physical_contact_under_18_years: null
  postcode: SE3Z 6OR
  prefer_receive_vouchers: Paper(Post)
  reconsented_blood: 'True'
  sample_taken_date_string: null
  samples_taken_datetime: null
=======
>>>>>>> 35936c5a
  school_year_september: null
  sex: Female
  smoke_cigarettes: 'Yes'
  smokes_cigar: 'Yes'
  smokes_hookah_shisha_pipes: 'No'
  smokes_or_vapes: Cigar
  smokes_or_vapes_description: Yes,  cigarettes
  smokes_pipe: 'Yes'
  smokes_vape_e_cigarettes: 'No'
  social_distance_contact_18_to_69_years: '0'
  social_distance_contact_over_70_years: 6-10
  social_distance_contact_under_18_years: 1-5
  street: null
  study_cohort: Blood and Swab
  survey_response_dataset_major_version: 1
  swab_sample_barcode: null
  swab_taken: 'no'
  symptoms_last_7_days_abdominal_pain: null
  symptoms_last_7_days_cough: null
  symptoms_last_7_days_diarrhoea: 'Yes'
  symptoms_last_7_days_fatigue_weakness: null
  symptoms_last_7_days_fever: null
  symptoms_last_7_days_headache: 'Yes'
  symptoms_last_7_days_loss_of_appetite: null
  symptoms_last_7_days_loss_of_smell: 'No'
  symptoms_last_7_days_loss_of_taste: 'Yes'
  symptoms_last_7_days_more_trouble_sleeping: 'No'
  symptoms_last_7_days_muscle_ache_myalgia: null
  symptoms_last_7_days_nausea_vomiting: null
  symptoms_last_7_days_onset_date: '2022-01-01 00:00:00.000000'
  symptoms_last_7_days_runny_nose_sneezing: 'No'
  symptoms_last_7_days_shortness_of_breath: null
  symptoms_last_7_days_sore_throat: 'Yes'
  symptoms_last_7_noisy_breathing_wheezing: null
  symptoms_since_last_visit_abdominal_pain: null
  symptoms_since_last_visit_cough: 'No'
  symptoms_since_last_visit_diarrhoea: 'No'
  symptoms_since_last_visit_fatigue_weakness: 'No'
  symptoms_since_last_visit_fever: null
  symptoms_since_last_visit_headache: 'Yes'
  symptoms_since_last_visit_loss_of_appetite: 'Yes'
  symptoms_since_last_visit_loss_of_smell: 'Yes'
  symptoms_since_last_visit_loss_of_taste: 'Yes'
  symptoms_since_last_visit_more_trouble_sleeping: 'Yes'
  symptoms_since_last_visit_muscle_ache_myalgia: null
  symptoms_since_last_visit_nausea_vomiting: 'Yes'
  symptoms_since_last_visit_noisy_breathing_wheezing: null
  symptoms_since_last_visit_runny_nose_sneezing: 'Yes'
  symptoms_since_last_visit_shortness_of_breath: 'No'
  symptoms_since_last_visit_sore_throat: null
  think_had_covid: null
  think_had_covid_admitted_to_hospital: 'No'
  think_had_covid_any_symptoms: null
<<<<<<< HEAD
  think_had_covid_contacted_nhs: 'Yes'
  think_had_covid_date: '2022-01-04 00:00:00.000000'
  think_had_covid_which_symptoms: 'No'
  think_have_covid_symptoms: null
  times_hour_or_longer_another_home_last_7_days: None
  times_hour_or_longer_another_person_your_home_last_7_days: '4'
  times_outside_shopping_or_socialising_last_7_days: null
  times_shopping_last_7_days: '3'
  times_socialise_last_7_days: '3'
  title: Mr.
  transport_to_work_or_school: null
  type_of_visit: Follow-up Visit
  unique_participant_response_id: DHR-389263959191-2022-01-06 18:33:36
=======
  think_had_covid_contacted_nhs: null
  think_had_covid_date: null
  think_had_covid_which_symptoms: 'Yes'
  think_have_covid_symptoms: Participant Would Not/Could Not Answer
  times_hour_or_longer_another_home_last_7_days: 7 times or more
  times_hour_or_longer_another_person_your_home_last_7_days: '6'
  times_outside_shopping_or_socialising_last_7_days: Participant Would Not/Could Not
    Answer
  times_shopping_last_7_days: '6'
  times_socialise_last_7_days: '1'
  title: Ms.
  transport_to_work_or_school: Car or Van
  type_of_visit: First Visit
  unique_participant_response_id: DHR-593586857022-2022-01-06 18:06:58
>>>>>>> 35936c5a
  visit_date_string: '2022-01-06'
  visit_datetime: '2022-01-06 18:06:58.000000'
  visit_id: DVH-0165258086
  visit_order: Follow-up 3
  visit_status: Completed
  which_symptoms_last_7_days: Muscle ache
  withdrawal_reason: No longer convenient
  work_direct_contact_persons: null
  work_health_care: Secondary care (e.g. hospital)
  work_in_additional_paid_employment: null
  work_location: Both (work from home and work somewhere else)
  work_main_job_changed: 'No'
  work_main_job_role: TYPE CLASSES FIRST APPEARED IN THE HASKELL PROGRAMMING LANGUAGE
  work_main_job_title: HASKELL IS A STANDARDIZED, GENERAL-PURPOSE PURELY FUNCTIONAL
    PROGRAMMING LANGUAGE, WITH NON-STRICT SEMANTICS AND STRONG STATIC TYPING
  work_not_from_home_days_per_week: '4'
  work_nursing_or_residential_care_home: 'No'
  work_patient_facing_now: <=15y
  work_person_facing_now: 'No'
  work_sectors: Retail Sector (incl. wholesale)
  work_sectors_other: The sequential subset of Erlang supports eager evaluation, single
    assignment, and dynamic typing.
  work_social_care: 'No'
  work_status: Attending university (including if temporarily absent)Self-employed
    and currently working (include if on leave or sick leave for less than 4 weeks)
- ability_to_socially_distance_at_work_or_school: Very difficult to be more than 1
    meter away as my work means I am in close contact with others on a regular basis
  able_to_take_blood: 'No'
  accepted_invite_fingerprick: 'Yes'
  age_at_visit: 24.0
  age_group_5_intervals: 20-49
  age_group_5_year_intervals: 20-24
  age_group_7_intervals: 17-25
  age_group_over_16: 16-49
  approached_for_blood_samples: null
  bad_email: null
  blood_sample_barcode: null
  blood_taken: 'no'
  care_home_last_28_days: Participant Would Not/Could Not Answer
  care_home_last_28_days_other_household_member: 'Yes'
  cis_covid_vaccine_date: '2022-01-05 00:00:00.000000'
  cis_covid_vaccine_number_of_doses: '1'
  cis_covid_vaccine_offered: null
  cis_covid_vaccine_received: 'Yes'
  cis_covid_vaccine_type: Sinopharm
  cis_covid_vaccine_type_other: OtherVaxx
  cis_flu_vaccine_received: 'Yes'
  city: Hove
  confirm_receive_vouchers: 'false'
  consent: null
  consent_16_visits: 'Yes'
  consent_1_visit: 'No'
  consent_5_visits: 'No'
  consent_april_22: 'No'
  consent_blood_samples_if_positive: 'False'
  consent_blood_samples_if_positiveyn: null
  consent_blood_test: 'Yes'
  consent_contact_extra_research: 'No'
  consent_contact_extra_researchyn: 'Yes'
  consent_extend_study_under_16_b1_b3: null
  consent_finger_prick_a1_a3: 'No'
  consent_fingerprick_blood_samples: 'True'
  consent_use_of_surplus_blood_samples: 'Yes'
  consent_use_of_surplus_blood_samplesyn: 'No'
  contact_known_positive_covid_last_28_days: null
  contact_suspect_positive_covid_last_28_days: 'Yes'
  county: null
  date_of_birth: '1997-02-07 18:56:00.000000'
  date_of_birth_string: '1997-02-07'
  email: null
  ethnic_group: Black or African or Caribbean or Black British
  ethnicity: Any other white background
  ethnicity_other: Make me a sandwich.
  face_covering_other_enclosed_places: Participant Would Not/Could Not Answer
  face_covering_outside_of_home: Yes usually both at work/school and in other situations
  face_covering_work: Yes always
  fingerprick_status_household: Declined
  first_name: Shawnee
  gender: Prefer not to say
  had_symptoms_last_7_days: null
  have_email_address: 'No'
  have_ever_smoked_regularly: 'No'
  have_landline_number: null
  have_long_covid_symptoms: null
  have_mobile_number: null
  hospital_last_28_days: 'No'
  hospital_last_28_days_other_household_member: Participant Would Not/Could Not Answer
  hours_a_day_with_someone_else_at_home: '[18, 9, 18, 19, 6, 1, 0, 12]'
  household_members_over_2_years_and_not_present: 'Yes'
  household_members_under_2_years: 'Yes'
  illness_lasting_over_12_months: 'No'
  illness_reduces_activity_or_ability: null
  infant_1_age: 6.0
  infant_2_age: 1.0
  infant_3_age: null
  infant_4_age: 1
  infant_5_age: 5.0
  infant_6_age: 6.0
  infant_7_age: 1.0
  infant_8_age: 6.0
  is_regularly_lateral_flow_testing: null
  is_self_isolating: Yes because you have/have had symptoms of COVID-19 or a positive
    test
  last_covid_contact_date: '2022-01-07 00:00:00.000000'
  last_covid_contact_location: null
  last_name: Waters
  last_suspected_covid_contact_date: '2022-01-04 00:00:00.000000'
  last_suspected_covid_contact_location: Outside your home
  long_covid_abdominal_pain: null
  long_covid_chest_pain: 'Yes'
  long_covid_cough: 'Yes'
  long_covid_diarrhoea: 'No'
  long_covid_difficulty_concentrating: 'No'
  long_covid_fever: null
  long_covid_headache: 'Yes'
  long_covid_loss_of_appetite: null
  long_covid_loss_of_smell: 'No'
  long_covid_loss_of_taste: 'Yes'
  long_covid_low_mood: 'Yes'
  long_covid_memory_loss_or_confusion: null
  long_covid_muscle_ache: 'No'
  long_covid_nausea_vomiting: 'No'
  long_covid_palpitations: 'No'
  long_covid_reduce_activities: Not at all
  long_covid_shortness_of_breath: null
  long_covid_sore_throat: null
  long_covid_symptoms: Memory loss or confusion
  long_covid_trouble_sleeping: null
  long_covid_vertigo_dizziness: null
  long_covid_weakness_tiredness: null
  long_covid_worry_anxiety: 'No'
  middle_name: Isaac
  no_blood_reason_fingerprick: Bruising or pain after first attempt
  no_blood_reason_venous: Bruising or pain after first attempt
  no_email_address: 1
  ons_household_id: '704542495687'
  other_antibody_test_first_positive_date: null
  other_antibody_test_last_negative_date: null
  other_antibody_test_location: Home Test
  other_antibody_test_results: One or more negative tests but none were positive
  other_antibody_test_since_last_visit: 'No'
  other_pcr_test_first_positive_date: null
  other_pcr_test_last_negative_date: '2022-01-03 00:00:00.000000'
  other_pcr_test_results: All tests failed
  other_pcr_test_since_last_visit: 'Yes'
  outside_uk_last_country: Pakistan
  outside_uk_last_date: null
  outside_uk_since_april_2020: null
  outside_uk_since_last_visit: 'No'
  outward_postcode: null
  participant_id: DHR-603506140323
  participant_status: Withdrawn
  participant_testing_group: Swab Only
  participant_visit_status: Patient did not attend
  person_1_age: 75
  person_1_not_consenting_age: 61.0
  person_1_reason_for_not_consenting: Here's looking at you, kid.
  person_2_age: 9.0
  person_2_not_consenting_age: null
  person_2_reason_for_not_consenting: Houston, we have a problem.
  person_3_age: null
  person_3_not_consenting_age: 79.0
  person_3_reason_for_not_consenting: Get your stinking paws off me, you damned dirty
    ape.
  person_4_age: 62.0
  person_4_not_consenting_age: null
  person_4_reason_for_not_consenting: Here's looking at you, kid.
  person_5_age: 36
  person_5_not_consenting_age: null
  person_5_reason_for_not_consenting: One morning I shot an elephant in my pajamas.
    How he got in my pajamas, I don't know.
  person_6_age: 6.0
  person_6_not_consenting_age: null
  person_6_reason_for_not_consenting: Those who refuse to learn from history are condemned
    to repeat it.
  person_7_age: 57.0
  person_7_not_consenting_age: null
  person_7_reason_for_not_consenting: You're gonna need a bigger boat.
  person_8_age: 78.0
  person_8_not_consenting_age: null
  person_8_reason_for_not_consenting: Let them eat cake.
  person_9_not_consenting_age: 83.0
  person_9_reason_for_not_consenting: '"You''ve got to ask yourself one question:
    ""Do I feel lucky?"" Well, do ya? Punk!"'
  physical_contact_18_to_69_years: 1-5
  physical_contact_over_70_years: '0'
  physical_contact_under_18_years: 11-20
  postcode: null
  prefer_receive_vouchers: Email
  reconsented_blood: 'True'
  sample_taken_date_string: '2022-01-06'
  samples_taken_datetime: '2022-01-06 17:17:10.000000'
  school_year_september: null
  sex: Female
  smoke_cigarettes: null
  smokes_cigar: 'No'
  smokes_hookah_shisha_pipes: 'No'
  smokes_or_vapes: Pipe
  smokes_or_vapes_description: Yes, vape/e-cigarettes
  smokes_pipe: null
  smokes_vape_e_cigarettes: null
  social_distance_contact_18_to_69_years: '0'
  social_distance_contact_over_70_years: Participant Would Not/Could Not Answer
  social_distance_contact_under_18_years: 21 or more
  street: Drumagrove
  study_cohort: Swab Only
  survey_response_dataset_major_version: 1
  swab_sample_barcode: null
  swab_taken: 'no'
  symptoms_last_7_days_abdominal_pain: 'Yes'
  symptoms_last_7_days_cough: 'No'
  symptoms_last_7_days_diarrhoea: 'No'
  symptoms_last_7_days_fatigue_weakness: 'Yes'
  symptoms_last_7_days_fever: 'Yes'
  symptoms_last_7_days_headache: 'No'
  symptoms_last_7_days_loss_of_appetite: 'Yes'
  symptoms_last_7_days_loss_of_smell: null
  symptoms_last_7_days_loss_of_taste: 'No'
  symptoms_last_7_days_more_trouble_sleeping: 'No'
  symptoms_last_7_days_muscle_ache_myalgia: 'No'
  symptoms_last_7_days_nausea_vomiting: null
  symptoms_last_7_days_onset_date: null
  symptoms_last_7_days_runny_nose_sneezing: 'Yes'
  symptoms_last_7_days_shortness_of_breath: null
  symptoms_last_7_days_sore_throat: 'Yes'
  symptoms_last_7_noisy_breathing_wheezing: 'No'
  symptoms_since_last_visit_abdominal_pain: 'No'
  symptoms_since_last_visit_cough: 'Yes'
  symptoms_since_last_visit_diarrhoea: 'No'
  symptoms_since_last_visit_fatigue_weakness: 'Yes'
  symptoms_since_last_visit_fever: null
  symptoms_since_last_visit_headache: 'No'
  symptoms_since_last_visit_loss_of_appetite: 'No'
  symptoms_since_last_visit_loss_of_smell: 'Yes'
  symptoms_since_last_visit_loss_of_taste: null
  symptoms_since_last_visit_more_trouble_sleeping: 'No'
  symptoms_since_last_visit_muscle_ache_myalgia: 'No'
  symptoms_since_last_visit_nausea_vomiting: null
  symptoms_since_last_visit_noisy_breathing_wheezing: 'Yes'
  symptoms_since_last_visit_runny_nose_sneezing: null
  symptoms_since_last_visit_shortness_of_breath: 'No'
  symptoms_since_last_visit_sore_throat: 'No'
  think_had_covid: null
  think_had_covid_admitted_to_hospital: 'No'
  think_had_covid_any_symptoms: null
  think_had_covid_contacted_nhs: 'No'
  think_had_covid_date: '2022-01-07 00:00:00.000000'
  think_had_covid_which_symptoms: 'Yes'
  think_have_covid_symptoms: 'Yes'
  times_hour_or_longer_another_home_last_7_days: '1'
  times_hour_or_longer_another_person_your_home_last_7_days: '2'
  times_outside_shopping_or_socialising_last_7_days: Participant Would Not/Could Not
    Answer
  times_shopping_last_7_days: '6'
  times_socialise_last_7_days: '6'
  title: Prof.
  transport_to_work_or_school: Bus
  type_of_visit: Follow-up Visit
<<<<<<< HEAD
  unique_participant_response_id: DHR-144229485098-2022-01-02 22:16:30
  visit_date_string: '2022-01-02'
  visit_datetime: '2022-01-02 22:16:30.000000'
  visit_id: DVH-2195478104
  visit_order: Month 2
  visit_status: Partially Completed
  which_symptoms_last_7_days: Weakness/tiredness
  withdrawal_reason: No longer convenient
  work_direct_contact_persons: null
  work_health_care: Secondary care (e.g. hospital)
=======
  unique_participant_response_id: DHR-603506140323-2022-01-08 00:44:46
  visit_date_string: '2022-01-08'
  visit_datetime: '2022-01-08 00:44:46.000000'
  visit_id: DVH-3037894756
  visit_order: Month 8
  visit_status: Household did not attend
  which_symptoms_last_7_days: Muscle ache
  withdrawal_reason: Swab / blood process to distressing
  work_direct_contact_persons: 'Yes'
  work_health_care: Other healthcare (e.g. mental health)
>>>>>>> 35936c5a
  work_in_additional_paid_employment: 'Yes'
  work_location: null
  work_main_job_changed: 'No'
  work_main_job_role: ATOMS ARE USED WITHIN A PROGRAM TO DENOTE DISTINGUISHED VALUES
  work_main_job_title: MAKE ME A SANDWICH
  work_not_from_home_days_per_week: '4'
  work_nursing_or_residential_care_home: 'Yes'
  work_patient_facing_now: null
  work_person_facing_now: 'No'
  work_sectors: Transport (incl. storage and logistics)
  work_sectors_other: Ports are created with the built-in function open_port.
  work_social_care: 'No'
  work_status: Employed and currently working (including if on leave or sick leave
    for less than 4 weeks)
- ability_to_socially_distance_at_work_or_school: Very difficult to be more than 1
    meter away as my work means I am in close contact with others on a regular basis
  able_to_take_blood: 'Yes'
  accepted_invite_fingerprick: null
  age_at_visit: 18.0
  age_group_5_intervals: 12-19
  age_group_5_year_intervals: 15-19
  age_group_7_intervals: 17-25
  age_group_over_16: 16-49
  approached_for_blood_samples: 'No'
  bad_email: null
  blood_sample_barcode: null
  blood_taken: 'no'
  care_home_last_28_days: Participant Would Not/Could Not Answer
  care_home_last_28_days_other_household_member: 'No'
  cis_covid_vaccine_date: null
  cis_covid_vaccine_number_of_doses: null
  cis_covid_vaccine_offered: 'No'
  cis_covid_vaccine_received: null
  cis_covid_vaccine_type: Don't know type
  cis_covid_vaccine_type_other: null
  cis_flu_vaccine_received: 'Yes'
  city: null
  confirm_receive_vouchers: 'true'
  consent: null
  consent_16_visits: 'Yes'
  consent_1_visit: 'Yes'
  consent_5_visits: 'Yes'
  consent_april_22: 'No'
  consent_blood_samples_if_positive: 'True'
  consent_blood_samples_if_positiveyn: 'No'
  consent_blood_test: 'Yes'
  consent_contact_extra_research: 'No'
  consent_contact_extra_researchyn: null
  consent_extend_study_under_16_b1_b3: null
  consent_finger_prick_a1_a3: 'Yes'
  consent_fingerprick_blood_samples: 'True'
  consent_use_of_surplus_blood_samples: 'Yes'
  consent_use_of_surplus_blood_samplesyn: null
  contact_known_positive_covid_last_28_days: null
  contact_suspect_positive_covid_last_28_days: 'No'
  county: Humberside
  date_of_birth: '2003-10-07 22:04:00.000000'
  date_of_birth_string: '2003-10-07'
  email: null
  ethnic_group: White
  ethnicity: Any other Black background
  ethnicity_other: She spent her earliest years reading classic literature, and writing
    poetry.
  face_covering_other_enclosed_places: null
  face_covering_outside_of_home: My face is already covered for other reasons (e.g.
    religious or cultural reasons)
  face_covering_work: Participant Would Not/Could Not Answer
  fingerprick_status_household: Invited
  first_name: Shaun
  gender: Female
  had_symptoms_last_7_days: 'No'
  have_email_address: 'Yes'
  have_ever_smoked_regularly: 'Yes'
  have_landline_number: 'No'
  have_long_covid_symptoms: 'Yes'
  have_mobile_number: 'Yes'
  hospital_last_28_days: 'Yes'
  hospital_last_28_days_other_household_member: 'Yes'
  hours_a_day_with_someone_else_at_home: '[3, 3, 7, 21, 19, 20, 21, 5]'
  household_members_over_2_years_and_not_present: 'Yes'
  household_members_under_2_years: 'No'
  illness_lasting_over_12_months: null
  illness_reduces_activity_or_ability: null
  infant_1_age: 0.0
  infant_2_age: 5.0
  infant_3_age: 6.0
  infant_4_age: 3
  infant_5_age: null
  infant_6_age: null
  infant_7_age: 8.0
  infant_8_age: 7.0
  is_regularly_lateral_flow_testing: 'No'
  is_self_isolating: Yes for other reasons (e.g. going into hospital or quarantining)
  last_covid_contact_date: null
  last_covid_contact_location: Living in your own home
  last_name: Bolton
  last_suspected_covid_contact_date: null
  last_suspected_covid_contact_location: Living in your own home
  long_covid_abdominal_pain: 'No'
  long_covid_chest_pain: null
  long_covid_cough: 'No'
  long_covid_diarrhoea: 'No'
  long_covid_difficulty_concentrating: 'Yes'
  long_covid_fever: 'No'
  long_covid_headache: 'No'
  long_covid_loss_of_appetite: 'No'
  long_covid_loss_of_smell: null
  long_covid_loss_of_taste: 'Yes'
  long_covid_low_mood: 'No'
  long_covid_memory_loss_or_confusion: null
  long_covid_muscle_ache: 'Yes'
  long_covid_nausea_vomiting: null
  long_covid_palpitations: 'No'
  long_covid_reduce_activities: null
  long_covid_shortness_of_breath: 'Yes'
  long_covid_sore_throat: 'No'
  long_covid_symptoms: Loss of smell
  long_covid_trouble_sleeping: 'No'
  long_covid_vertigo_dizziness: 'Yes'
  long_covid_weakness_tiredness: 'No'
  long_covid_worry_anxiety: 'No'
  middle_name: My
  no_blood_reason_fingerprick: Couldn't get enough blood
  no_blood_reason_venous: Participant refused
  no_email_address: 1
  ons_household_id: '883187696082'
  other_antibody_test_first_positive_date: null
  other_antibody_test_last_negative_date: null
  other_antibody_test_location: Private Lab
  other_antibody_test_results: One or more positive test(s)
  other_antibody_test_since_last_visit: null
  other_pcr_test_first_positive_date: '2022-01-02 00:00:00.000000'
  other_pcr_test_last_negative_date: null
  other_pcr_test_results: One or more negative tests but none positive
  other_pcr_test_since_last_visit: 'No'
  outside_uk_last_country: Romania
  outside_uk_last_date: '2020-05-03 00:00:00.000000'
  outside_uk_since_april_2020: 'Yes'
  outside_uk_since_last_visit: 'No'
  outward_postcode: null
  participant_id: DHR-627540089585
  participant_status: Withdrawn
  participant_testing_group: null
  participant_visit_status: null
  person_1_age: 13
  person_1_not_consenting_age: 88.0
  person_1_reason_for_not_consenting: I'm gonna make him an offer he can't refuse.
  person_2_age: 28.0
  person_2_not_consenting_age: 82.0
  person_2_reason_for_not_consenting: You're gonna need a bigger boat.
  person_3_age: 73.0
  person_3_not_consenting_age: 2.0
  person_3_reason_for_not_consenting: Mama always said life was like a box of chocolates.
    You never know what you're gonna get.
  person_4_age: 82.0
  person_4_not_consenting_age: 33.0
  person_4_reason_for_not_consenting: You're gonna need a bigger boat.
  person_5_age: 22
  person_5_not_consenting_age: 81.0
  person_5_reason_for_not_consenting: Let them eat cake.
  person_6_age: 71.0
  person_6_not_consenting_age: 82.0
  person_6_reason_for_not_consenting: Mr. Gorbachev, open this gate! Mr. Gorbachev,
    tear down this wall!
  person_7_age: 37.0
  person_7_not_consenting_age: null
  person_7_reason_for_not_consenting: Houston, we have a problem.
  person_8_age: 15.0
  person_8_not_consenting_age: 11.0
  person_8_reason_for_not_consenting: Mama always said life was like a box of chocolates.
    You never know what you're gonna get.
  person_9_not_consenting_age: 87.0
  person_9_reason_for_not_consenting: Get your stinking paws off me, you damned dirty
    ape.
  physical_contact_18_to_69_years: '0'
  physical_contact_over_70_years: 11-20
  physical_contact_under_18_years: 21 or more
  postcode: null
  prefer_receive_vouchers: Paper(Post)
  reconsented_blood: 'True'
  sample_taken_date_string: '2022-01-05'
  samples_taken_datetime: '2022-01-05 03:25:31.000000'
  school_year_september: null
  sex: Male
  smoke_cigarettes: null
  smokes_cigar: 'Yes'
  smokes_hookah_shisha_pipes: 'Yes'
  smokes_or_vapes: Cigar
  smokes_or_vapes_description: Yes,  cigarettes
  smokes_pipe: 'Yes'
  smokes_vape_e_cigarettes: 'Yes'
  social_distance_contact_18_to_69_years: 1-5
  social_distance_contact_over_70_years: 6-10
  social_distance_contact_under_18_years: 6-10
  street: Benwee
  study_cohort: Blood and Swab
  survey_response_dataset_major_version: 1
  swab_sample_barcode: null
  swab_taken: 'no'
  symptoms_last_7_days_abdominal_pain: 'Yes'
  symptoms_last_7_days_cough: null
  symptoms_last_7_days_diarrhoea: 'No'
  symptoms_last_7_days_fatigue_weakness: null
  symptoms_last_7_days_fever: 'Yes'
  symptoms_last_7_days_headache: 'Yes'
  symptoms_last_7_days_loss_of_appetite: 'Yes'
  symptoms_last_7_days_loss_of_smell: null
  symptoms_last_7_days_loss_of_taste: null
  symptoms_last_7_days_more_trouble_sleeping: null
  symptoms_last_7_days_muscle_ache_myalgia: 'No'
  symptoms_last_7_days_nausea_vomiting: null
  symptoms_last_7_days_onset_date: null
  symptoms_last_7_days_runny_nose_sneezing: 'Yes'
  symptoms_last_7_days_shortness_of_breath: 'No'
  symptoms_last_7_days_sore_throat: 'No'
  symptoms_last_7_noisy_breathing_wheezing: 'No'
  symptoms_since_last_visit_abdominal_pain: 'Yes'
  symptoms_since_last_visit_cough: 'Yes'
  symptoms_since_last_visit_diarrhoea: null
  symptoms_since_last_visit_fatigue_weakness: 'Yes'
  symptoms_since_last_visit_fever: null
  symptoms_since_last_visit_headache: null
  symptoms_since_last_visit_loss_of_appetite: null
  symptoms_since_last_visit_loss_of_smell: null
  symptoms_since_last_visit_loss_of_taste: 'No'
  symptoms_since_last_visit_more_trouble_sleeping: 'Yes'
  symptoms_since_last_visit_muscle_ache_myalgia: 'No'
  symptoms_since_last_visit_nausea_vomiting: null
  symptoms_since_last_visit_noisy_breathing_wheezing: 'No'
  symptoms_since_last_visit_runny_nose_sneezing: 'Yes'
  symptoms_since_last_visit_shortness_of_breath: null
  symptoms_since_last_visit_sore_throat: 'Yes'
  think_had_covid: 'No'
  think_had_covid_admitted_to_hospital: 'No'
  think_had_covid_any_symptoms: null
  think_had_covid_contacted_nhs: null
  think_had_covid_date: '2022-01-01 00:00:00.000000'
  think_had_covid_which_symptoms: 'Yes'
  think_have_covid_symptoms: Participant Would Not/Could Not Answer
  times_hour_or_longer_another_home_last_7_days: '6'
  times_hour_or_longer_another_person_your_home_last_7_days: '4'
  times_outside_shopping_or_socialising_last_7_days: 7 times or more
  times_shopping_last_7_days: 7 times or more
  times_socialise_last_7_days: '6'
  title: Mrs.
  transport_to_work_or_school: Other method
  type_of_visit: Follow-up Visit
<<<<<<< HEAD
  unique_participant_response_id: DHR-077145284257-2022-01-05 12:07:35
  visit_date_string: '2022-01-05'
  visit_datetime: '2022-01-05 12:07:35.000000'
  visit_id: DVH-2661757503
  visit_order: Month 10
  visit_status: Withdrawn
  which_symptoms_last_7_days: Weakness/tiredness
  withdrawal_reason: Participant does not want to self swab
  work_direct_contact_persons: 'Yes'
  work_health_care: Secondary care (e.g. hospital)
=======
  unique_participant_response_id: DHR-627540089585-2022-01-04 19:29:32
  visit_date_string: '2022-01-04'
  visit_datetime: '2022-01-04 19:29:32.000000'
  visit_id: DVH-6911152672
  visit_order: First Visit
  visit_status: Household did not attend
  which_symptoms_last_7_days: null
  withdrawal_reason: Moving location
  work_direct_contact_persons: null
  work_health_care: null
>>>>>>> 35936c5a
  work_in_additional_paid_employment: 'Yes'
  work_location: Somewhere else (not your home)
  work_main_job_changed: 'Yes'
  work_main_job_role: IN 1989 THE BUILDING WAS HEAVILY DAMAGED BY FIRE, BUT IT HAS
    SINCE BEEN RESTORED
  work_main_job_title: IN 1989 THE BUILDING WAS HEAVILY DAMAGED BY FIRE, BUT IT HAS
    SINCE BEEN RESTORED
  work_not_from_home_days_per_week: '6'
  work_nursing_or_residential_care_home: null
  work_patient_facing_now: null
  work_person_facing_now: 'No'
  work_sectors: Health care
  work_sectors_other: Haskell features a type system with type inference and lazy
    evaluation.
  work_social_care: 'No'
  work_status: null
- ability_to_socially_distance_at_work_or_school: Difficult to maintain 2 meters -
    but I can usually be at least 1m from other people
  able_to_take_blood: 'No'
  accepted_invite_fingerprick: 'No'
  age_at_visit: 6.0
  age_group_5_intervals: 2-11
  age_group_5_year_intervals: 5-9
  age_group_7_intervals: 2-11
  age_group_over_16: null
  approached_for_blood_samples: null
  bad_email: false
  blood_sample_barcode: null
  blood_taken: 'no'
  care_home_last_28_days: 'Yes'
  care_home_last_28_days_other_household_member: 'No'
  cis_covid_vaccine_date: '2022-01-06 00:00:00.000000'
  cis_covid_vaccine_number_of_doses: '1'
  cis_covid_vaccine_offered: null
  cis_covid_vaccine_received: 'No'
  cis_covid_vaccine_type: null
  cis_covid_vaccine_type_other: OtherVaxx
  cis_flu_vaccine_received: 'Yes'
  city: null
  confirm_receive_vouchers: 'false'
  consent: null
  consent_16_visits: 'No'
  consent_1_visit: 'Yes'
  consent_5_visits: 'Yes'
  consent_april_22: 'No'
  consent_blood_samples_if_positive: 'True'
  consent_blood_samples_if_positiveyn: 'Yes'
  consent_blood_test: 'Yes'
  consent_contact_extra_research: 'No'
  consent_contact_extra_researchyn: 'No'
  consent_extend_study_under_16_b1_b3: 'No'
  consent_finger_prick_a1_a3: 'Yes'
  consent_fingerprick_blood_samples: 'False'
  consent_use_of_surplus_blood_samples: 'Yes'
  consent_use_of_surplus_blood_samplesyn: 'No'
  contact_known_positive_covid_last_28_days: 'No'
  contact_suspect_positive_covid_last_28_days: null
  county: Suffolk
  date_of_birth: '2015-04-22 10:53:00.000000'
  date_of_birth_string: '2015-04-22'
  email: balate1925@gsnail.ac.uk
  ethnic_group: Other Ethnic Group
  ethnicity: White-Gypsy or Irish Traveller
  ethnicity_other: '"Messages can be sent to and received from ports, but these messages
    must obey the so-called ""port protocol."""'
  face_covering_other_enclosed_places: Yes always
  face_covering_outside_of_home: Participant Would Not/Could Not Answer
  face_covering_work: My face is already covered for other reasons (e.g. religious
    or cultural reasons)
  fingerprick_status_household: null
  first_name: Forest
  gender: Female
  had_symptoms_last_7_days: 'No'
  have_email_address: null
  have_ever_smoked_regularly: 'No'
  have_landline_number: null
  have_long_covid_symptoms: 'No'
  have_mobile_number: 'No'
  hospital_last_28_days: 'No'
  hospital_last_28_days_other_household_member: Participant Would Not/Could Not Answer
  hours_a_day_with_someone_else_at_home: '[1, 6, 6, 7, 12, 3, 5, 16]'
  household_members_over_2_years_and_not_present: 'Yes'
  household_members_under_2_years: 'Yes'
  illness_lasting_over_12_months: null
  illness_reduces_activity_or_ability: Yes, a little
  infant_1_age: 6.0
  infant_2_age: null
  infant_3_age: 4.0
  infant_4_age: 1
  infant_5_age: 8.0
  infant_6_age: 6.0
  infant_7_age: 6.0
  infant_8_age: 0.0
  is_regularly_lateral_flow_testing: 'Yes'
  is_self_isolating: Yes because you have/have had symptoms of COVID-19 or a positive
    test
  last_covid_contact_date: '2022-01-08 00:00:00.000000'
  last_covid_contact_location: Living in your own home
  last_name: Meyers
  last_suspected_covid_contact_date: null
  last_suspected_covid_contact_location: null
  long_covid_abdominal_pain: 'No'
  long_covid_chest_pain: null
  long_covid_cough: 'No'
  long_covid_diarrhoea: null
  long_covid_difficulty_concentrating: 'No'
  long_covid_fever: 'Yes'
  long_covid_headache: null
  long_covid_loss_of_appetite: 'Yes'
  long_covid_loss_of_smell: null
  long_covid_loss_of_taste: 'No'
  long_covid_low_mood: 'No'
  long_covid_memory_loss_or_confusion: 'Yes'
  long_covid_muscle_ache: 'No'
  long_covid_nausea_vomiting: null
  long_covid_palpitations: 'Yes'
  long_covid_reduce_activities: Yes a lot
  long_covid_shortness_of_breath: 'No'
  long_covid_sore_throat: 'Yes'
  long_covid_symptoms: Fever
  long_covid_trouble_sleeping: 'Yes'
  long_covid_vertigo_dizziness: 'Yes'
  long_covid_weakness_tiredness: 'Yes'
  long_covid_worry_anxiety: null
  middle_name: Buck
  no_blood_reason_fingerprick: Two attempts made
  no_blood_reason_venous: Participant felt unwell/fainted
  no_email_address: 1
  ons_household_id: '248046164260'
  other_antibody_test_first_positive_date: null
  other_antibody_test_last_negative_date: '2022-01-04 00:00:00.000000'
  other_antibody_test_location: Participant Would Not/Could Not Answer
  other_antibody_test_results: One or more negative tests but none were positive
  other_antibody_test_since_last_visit: 'Yes'
  other_pcr_test_first_positive_date: '2022-01-01 00:00:00.000000'
  other_pcr_test_last_negative_date: null
  other_pcr_test_results: All tests failed
  other_pcr_test_since_last_visit: 'No'
  outside_uk_last_country: Uganda
  outside_uk_last_date: '2020-04-27 00:00:00.000000'
  outside_uk_since_april_2020: 'Yes'
  outside_uk_since_last_visit: 'Yes'
  outward_postcode: null
  participant_id: DHR-858742267562
  participant_status: Active
  participant_testing_group: null
  participant_visit_status: Cancelled
  person_1_age: 69
  person_1_not_consenting_age: 13.0
  person_1_reason_for_not_consenting: They call me *Mister* Tibbs!
  person_2_age: 87.0
  person_2_not_consenting_age: 2.0
  person_2_reason_for_not_consenting: You're gonna need a bigger boat.
  person_3_age: 68.0
  person_3_not_consenting_age: 57.0
  person_3_reason_for_not_consenting: Those who refuse to learn from history are condemned
    to repeat it.
  person_4_age: 55.0
  person_4_not_consenting_age: null
  person_4_reason_for_not_consenting: I'm gonna make him an offer he can't refuse.
  person_5_age: 20
  person_5_not_consenting_age: 13.0
  person_5_reason_for_not_consenting: Mr. Gorbachev, open this gate! Mr. Gorbachev,
    tear down this wall!
  person_6_age: 2.0
  person_6_not_consenting_age: null
  person_6_reason_for_not_consenting: Mr. Gorbachev, open this gate! Mr. Gorbachev,
    tear down this wall!
  person_7_age: 62.0
  person_7_not_consenting_age: null
  person_7_reason_for_not_consenting: Let them eat cake.
  person_8_age: 16.0
  person_8_not_consenting_age: null
  person_8_reason_for_not_consenting: Ask not what your country can do for you; ask
    what you can do for your country.
  person_9_not_consenting_age: null
  person_9_reason_for_not_consenting: Houston, we have a problem.
  physical_contact_18_to_69_years: 11-20
  physical_contact_over_70_years: Participant Would Not/Could Not Answer
  physical_contact_under_18_years: 21 or more
  postcode: null
  prefer_receive_vouchers: Email
  reconsented_blood: 'False'
  sample_taken_date_string: '2022-01-04'
  samples_taken_datetime: '2022-01-04 09:53:28.000000'
  school_year_september: 2.0
  sex: null
  smoke_cigarettes: 'No'
  smokes_cigar: 'No'
  smokes_hookah_shisha_pipes: 'No'
  smokes_or_vapes: Vape/e-cigarettes
  smokes_or_vapes_description: Yes, vape/e-cigarettes
  smokes_pipe: null
  smokes_vape_e_cigarettes: null
  social_distance_contact_18_to_69_years: Participant Would Not/Could Not Answer
  social_distance_contact_over_70_years: 11-20
  social_distance_contact_under_18_years: 6-10
  street: null
  study_cohort: Swab Only
  survey_response_dataset_major_version: 1
  swab_sample_barcode: null
  swab_taken: 'no'
  symptoms_last_7_days_abdominal_pain: null
  symptoms_last_7_days_cough: 'Yes'
  symptoms_last_7_days_diarrhoea: 'No'
  symptoms_last_7_days_fatigue_weakness: 'No'
  symptoms_last_7_days_fever: 'No'
  symptoms_last_7_days_headache: 'No'
  symptoms_last_7_days_loss_of_appetite: 'Yes'
  symptoms_last_7_days_loss_of_smell: 'Yes'
  symptoms_last_7_days_loss_of_taste: 'No'
  symptoms_last_7_days_more_trouble_sleeping: null
  symptoms_last_7_days_muscle_ache_myalgia: 'No'
  symptoms_last_7_days_nausea_vomiting: 'No'
  symptoms_last_7_days_onset_date: null
  symptoms_last_7_days_runny_nose_sneezing: 'No'
  symptoms_last_7_days_shortness_of_breath: 'No'
  symptoms_last_7_days_sore_throat: null
  symptoms_last_7_noisy_breathing_wheezing: 'Yes'
  symptoms_since_last_visit_abdominal_pain: null
  symptoms_since_last_visit_cough: 'No'
  symptoms_since_last_visit_diarrhoea: null
  symptoms_since_last_visit_fatigue_weakness: 'No'
  symptoms_since_last_visit_fever: 'No'
  symptoms_since_last_visit_headache: 'Yes'
  symptoms_since_last_visit_loss_of_appetite: null
  symptoms_since_last_visit_loss_of_smell: null
  symptoms_since_last_visit_loss_of_taste: null
  symptoms_since_last_visit_more_trouble_sleeping: null
  symptoms_since_last_visit_muscle_ache_myalgia: null
  symptoms_since_last_visit_nausea_vomiting: 'No'
  symptoms_since_last_visit_noisy_breathing_wheezing: 'Yes'
  symptoms_since_last_visit_runny_nose_sneezing: null
  symptoms_since_last_visit_shortness_of_breath: null
  symptoms_since_last_visit_sore_throat: 'Yes'
  think_had_covid: 'No'
  think_had_covid_admitted_to_hospital: null
  think_had_covid_any_symptoms: 'Yes'
  think_had_covid_contacted_nhs: null
  think_had_covid_date: null
  think_had_covid_which_symptoms: null
  think_have_covid_symptoms: 'Yes'
  times_hour_or_longer_another_home_last_7_days: null
  times_hour_or_longer_another_person_your_home_last_7_days: '4'
  times_outside_shopping_or_socialising_last_7_days: None
  times_shopping_last_7_days: '3'
  times_socialise_last_7_days: '4'
  title: Dr.
  transport_to_work_or_school: On foot
  type_of_visit: First Visit
<<<<<<< HEAD
  unique_participant_response_id: DHR-603506140323-2022-01-08 00:44:46
  visit_date_string: '2022-01-08'
  visit_datetime: '2022-01-08 00:44:46.000000'
  visit_id: DVH-3037894756
  visit_order: Month 15
  visit_status: Completed
  which_symptoms_last_7_days: Fever
  withdrawal_reason: Swab / blood process to distressing
  work_direct_contact_persons: 'Yes'
  work_health_care: Other healthcare (e.g. mental health)
  work_in_additional_paid_employment: 'No'
  work_location: From home (in the same grounds or building as your home)Somewhere
    else (not at your home)
  work_main_job_changed: null
  work_main_job_role: ATOMS ARE USED WITHIN A PROGRAM TO DENOTE DISTINGUISHED VALUES
  work_main_job_title: MAKE ME A SANDWICH
  work_not_from_home_days_per_week: Participant Would Not/Could Not Answer
  work_nursing_or_residential_care_home: null
  work_patient_facing_now: null
=======
  unique_participant_response_id: DHR-858742267562-2022-01-03 01:57:08
  visit_date_string: '2022-01-03'
  visit_datetime: '2022-01-03 01:57:08.000000'
  visit_id: DVH-7714195028
  visit_order: Follow-up 2
  visit_status: Household did not attend
  which_symptoms_last_7_days: Muscle ache
  withdrawal_reason: No longer wants to take part
  work_direct_contact_persons: null
  work_health_care: Secondary care (e.g. hospital)
  work_in_additional_paid_employment: null
  work_location: Both (work from home and work somewhere else)
  work_main_job_changed: 'Yes'
  work_main_job_role: HASKELL IS A STANDARDIZED, GENERAL-PURPOSE PURELY FUNCTIONAL
    PROGRAMMING LANGUAGE, WITH NON-STRICT SEMANTICS AND STRONG STATIC TYPING
  work_main_job_title: THE GALACTIC EMPIRE IS NEARING COMPLETION OF THE DEATH STAR,
    A SPACE STATION WITH THE POWER TO DESTROY ENTIRE PLANETS
  work_not_from_home_days_per_week: '5'
  work_nursing_or_residential_care_home: 'Yes'
  work_patient_facing_now: <=15y
>>>>>>> 35936c5a
  work_person_facing_now: 'No'
  work_sectors: Arts or Entertainment or Recreation
  work_sectors_other: I don't even care.
  work_social_care: 'No'
  work_status: null
- ability_to_socially_distance_at_work_or_school: null
  able_to_take_blood: null
  accepted_invite_fingerprick: 'Yes'
  age_at_visit: 36.0
  age_group_5_intervals: 20-49
  age_group_5_year_intervals: 35-39
  age_group_7_intervals: 35-49
  age_group_over_16: 16-49
  approached_for_blood_samples: 'Yes'
  bad_email: false
  blood_sample_barcode: null
  blood_taken: 'no'
  care_home_last_28_days: null
  care_home_last_28_days_other_household_member: Participant Would Not/Could Not Answer
  cis_covid_vaccine_date: null
  cis_covid_vaccine_number_of_doses: 3 or more
  cis_covid_vaccine_offered: 'Yes'
  cis_covid_vaccine_received: null
  cis_covid_vaccine_type: From a research study/trial
  cis_covid_vaccine_type_other: null
  cis_flu_vaccine_received: 'No'
  city: null
  confirm_receive_vouchers: 'true'
  consent: null
  consent_16_visits: 'Yes'
  consent_1_visit: 'No'
  consent_5_visits: 'No'
  consent_april_22: 'No'
  consent_blood_samples_if_positive: 'False'
  consent_blood_samples_if_positiveyn: 'Yes'
  consent_blood_test: 'Yes'
  consent_contact_extra_research: 'No'
  consent_contact_extra_researchyn: 'Yes'
  consent_extend_study_under_16_b1_b3: 'Yes'
  consent_finger_prick_a1_a3: 'Yes'
  consent_fingerprick_blood_samples: 'False'
  consent_use_of_surplus_blood_samples: 'Yes'
  consent_use_of_surplus_blood_samplesyn: null
  contact_known_positive_covid_last_28_days: null
  contact_suspect_positive_covid_last_28_days: 'Yes'
  county: null
  date_of_birth: '1985-10-14 01:01:00.000000'
  date_of_birth_string: '1985-10-14'
  email: fortes2058@gsnail.ac.uk
  ethnic_group: Mixed/Multiple Ethnic Groups
  ethnicity: Mixed-White & Black African
  ethnicity_other: He looked inquisitively at his keyboard and wrote another sentence.
  face_covering_other_enclosed_places: Not going to other enclosed public spaces or
    using public transport
  face_covering_outside_of_home: Yes in other situations only (including public transport/shops)
  face_covering_work: Not going to place of work or education
  fingerprick_status_household: Not invited
  first_name: Reiko
  gender: Male
  had_symptoms_last_7_days: null
  have_email_address: 'No'
  have_ever_smoked_regularly: null
  have_landline_number: 'Yes'
  have_long_covid_symptoms: null
  have_mobile_number: null
  hospital_last_28_days: 'Yes'
  hospital_last_28_days_other_household_member: 'No'
  hours_a_day_with_someone_else_at_home: '[23, 12, 23, 20, 0, 17, 16, 12]'
  household_members_over_2_years_and_not_present: null
  household_members_under_2_years: 'No'
  illness_lasting_over_12_months: 'Yes'
  illness_reduces_activity_or_ability: Yes, a little
  infant_1_age: 6.0
  infant_2_age: 3.0
  infant_3_age: 5.0
  infant_4_age: 6
  infant_5_age: 6.0
  infant_6_age: 0.0
  infant_7_age: 2.0
  infant_8_age: 8.0
  is_regularly_lateral_flow_testing: 'Yes'
  is_self_isolating: Yes for other reasons related to reducing your risk of getting
    COVID-19 (e.g. going into hospital orshielding)
  last_covid_contact_date: '2022-01-03 00:00:00.000000'
  last_covid_contact_location: Outside your home
  last_name: Brady
  last_suspected_covid_contact_date: '2022-01-06 00:00:00.000000'
  last_suspected_covid_contact_location: Outside your home
  long_covid_abdominal_pain: 'No'
  long_covid_chest_pain: null
  long_covid_cough: null
  long_covid_diarrhoea: 'No'
  long_covid_difficulty_concentrating: null
  long_covid_fever: 'Yes'
  long_covid_headache: null
  long_covid_loss_of_appetite: 'Yes'
  long_covid_loss_of_smell: null
  long_covid_loss_of_taste: 'Yes'
  long_covid_low_mood: null
  long_covid_memory_loss_or_confusion: null
  long_covid_muscle_ache: 'Yes'
  long_covid_nausea_vomiting: 'Yes'
  long_covid_palpitations: 'Yes'
  long_covid_reduce_activities: Yes a lot
  long_covid_shortness_of_breath: null
  long_covid_sore_throat: 'Yes'
  long_covid_symptoms: Headache
  long_covid_trouble_sleeping: 'Yes'
  long_covid_vertigo_dizziness: 'Yes'
  long_covid_weakness_tiredness: null
  long_covid_worry_anxiety: 'Yes'
  middle_name: Argentina
  no_blood_reason_fingerprick: Participant time constraints
  no_blood_reason_venous: Other
  no_email_address: 1
  ons_household_id: '296617139656'
  other_antibody_test_first_positive_date: null
  other_antibody_test_last_negative_date: '2022-01-08 00:00:00.000000'
  other_antibody_test_location: Home Test
  other_antibody_test_results: Waiting for all results
  other_antibody_test_since_last_visit: null
  other_pcr_test_first_positive_date: '2022-01-04 00:00:00.000000'
  other_pcr_test_last_negative_date: null
  other_pcr_test_results: Waiting for all results
  other_pcr_test_since_last_visit: 'Yes'
  outside_uk_last_country: Zimbabwe
  outside_uk_last_date: '2020-09-20 00:00:00.000000'
  outside_uk_since_april_2020: 'Yes'
  outside_uk_since_last_visit: null
  outward_postcode: null
  participant_id: DHR-329500167403
  participant_status: Completed
  participant_testing_group: Fingerprick and Swab
  participant_visit_status: Completed
  person_1_age: 28
  person_1_not_consenting_age: null
  person_1_reason_for_not_consenting: Ask not what your country can do for you; ask
    what you can do for your country.
  person_2_age: 36.0
  person_2_not_consenting_age: null
  person_2_reason_for_not_consenting: '"You''ve got to ask yourself one question:
    ""Do I feel lucky?"" Well, do ya? Punk!"'
  person_3_age: 42.0
  person_3_not_consenting_age: null
  person_3_reason_for_not_consenting: A census taker once tried to test me. I ate
    his liver with some fava beans and a nice Chianti.
  person_4_age: 22.0
  person_4_not_consenting_age: 80.0
  person_4_reason_for_not_consenting: Those who refuse to learn from history are condemned
    to repeat it.
  person_5_age: 24
  person_5_not_consenting_age: null
  person_5_reason_for_not_consenting: Mama always said life was like a box of chocolates.
    You never know what you're gonna get.
  person_6_age: 82.0
  person_6_not_consenting_age: null
  person_6_reason_for_not_consenting: Let them eat cake.
  person_7_age: 20.0
  person_7_not_consenting_age: null
  person_7_reason_for_not_consenting: Houston, we have a problem.
  person_8_age: 51.0
  person_8_not_consenting_age: 53.0
  person_8_reason_for_not_consenting: '"You''ve got to ask yourself one question:
    ""Do I feel lucky?"" Well, do ya? Punk!"'
  person_9_not_consenting_age: 87.0
  person_9_reason_for_not_consenting: You're gonna need a bigger boat.
  physical_contact_18_to_69_years: null
  physical_contact_over_70_years: Participant Would Not/Could Not Answer
  physical_contact_under_18_years: 21 or more
  postcode: null
  prefer_receive_vouchers: Email
  reconsented_blood: 'False'
  sample_taken_date_string: '2022-01-07'
  samples_taken_datetime: '2022-01-07 03:14:57.000000'
  school_year_september: null
  sex: null
  smoke_cigarettes: null
  smokes_cigar: 'Yes'
  smokes_hookah_shisha_pipes: null
  smokes_or_vapes: Cigarettes
  smokes_or_vapes_description: Yes, pipe
  smokes_pipe: null
  smokes_vape_e_cigarettes: null
  social_distance_contact_18_to_69_years: 21 or more
  social_distance_contact_over_70_years: null
  social_distance_contact_under_18_years: Participant Would Not/Could Not Answer
  street: null
  study_cohort: Blood and Swab
  survey_response_dataset_major_version: 1
  swab_sample_barcode: null
  swab_taken: 'no'
  symptoms_last_7_days_abdominal_pain: null
  symptoms_last_7_days_cough: null
  symptoms_last_7_days_diarrhoea: 'Yes'
  symptoms_last_7_days_fatigue_weakness: 'No'
  symptoms_last_7_days_fever: 'No'
  symptoms_last_7_days_headache: null
  symptoms_last_7_days_loss_of_appetite: 'Yes'
  symptoms_last_7_days_loss_of_smell: 'No'
  symptoms_last_7_days_loss_of_taste: 'Yes'
  symptoms_last_7_days_more_trouble_sleeping: null
  symptoms_last_7_days_muscle_ache_myalgia: 'No'
  symptoms_last_7_days_nausea_vomiting: null
  symptoms_last_7_days_onset_date: '2022-01-05 00:00:00.000000'
  symptoms_last_7_days_runny_nose_sneezing: 'No'
  symptoms_last_7_days_shortness_of_breath: 'Yes'
  symptoms_last_7_days_sore_throat: 'No'
  symptoms_last_7_noisy_breathing_wheezing: 'Yes'
  symptoms_since_last_visit_abdominal_pain: null
  symptoms_since_last_visit_cough: 'No'
  symptoms_since_last_visit_diarrhoea: null
  symptoms_since_last_visit_fatigue_weakness: 'Yes'
  symptoms_since_last_visit_fever: 'Yes'
  symptoms_since_last_visit_headache: 'No'
  symptoms_since_last_visit_loss_of_appetite: 'Yes'
  symptoms_since_last_visit_loss_of_smell: null
  symptoms_since_last_visit_loss_of_taste: null
  symptoms_since_last_visit_more_trouble_sleeping: null
  symptoms_since_last_visit_muscle_ache_myalgia: 'No'
  symptoms_since_last_visit_nausea_vomiting: 'No'
  symptoms_since_last_visit_noisy_breathing_wheezing: 'Yes'
  symptoms_since_last_visit_runny_nose_sneezing: 'No'
  symptoms_since_last_visit_shortness_of_breath: 'No'
  symptoms_since_last_visit_sore_throat: 'No'
  think_had_covid: 'Yes'
  think_had_covid_admitted_to_hospital: 'Yes'
  think_had_covid_any_symptoms: 'No'
  think_had_covid_contacted_nhs: 'No'
  think_had_covid_date: null
  think_had_covid_which_symptoms: null
  think_have_covid_symptoms: Participant Would Not/Could Not Answer
  times_hour_or_longer_another_home_last_7_days: null
  times_hour_or_longer_another_person_your_home_last_7_days: None
  times_outside_shopping_or_socialising_last_7_days: null
  times_shopping_last_7_days: '0'
<<<<<<< HEAD
  times_socialise_last_7_days: null
  title: Dr.
  transport_to_work_or_school: On foot
  type_of_visit: Follow-up Visit
=======
  times_socialise_last_7_days: '2'
  title: null
  transport_to_work_or_school: null
  type_of_visit: First Visit
>>>>>>> 35936c5a
  unique_participant_response_id: DHR-329500167403-2022-01-06 11:34:20
  visit_date_string: '2022-01-06'
  visit_datetime: '2022-01-06 11:34:20.000000'
  visit_id: DVH-8720322983
  visit_order: Month 15
  visit_status: Withdrawn
  which_symptoms_last_7_days: Weakness/tiredness
  withdrawal_reason: null
  work_direct_contact_persons: null
  work_health_care: null
  work_in_additional_paid_employment: 'Yes'
  work_location: Somewhere else (not your home)
  work_main_job_changed: 'No'
  work_main_job_role: ATOMS CAN CONTAIN ANY CHARACTER IF THEY ARE ENCLOSED WITHIN
    SINGLE QUOTES AND AN ESCAPE CONVENTION EXISTS WHICH ALLOWS ANY CHARACTER TO BE
    USED WITHIN AN ATOM
  work_main_job_title: THE ARGUMENTS CAN BE PRIMITIVE DATA TYPES OR COMPOUND DATA
    TYPES
  work_not_from_home_days_per_week: '2'
  work_nursing_or_residential_care_home: 'No'
  work_patient_facing_now: null
  work_person_facing_now: 'No'
  work_sectors: Art or entertainment or recreation
  work_sectors_other: Atoms are used within a program to denote distinguished values.
  work_social_care: 'No'
  work_status: Attending university (including if temporarily absent)Self-employed
    and currently working (include if on leave or sick leave for less than 4 weeks)<|MERGE_RESOLUTION|>--- conflicted
+++ resolved
@@ -219,16 +219,6 @@
   think_had_covid_date: null
   think_had_covid_which_symptoms: null
   think_have_covid_symptoms: 'No'
-<<<<<<< HEAD
-  times_hour_or_longer_another_home_last_7_days: '2'
-  times_hour_or_longer_another_person_your_home_last_7_days: '6'
-  times_outside_shopping_or_socialising_last_7_days: '1'
-  times_shopping_last_7_days: 7 times or more
-  times_socialise_last_7_days: Participant Would Not/Could Not Answer
-  title: Dr.
-  transport_to_work_or_school: Other method
-  type_of_visit: First Visit
-=======
   times_hour_or_longer_another_home_last_7_days: '3'
   times_hour_or_longer_another_person_your_home_last_7_days: '5'
   times_outside_shopping_or_socialising_last_7_days: '3'
@@ -237,7 +227,6 @@
   title: Mr.
   transport_to_work_or_school: On foot
   type_of_visit: Follow-up Visit
->>>>>>> 35936c5a
   unique_participant_response_id: DHR-455927236237-2022-01-02 10:00:19
   visit_date_string: '2022-01-02'
   visit_datetime: '2022-01-02 10:00:19.000000'
@@ -494,43 +483,6 @@
   times_shopping_last_7_days: '0'
   times_socialise_last_7_days: '5'
   title: Mr.
-<<<<<<< HEAD
-  transport_to_work_or_school: On foot
-  type_of_visit: First Visit
-  unique_participant_response_id: DHR-456442497105-2022-01-01 18:18:57
-  visit_date_string: '2022-01-01'
-  visit_datetime: '2022-01-01 18:18:57.000000'
-  visit_id: DHVF-1496963502
-  visit_order: Month 9
-  visit_status: Partially Completed
-  which_symptoms_last_7_days: Muscle ache
-  withdrawal_reason: Bad experience with tester / survey
-  work_direct_contact_persons: 'Yes'
-  work_health_care: Primary care (e.g. GP, dentist)
-  work_in_additional_paid_employment: 'No'
-  work_location: null
-  work_main_job_changed: 'No'
-  work_main_job_role: IN 1989 THE BUILDING WAS HEAVILY DAMAGED BY FIRE, BUT IT HAS
-    SINCE BEEN RESTORED
-  work_main_job_title: TYPE CLASSES FIRST APPEARED IN THE HASKELL PROGRAMMING LANGUAGE
-  work_not_from_home_days_per_week: '2'
-  work_nursing_or_residential_care_home: null
-  work_patient_facing_now: null
-  work_person_facing_now: 'No'
-  work_sectors: Teaching and education
-  work_sectors_other: Haskell features a type system with type inference and lazy
-    evaluation.
-  work_social_care: 'No'
-  work_status: 5y and older in full-time education
-- ability_to_socially_distance_at_work_or_school: Difficult to maintain 2 meters -
-    but I can usually be at least 1m from other people
-  able_to_take_blood: null
-  accepted_invite_fingerprick: 'No'
-  age_at_visit: 6.0
-  age_group_5_intervals: 2-11
-  age_group_5_year_intervals: 5-9
-  age_group_7_intervals: 2-11
-=======
   transport_to_work_or_school: null
   type_of_visit: Follow-up Visit
   unique_participant_response_id: DHR-077145284257-2022-01-05 12:07:35
@@ -566,7 +518,6 @@
   age_group_5_intervals: null
   age_group_5_year_intervals: null
   age_group_7_intervals: null
->>>>>>> 35936c5a
   age_group_over_16: null
   approached_for_blood_samples: null
   bad_email: null
@@ -1042,27 +993,6 @@
   think_had_covid_contacted_nhs: 'No'
   think_had_covid_date: '2022-01-05 00:00:00.000000'
   think_had_covid_which_symptoms: null
-<<<<<<< HEAD
-  think_have_covid_symptoms: 'Yes'
-  times_hour_or_longer_another_home_last_7_days: Participant Would Not/Could Not Answer
-  times_hour_or_longer_another_person_your_home_last_7_days: null
-  times_outside_shopping_or_socialising_last_7_days: Participant Would Not/Could Not
-    Answer
-  times_shopping_last_7_days: 7 times or more
-  times_socialise_last_7_days: '3'
-  title: Prof.
-  transport_to_work_or_school: Bus
-  type_of_visit: First Visit
-  unique_participant_response_id: DHR-858742267562-2022-01-03 01:57:08
-  visit_date_string: '2022-01-03'
-  visit_datetime: '2022-01-03 01:57:08.000000'
-  visit_id: DHVF-4869598675
-  visit_order: Month 13
-  visit_status: Partially Completed
-  which_symptoms_last_7_days: Muscle ache
-  withdrawal_reason: null
-  work_direct_contact_persons: 'Yes'
-=======
   think_have_covid_symptoms: Participant Would Not/Could Not Answer
   times_hour_or_longer_another_home_last_7_days: '5'
   times_hour_or_longer_another_person_your_home_last_7_days: '5'
@@ -1081,7 +1011,6 @@
   which_symptoms_last_7_days: Sore  Throat
   withdrawal_reason: No longer wants to take part
   work_direct_contact_persons: 'No'
->>>>>>> 35936c5a
   work_health_care: null
   work_in_additional_paid_employment: 'Yes'
   work_location: Both (work from home and work somewhere else)
@@ -1319,26 +1248,6 @@
   symptoms_since_last_visit_sore_throat: 'No'
   think_had_covid: 'Yes'
   think_had_covid_admitted_to_hospital: 'Yes'
-<<<<<<< HEAD
-  think_had_covid_any_symptoms: 'No'
-  think_had_covid_contacted_nhs: null
-  think_had_covid_date: '2022-01-01 00:00:00.000000'
-  think_had_covid_which_symptoms: 'Yes'
-  think_have_covid_symptoms: null
-  times_hour_or_longer_another_home_last_7_days: '1'
-  times_hour_or_longer_another_person_your_home_last_7_days: '2'
-  times_outside_shopping_or_socialising_last_7_days: null
-  times_shopping_last_7_days: '5'
-  times_socialise_last_7_days: '6'
-  title: Miss.
-  transport_to_work_or_school: Bus
-  type_of_visit: Follow-up Visit
-  unique_participant_response_id: DHR-627540089585-2022-01-04 19:29:32
-  visit_date_string: '2022-01-04'
-  visit_datetime: '2022-01-04 19:29:32.000000'
-  visit_id: DHVF-6249804207
-  visit_order: Month 6
-=======
   think_had_covid_any_symptoms: null
   think_had_covid_contacted_nhs: 'Yes'
   think_had_covid_date: '2022-01-04 00:00:00.000000'
@@ -1357,7 +1266,6 @@
   visit_datetime: '2022-01-06 18:33:36.000000'
   visit_id: DHVF-8828437201
   visit_order: Month 13
->>>>>>> 35936c5a
   visit_status: Partially Completed
   which_symptoms_last_7_days: Weakness/tiredness
   withdrawal_reason: No longer wants to take part
@@ -1544,261 +1452,6 @@
   reconsented_blood: 'False'
   sample_taken_date_string: '2022-01-03'
   samples_taken_datetime: '2022-01-03 02:16:58.000000'
-<<<<<<< HEAD
-  school_year_september: null
-  sex: Female
-  smoke_cigarettes: 'Yes'
-  smokes_cigar: 'Yes'
-  smokes_hookah_shisha_pipes: 'No'
-  smokes_or_vapes: Cigar
-  smokes_or_vapes_description: Yes,  cigarettes
-  smokes_pipe: 'Yes'
-  smokes_vape_e_cigarettes: 'No'
-  social_distance_contact_18_to_69_years: null
-  social_distance_contact_over_70_years: '0'
-  social_distance_contact_under_18_years: 1-5
-  street: null
-  study_cohort: Blood and Swab
-  survey_response_dataset_major_version: 1
-  swab_sample_barcode: null
-  swab_taken: 'no'
-  symptoms_last_7_days_abdominal_pain: null
-  symptoms_last_7_days_cough: null
-  symptoms_last_7_days_diarrhoea: 'Yes'
-  symptoms_last_7_days_fatigue_weakness: null
-  symptoms_last_7_days_fever: null
-  symptoms_last_7_days_headache: 'Yes'
-  symptoms_last_7_days_loss_of_smell: 'No'
-  symptoms_last_7_days_loss_of_taste: 'Yes'
-  symptoms_last_7_days_muscle_ache_myalgia: null
-  symptoms_last_7_days_nausea_vomiting: null
-  symptoms_last_7_days_onset_date: '2022-01-01 00:00:00.000000'
-  symptoms_last_7_days_shortness_of_breath: null
-  symptoms_last_7_days_sore_throat: 'Yes'
-  symptoms_since_last_visit_abdominal_pain: null
-  symptoms_since_last_visit_cough: 'No'
-  symptoms_since_last_visit_diarrhoea: 'No'
-  symptoms_since_last_visit_fatigue_weakness: 'No'
-  symptoms_since_last_visit_fever: null
-  symptoms_since_last_visit_headache: 'Yes'
-  symptoms_since_last_visit_loss_of_smell: 'Yes'
-  symptoms_since_last_visit_loss_of_taste: 'Yes'
-  symptoms_since_last_visit_muscle_ache_myalgia: null
-  symptoms_since_last_visit_nausea_vomiting: 'Yes'
-  symptoms_since_last_visit_shortness_of_breath: 'No'
-  symptoms_since_last_visit_sore_throat: null
-  think_had_covid: 'Yes'
-  think_had_covid_admitted_to_hospital: 'Yes'
-  think_had_covid_any_symptoms: 'Yes'
-  think_had_covid_contacted_nhs: 'Yes'
-  think_had_covid_date: null
-  think_had_covid_which_symptoms: 'Yes'
-  think_have_covid_symptoms: 'No'
-  times_hour_or_longer_another_home_last_7_days: Participant Would Not/Could Not Answer
-  times_hour_or_longer_another_person_your_home_last_7_days: '5'
-  times_outside_shopping_or_socialising_last_7_days: '2'
-  times_shopping_last_7_days: Participant Would Not/Could Not Answer
-  times_socialise_last_7_days: '6'
-  title: Ms.
-  transport_to_work_or_school: Car or Van
-  type_of_visit: First Visit
-  unique_participant_response_id: DHR-593586857022-2022-01-06 18:06:58
-  visit_date_string: '2022-01-06'
-  visit_datetime: '2022-01-06 18:06:58.000000'
-  visit_id: DVH-0165258086
-  visit_order: Follow-up 3
-  visit_status: Completed
-  which_symptoms_last_7_days: Muscle ache
-  withdrawal_reason: No longer convenient
-  work_direct_contact_persons: null
-  work_health_care: Secondary care (e.g. hospital)
-  work_in_additional_paid_employment: null
-  work_location: Both (work from home and work somewhere else)
-  work_main_job_changed: 'No'
-  work_main_job_role: TYPE CLASSES FIRST APPEARED IN THE HASKELL PROGRAMMING LANGUAGE
-  work_main_job_title: HASKELL IS A STANDARDIZED, GENERAL-PURPOSE PURELY FUNCTIONAL
-    PROGRAMMING LANGUAGE, WITH NON-STRICT SEMANTICS AND STRONG STATIC TYPING
-  work_not_from_home_days_per_week: '4'
-  work_nursing_or_residential_care_home: 'No'
-  work_patient_facing_now: <=15y
-  work_person_facing_now: 'No'
-  work_sectors: Retail Sector (incl. wholesale)
-  work_sectors_other: The sequential subset of Erlang supports eager evaluation, single
-    assignment, and dynamic typing.
-  work_social_care: 'No'
-  work_status: Attending university (including if temporarily absent)Self-employed
-    and currently working (include if on leave or sick leave for less than 4 weeks)
-- ability_to_socially_distance_at_work_or_school: Very difficult to be more than 1
-    meter away as my work means I am in close contact with others on a regular basis
-  able_to_take_blood: null
-  accepted_invite_fingerprick: null
-  age_at_visit: 24.0
-  age_group_5_intervals: 20-49
-  age_group_5_year_intervals: 20-24
-  age_group_7_intervals: 17-25
-  age_group_over_16: 16-49
-  approached_for_blood_samples: 'Yes'
-  bad_email: null
-  blood_sample_barcode: null
-  blood_taken: 'no'
-  care_home_last_28_days: Participant Would Not/Could Not Answer
-  care_home_last_28_days_other_household_member: 'Yes'
-  cis_covid_vaccine_date: '2022-01-02 00:00:00.000000'
-  cis_covid_vaccine_number_of_doses: 3 or more
-  cis_covid_vaccine_offered: null
-  cis_covid_vaccine_received: 'No'
-  cis_covid_vaccine_type: Sputnik
-  cis_covid_vaccine_type_other: OtherVaxx
-  city: null
-  confirm_receive_vouchers: 'true'
-  consent: null
-  consent_16_visits: 'No'
-  consent_1_visit: 'No'
-  consent_5_visits: 'Yes'
-  consent_april_22: 'No'
-  consent_blood_samples_if_positive: 'False'
-  consent_blood_samples_if_positiveyn: null
-  consent_blood_test: 'No'
-  consent_contact_extra_research: 'Yes'
-  consent_contact_extra_researchyn: null
-  consent_extend_study_under_16_b1_b3: 'No'
-  consent_finger_prick_a1_a3: 'Yes'
-  consent_fingerprick_blood_samples: 'True'
-  consent_use_of_surplus_blood_samples: 'No'
-  consent_use_of_surplus_blood_samplesyn: 'No'
-  contact_known_positive_covid_last_28_days: 'Yes'
-  contact_suspect_positive_covid_last_28_days: null
-  county: Worcestershire
-  date_of_birth: '1997-08-21 11:10:00.000000'
-  date_of_birth_string: '1997-08-21'
-  email: null
-  ethnic_group: White
-  ethnicity: Any other Black background
-  ethnicity_other: The syntax {D1,D2,...,Dn} denotes a tuple whose arguments are D1,
-    D2, ... Dn.
-  face_covering_other_enclosed_places: My face is already covered for other reasons
-    (e.g. religious or cultural reasons)
-  face_covering_outside_of_home: Yes usually both at work/school and in other situations
-  face_covering_work: Yes sometimes
-  fingerprick_status_household: Declined
-  first_name: Caron
-  gender: null
-  had_symptoms_last_7_days: 'Yes'
-  have_email_address: 'Yes'
-  have_ever_smoked_regularly: 'No'
-  have_landline_number: null
-  have_long_covid_symptoms: 'No'
-  have_mobile_number: 'Yes'
-  hospital_last_28_days: 'No'
-  hospital_last_28_days_other_household_member: Participant Would Not/Could Not Answer
-  hours_a_day_with_someone_else_at_home: '[23, 6, 2, 10, 17, 7, 14, 12]'
-  household_members_over_2_years_and_not_present: 'Yes'
-  household_members_under_2_years: 'No'
-  illness_lasting_over_12_months: 'No'
-  illness_reduces_activity_or_ability: Not at all
-  infant_1_age: 8.0
-  infant_2_age: 8.0
-  infant_3_age: 8.0
-  infant_4_age: 8
-  infant_5_age: 0.0
-  infant_6_age: 6.0
-  infant_7_age: 5.0
-  infant_8_age: 3.0
-  is_regularly_lateral_flow_testing: null
-  is_self_isolating: Yes because you live with someone who has/has had symptoms but
-    you haven't had them yourself
-  last_covid_contact_date: null
-  last_covid_contact_location: Outside your home
-  last_name: Romero
-  last_suspected_covid_contact_date: null
-  last_suspected_covid_contact_location: Living in your own home
-  long_covid_abdominal_pain: 'Yes'
-  long_covid_chest_pain: null
-  long_covid_cough: 'No'
-  long_covid_diarrhoea: null
-  long_covid_difficulty_concentrating: null
-  long_covid_fever: 'Yes'
-  long_covid_headache: 'Yes'
-  long_covid_loss_of_appetite: 'No'
-  long_covid_loss_of_smell: null
-  long_covid_loss_of_taste: 'Yes'
-  long_covid_low_mood: 'No'
-  long_covid_memory_loss_or_confusion: 'No'
-  long_covid_muscle_ache: null
-  long_covid_nausea_vomiting: null
-  long_covid_palpitations: 'No'
-  long_covid_reduce_activities: Yes a little
-  long_covid_shortness_of_breath: 'No'
-  long_covid_sore_throat: 'Yes'
-  long_covid_symptoms: Vertigo/dizziness
-  long_covid_trouble_sleeping: 'No'
-  long_covid_vertigo_dizziness: 'Yes'
-  long_covid_weakness_tiredness: 'Yes'
-  long_covid_worry_anxiety: 'Yes'
-  middle_name: Jessika
-  no_blood_reason_fingerprick: Two attempts made
-  no_blood_reason_venous: Participant dehydrated
-  no_email_address: 0
-  ons_household_id: '217846198988'
-  other_antibody_test_first_positive_date: '2022-01-09 00:00:00.000000'
-  other_antibody_test_last_negative_date: '2022-01-08 00:00:00.000000'
-  other_antibody_test_location: Private Lab
-  other_antibody_test_results: One or more positive test(s)
-  other_antibody_test_since_last_visit: null
-  other_pcr_test_first_positive_date: '2022-01-02 00:00:00.000000'
-  other_pcr_test_last_negative_date: null
-  other_pcr_test_results: One or more negative tests but none were positive
-  other_pcr_test_since_last_visit: 'Yes'
-  outside_uk_last_country: Samoa
-  outside_uk_last_date: '2020-11-09 00:00:00.000000'
-  outside_uk_since_april_2020: null
-  outside_uk_since_last_visit: 'No'
-  outward_postcode: SE3Z
-  participant_id: DHR-389263959191
-  participant_status: Active
-  participant_testing_group: Swab Only
-  participant_visit_status: Re-scheduled
-  person_1_age: 23
-  person_1_not_consenting_age: 30.0
-  person_1_reason_for_not_consenting: Frankly, my dear, I don't give a damn.
-  person_2_age: 0.0
-  person_2_not_consenting_age: 41.0
-  person_2_reason_for_not_consenting: Get your stinking paws off me, you damned dirty
-    ape.
-  person_3_age: 49.0
-  person_3_not_consenting_age: 30.0
-  person_3_reason_for_not_consenting: Mr. Gorbachev, open this gate! Mr. Gorbachev,
-    tear down this wall!
-  person_4_age: 68.0
-  person_4_not_consenting_age: null
-  person_4_reason_for_not_consenting: Houston, we have a problem.
-  person_5_age: 33
-  person_5_not_consenting_age: null
-  person_5_reason_for_not_consenting: I'm gonna make him an offer he can't refuse.
-  person_6_age: null
-  person_6_not_consenting_age: 69.0
-  person_6_reason_for_not_consenting: A census taker once tried to test me. I ate
-    his liver with some fava beans and a nice Chianti.
-  person_7_age: 30.0
-  person_7_not_consenting_age: 62.0
-  person_7_reason_for_not_consenting: Get your stinking paws off me, you damned dirty
-    ape.
-  person_8_age: 86.0
-  person_8_not_consenting_age: null
-  person_8_reason_for_not_consenting: A census taker once tried to test me. I ate
-    his liver with some fava beans and a nice Chianti.
-  person_9_not_consenting_age: null
-  person_9_reason_for_not_consenting: The only thing we have to fear is fear itself.
-  physical_contact_18_to_69_years: null
-  physical_contact_over_70_years: Participant Would Not/Could Not Answer
-  physical_contact_under_18_years: null
-  postcode: SE3Z 6OR
-  prefer_receive_vouchers: Paper(Post)
-  reconsented_blood: 'True'
-  sample_taken_date_string: null
-  samples_taken_datetime: null
-=======
->>>>>>> 35936c5a
   school_year_september: null
   sex: Female
   smoke_cigarettes: 'Yes'
@@ -1852,21 +1505,6 @@
   think_had_covid: null
   think_had_covid_admitted_to_hospital: 'No'
   think_had_covid_any_symptoms: null
-<<<<<<< HEAD
-  think_had_covid_contacted_nhs: 'Yes'
-  think_had_covid_date: '2022-01-04 00:00:00.000000'
-  think_had_covid_which_symptoms: 'No'
-  think_have_covid_symptoms: null
-  times_hour_or_longer_another_home_last_7_days: None
-  times_hour_or_longer_another_person_your_home_last_7_days: '4'
-  times_outside_shopping_or_socialising_last_7_days: null
-  times_shopping_last_7_days: '3'
-  times_socialise_last_7_days: '3'
-  title: Mr.
-  transport_to_work_or_school: null
-  type_of_visit: Follow-up Visit
-  unique_participant_response_id: DHR-389263959191-2022-01-06 18:33:36
-=======
   think_had_covid_contacted_nhs: null
   think_had_covid_date: null
   think_had_covid_which_symptoms: 'Yes'
@@ -1881,7 +1519,6 @@
   transport_to_work_or_school: Car or Van
   type_of_visit: First Visit
   unique_participant_response_id: DHR-593586857022-2022-01-06 18:06:58
->>>>>>> 35936c5a
   visit_date_string: '2022-01-06'
   visit_datetime: '2022-01-06 18:06:58.000000'
   visit_id: DVH-0165258086
@@ -2140,18 +1777,6 @@
   title: Prof.
   transport_to_work_or_school: Bus
   type_of_visit: Follow-up Visit
-<<<<<<< HEAD
-  unique_participant_response_id: DHR-144229485098-2022-01-02 22:16:30
-  visit_date_string: '2022-01-02'
-  visit_datetime: '2022-01-02 22:16:30.000000'
-  visit_id: DVH-2195478104
-  visit_order: Month 2
-  visit_status: Partially Completed
-  which_symptoms_last_7_days: Weakness/tiredness
-  withdrawal_reason: No longer convenient
-  work_direct_contact_persons: null
-  work_health_care: Secondary care (e.g. hospital)
-=======
   unique_participant_response_id: DHR-603506140323-2022-01-08 00:44:46
   visit_date_string: '2022-01-08'
   visit_datetime: '2022-01-08 00:44:46.000000'
@@ -2162,7 +1787,6 @@
   withdrawal_reason: Swab / blood process to distressing
   work_direct_contact_persons: 'Yes'
   work_health_care: Other healthcare (e.g. mental health)
->>>>>>> 35936c5a
   work_in_additional_paid_employment: 'Yes'
   work_location: null
   work_main_job_changed: 'No'
@@ -2410,18 +2034,6 @@
   title: Mrs.
   transport_to_work_or_school: Other method
   type_of_visit: Follow-up Visit
-<<<<<<< HEAD
-  unique_participant_response_id: DHR-077145284257-2022-01-05 12:07:35
-  visit_date_string: '2022-01-05'
-  visit_datetime: '2022-01-05 12:07:35.000000'
-  visit_id: DVH-2661757503
-  visit_order: Month 10
-  visit_status: Withdrawn
-  which_symptoms_last_7_days: Weakness/tiredness
-  withdrawal_reason: Participant does not want to self swab
-  work_direct_contact_persons: 'Yes'
-  work_health_care: Secondary care (e.g. hospital)
-=======
   unique_participant_response_id: DHR-627540089585-2022-01-04 19:29:32
   visit_date_string: '2022-01-04'
   visit_datetime: '2022-01-04 19:29:32.000000'
@@ -2432,7 +2044,6 @@
   withdrawal_reason: Moving location
   work_direct_contact_persons: null
   work_health_care: null
->>>>>>> 35936c5a
   work_in_additional_paid_employment: 'Yes'
   work_location: Somewhere else (not your home)
   work_main_job_changed: 'Yes'
@@ -2683,27 +2294,6 @@
   title: Dr.
   transport_to_work_or_school: On foot
   type_of_visit: First Visit
-<<<<<<< HEAD
-  unique_participant_response_id: DHR-603506140323-2022-01-08 00:44:46
-  visit_date_string: '2022-01-08'
-  visit_datetime: '2022-01-08 00:44:46.000000'
-  visit_id: DVH-3037894756
-  visit_order: Month 15
-  visit_status: Completed
-  which_symptoms_last_7_days: Fever
-  withdrawal_reason: Swab / blood process to distressing
-  work_direct_contact_persons: 'Yes'
-  work_health_care: Other healthcare (e.g. mental health)
-  work_in_additional_paid_employment: 'No'
-  work_location: From home (in the same grounds or building as your home)Somewhere
-    else (not at your home)
-  work_main_job_changed: null
-  work_main_job_role: ATOMS ARE USED WITHIN A PROGRAM TO DENOTE DISTINGUISHED VALUES
-  work_main_job_title: MAKE ME A SANDWICH
-  work_not_from_home_days_per_week: Participant Would Not/Could Not Answer
-  work_nursing_or_residential_care_home: null
-  work_patient_facing_now: null
-=======
   unique_participant_response_id: DHR-858742267562-2022-01-03 01:57:08
   visit_date_string: '2022-01-03'
   visit_datetime: '2022-01-03 01:57:08.000000'
@@ -2724,7 +2314,6 @@
   work_not_from_home_days_per_week: '5'
   work_nursing_or_residential_care_home: 'Yes'
   work_patient_facing_now: <=15y
->>>>>>> 35936c5a
   work_person_facing_now: 'No'
   work_sectors: Arts or Entertainment or Recreation
   work_sectors_other: I don't even care.
@@ -2960,17 +2549,10 @@
   times_hour_or_longer_another_person_your_home_last_7_days: None
   times_outside_shopping_or_socialising_last_7_days: null
   times_shopping_last_7_days: '0'
-<<<<<<< HEAD
-  times_socialise_last_7_days: null
-  title: Dr.
-  transport_to_work_or_school: On foot
-  type_of_visit: Follow-up Visit
-=======
   times_socialise_last_7_days: '2'
   title: null
   transport_to_work_or_school: null
   type_of_visit: First Visit
->>>>>>> 35936c5a
   unique_participant_response_id: DHR-329500167403-2022-01-06 11:34:20
   visit_date_string: '2022-01-06'
   visit_datetime: '2022-01-06 11:34:20.000000'
