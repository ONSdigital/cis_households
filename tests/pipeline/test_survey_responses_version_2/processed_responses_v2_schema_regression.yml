--- conflicted
+++ resolved
@@ -1020,7 +1020,6 @@
   nullable: true
   type: integer
 - metadata: {}
-<<<<<<< HEAD
   name: work_patient_facing_now
   nullable: true
   type: string
@@ -1029,8 +1028,6 @@
   nullable: true
   type: string
 - metadata: {}
-=======
->>>>>>> 4bc38312
   name: work_social_care
   nullable: true
   type: string
