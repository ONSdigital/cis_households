import os

import pytest
from chispa.dataframe_comparer import assert_df_equality
from pyspark.sql import functions as F

from cishouseholds.pipeline.high_level_transformations import impute_key_columns


@pytest.mark.integration
def test_impute_key_columns(spark_session):
    """
    Test that high level imputation fills all missing values and reduces
    to one record per participant.

    Note that this doesn't include any cases to be imputed by KNN, as these are too memory heavy to be be run locally.
    """
    os.environ["deployment"] = "local"
    input_data = [
        # fmt: off
        ("A", "A-A", "1", "A", "g1", "3", "white", "Female", "1990-01-01", "1990-01-01"),
        ("A", "A-B", "1", "A", "g1", "3", None, None, "1990-01-01", "1990-01-01"),  # Impute by mode
        ("B", "B-A", "2", "B", "g1", "1", "other", "Female", None, "1990-01-01"),
        # Impute by lookup
        # fmt: on
    ]
    input_df = spark_session.createDataFrame(
        input_data,
        schema="""ons_household_id string, participant_id string, cis_area_code_20 string, region_code string, work_status_group string, people_in_household_count_group string,
                ethnicity_white string, sex string, date_of_birth string, visit_datetime string""",
    )

    lookup_data = [("B-A", None, None, None, None, "1990-01-02", "lookup_method")]
    lookup_df = spark_session.createDataFrame(
        lookup_data,
        schema="""participant_id string, ethnicity_white string, ethnicity_white_imputation_method string,
        sex string, sex_imputation_method string, date_of_birth string, date_of_birth_imputation_method string""",
    )

    expected_data = [
        # fmt: off
<<<<<<< HEAD
        ("A-A", "white", "Female", 1990, 1, None, None, None),
        ("A-B", "white", "Female", 1990, 1, "impute_by_mode", "impute_by_distribution", None),
        ("B-A", "other", "Female", 1990, 1, None, None, "method"),
        ("C-A", "other", "Female", 1990, 1, "impute_date_by_k_nearest_neighbours", None, None),
        # Impute by KNN
=======
        ("A-A", "white", "Female", None, None, None),
        ("A-B", "white", "Female", "impute_by_mode", "impute_by_distribution", None),
        ("B-A", "other", "Female", None, None, "lookup_method"),
>>>>>>> 849bf18d
        # fmt: on
    ]
    expected_df = spark_session.createDataFrame(
        expected_data,
        schema="""participant_id string, ethnicity_white string, sex string,
                ethnicity_white_imputation_method string, sex_imputation_method string,
                date_of_birth_imputation_method string""",
    )

    value_columns = ["participant_id", "ethnicity_white", "sex"]
    method_columns = [
        "participant_id",
        "ethnicity_white_imputation_method",
        "sex_imputation_method",
        "date_of_birth_imputation_method",
    ]
    output_df = impute_key_columns(input_df, lookup_df, log_directory="./")
<<<<<<< HEAD
    output_df = output_df.withColumn("YEAR", F.year("date_of_birth")).withColumn("MONTH", F.month("date_of_birth"))
=======

>>>>>>> 849bf18d
    for columns in [value_columns, method_columns]:
        assert_df_equality(
            output_df.select(*columns), expected_df.select(*columns), ignore_row_order=True, ignore_column_order=True
        )

    for demographic_variable in ["ethnicity_white", "sex", "date_of_birth"]:
        assert output_df.where(F.col(demographic_variable).isNull()).count() == 0<|MERGE_RESOLUTION|>--- conflicted
+++ resolved
@@ -39,17 +39,9 @@
 
     expected_data = [
         # fmt: off
-<<<<<<< HEAD
-        ("A-A", "white", "Female", 1990, 1, None, None, None),
-        ("A-B", "white", "Female", 1990, 1, "impute_by_mode", "impute_by_distribution", None),
-        ("B-A", "other", "Female", 1990, 1, None, None, "method"),
-        ("C-A", "other", "Female", 1990, 1, "impute_date_by_k_nearest_neighbours", None, None),
-        # Impute by KNN
-=======
         ("A-A", "white", "Female", None, None, None),
         ("A-B", "white", "Female", "impute_by_mode", "impute_by_distribution", None),
         ("B-A", "other", "Female", None, None, "lookup_method"),
->>>>>>> 849bf18d
         # fmt: on
     ]
     expected_df = spark_session.createDataFrame(
@@ -67,11 +59,6 @@
         "date_of_birth_imputation_method",
     ]
     output_df = impute_key_columns(input_df, lookup_df, log_directory="./")
-<<<<<<< HEAD
-    output_df = output_df.withColumn("YEAR", F.year("date_of_birth")).withColumn("MONTH", F.month("date_of_birth"))
-=======
-
->>>>>>> 849bf18d
     for columns in [value_columns, method_columns]:
         assert_df_equality(
             output_df.select(*columns), expected_df.select(*columns), ignore_row_order=True, ignore_column_order=True
