--- conflicted
+++ resolved
@@ -1328,9 +1328,10 @@
   nullable: true
   type: string
 - metadata: {}
-<<<<<<< HEAD
   name: self_isolating_raw
-=======
+  nullable: true
+  type: string
+- metadata: {}
   name: smoke_cigarettes
   nullable: true
   type: string
@@ -1352,7 +1353,6 @@
   type: string
 - metadata: {}
   name: times_outside_shopping_or_socialising_last_7_days
->>>>>>> 7ad82106
   nullable: true
   type: string
 - metadata: {}
