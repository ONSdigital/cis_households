--- conflicted
+++ resolved
@@ -1132,7 +1132,6 @@
   nullable: false
   type: string
 - metadata: {}
-<<<<<<< HEAD
   name: think_had_covid_which_symptoms
   nullable: false
   type: string
@@ -1143,9 +1142,9 @@
 - metadata: {}
   name: long_covid_symptoms
   nullable: false
-=======
+  type: string
+- metadata: {}
   name: face_covering_outside_of_home
   nullable: true
->>>>>>> 2ffc29f5
   type: string
 type: struct