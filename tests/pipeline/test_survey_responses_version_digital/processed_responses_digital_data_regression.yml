--- conflicted
+++ resolved
@@ -114,19 +114,12 @@
   infant_age_months_5: 40.0
   infant_age_months_6: null
   infant_age_months_7: null
-<<<<<<< HEAD
-  infant_age_months_8: 60.0
+  infant_age_months_8: null
   is_self_isolating_detailed: null
-  last_covid_contact_date: null
-  last_covid_contact_type: Someone I live with
-  last_name: Waters
-=======
-  infant_age_months_8: null
   language_preference: null
   last_covid_contact_date: '2022-01-04 00:00:00.000000'
   last_covid_contact_type: Someone you do not live with
   last_name: Romero
->>>>>>> 38c9f4d2
   last_suspected_covid_contact_date: null
   last_suspected_covid_type: Someone you do not live with
   middle_name: Jessika
@@ -346,30 +339,18 @@
   work_sector: Armed forces
   work_sector_other: Make me a sandwich.
   work_status_digital: Employed
-<<<<<<< HEAD
-  work_status_education: A child aged 4 or over at school
-  work_status_employment: Currently not working. This includes if you are on sick
-    or other leave such as maternity or paternity for longer than 4 weeks
-  work_status_unemployment: Looking for paid work and able to start
-  work_status_v0: null
-  work_status_v2: null
-- ability_to_socially_distance_at_work_or_education: Very difficult to be more than
-    1 metre away
-  any_household_members_over_2_years_and_not_present: 'Yes'
-  any_household_members_under_2_years: 'Yes'
-  bad_email: false
-=======
   work_status_education: Attending university
   work_status_employment: null
   work_status_unemployment: Not looking for paid work. This includes looking after
     the home or family or not wanting a job or being long-term sick or disabled
+  work_status_v0: null
+  work_status_v2: null
 - ability_to_socially_distance_at_work_or_education: Easy to maintain 2 metres apart.
     It is not a problem to stay this far away from other people
   allocated_blood_barcode_not_used_reason: Make me a sandwich.
   allocated_swab_barcode_not_used_reason: Erlang is a general-purpose, concurrent,
     functional programming language.
   bad_email: null
->>>>>>> 38c9f4d2
   been_outside_uk: 'Yes'
   been_outside_uk_last_country: Albania
   been_outside_uk_last_return_date: null
@@ -475,19 +456,6 @@
   household_members_over_2_years_and_not_present_count: 'No'
   household_members_under_2_years_count: null
   household_participants_not_consenting_count: null
-<<<<<<< HEAD
-  illness_lasting_over_12_months: 'No'
-  illness_reduces_activity_or_ability: Yes a little
-  infant_age_months_1: null
-  infant_age_months_2: 57.0
-  infant_age_months_3: 74.0
-  infant_age_months_4: null
-  infant_age_months_5: 50.0
-  infant_age_months_6: 15.0
-  infant_age_months_7: 8.0
-  infant_age_months_8: null
-  is_self_isolating_detailed: null
-=======
   illness_lasting_over_12_months: 'Yes'
   illness_reduces_activity_or_ability: null
   infant_age_months_1: 47.0
@@ -498,8 +466,8 @@
   infant_age_months_6: 30.0
   infant_age_months_7: 11.0
   infant_age_months_8: 60.0
+  is_self_isolating_detailed: null
   language_preference: null
->>>>>>> 38c9f4d2
   last_covid_contact_date: null
   last_covid_contact_type: Someone I do not live with
   last_name: Meyers
@@ -578,18 +546,13 @@
   sample_collection_courier_datetime: null
   sample_collection_kit_received_delivery_partner_datetime: null
   sample_kit_dispatched_datetime: null
-<<<<<<< HEAD
-  self_isolating: Erlang is known for its designs that are well suited for systems.
-  self_isolating_reason: I have or have had symptoms of COVID-19 or a positive test
-  self_isolating_reason_digital: I have or have had symptoms of COVID-19 or a positive
-    test
-=======
   sample_kit_not_dispatched_code: 'No'
   sample_return_preference: null
   self_isolating: 'No'
   self_isolating_reason: Due to increased risk of getting COVID-19 such as having
     been in contact with a known case or quarantining after travel abroad
->>>>>>> 38c9f4d2
+  self_isolating_reason_digital: Due to increased risk of getting COVID-19 such as
+    having been in contact with a known case or quarantining after travel abroad
   sex: Female
   sex_raw: Female
   social_distance_contact_18_to_69_years: 6 to 10
@@ -713,34 +676,6 @@
   work_health_care_area: Secondary care - for example in a hospital
   work_health_care_area_raw: Secondary care - for example in a hospital
   work_in_additional_paid_employment: 'No'
-<<<<<<< HEAD
-  work_in_healthcare: Primary care (e.g. GP, dentist)
-  work_main_job_changed: 'No'
-  work_main_job_role: '"Messages can be sent to and received from ports, but these
-    messages must obey the so-called ""port protocol."""'
-  work_main_job_role_raw: '"Messages can be sent to and received from ports, but these
-    messages must obey the so-called ""port protocol."""'
-  work_main_job_title: It is also a garbage-collected runtime system.
-  work_main_job_title_raw: It is also a garbage-collected runtime system.
-  work_not_from_home_days_per_week: '6'
-  work_not_from_home_days_per_week_raw: '6'
-  work_nursing_or_residential_care_home: Prefer not to say
-  work_sector: Retail sector. This includes wholesale
-  work_sector_other: Make me a sandwich.
-  work_status_digital: Education
-  work_status_education: A child aged 4 or over at home-school
-  work_status_employment: Currently working. This includes if you are on sick or other
-    leave for less than 4 weeks
-  work_status_unemployment: Retired
-  work_status_v0: null
-  work_status_v2: null
-- ability_to_socially_distance_at_work_or_education: Easy to maintain 2 metres apart
-  any_household_members_over_2_years_and_not_present: 'Yes'
-  any_household_members_under_2_years: 'Yes'
-  bad_email: null
-  been_outside_uk: null
-  been_outside_uk_last_country: Qatar
-=======
   work_location: Somewhere else meaning not at your home
   work_location_raw: Somewhere else meaning not at your home
   work_main_job_changed: null
@@ -760,6 +695,8 @@
     or childminder
   work_status_employment: null
   work_status_unemployment: null
+  work_status_v0: null
+  work_status_v2: null
 - ability_to_socially_distance_at_work_or_education: Easy to maintain 2 metres apart.
     It is not a problem to stay this far away from other people
   allocated_blood_barcode_not_used_reason: Any element of a tuple can be accessed
@@ -769,7 +706,6 @@
   bad_email: false
   been_outside_uk: 'Yes'
   been_outside_uk_last_country: Senegal
->>>>>>> 38c9f4d2
   been_outside_uk_last_return_date: null
   blood_not_taken_could_not_other: Tuples are containers for a fixed number of Erlang
     data types.
@@ -880,19 +816,12 @@
   infant_age_months_6: 80.0
   infant_age_months_7: null
   infant_age_months_8: null
-<<<<<<< HEAD
-  is_self_isolating_detailed: null
-  last_covid_contact_date: null
-  last_covid_contact_type: null
-  last_name: Gross
-  last_suspected_covid_contact_date: 09/01/2022
-=======
+  is_self_isolating_detailed: Yes, someone you live with had symptoms
   language_preference: Welsh
   last_covid_contact_date: '2022-01-09 00:00:00.000000'
   last_covid_contact_type: Someone you live with
   last_name: Hunt
   last_suspected_covid_contact_date: '2022-01-03 00:00:00.000000'
->>>>>>> 38c9f4d2
   last_suspected_covid_type: Someone I do not live with
   middle_name: Gale
   ons_household_id: 030988308904
@@ -966,20 +895,13 @@
   sample_collection_courier_datetime: null
   sample_collection_kit_received_delivery_partner_datetime: null
   sample_kit_dispatched_datetime: null
-<<<<<<< HEAD
-  self_isolating: Erlang is a general-purpose, concurrent, functional programming
-    language.
-  self_isolating_reason: Due to increased risk of getting COVID-19 such as having
-    been in contact with a known case or quarantining after travel abroad
-  self_isolating_reason_digital: Due to increased risk of getting COVID-19 such as
-    having been in contact with a known case or quarantining after travel abroad
-=======
   sample_kit_not_dispatched_code: 'Yes'
   sample_return_preference: Post
   self_isolating: 'Yes'
   self_isolating_reason: I haven't had any symptoms but I live with someone who has
     or has had symptoms or a positive test
->>>>>>> 38c9f4d2
+  self_isolating_reason_digital: I haven't had any symptoms but I live with someone
+    who has or has had symptoms or a positive test
   sex: Male
   sex_raw: Male
   social_distance_contact_18_to_69_years: null
@@ -1126,21 +1048,14 @@
     or childminder
   work_status_employment: null
   work_status_unemployment: Looking for paid work and able to start
-<<<<<<< HEAD
   work_status_v0: null
   work_status_v2: null
-- ability_to_socially_distance_at_work_or_education: Very difficult to be more than
-    1 metre away
-  any_household_members_over_2_years_and_not_present: 'No'
-  any_household_members_under_2_years: 'No'
-=======
 - ability_to_socially_distance_at_work_or_education: Difficult to maintain 2 metres
     apart. But you can usually be at least 1 metre away from other people
   allocated_blood_barcode_not_used_reason: Its main implementation is the Glasgow
     Haskell Compiler.
   allocated_swab_barcode_not_used_reason: The Galactic Empire is nearing completion
     of the Death Star, a space station with the power to destroy entire planets.
->>>>>>> 38c9f4d2
   bad_email: false
   been_outside_uk: 'Yes'
   been_outside_uk_last_country: Sudan
@@ -1255,13 +1170,9 @@
   infant_age_months_5: null
   infant_age_months_6: 85.0
   infant_age_months_7: null
-<<<<<<< HEAD
-  infant_age_months_8: null
+  infant_age_months_8: 28.0
   is_self_isolating_detailed: null
-=======
-  infant_age_months_8: 28.0
   language_preference: null
->>>>>>> 38c9f4d2
   last_covid_contact_date: null
   last_covid_contact_type: Someone you do not live with
   last_name: Waters
@@ -1341,16 +1252,8 @@
   self_isolating: Prefer not to say
   self_isolating_reason: Due to reducing my risk of getting COVID-19 such as going
     into hospital or shielding
-<<<<<<< HEAD
   self_isolating_reason_digital: Due to reducing my risk of getting COVID-19 such
     as going into hospital or shielding
-  sex: Female
-  sex_raw: Female
-  social_distance_contact_18_to_69_years: '0'
-  social_distance_contact_over_70_years: Don't know
-  social_distance_contact_under_18_years: Prefer not to say
-  street: Cloghinny
-=======
   sex: Male
   sex_raw: Male
   social_distance_contact_18_to_69_years: 1 to 5
@@ -1358,7 +1261,6 @@
   social_distance_contact_under_18_years: Don't know
   street: Drumagrove
   study_cohort: null
->>>>>>> 38c9f4d2
   survey_completed_datetime: null
   survey_completion_status: SUBMITTED
   survey_last_modified_datetime: null
@@ -1490,21 +1392,6 @@
   work_not_from_home_days_per_week: '5'
   work_not_from_home_days_per_week_raw: '5'
   work_nursing_or_residential_care_home: 'No'
-<<<<<<< HEAD
-  work_sector: Teaching and education
-  work_sector_other: The syntax {D1,D2,...,Dn} denotes a tuple whose arguments are
-    D1, D2, ... Dn.
-  work_status_digital: Self-employed
-  work_status_education: A child aged 4 or over at school
-  work_status_employment: Currently working. This includes if you are on sick or other
-    leave for less than 4 weeks
-  work_status_unemployment: Retired
-  work_status_v0: null
-  work_status_v2: null
-- ability_to_socially_distance_at_work_or_education: Easy to maintain 2 metres apart
-  any_household_members_over_2_years_and_not_present: 'Yes'
-  any_household_members_under_2_years: 'Yes'
-=======
   work_sector: Healthcare
   work_sector_other: It is also a garbage-collected runtime system.
   work_status_digital: Employed
@@ -1514,12 +1401,13 @@
     such as maternity or paternity for longer than 4 weeksCurrently working. This
     includes if you are on sick or other leave for less than 4 weeks
   work_status_unemployment: null
+  work_status_v0: null
+  work_status_v2: null
 - ability_to_socially_distance_at_work_or_education: Difficult to maintain 2 metres
     apart. But you can usually be at least 1 metre away from other people
   allocated_blood_barcode_not_used_reason: Do you have any idea why this is not working?
   allocated_swab_barcode_not_used_reason: Type classes first appeared in the Haskell
     programming language.
->>>>>>> 38c9f4d2
   bad_email: null
   been_outside_uk: null
   been_outside_uk_last_country: Ukraine
@@ -1635,19 +1523,12 @@
   infant_age_months_5: null
   infant_age_months_6: 2.0
   infant_age_months_7: null
-<<<<<<< HEAD
-  infant_age_months_8: null
-  is_self_isolating_detailed: null
-  last_covid_contact_date: null
-  last_covid_contact_type: Someone I do not live with
-  last_name: Brady
-=======
   infant_age_months_8: 54.0
+  is_self_isolating_detailed: Yes, for other reasons (e.g. going into hospital, quarantining),
   language_preference: null
   last_covid_contact_date: '2022-01-05 00:00:00.000000'
   last_covid_contact_type: Someone you do not live with
   last_name: Day
->>>>>>> 38c9f4d2
   last_suspected_covid_contact_date: null
   last_suspected_covid_type: Someone I live with
   middle_name: Hank
@@ -1868,19 +1749,12 @@
   work_sector_other: Do you come here often?
   work_status_digital: Self-employed
   work_status_education: A child aged 4 or over at home-school
-<<<<<<< HEAD
-  work_status_employment: Currently working. This includes if you are on sick or other
-    leave for less than 4 weeks
-  work_status_unemployment: Not looking for paid work. This includes looking after
-    the home or family or not wanting a job or being long-term sick or disabled
-  work_status_v0: null
-  work_status_v2: null
-=======
   work_status_employment: Currently not working - for example on sick or other leave
     such as maternity or paternity for longer than 4 weeksCurrently working. This
     includes if you are on sick or other leave for less than 4 weeks
   work_status_unemployment: null
->>>>>>> 38c9f4d2
+  work_status_v0: null
+  work_status_v2: null
 - ability_to_socially_distance_at_work_or_education: Very difficult to be more than
     1 metre away. Your work means you are in close contact with others on a regular
     basis
@@ -2003,13 +1877,9 @@
   infant_age_months_5: null
   infant_age_months_6: null
   infant_age_months_7: null
-<<<<<<< HEAD
-  infant_age_months_8: null
+  infant_age_months_8: 7.0
   is_self_isolating_detailed: null
-=======
-  infant_age_months_8: 7.0
   language_preference: English
->>>>>>> 38c9f4d2
   last_covid_contact_date: null
   last_covid_contact_type: Someone you do not live with
   last_name: Bolton
@@ -2084,29 +1954,18 @@
   sample_collection_courier_datetime: null
   sample_collection_kit_received_delivery_partner_datetime: null
   sample_kit_dispatched_datetime: null
-<<<<<<< HEAD
-  self_isolating: Type classes first appeared in the Haskell programming language.
-  self_isolating_reason: Due to increased risk of getting COVID-19 such as having
-    been in contact with a known case or quarantining after travel abroad
-  self_isolating_reason_digital: Due to increased risk of getting COVID-19 such as
-    having been in contact with a known case or quarantining after travel abroad
-  sex: null
-  sex_raw: null
-  social_distance_contact_18_to_69_years: null
-  social_distance_contact_over_70_years: 1 to 5
-  social_distance_contact_under_18_years: 6 to 10
-=======
   sample_kit_not_dispatched_code: null
   sample_return_preference: null
   self_isolating: Prefer not to say
   self_isolating_reason: Due to reducing my risk of getting COVID-19 such as going
     into hospital or shielding
+  self_isolating_reason_digital: Due to reducing my risk of getting COVID-19 such
+    as going into hospital or shielding
   sex: Male
   sex_raw: Male
   social_distance_contact_18_to_69_years: Prefer not to say
   social_distance_contact_over_70_years: null
   social_distance_contact_under_18_years: Don't know
->>>>>>> 38c9f4d2
   street: null
   study_cohort: null
   survey_completed_datetime: null
@@ -2245,26 +2104,12 @@
     apprenticeships
   work_status_employment: null
   work_status_unemployment: Retired
-<<<<<<< HEAD
   work_status_v0: null
   work_status_v2: null
-- ability_to_socially_distance_at_work_or_education: Easy to maintain 2 metres apart
-  any_household_members_over_2_years_and_not_present: 'Yes'
-  any_household_members_under_2_years: 'Yes'
-  bad_email: false
-  been_outside_uk: null
-  been_outside_uk_last_country: Bangladesh
-  been_outside_uk_last_return_date: '2020-08-26 00:00:00.000000'
-  blood_not_taken_could_not_other: The Galactic Empire is nearing completion of the
-    Death Star, a space station with the power to destroy entire planets.
-  blood_not_taken_could_not_reason: I couldn't get enough blood into the pot
-  blood_not_taken_damage_description: Ports are created with the built-in function
-=======
 - ability_to_socially_distance_at_work_or_education: null
   allocated_blood_barcode_not_used_reason: Ports are used to communicate with the
     external world.
   allocated_swab_barcode_not_used_reason: Ports are created with the built-in function
->>>>>>> 38c9f4d2
     open_port.
   bad_email: null
   been_outside_uk: 'Yes'
@@ -2384,23 +2229,8 @@
   infant_age_months_5: 10.0
   infant_age_months_6: 85.0
   infant_age_months_7: null
-<<<<<<< HEAD
-  infant_age_months_8: null
+  infant_age_months_8: 46.0
   is_self_isolating_detailed: null
-  last_covid_contact_date: null
-  last_covid_contact_type: Someone I live with
-  last_name: Romero
-  last_suspected_covid_contact_date: 07/01/2022
-  last_suspected_covid_type: Someone I live with
-  middle_name: Jessika
-  ons_household_id: '195028486959'
-  opted_out: 'Yes'
-  opted_out_blood: 'No'
-  opted_out_blood_datetime: null
-  opted_out_datetime: null
-  other_antibody_test: 'No'
-=======
-  infant_age_months_8: 46.0
   language_preference: Welsh
   last_covid_contact_date: '2022-01-02 00:00:00.000000'
   last_covid_contact_type: Someone you live with
@@ -2414,7 +2244,6 @@
   opted_out_of_next_window: 'No'
   opted_out_of_next_window_datetime: null
   other_antibody_test: 'Yes'
->>>>>>> 38c9f4d2
   other_antibody_test_first_positive_date: null
   other_antibody_test_last_negative_date: null
   other_antibody_test_results: null
@@ -2477,19 +2306,13 @@
   sample_collection_courier_datetime: null
   sample_collection_kit_received_delivery_partner_datetime: null
   sample_kit_dispatched_datetime: null
-<<<<<<< HEAD
-  self_isolating: Where are my pants?
-  self_isolating_reason: Due to reducing my risk of getting COVID-19 such as going
-    into hospital or shielding
-  self_isolating_reason_digital: Due to reducing my risk of getting COVID-19 such
-    as going into hospital or shielding
-=======
   sample_kit_not_dispatched_code: 'No'
   sample_return_preference: null
   self_isolating: Prefer not to say
   self_isolating_reason: Due to increased risk of getting COVID-19 such as having
     been in contact with a known case or quarantining after travel abroad
->>>>>>> 38c9f4d2
+  self_isolating_reason_digital: Due to increased risk of getting COVID-19 such as
+    having been in contact with a known case or quarantining after travel abroad
   sex: Male
   sex_raw: Male
   social_distance_contact_18_to_69_years: '0'
@@ -2632,39 +2455,12 @@
   work_sector_other: It is also a garbage-collected runtime system.
   work_status_digital: Not in paid work. This includes being unemployed or doing voluntary
     work
-<<<<<<< HEAD
-  work_status_education: A child aged 4 or over at school
-  work_status_employment: Currently working. This includes if you are on sick or other
-    leave for less than 4 weeks
-  work_status_unemployment: Not looking for paid work. This includes looking after
-    the home or family or not wanting a job or being long-term sick or disabled
-  work_status_v0: null
-  work_status_v2: null
-- ability_to_socially_distance_at_work_or_education: Very difficult to be more than
-    1 metre away
-  any_household_members_over_2_years_and_not_present: 'Yes'
-  any_household_members_under_2_years: 'Yes'
-  bad_email: null
-  been_outside_uk: 'Yes'
-  been_outside_uk_last_country: Jamaica
-  been_outside_uk_last_return_date: '2021-03-09 00:00:00.000000'
-  blood_not_taken_could_not_other: Type classes first appeared in the Haskell programming
-    language.
-  blood_not_taken_could_not_reason: I had bruising or pain
-  blood_not_taken_damage_description: The sequential subset of Erlang supports eager
-    evaluation, single assignment, and dynamic typing.
-  blood_not_taken_missing_parts: Small sample test tube. This is the tube that is
-    used to collect the blood
-  blood_not_taken_other: He looked inquisitively at his keyboard and wrote another
-    sentence.
-  blood_not_taken_reason: The blood test kit arrived with parts missing
-  blood_return_date: '2022-01-08 00:00:00.000000'
-  blood_return_future_date: '2022-01-02 00:00:00.000000'
-=======
   work_status_education: A child below school age and attending a nursery or pre-school
     or childminder
   work_status_employment: null
   work_status_unemployment: Retired
+  work_status_v0: null
+  work_status_v2: null
 - ability_to_socially_distance_at_work_or_education: Easy to maintain 2 metres apart.
     It is not a problem to stay this far away from other people
   allocated_blood_barcode_not_used_reason: Where are my pants?
@@ -2683,7 +2479,6 @@
   blood_not_taken_reason: I tried but could not take it
   blood_return_date: '2022-01-07 00:00:00.000000'
   blood_return_future_date: '2022-01-09 00:00:00.000000'
->>>>>>> 38c9f4d2
   blood_returned: null
   blood_sample_barcode: null
   blood_sample_barcode_correct: 'Yes'
@@ -2786,13 +2581,9 @@
   infant_age_months_5: 53.0
   infant_age_months_6: null
   infant_age_months_7: null
-<<<<<<< HEAD
-  infant_age_months_8: 23.0
-  is_self_isolating_detailed: null
-=======
   infant_age_months_8: 26.0
+  is_self_isolating_detailed: Yes, for other reasons (e.g. going into hospital, quarantining),
   language_preference: English
->>>>>>> 38c9f4d2
   last_covid_contact_date: null
   last_covid_contact_type: Someone I do not live with
   last_name: Mosley
@@ -2869,24 +2660,13 @@
   sample_collection_courier_datetime: null
   sample_collection_kit_received_delivery_partner_datetime: null
   sample_kit_dispatched_datetime: null
-<<<<<<< HEAD
-  self_isolating: In 1989 the building was heavily damaged by fire, but it has since
-    been restored.
-  self_isolating_reason: I have or have had symptoms of COVID-19 or a positive test
-  self_isolating_reason_digital: I have or have had symptoms of COVID-19 or a positive
-    test
-  sex: null
-  sex_raw: null
-  social_distance_contact_18_to_69_years: null
-  social_distance_contact_over_70_years: 11 to 20
-  social_distance_contact_under_18_years: null
-  street: null
-=======
   sample_kit_not_dispatched_code: null
   sample_return_preference: null
   self_isolating: 'Yes'
   self_isolating_reason: Due to increased risk of getting COVID-19 such as having
     been in contact with a known case or quarantining after travel abroad
+  self_isolating_reason_digital: Due to increased risk of getting COVID-19 such as
+    having been in contact with a known case or quarantining after travel abroad
   sex: Male
   sex_raw: Male
   social_distance_contact_18_to_69_years: Prefer not to say
@@ -2894,7 +2674,6 @@
   social_distance_contact_under_18_years: 1 to 5
   street: Ballynafey
   study_cohort: Fingerprick and Swab
->>>>>>> 38c9f4d2
   survey_completed_datetime: null
   survey_completion_status: ARCHIVED
   survey_last_modified_datetime: null
@@ -3033,21 +2812,14 @@
     or childminder
   work_status_employment: null
   work_status_unemployment: Looking for paid work and able to start
-<<<<<<< HEAD
   work_status_v0: null
   work_status_v2: null
-- ability_to_socially_distance_at_work_or_education: Relatively easy to maintain 2
-    metres apart
-  any_household_members_over_2_years_and_not_present: 'Yes'
-  any_household_members_under_2_years: 'Yes'
-=======
 - ability_to_socially_distance_at_work_or_education: Easy to maintain 2 metres apart.
     It is not a problem to stay this far away from other people
   allocated_blood_barcode_not_used_reason: Initially composing light-hearted and irreverent
     works, he also wrote serious, sombre and religious pieces beginning in the 1930s.
   allocated_swab_barcode_not_used_reason: Haskell features a type system with type
     inference and lazy evaluation.
->>>>>>> 38c9f4d2
   bad_email: null
   been_outside_uk: 'No'
   been_outside_uk_last_country: Tanzania
@@ -3161,21 +2933,13 @@
   infant_age_months_5: null
   infant_age_months_6: 7.0
   infant_age_months_7: null
-<<<<<<< HEAD
-  infant_age_months_8: null
+  infant_age_months_8: 99.0
   is_self_isolating_detailed: null
-  last_covid_contact_date: null
-  last_covid_contact_type: Someone I live with
-  last_name: Day
-  last_suspected_covid_contact_date: 08/01/2022
-=======
-  infant_age_months_8: 99.0
   language_preference: null
   last_covid_contact_date: '2022-01-02 00:00:00.000000'
   last_covid_contact_type: Someone you do not live with
   last_name: Cervantes
   last_suspected_covid_contact_date: null
->>>>>>> 38c9f4d2
   last_suspected_covid_type: Someone I live with
   middle_name: Jae
   ons_household_id: '821442294850'
@@ -3249,22 +3013,14 @@
   sample_collection_courier_datetime: null
   sample_collection_kit_received_delivery_partner_datetime: null
   sample_kit_dispatched_datetime: null
-<<<<<<< HEAD
-  self_isolating: Type classes first appeared in the Haskell programming language.
-  self_isolating_reason: I haven't had any symptoms but I live with someone who has
-    or has had symptoms or a positive test
-  self_isolating_reason_digital: I haven't had any symptoms but I live with someone
-    who has or has had symptoms or a positive test
-  sex: Male
-  sex_raw: Male
-=======
   sample_kit_not_dispatched_code: null
   sample_return_preference: Post
   self_isolating: 'No'
   self_isolating_reason: I have or have had symptoms of COVID-19 or a positive test
+  self_isolating_reason_digital: I have or have had symptoms of COVID-19 or a positive
+    test
   sex: Female
   sex_raw: Female
->>>>>>> 38c9f4d2
   social_distance_contact_18_to_69_years: 11 to 20
   social_distance_contact_over_70_years: 1 to 5
   social_distance_contact_under_18_years: Prefer not to say
@@ -3408,23 +3164,11 @@
     work
   work_status_education: A child below school age and attending a nursery or pre-school
     or childminder
-<<<<<<< HEAD
-  work_status_employment: Currently not working. This includes if you are on sick
-    or other leave such as maternity or paternity for longer than 4 weeks
-  work_status_unemployment: Retired
-  work_status_v0: null
-  work_status_v2: null
-- ability_to_socially_distance_at_work_or_education: Relatively easy to maintain 2
-    metres apart
-  any_household_members_over_2_years_and_not_present: 'No'
-  any_household_members_under_2_years: 'Yes'
-  bad_email: false
-  been_outside_uk: null
-  been_outside_uk_last_country: Kenya
-=======
   work_status_employment: null
   work_status_unemployment: Not looking for paid work. This includes looking after
     the home or family or not wanting a job or being long-term sick or disabled
+  work_status_v0: null
+  work_status_v2: null
 - ability_to_socially_distance_at_work_or_education: Very difficult to be more than
     1 metre away. Your work means you are in close contact with others on a regular
     basis
@@ -3435,7 +3179,6 @@
   bad_email: null
   been_outside_uk: 'No'
   been_outside_uk_last_country: Guatemala
->>>>>>> 38c9f4d2
   been_outside_uk_last_return_date: null
   blood_not_taken_could_not_other: Atoms are used within a program to denote distinguished
     values.
@@ -3547,17 +3290,11 @@
   infant_age_months_3: null
   infant_age_months_4: null
   infant_age_months_5: null
-<<<<<<< HEAD
-  infant_age_months_6: 78.0
-  infant_age_months_7: 75.0
-  infant_age_months_8: 19.0
-  is_self_isolating_detailed: null
-=======
   infant_age_months_6: 79.0
   infant_age_months_7: null
   infant_age_months_8: null
+  is_self_isolating_detailed: null
   language_preference: English
->>>>>>> 38c9f4d2
   last_covid_contact_date: null
   last_covid_contact_type: Someone you live with
   last_name: Brady
@@ -3640,16 +3377,8 @@
   sample_return_preference: Post
   self_isolating: 'No'
   self_isolating_reason: I have or have had symptoms of COVID-19 or a positive test
-<<<<<<< HEAD
   self_isolating_reason_digital: I have or have had symptoms of COVID-19 or a positive
     test
-  sex: Male
-  sex_raw: Male
-  social_distance_contact_18_to_69_years: Don't know
-  social_distance_contact_over_70_years: 1 to 5
-  social_distance_contact_under_18_years: '0'
-  street: Forestbrook
-=======
   sex: Female
   sex_raw: Female
   social_distance_contact_18_to_69_years: 6 to 10
@@ -3657,7 +3386,6 @@
   social_distance_contact_under_18_years: 21 or more
   street: Ballydoonan
   study_cohort: Swab Only
->>>>>>> 38c9f4d2
   survey_completed_datetime: null
   survey_completion_status: NEW
   survey_last_modified_datetime: null
@@ -3791,19 +3519,6 @@
   work_not_from_home_days_per_week: '5'
   work_not_from_home_days_per_week_raw: '4'
   work_nursing_or_residential_care_home: 'Yes'
-<<<<<<< HEAD
-  work_sector: Manufacturing or construction
-  work_sector_other: She spent her earliest years reading classic literature, and
-    writing poetry.
-  work_status_digital: Education
-  work_status_education: A child below school age and attending a nursery or pre-school
-    or childminder
-  work_status_employment: Currently working. This includes if you are on sick or other
-    leave for less than 4 weeks
-  work_status_unemployment: Retired
-  work_status_v0: null
-  work_status_v2: null
-=======
   work_sector: Transport. This includes storage and logistics
   work_sector_other: Make me a sandwich.
   work_status_digital: null
@@ -3812,4 +3527,5 @@
     such as maternity or paternity for longer than 4 weeksCurrently working. This
     includes if you are on sick or other leave for less than 4 weeks
   work_status_unemployment: null
->>>>>>> 38c9f4d2
+  work_status_v0: null
+  work_status_v2: null