- ability_to_socially_distance_at_work_or_education: Very difficult to be more than
    1m away
  ability_to_socially_distance_at_work_or_education_raw: Very difficult to be more
    than 1 metre away. Your work means you are in close contact with others on a regular
    basis
  allocated_blood_barcode_not_used_reason: Initially composing light-hearted and irreverent
    works, he also wrote serious, sombre and religious pieces beginning in the 1930s.
  allocated_swab_barcode_not_used_reason: She spent her earliest years reading classic
    literature, and writing poetry.
  bad_email: false
  been_outside_uk: 'No'
  been_outside_uk_last_country: Jamaica
  been_outside_uk_last_return_date: null
  blood_manual_entry: 'Yes'
  blood_not_taken_could_not_other: Do you have any idea why this is not working?
  blood_not_taken_could_not_reason: null
  blood_not_taken_could_not_reason_had_bruising: null
  blood_not_taken_could_not_reason_not_enough_blood: null
  blood_not_taken_could_not_reason_other: null
  blood_not_taken_could_not_reason_pot_spilled: null
  blood_not_taken_could_not_reason_unwell: null
  blood_not_taken_damage_description: Haskell features a type system with type inference
    and lazy evaluation.
  blood_not_taken_missing_parts: Lancets
  blood_not_taken_missing_parts_alcohol_wipes: null
  blood_not_taken_missing_parts_biohazard_bag: null
  blood_not_taken_missing_parts_blood_barcode: null
  blood_not_taken_missing_parts_cleansing_wipe: null
  blood_not_taken_missing_parts_lancets: 'Yes'
  blood_not_taken_missing_parts_large_sample_carrier: null
  blood_not_taken_missing_parts_other: null
  blood_not_taken_missing_parts_plasters: null
  blood_not_taken_missing_parts_sample_box: null
  blood_not_taken_missing_parts_sample_return_bag: null
  blood_not_taken_missing_parts_small_sample_tube: null
  blood_not_taken_other: Erlang is known for its designs that are well suited for
    systems.
  blood_not_taken_reason: null
  blood_return_date: '2022-01-07 00:00:00.000000'
  blood_return_future_date: '2022-01-09 00:00:00.000000'
  blood_returned: 'Yes'
  blood_sample_barcode: ONS00000000
  blood_sample_barcode_correct: null
  blood_sample_barcode_raw: ONS00000000
  blood_sample_barcode_user_entered: ONS80461642
  blood_sample_received_consolidation_point_datetime: '2022-01-07 17:33:06.000000'
  blood_sample_received_lab_datetime: '2022-01-08 08:58:08.000000'
  blood_sample_transport_status: Dispatched
  blood_taken: 'No'
  blood_taken_datetime: null
  care_home_last_28_days: 'Yes'
  cis_covid_vaccine_date: null
  cis_covid_vaccine_date_1: '2022-01-07 00:00:00.000000'
  cis_covid_vaccine_date_2: null
  cis_covid_vaccine_date_3: null
  cis_covid_vaccine_date_4: null
  cis_covid_vaccine_date_5: null
  cis_covid_vaccine_date_6: null
  cis_covid_vaccine_number_of_doses: '1'
  cis_covid_vaccine_number_of_doses_raw: 1 dose
  cis_covid_vaccine_received: null
  cis_covid_vaccine_type: Novavax
  cis_covid_vaccine_type_1: Moderna
  cis_covid_vaccine_type_1_raw: Moderna
  cis_covid_vaccine_type_2: From a research study/trial
  cis_covid_vaccine_type_2_raw: From a research study/trial
  cis_covid_vaccine_type_3: Don't know Type
  cis_covid_vaccine_type_3_raw: Or do you not know which one you had?
  cis_covid_vaccine_type_4: Moderna
  cis_covid_vaccine_type_4_raw: Moderna
  cis_covid_vaccine_type_5: Don't know type
  cis_covid_vaccine_type_5_raw: Don't know type
  cis_covid_vaccine_type_6: Novavax
  cis_covid_vaccine_type_6_raw: Novavax
  cis_covid_vaccine_type_other: Houston, we have a problem.
  cis_covid_vaccine_type_other_1: The only thing we have to fear is fear itself.
  cis_covid_vaccine_type_other_2: I'm gonna make him an offer he can't refuse.
  cis_covid_vaccine_type_other_3: They call me *Mister* Tibbs!
  cis_covid_vaccine_type_other_4: They call me *Mister* Tibbs!
  cis_covid_vaccine_type_other_5: The only thing we have to fear is fear itself.
  cis_covid_vaccine_type_other_6: You're gonna need a bigger boat.
  cis_covid_vaccine_type_raw: Novavax
  cis_flu_vaccine_received: 'Yes'
  city: Felixstowe
  completion_window_cadence: Monthly
  consent_blood_samples_if_positive_yn: 'No'
  consent_contact_extra_research_yn: 'Yes'
  consent_nhs_data_share_yn: 'No'
  consent_use_of_surplus_blood_samples_yn: null
  contact_known_positive_covid_last_28_days: null
  contact_suspected_positive_covid_last_28_days: null
  county: Worcestershire
  currently_smokes_or_vapes: 'No'
  currently_smokes_or_vapes_description: Cigars
  currently_smokes_or_vapes_raw: 'No'
  date_of_birth: '1986-12-18 00:00:00.000000'
  days_since_think_had_covid: null
  days_since_think_had_covid_group: null
  digital_communication_preference: Letter
  digital_entry_pack_sent_datetime: '2020-02-21 13:53:17.000000'
  digital_entry_pack_status: Haskell is a standardized, general-purpose purely functional
    programming language, with non-strict semantics and strong static typing.
  digital_survey_collection_mode: Telephone
  digital_survey_mode_preference: Online
  education_in_person_days_per_week: '3'
  email_address: artiste1919@gsnail.ac.uk
  ethnic_group: Asian or Asian British
  ethnicity: Any other white
  ethnicity_other: Ports are used to communicate with the external world.
  ever_smoked_regularly: null
  ever_smoked_regularly_raw: Prefer not to say
  existing_participant_digital_opt_in_datetime: '2021-09-16 08:57:58.000000'
  existing_participant_digital_opt_in_reminder_1_due_datetime: '2022-01-09 13:06:58.000000'
  existing_participant_digital_opt_in_reminder_1_sent_datetime: '2022-01-02 19:03:42.000000'
  existing_participant_digital_opt_in_reminder_1_status: Its main implementation is
    the Glasgow Haskell Compiler.
  existing_participant_digital_opt_in_reminder_2_due_datetime: '2022-01-01 04:24:07.000000'
  existing_participant_digital_opt_in_reminder_2_sent_datetime: '2022-01-02 08:54:52.000000'
  existing_participant_digital_opt_in_reminder_2_status: Tuples are containers for
    a fixed number of Erlang data types.
  existing_participant_digital_opt_in_status: Participant Opted Out
  existing_participant_digital_opt_in_window_end_datetime: '2022-01-05 21:57:52.000000'
  existing_participant_digital_opt_in_window_start_datetime: '2022-01-07 17:27:48.000000'
  existing_participant_digital_opted_in_datetime: '2022-01-06 10:18:09.000000'
  face_covering_other_enclosed_places: Yes, always
  face_covering_other_enclosed_places_raw: Yes always
  face_covering_outside_of_home: null
  face_covering_work_or_education: null
  face_covering_work_or_education_raw: null
  file_date: null
  first_name: Caron
  hh_id: '763063387334'
  hospital_last_28_days: 'Yes'
  hours_a_day_with_someone_else_at_home: null
  hours_a_day_with_someone_else_at_home_raw: Prefer not to say
  household_been_care_home_last_28_days: Yes, I have
  household_been_hospital_last_28_days: Yes, I have
  household_completion_window_id: HW-4564424971
  household_completion_window_status: New
  household_digital_enrolment_datetime: '2022-01-02 23:38:10.000000'
  household_digital_enrolment_invited_datetime: '2022-01-04 18:30:30.000000'
  household_invited_to_digital: null
  household_members_over_2_years_and_not_present_count: 'Yes'
  household_members_under_2_years_count: null
  household_participants_not_consenting_count: 75.0
  illness_lasting_over_12_months: null
  illness_lasting_over_12_months_raw: Prefer not to say
  illness_reduces_activity_or_ability: Yes, a little
  illness_reduces_activity_or_ability_raw: Yes a little
  infant_age_months_1: null
  infant_age_months_2: null
  infant_age_months_3: null
  infant_age_months_4: null
  infant_age_months_5: 40.0
  infant_age_months_6: null
  infant_age_months_7: null
  infant_age_months_8: null
  language_preference: Welsh
  last_covid_contact_date: '2022-01-04 00:00:00.000000'
  last_covid_contact_type: Living in your own home
  last_covid_contact_type_raw: Someone I live with
  last_name: Romero
  last_suspected_covid_contact_date: null
  last_suspected_covid_contact_type: Someone you live with
  last_suspected_covid_contact_type_raw: Someone you live with
  long_covid_symptoms: think_have_long_covid_symptom_sore_throat;think_have_long_covid_symptom_shortness_of_breath;think_have_long_covid_symptom_chest_pain;think_have_long_covid_symptom_more_trouble_sleeping;think_have_long_covid_symptom_difficulty_concentrating
  middle_name: Jessika
  ons_household_id: '763063387334'
  opted_out_of_blood_next_window: 'Yes'
  opted_out_of_blood_next_window_datetime: '2022-01-07 00:36:11.000000'
  opted_out_of_next_window: 'Yes'
  opted_out_of_next_window_datetime: '2022-01-02 03:15:49.000000'
  other_antibody_test: 'No'
  other_antibody_test_first_positive_date: '2022-01-08 00:00:00.000000'
  other_antibody_test_last_negative_date: '2022-01-04 00:00:00.000000'
  other_antibody_test_negative_date: null
  other_antibody_test_positive_date: null
  other_antibody_test_results: null
  other_antibody_test_results_raw: null
  other_covid_infection_test: 'Yes'
  other_covid_infection_test_first_positive_date: null
  other_covid_infection_test_last_negative_date: '2022-01-09 00:00:00.000000'
  other_covid_infection_test_negative_date: null
  other_covid_infection_test_positive_date: null
  other_covid_infection_test_results: Waiting for all results
  other_covid_infection_test_results_raw: Waiting for all results
  other_household_member_care_home_last_28_days: 'Yes'
  other_household_member_care_home_last_28_days_raw: 'Yes'
  other_household_member_hospital_last_28_days: 'No'
  other_household_member_hospital_last_28_days_raw: 'No'
  participant_completion_window_end_datetime: '2022-08-18 22:27:35.000000'
  participant_completion_window_id: '0563'
  participant_completion_window_start_datetime: '2020-06-25 04:40:16.000000'
  participant_completion_window_status: Closed
  participant_digital_enrolment_datetime: null
  participant_enrolled_digital: 'Yes'
  participant_id: DHR-421496963502
  participant_invited_to_digital: 'Yes'
  participant_survey_status: Active
  participant_survey_status_raw: Active
  participant_withdrawal_reason: Swab/blood process distressing
  participant_withdrawal_reason_raw: Swab/blood process distressing
  participant_withdrawal_type: Withdrawn_no_future_linkage
  participant_withdrawal_type_raw: Withdrawn - no future linkage
  person_not_consenting_age_1: null
  person_not_consenting_age_2: 379.0
  person_not_consenting_age_3: 831.0
  person_not_consenting_age_4: null
  person_not_consenting_age_5: null
  person_not_consenting_age_6: null
  person_not_consenting_age_7: 999.0
  person_not_consenting_age_8: null
  person_not_consenting_age_9: 781.0
  person_not_present_age_1: 2.0
  person_not_present_age_2: null
  person_not_present_age_3: 2.0
  person_not_present_age_4: 13.0
  person_not_present_age_5: null
  person_not_present_age_6: null
  person_not_present_age_7: null
  person_not_present_age_8: null
  physical_contact_18_to_69_years: 1-5
  physical_contact_18_to_69_years_raw: 1 to 5
  physical_contact_over_70_years: 1-5
  physical_contact_over_70_years_raw: 1 to 5
  physical_contact_under_18_years: null
  physical_contact_under_18_years_raw: null
  postcode: null
  questionnaire_started_no_incentive: 'No'
  reason_for_not_consenting_1: Tuples are containers for a fixed number of Erlang
    data types.
  reason_for_not_consenting_2: In 1989 the building was heavily damaged by fire, but
    it has since been restored.
  reason_for_not_consenting_3: It is also a garbage-collected runtime system.
  reason_for_not_consenting_4: '"Messages can be sent to and received from ports,
    but these messages must obey the so-called ""port protocol."""'
  reason_for_not_consenting_5: In 1989 the building was heavily damaged by fire, but
    it has since been restored.
  reason_for_not_consenting_6: Ports are created with the built-in function open_port.
  reason_for_not_consenting_7: Haskell is a standardized, general-purpose purely functional
    programming language, with non-strict semantics and strong static typing.
  reason_for_not_consenting_8: Do you come here often?
  reason_for_not_consenting_9: Atoms can contain any character if they are enclosed
    within single quotes and an escape convention exists which allows any character
    to be used within an atom.
  regularly_lateral_flow_testing: 'Yes'
  sample_collection_courier_datetime: '2022-01-02 23:04:49.000000'
  sample_collection_kit_received_delivery_partner_datetime: '2022-01-07 07:05:03.000000'
  sample_kit_dispatched_datetime: '2022-01-06 01:49:02.000000'
  sample_kit_not_dispatched_code: 'No'
  sample_return_preference: Courier
  self_isolating: 'Yes'
  self_isolating_raw: 'Yes'
  self_isolating_reason: Yes, for other reasons (e.g. going into hospital, quarantining)
  self_isolating_reason_detailed: Due to increased risk of getting COVID-19 such as
    having been in contact with a known case or quarantining after travel abroad
  sex: Male
  sex_raw: Male
  smoke_cigarettes: null
  smokes_cigar: 'Yes'
  smokes_hookah_shisha_pipes: null
  smokes_pipe: null
  smokes_vape_e_cigarettes: null
  social_distance_contact_18_to_69_years: 6-10
  social_distance_contact_18_to_69_years_raw: 6 to 10
  social_distance_contact_over_70_years: null
  social_distance_contact_over_70_years_raw: null
  social_distance_contact_under_18_years: 11-20
  social_distance_contact_under_18_years_raw: 11 to 20
  street: Ballywatermoy
  study_cohort: Fingerprick and Swab
  survey_completed_datetime: '2022-01-02 12:14:32.000000'
  survey_completion_status: Completed
  survey_last_modified_datetime: '2022-01-07 21:38:59.000000'
  survey_not_completed_reason_code: Qnr - questionnaire no return
  survey_response_dataset_major_version: 3
  survey_response_type: First Visit
  survey_response_type_raw: First Survey
  swab_manual_entry: 'Yes'
  swab_not_taken_damage_description: They are written as strings of consecutive alphanumeric
    characters, the first character being lowercase.
  swab_not_taken_missing_parts: Copy of your swab barcode
  swab_not_taken_missing_parts_biohazard_bag: null
  swab_not_taken_missing_parts_other: null
  swab_not_taken_missing_parts_return_bag: null
  swab_not_taken_missing_parts_sample_box: null
  swab_not_taken_missing_parts_sample_pot: null
  swab_not_taken_missing_parts_swab_barcode: 'Yes'
  swab_not_taken_missing_parts_swab_stick: null
  swab_not_taken_other: Erlang is known for its designs that are well suited for systems.
  swab_not_taken_reason: I did not want to take it this month
  swab_return_date: '2022-01-01 00:00:00.000000'
  swab_return_future_date: '2022-01-01 00:00:00.000000'
  swab_returned: null
  swab_sample_barcode: ONS00000000
  swab_sample_barcode_correct: 'No'
  swab_sample_barcode_raw: ONS00000000
  swab_sample_barcode_user_entered: ONS87621024
  swab_sample_received_consolidation_point_datetime: '2022-01-06 11:09:55.000000'
  swab_sample_received_lab_datetime: '2022-01-02 00:44:20.000000'
  swab_sample_transport_status: Results Returned
  swab_taken: null
  swab_taken_datetime: '2022-01-09 16:22:46.000000'
  think_had_covid: null
  think_had_covid_admitted_to_hospital: 'No'
  think_had_covid_any_symptoms: 'No'
  think_had_covid_any_symptoms_raw: 'No'
  think_had_covid_contacted_nhs: null
  think_had_covid_onset_date: '2022-01-06 00:00:00.000000'
  think_had_covid_symptom_abdominal_pain: null
  think_had_covid_symptom_anxiety: null
  think_had_covid_symptom_chest_pain: 'Yes'
  think_had_covid_symptom_cough: 'Yes'
  think_had_covid_symptom_diarrhoea: null
  think_had_covid_symptom_difficulty_concentrating: 'No'
  think_had_covid_symptom_fatigue: null
  think_had_covid_symptom_fever: 'Yes'
  think_had_covid_symptom_headache: 'Yes'
  think_had_covid_symptom_loss_of_appetite: 'No'
  think_had_covid_symptom_loss_of_smell: 'No'
  think_had_covid_symptom_loss_of_taste: 'No'
  think_had_covid_symptom_low_mood: null
  think_had_covid_symptom_memory_loss_or_confusion: null
  think_had_covid_symptom_more_trouble_sleeping: null
  think_had_covid_symptom_muscle_ache: 'Yes'
  think_had_covid_symptom_nausea_or_vomiting: 'No'
  think_had_covid_symptom_noisy_breathing: 'No'
  think_had_covid_symptom_palpitations: 'Yes'
  think_had_covid_symptom_runny_nose_or_sneezing: 'Yes'
  think_had_covid_symptom_shortness_of_breath: 'No'
  think_had_covid_symptom_sore_throat: 'No'
  think_had_covid_symptom_vertigo_or_dizziness: 'Yes'
  think_had_covid_which_symptoms: ''
  think_have_covid: 'Yes'
  think_have_covid_onset_date: '2022-01-04 00:00:00.000000'
  think_have_covid_symptom_abdominal_pain: 'No'
  think_have_covid_symptom_anxiety: null
  think_have_covid_symptom_any: 'Yes'
  think_have_covid_symptom_chest_pain: null
  think_have_covid_symptom_cough: null
  think_have_covid_symptom_diarrhoea: null
  think_have_covid_symptom_difficulty_concentrating: 'No'
  think_have_covid_symptom_fatigue: 'No'
  think_have_covid_symptom_fever: 'No'
  think_have_covid_symptom_headache: 'Yes'
  think_have_covid_symptom_loss_of_appetite: 'No'
  think_have_covid_symptom_loss_of_smell: null
  think_have_covid_symptom_loss_of_taste: 'Yes'
  think_have_covid_symptom_low_mood: null
  think_have_covid_symptom_memory_loss_or_confusion: 'No'
  think_have_covid_symptom_more_trouble_sleeping: 'No'
  think_have_covid_symptom_muscle_ache: 'Yes'
  think_have_covid_symptom_nausea_or_vomiting: null
  think_have_covid_symptom_noisy_breathing: null
  think_have_covid_symptom_onset_date: null
  think_have_covid_symptom_palpitations: null
  think_have_covid_symptom_runny_nose_or_sneezing: 'Yes'
  think_have_covid_symptom_shortness_of_breath: 'No'
  think_have_covid_symptom_sore_throat: 'No'
  think_have_covid_symptom_vertigo_or_dizziness: 'Yes'
  think_have_covid_symptoms: 'Yes'
  think_have_long_covid: 'Yes'
  think_have_long_covid_symptom_abdominal_pain: null
  think_have_long_covid_symptom_anxiety: 'No'
  think_have_long_covid_symptom_chest_pain: 'Yes'
  think_have_long_covid_symptom_cough: null
  think_have_long_covid_symptom_diarrhoea: 'No'
  think_have_long_covid_symptom_difficulty_concentrating: 'Yes'
  think_have_long_covid_symptom_fatigue: null
  think_have_long_covid_symptom_fever: 'No'
  think_have_long_covid_symptom_headache: null
  think_have_long_covid_symptom_loss_of_appetite: 'No'
  think_have_long_covid_symptom_loss_of_smell: 'No'
  think_have_long_covid_symptom_loss_of_taste: null
  think_have_long_covid_symptom_low_mood: null
  think_have_long_covid_symptom_memory_loss_or_confusion: null
  think_have_long_covid_symptom_more_trouble_sleeping: 'Yes'
  think_have_long_covid_symptom_muscle_ache: null
  think_have_long_covid_symptom_nausea_or_vomiting: 'No'
  think_have_long_covid_symptom_noisy_breathing: 'No'
  think_have_long_covid_symptom_palpitations: null
  think_have_long_covid_symptom_reduced_ability: null
  think_have_long_covid_symptom_runny_nose_or_sneezing: null
  think_have_long_covid_symptom_shortness_of_breath: 'Yes'
  think_have_long_covid_symptom_sore_throat: 'Yes'
  think_have_long_covid_symptom_vertigo_or_dizziness: null
  times_hour_or_longer_another_home_last_7_days: null
  times_hour_or_longer_another_home_last_7_days_raw: Don't know
  times_hour_or_longer_another_person_your_home_last_7_days: '6'
  times_hour_or_longer_another_person_your_home_last_7_days_raw: '6'
  times_outside_shopping_or_socialising_last_7_days: 0
  times_shopping_last_7_days: null
  times_shopping_last_7_days_raw: null
  times_socialising_last_7_days: '0'
  times_socialising_last_7_days_raw: None
  title: Prof.
  transport_to_work_or_education: Motorbike, scooter or moped
  unique_participant_response_id: 0563-DHR-421496963502
  visit_date_type: null
  visit_datetime: null
  visit_id: '0563'
  voucher_type_preference: email_address
  which_symptoms_last_7_days: think_have_covid_symptom_headache;think_have_covid_symptom_muscle_ache;think_have_covid_symptom_loss_of_taste;think_have_covid_symptom_runny_nose_or_sneezing;think_have_covid_symptom_vertigo_or_dizziness
  work_direct_contact_patients_or_clients: 'No'
  work_direct_contact_patients_or_clients_raw: 'No'
  work_health_care_area: Yes, in secondary care, e.g. hospital
  work_health_care_area_raw: Secondary care - for example in a hospital
  work_in_additional_paid_employment: 'No'
  work_in_additional_paid_employment_raw: 'No'
  work_location: Somewhere else meaning not at your home
  work_location_raw: Somewhere else meaning not at your home
  work_main_job_changed: null
  work_main_job_role: TYPE CLASSES FIRST APPEARED IN THE HASKELL PROGRAMMING LANGUAGE
  work_main_job_role_raw: Type classes first appeared in the Haskell programming language.
  work_main_job_title: TYPE CLASSES FIRST APPEARED IN THE HASKELL PROGRAMMING LANGUAGE
  work_main_job_title_and_role: TYPE CLASSES FIRST APPEARED IN THE HASKELL PROGRAMMING
    LANGUAGE TYPE CLASSES FIRST APPEARED IN THE HASKELL PROGRAMMING LANGUAGE
  work_main_job_title_raw: Type classes first appeared in the Haskell programming
    language.
  work_not_from_home_days_per_week: '6'
  work_not_from_home_days_per_week_raw: '6'
  work_nursing_or_residential_care_home: null
  work_nursing_or_residential_care_home_raw: Prefer not to say
  work_sector: Social care
  work_sector_other: Make me a sandwich.
  work_sector_raw: Social Care
  work_status_digital: Self-employed
  work_status_education: A child aged 4 or over at home-school
  work_status_employment: Currently working. This includes if you are on sick or other
    leave for less than 4 weeks
  work_status_unemployment: Not looking for paid work. This includes looking after
    the home or family or not wanting a job or being long-term sick or disabled
  work_status_v0: null
  work_status_v1: null
  work_status_v2: null
- ability_to_socially_distance_at_work_or_education: Difficult to maintain 2m, but
    can be 1m
  ability_to_socially_distance_at_work_or_education_raw: Difficult to maintain 2 metres
    apart. But you can usually be at least 1 metre away from other people
  allocated_blood_barcode_not_used_reason: Make me a sandwich.
  allocated_swab_barcode_not_used_reason: Erlang is a general-purpose, concurrent,
    functional programming language.
  bad_email: null
  been_outside_uk: 'No'
  been_outside_uk_last_country: Seychelles
  been_outside_uk_last_return_date: null
  blood_manual_entry: 'Yes'
  blood_not_taken_could_not_other: Initially composing light-hearted and irreverent
    works, he also wrote serious, sombre and religious pieces beginning in the 1930s.
  blood_not_taken_could_not_reason: null
  blood_not_taken_could_not_reason_had_bruising: null
  blood_not_taken_could_not_reason_not_enough_blood: null
  blood_not_taken_could_not_reason_other: null
  blood_not_taken_could_not_reason_pot_spilled: null
  blood_not_taken_could_not_reason_unwell: null
  blood_not_taken_damage_description: Ports are used to communicate with the external
    world.
  blood_not_taken_missing_parts: Sample box
  blood_not_taken_missing_parts_alcohol_wipes: null
  blood_not_taken_missing_parts_biohazard_bag: null
  blood_not_taken_missing_parts_blood_barcode: null
  blood_not_taken_missing_parts_cleansing_wipe: null
  blood_not_taken_missing_parts_lancets: null
  blood_not_taken_missing_parts_large_sample_carrier: null
  blood_not_taken_missing_parts_other: null
  blood_not_taken_missing_parts_plasters: null
  blood_not_taken_missing_parts_sample_box: 'Yes'
  blood_not_taken_missing_parts_sample_return_bag: null
  blood_not_taken_missing_parts_small_sample_tube: null
  blood_not_taken_other: Erlang is known for its designs that are well suited for
    systems.
  blood_not_taken_reason: null
  blood_return_date: '2022-01-07 00:00:00.000000'
  blood_return_future_date: '2022-01-09 00:00:00.000000'
  blood_returned: 'No'
  blood_sample_barcode: ONS00000000
  blood_sample_barcode_correct: 'No'
  blood_sample_barcode_raw: ONS00000000
  blood_sample_barcode_user_entered: ONS10369370
  blood_sample_received_consolidation_point_datetime: '2022-01-02 11:50:21.000000'
  blood_sample_received_lab_datetime: '2022-01-07 17:46:29.000000'
  blood_sample_transport_status: Arrived at Lab
  blood_taken: null
  blood_taken_datetime: null
  care_home_last_28_days: 'Yes'
  cis_covid_vaccine_date: '2022-01-01 00:00:00.000000'
  cis_covid_vaccine_date_1: null
  cis_covid_vaccine_date_2: '2022-01-01 00:00:00.000000'
  cis_covid_vaccine_date_3: '2022-01-01 00:00:00.000000'
  cis_covid_vaccine_date_4: null
  cis_covid_vaccine_date_5: '2022-01-03 00:00:00.000000'
  cis_covid_vaccine_date_6: null
  cis_covid_vaccine_number_of_doses: 3 or more
  cis_covid_vaccine_number_of_doses_raw: 3 doses
  cis_covid_vaccine_received: 'Yes'
  cis_covid_vaccine_type: Novavax
  cis_covid_vaccine_type_1: Sinovac
  cis_covid_vaccine_type_1_raw: Sinovac
  cis_covid_vaccine_type_2: Don't know Type
  cis_covid_vaccine_type_2_raw: Or do you not know which one you had?
  cis_covid_vaccine_type_3: Don't know type
  cis_covid_vaccine_type_3_raw: Don't know type
  cis_covid_vaccine_type_4: Oxford/AstraZeneca
  cis_covid_vaccine_type_4_raw: Oxford / AstraZeneca
  cis_covid_vaccine_type_5: Don't know Type
  cis_covid_vaccine_type_5_raw: I do not know the type
  cis_covid_vaccine_type_6: Janssen/Johnson&Johnson
  cis_covid_vaccine_type_6_raw: Janssen / Johnson&Johnson
  cis_covid_vaccine_type_other: Those who refuse to learn from history are condemned
    to repeat it.
  cis_covid_vaccine_type_other_1: A census taker once tried to test me. I ate his
    liver with some fava beans and a nice Chianti.
  cis_covid_vaccine_type_other_2: Here's looking at you, kid.
  cis_covid_vaccine_type_other_3: Here's looking at you, kid.
  cis_covid_vaccine_type_other_4: Those who refuse to learn from history are condemned
    to repeat it.
  cis_covid_vaccine_type_other_5: Elementary, my dear Watson.
  cis_covid_vaccine_type_other_6: Those who refuse to learn from history are condemned
    to repeat it.
  cis_covid_vaccine_type_raw: Novavax
  cis_flu_vaccine_received: 'Yes'
  city: Sittingbourne
  completion_window_cadence: Monthly
  consent_blood_samples_if_positive_yn: 'No'
  consent_contact_extra_research_yn: 'No'
  consent_nhs_data_share_yn: 'No'
  consent_use_of_surplus_blood_samples_yn: null
  contact_known_positive_covid_last_28_days: null
  contact_suspected_positive_covid_last_28_days: 'No'
  county: null
  currently_smokes_or_vapes: 'Yes'
  currently_smokes_or_vapes_description: Pipe
  currently_smokes_or_vapes_raw: 'Yes'
  date_of_birth: '2014-11-24 00:00:00.000000'
  days_since_think_had_covid: null
  days_since_think_had_covid_group: null
  digital_communication_preference: Email
  digital_entry_pack_sent_datetime: '2022-05-22 13:20:25.000000'
  digital_entry_pack_status: Ports are used to communicate with the external world.
  digital_survey_collection_mode: Telephone
  digital_survey_mode_preference: Online
  education_in_person_days_per_week: '3'
  email_address: null
  ethnic_group: Mixed/Multiple Ethnic Groups
  ethnicity: White and Black African
  ethnicity_other: I don't even care.
  ever_smoked_regularly: 'No'
  ever_smoked_regularly_raw: 'No'
  existing_participant_digital_opt_in_datetime: '2021-11-28 03:46:57.000000'
  existing_participant_digital_opt_in_reminder_1_due_datetime: null
  existing_participant_digital_opt_in_reminder_1_sent_datetime: '2022-01-09 07:33:53.000000'
  existing_participant_digital_opt_in_reminder_1_status: The sequential subset of
    Erlang supports eager evaluation, single assignment, and dynamic typing.
  existing_participant_digital_opt_in_reminder_2_due_datetime: null
  existing_participant_digital_opt_in_reminder_2_sent_datetime: null
  existing_participant_digital_opt_in_reminder_2_status: '"Messages can be sent to
    and received from ports, but these messages must obey the so-called ""port protocol."""'
  existing_participant_digital_opt_in_status: Participant Opted In
  existing_participant_digital_opt_in_window_end_datetime: '2022-01-04 23:08:28.000000'
  existing_participant_digital_opt_in_window_start_datetime: '2022-01-05 05:23:23.000000'
  existing_participant_digital_opted_in_datetime: '2022-01-02 15:49:21.000000'
  face_covering_other_enclosed_places: null
  face_covering_other_enclosed_places_raw: null
  face_covering_outside_of_home: null
  face_covering_work_or_education: Yes, always
  face_covering_work_or_education_raw: Yes always
  file_date: null
  first_name: Forest
  hh_id: '414160350614'
  hospital_last_28_days: 'No'
  hours_a_day_with_someone_else_at_home: null
  hours_a_day_with_someone_else_at_home_raw: Prefer not to say
  household_been_care_home_last_28_days: Yes, I have
  household_been_hospital_last_28_days: No I haven’t, but someone else in my household
    has
  household_completion_window_id: HW-9367679101
  household_completion_window_status: New
  household_digital_enrolment_datetime: '2022-01-01 11:05:50.000000'
  household_digital_enrolment_invited_datetime: '2022-01-06 03:59:52.000000'
  household_invited_to_digital: 'Yes'
  household_members_over_2_years_and_not_present_count: null
  household_members_under_2_years_count: null
  household_participants_not_consenting_count: null
  illness_lasting_over_12_months: 'No'
  illness_lasting_over_12_months_raw: 'No'
  illness_reduces_activity_or_ability: null
  illness_reduces_activity_or_ability_raw: null
  infant_age_months_1: 47.0
  infant_age_months_2: 40.0
  infant_age_months_3: null
  infant_age_months_4: 5.0
  infant_age_months_5: null
  infant_age_months_6: 30.0
  infant_age_months_7: 11.0
  infant_age_months_8: 60.0
  language_preference: null
  last_covid_contact_date: null
  last_covid_contact_type: Outside your home
  last_covid_contact_type_raw: Someone I do not live with
  last_name: Meyers
  last_suspected_covid_contact_date: null
  last_suspected_covid_contact_type: Someone you live with
  last_suspected_covid_contact_type_raw: Someone you live with
  long_covid_symptoms: think_have_long_covid_symptom_loss_of_appetite;think_have_long_covid_symptom_palpitations;think_have_long_covid_symptom_runny_nose_or_sneezing
  middle_name: Buck
  ons_household_id: '414160350614'
  opted_out_of_blood_next_window: null
  opted_out_of_blood_next_window_datetime: '2022-01-09 09:40:20.000000'
  opted_out_of_next_window: 'No'
  opted_out_of_next_window_datetime: '2022-01-06 22:48:55.000000'
  other_antibody_test: null
  other_antibody_test_first_positive_date: '2022-01-09 00:00:00.000000'
  other_antibody_test_last_negative_date: null
  other_antibody_test_negative_date: null
  other_antibody_test_positive_date: null
  other_antibody_test_results: All Tests failed
  other_antibody_test_results_raw: All tests failed
  other_covid_infection_test: 'Yes'
  other_covid_infection_test_first_positive_date: null
  other_covid_infection_test_last_negative_date: null
  other_covid_infection_test_negative_date: null
  other_covid_infection_test_positive_date: null
  other_covid_infection_test_results: null
  other_covid_infection_test_results_raw: null
  other_household_member_care_home_last_28_days: Don't know
  other_household_member_care_home_last_28_days_raw: Don't know
  other_household_member_hospital_last_28_days: 'Yes'
  other_household_member_hospital_last_28_days_raw: 'Yes'
  participant_completion_window_end_datetime: '2021-11-24 05:39:36.000000'
  participant_completion_window_id: '1652'
  participant_completion_window_start_datetime: '2021-09-05 06:26:42.000000'
  participant_completion_window_status: Open
  participant_digital_enrolment_datetime: '2021-07-03 21:58:21.000000'
  participant_enrolled_digital: null
  participant_id: DHR-032373782005
  participant_invited_to_digital: null
  participant_survey_status: Active
  participant_survey_status_raw: Active
  participant_withdrawal_reason: No longer wants to take part
  participant_withdrawal_reason_raw: No longer wants to take part
  participant_withdrawal_type: Withdrawn_no_future_linkage
  participant_withdrawal_type_raw: Withdrawn - no future linkage
  person_not_consenting_age_1: null
  person_not_consenting_age_2: 157.0
  person_not_consenting_age_3: null
  person_not_consenting_age_4: null
  person_not_consenting_age_5: null
  person_not_consenting_age_6: null
  person_not_consenting_age_7: 291.0
  person_not_consenting_age_8: null
  person_not_consenting_age_9: 702.0
  person_not_present_age_1: 22.0
  person_not_present_age_2: 45.0
  person_not_present_age_3: null
  person_not_present_age_4: 99.0
  person_not_present_age_5: null
  person_not_present_age_6: 60.0
  person_not_present_age_7: 94.0
  person_not_present_age_8: null
  physical_contact_18_to_69_years: 1-5
  physical_contact_18_to_69_years_raw: 1 to 5
  physical_contact_over_70_years: null
  physical_contact_over_70_years_raw: null
  physical_contact_under_18_years: 1-5
  physical_contact_under_18_years_raw: 1 to 5
  postcode: null
  questionnaire_started_no_incentive: null
  reason_for_not_consenting_1: Erlang is known for its designs that are well suited
    for systems.
  reason_for_not_consenting_2: Type classes first appeared in the Haskell programming
    language.
  reason_for_not_consenting_3: Haskell features a type system with type inference
    and lazy evaluation.
  reason_for_not_consenting_4: The Galactic Empire is nearing completion of the Death
    Star, a space station with the power to destroy entire planets.
  reason_for_not_consenting_5: Atoms can contain any character if they are enclosed
    within single quotes and an escape convention exists which allows any character
    to be used within an atom.
  reason_for_not_consenting_6: Type classes first appeared in the Haskell programming
    language.
  reason_for_not_consenting_7: Ports are created with the built-in function open_port.
  reason_for_not_consenting_8: Erlang is known for its designs that are well suited
    for systems.
  reason_for_not_consenting_9: Atoms are used within a program to denote distinguished
    values.
  regularly_lateral_flow_testing: 'Yes'
  sample_collection_courier_datetime: '2022-01-05 21:37:31.000000'
  sample_collection_kit_received_delivery_partner_datetime: '2022-01-06 19:53:20.000000'
  sample_kit_dispatched_datetime: '2022-01-04 19:49:48.000000'
  sample_kit_not_dispatched_code: 'No'
  sample_return_preference: Post
  self_isolating: null
  self_isolating_raw: Prefer not to say
  self_isolating_reason: null
  self_isolating_reason_detailed: Due to reducing my risk of getting COVID-19 such
    as going into hospital or shielding
  sex: Male
  sex_raw: Male
  smoke_cigarettes: null
  smokes_cigar: null
  smokes_hookah_shisha_pipes: null
  smokes_pipe: 'Yes'
  smokes_vape_e_cigarettes: null
  social_distance_contact_18_to_69_years: '0'
  social_distance_contact_18_to_69_years_raw: '0'
  social_distance_contact_over_70_years: null
  social_distance_contact_over_70_years_raw: null
  social_distance_contact_under_18_years: null
  social_distance_contact_under_18_years_raw: null
  street: null
  study_cohort: Swab Only
  survey_completed_datetime: '2022-01-08 10:33:08.000000'
  survey_completion_status: Partially Completed
  survey_last_modified_datetime: '2022-01-09 04:13:00.000000'
  survey_not_completed_reason_code: Fnr - full non response
  survey_response_dataset_major_version: 3
  survey_response_type: Follow-up Visit
  survey_response_type_raw: Follow-up Survey
  swab_manual_entry: 'Yes'
  swab_not_taken_damage_description: Do you have any idea why this is not working?
  swab_not_taken_missing_parts: Sample box
  swab_not_taken_missing_parts_biohazard_bag: null
  swab_not_taken_missing_parts_other: null
  swab_not_taken_missing_parts_return_bag: null
  swab_not_taken_missing_parts_sample_box: 'Yes'
  swab_not_taken_missing_parts_sample_pot: null
  swab_not_taken_missing_parts_swab_barcode: null
  swab_not_taken_missing_parts_swab_stick: null
  swab_not_taken_other: Do you have any idea why this is not working?
  swab_not_taken_reason: I am near the end of my testing window and my swab test kit
    has not arrived
  swab_return_date: '2022-01-03 00:00:00.000000'
  swab_return_future_date: '2022-01-02 00:00:00.000000'
  swab_returned: null
  swab_sample_barcode: ONS00000000
  swab_sample_barcode_correct: 'Yes'
  swab_sample_barcode_raw: ONS00000000
  swab_sample_barcode_user_entered: ONS67167189
  swab_sample_received_consolidation_point_datetime: '2022-01-01 15:25:28.000000'
  swab_sample_received_lab_datetime: '2022-01-03 18:26:38.000000'
  swab_sample_transport_status: Arrived at Lab
  swab_taken: 'No'
  swab_taken_datetime: '2022-01-06 02:56:55.000000'
  think_had_covid: 'No'
  think_had_covid_admitted_to_hospital: 'Yes'
  think_had_covid_any_symptoms: null
  think_had_covid_any_symptoms_raw: null
  think_had_covid_contacted_nhs: 'No'
  think_had_covid_onset_date: '2022-01-09 00:00:00.000000'
  think_had_covid_symptom_abdominal_pain: 'Yes'
  think_had_covid_symptom_anxiety: 'Yes'
  think_had_covid_symptom_chest_pain: 'No'
  think_had_covid_symptom_cough: 'Yes'
  think_had_covid_symptom_diarrhoea: 'No'
  think_had_covid_symptom_difficulty_concentrating: 'Yes'
  think_had_covid_symptom_fatigue: null
  think_had_covid_symptom_fever: 'Yes'
  think_had_covid_symptom_headache: 'No'
  think_had_covid_symptom_loss_of_appetite: null
  think_had_covid_symptom_loss_of_smell: 'Yes'
  think_had_covid_symptom_loss_of_taste: null
  think_had_covid_symptom_low_mood: 'Yes'
  think_had_covid_symptom_memory_loss_or_confusion: 'Yes'
  think_had_covid_symptom_more_trouble_sleeping: null
  think_had_covid_symptom_muscle_ache: 'No'
  think_had_covid_symptom_nausea_or_vomiting: 'No'
  think_had_covid_symptom_noisy_breathing: 'No'
  think_had_covid_symptom_palpitations: null
  think_had_covid_symptom_runny_nose_or_sneezing: 'Yes'
  think_had_covid_symptom_shortness_of_breath: null
  think_had_covid_symptom_sore_throat: 'Yes'
  think_had_covid_symptom_vertigo_or_dizziness: null
  think_had_covid_which_symptoms: ''
  think_have_covid: null
  think_have_covid_onset_date: null
  think_have_covid_symptom_abdominal_pain: 'Yes'
  think_have_covid_symptom_anxiety: 'Yes'
  think_have_covid_symptom_any: 'Yes'
  think_have_covid_symptom_chest_pain: null
  think_have_covid_symptom_cough: null
  think_have_covid_symptom_diarrhoea: 'No'
  think_have_covid_symptom_difficulty_concentrating: 'No'
  think_have_covid_symptom_fatigue: 'No'
  think_have_covid_symptom_fever: 'Yes'
  think_have_covid_symptom_headache: 'No'
  think_have_covid_symptom_loss_of_appetite: 'No'
  think_have_covid_symptom_loss_of_smell: null
  think_have_covid_symptom_loss_of_taste: null
  think_have_covid_symptom_low_mood: 'No'
  think_have_covid_symptom_memory_loss_or_confusion: 'Yes'
  think_have_covid_symptom_more_trouble_sleeping: null
  think_have_covid_symptom_muscle_ache: null
  think_have_covid_symptom_nausea_or_vomiting: 'Yes'
  think_have_covid_symptom_noisy_breathing: 'No'
  think_have_covid_symptom_onset_date: null
  think_have_covid_symptom_palpitations: 'Yes'
  think_have_covid_symptom_runny_nose_or_sneezing: 'Yes'
  think_have_covid_symptom_shortness_of_breath: 'Yes'
  think_have_covid_symptom_sore_throat: null
  think_have_covid_symptom_vertigo_or_dizziness: 'No'
  think_have_covid_symptoms: 'Yes'
  think_have_long_covid: 'Yes'
  think_have_long_covid_symptom_abdominal_pain: null
  think_have_long_covid_symptom_anxiety: 'No'
  think_have_long_covid_symptom_chest_pain: 'No'
  think_have_long_covid_symptom_cough: null
  think_have_long_covid_symptom_diarrhoea: null
  think_have_long_covid_symptom_difficulty_concentrating: null
  think_have_long_covid_symptom_fatigue: 'No'
  think_have_long_covid_symptom_fever: 'No'
  think_have_long_covid_symptom_headache: null
  think_have_long_covid_symptom_loss_of_appetite: 'Yes'
  think_have_long_covid_symptom_loss_of_smell: null
  think_have_long_covid_symptom_loss_of_taste: null
  think_have_long_covid_symptom_low_mood: null
  think_have_long_covid_symptom_memory_loss_or_confusion: 'No'
  think_have_long_covid_symptom_more_trouble_sleeping: 'No'
  think_have_long_covid_symptom_muscle_ache: null
  think_have_long_covid_symptom_nausea_or_vomiting: null
  think_have_long_covid_symptom_noisy_breathing: 'No'
  think_have_long_covid_symptom_palpitations: 'Yes'
  think_have_long_covid_symptom_reduced_ability: null
  think_have_long_covid_symptom_runny_nose_or_sneezing: 'Yes'
  think_have_long_covid_symptom_shortness_of_breath: 'No'
  think_have_long_covid_symptom_sore_throat: 'No'
  think_have_long_covid_symptom_vertigo_or_dizziness: 'No'
  times_hour_or_longer_another_home_last_7_days: null
  times_hour_or_longer_another_home_last_7_days_raw: null
  times_hour_or_longer_another_person_your_home_last_7_days: null
  times_hour_or_longer_another_person_your_home_last_7_days_raw: null
  times_outside_shopping_or_socialising_last_7_days: 7
  times_shopping_last_7_days: '4'
  times_shopping_last_7_days_raw: '4'
  times_socialising_last_7_days: '6'
  times_socialising_last_7_days_raw: '6'
  title: Mrs.
  transport_to_work_or_education: Taxi/minicab
  unique_participant_response_id: 1652-DHR-032373782005
  visit_date_type: null
  visit_datetime: null
  visit_id: '1652'
  voucher_type_preference: null
  which_symptoms_last_7_days: think_have_covid_symptom_fever;think_have_covid_symptom_nausea_or_vomiting;think_have_covid_symptom_abdominal_pain;think_have_covid_symptom_shortness_of_breath;think_have_covid_symptom_runny_nose_or_sneezing;think_have_covid_symptom_palpitations;think_have_covid_symptom_anxiety;think_have_covid_symptom_memory_loss_or_confusion
  work_direct_contact_patients_or_clients: 'Yes'
  work_direct_contact_patients_or_clients_raw: 'Yes'
  work_health_care_area: Yes, in primary care, e.g. GP, dentist
  work_health_care_area_raw: Primary care - for example in a GP or dentist
  work_in_additional_paid_employment: 'Yes'
  work_in_additional_paid_employment_raw: 'Yes'
  work_location: Working from home
  work_location_raw: From home meaning in the same grounds or building as your home
  work_main_job_changed: null
  work_main_job_role: INITIALLY COMPOSING LIGHT HEARTED AND IRREVERENT WORKS HE ALSO
    WROTE SERIOUS SOMBRE AND RELIGIOUS PIECES BEGINNING IN THE 1930S
  work_main_job_role_raw: Initially composing light-hearted and irreverent works,
    he also wrote serious, sombre and religious pieces beginning in the 1930s.
  work_main_job_title: PORTS ARE USED TO COMMUNICATE WITH THE EXTERNAL WORLD
  work_main_job_title_and_role: PORTS ARE USED TO COMMUNICATE WITH THE EXTERNAL WORLD
    INITIALLY COMPOSING LIGHT HEARTED AND IRREVERENT WORKS HE ALSO WROTE SERIOUS SOMBRE
    AND RELIGIOUS PIECES BEGINNING IN THE 1930S
  work_main_job_title_raw: Ports are used to communicate with the external world.
  work_not_from_home_days_per_week: '3'
  work_not_from_home_days_per_week_raw: '3'
  work_nursing_or_residential_care_home: 'No'
  work_nursing_or_residential_care_home_raw: 'No'
  work_sector: Armed forces
  work_sector_other: The arguments can be primitive data types or compound data types.
  work_sector_raw: Armed forces
  work_status_digital: Employed
  work_status_education: Attending a college or other further education provider including
    apprenticeships
  work_status_employment: Currently not working -  for example on sick or other leave
    such as maternity or paternity for longer than 4 weeks
  work_status_unemployment: null
  work_status_v0: null
  work_status_v1: null
  work_status_v2: null
- ability_to_socially_distance_at_work_or_education: Easy to maintain 2m
  ability_to_socially_distance_at_work_or_education_raw: Easy to maintain 2 metres
    apart. It is not a problem to stay this far away from other people
  allocated_blood_barcode_not_used_reason: Any element of a tuple can be accessed
    in constant time.
  allocated_swab_barcode_not_used_reason: Atoms are used within a program to denote
    distinguished values.
  bad_email: null
  been_outside_uk: null
  been_outside_uk_last_country: Micronesia
  been_outside_uk_last_return_date: null
  blood_manual_entry: 'Yes'
  blood_not_taken_could_not_other: Tuples are containers for a fixed number of Erlang
    data types.
  blood_not_taken_could_not_reason: The pot spilled
  blood_not_taken_could_not_reason_had_bruising: null
  blood_not_taken_could_not_reason_not_enough_blood: null
  blood_not_taken_could_not_reason_other: null
  blood_not_taken_could_not_reason_pot_spilled: 'Yes'
  blood_not_taken_could_not_reason_unwell: null
  blood_not_taken_damage_description: Tuples are containers for a fixed number of
    Erlang data types.
  blood_not_taken_missing_parts: Re-sealable biohazard bag with absorbent pad
  blood_not_taken_missing_parts_alcohol_wipes: null
  blood_not_taken_missing_parts_biohazard_bag: 'Yes'
  blood_not_taken_missing_parts_blood_barcode: null
  blood_not_taken_missing_parts_cleansing_wipe: null
  blood_not_taken_missing_parts_lancets: null
  blood_not_taken_missing_parts_large_sample_carrier: null
  blood_not_taken_missing_parts_other: null
  blood_not_taken_missing_parts_plasters: null
  blood_not_taken_missing_parts_sample_box: null
  blood_not_taken_missing_parts_sample_return_bag: null
  blood_not_taken_missing_parts_small_sample_tube: null
  blood_not_taken_other: It is also a garbage-collected runtime system.
  blood_not_taken_reason: I tried but could not take it
  blood_return_date: '2022-01-06 00:00:00.000000'
  blood_return_future_date: '2022-01-05 00:00:00.000000'
  blood_returned: 'No'
  blood_sample_barcode: ONS00000000
  blood_sample_barcode_correct: null
  blood_sample_barcode_raw: ONS00000000
  blood_sample_barcode_user_entered: ONS95478104
  blood_sample_received_consolidation_point_datetime: '2022-01-09 14:46:50.000000'
  blood_sample_received_lab_datetime: null
  blood_sample_transport_status: Arrived at Consolidation Hub
  blood_taken: 'Yes'
  blood_taken_datetime: null
  care_home_last_28_days: 'Yes'
  cis_covid_vaccine_date: null
  cis_covid_vaccine_date_1: null
  cis_covid_vaccine_date_2: null
  cis_covid_vaccine_date_3: '2022-01-05 00:00:00.000000'
  cis_covid_vaccine_date_4: '2022-01-08 00:00:00.000000'
  cis_covid_vaccine_date_5: '2022-01-02 00:00:00.000000'
  cis_covid_vaccine_date_6: '2022-01-09 00:00:00.000000'
  cis_covid_vaccine_number_of_doses: 3 or more
  cis_covid_vaccine_number_of_doses_raw: 6 doses or more
  cis_covid_vaccine_received: 'No'
  cis_covid_vaccine_type: Sputnik
  cis_covid_vaccine_type_1: Other / specify
  cis_covid_vaccine_type_1_raw: Another vaccine please specify
  cis_covid_vaccine_type_2: Don't know Type
  cis_covid_vaccine_type_2_raw: I do not know the type
  cis_covid_vaccine_type_3: Janssen/Johnson&Johnson
  cis_covid_vaccine_type_3_raw: Janssen / Johnson&Johnson
  cis_covid_vaccine_type_4: Other / specify
  cis_covid_vaccine_type_4_raw: Or Another vaccine please specify
  cis_covid_vaccine_type_5: Sputnik
  cis_covid_vaccine_type_5_raw: Sputnik
  cis_covid_vaccine_type_6: Sinopharm
  cis_covid_vaccine_type_6_raw: Sinopharm
  cis_covid_vaccine_type_other: Mr. Gorbachev, open this gate! Mr. Gorbachev, tear
    down this wall!
  cis_covid_vaccine_type_other_1: Houston, we have a problem.
  cis_covid_vaccine_type_other_2: I'm gonna make him an offer he can't refuse.
  cis_covid_vaccine_type_other_3: You're gonna need a bigger boat.
  cis_covid_vaccine_type_other_4: Mama always said life was like a box of chocolates.
    You never know what you're gonna get.
  cis_covid_vaccine_type_other_5: You're gonna need a bigger boat.
  cis_covid_vaccine_type_other_6: Let them eat cake.
  cis_covid_vaccine_type_raw: Sputnik
  cis_flu_vaccine_received: 'Yes'
  city: Luton
  completion_window_cadence: Weekly
  consent_blood_samples_if_positive_yn: null
  consent_contact_extra_research_yn: 'No'
  consent_nhs_data_share_yn: null
  consent_use_of_surplus_blood_samples_yn: null
  contact_known_positive_covid_last_28_days: 'No'
  contact_suspected_positive_covid_last_28_days: 'Yes'
  county: Avon
  currently_smokes_or_vapes: null
  currently_smokes_or_vapes_description: Pipe
  currently_smokes_or_vapes_raw: Prefer not to say
  date_of_birth: '2003-04-05 00:00:00.000000'
  days_since_think_had_covid: null
  days_since_think_had_covid_group: Date not given
  digital_communication_preference: Email
  digital_entry_pack_sent_datetime: '2022-05-18 00:43:46.000000'
  digital_entry_pack_status: The Galactic Empire is nearing completion of the Death
    Star, a space station with the power to destroy entire planets.
  digital_survey_collection_mode: null
  digital_survey_mode_preference: Online
  education_in_person_days_per_week: null
  email_address: null
  ethnic_group: Mixed/Multiple Ethnic Groups
  ethnicity: White and Black African
  ethnicity_other: Erlang is known for its designs that are well suited for systems.
  ever_smoked_regularly: 'Yes'
  ever_smoked_regularly_raw: 'Yes'
  existing_participant_digital_opt_in_datetime: '2021-10-03 12:24:38.000000'
  existing_participant_digital_opt_in_reminder_1_due_datetime: '2022-01-08 15:19:05.000000'
  existing_participant_digital_opt_in_reminder_1_sent_datetime: '2022-01-02 11:55:23.000000'
  existing_participant_digital_opt_in_reminder_1_status: Its main implementation is
    the Glasgow Haskell Compiler.
  existing_participant_digital_opt_in_reminder_2_due_datetime: '2022-01-05 08:53:54.000000'
  existing_participant_digital_opt_in_reminder_2_sent_datetime: '2022-01-02 22:10:09.000000'
  existing_participant_digital_opt_in_reminder_2_status: The syntax {D1,D2,...,Dn}
    denotes a tuple whose arguments are D1, D2, ... Dn.
  existing_participant_digital_opt_in_status: Participant Opted In
  existing_participant_digital_opt_in_window_end_datetime: '2022-01-09 03:34:14.000000'
  existing_participant_digital_opt_in_window_start_datetime: '2022-01-03 01:27:05.000000'
  existing_participant_digital_opted_in_datetime: '2022-01-08 17:40:52.000000'
  face_covering_other_enclosed_places: Yes, sometimes
  face_covering_other_enclosed_places_raw: Yes sometimes
  face_covering_outside_of_home: null
  face_covering_work_or_education: null
  face_covering_work_or_education_raw: null
  file_date: null
  first_name: Honey
  hh_id: 030988308904
  hospital_last_28_days: 'No'
  hours_a_day_with_someone_else_at_home: null
  hours_a_day_with_someone_else_at_home_raw: Prefer not to say
  household_been_care_home_last_28_days: Yes, I have
  household_been_hospital_last_28_days: No, no one in my household has
  household_completion_window_id: HW-2396451235
  household_completion_window_status: Open
  household_digital_enrolment_datetime: '2022-01-01 15:18:18.000000'
  household_digital_enrolment_invited_datetime: '2022-01-06 16:19:05.000000'
  household_invited_to_digital: null
  household_members_over_2_years_and_not_present_count: null
  household_members_under_2_years_count: 'Yes'
  household_participants_not_consenting_count: 92.0
  illness_lasting_over_12_months: 'No'
  illness_lasting_over_12_months_raw: 'No'
  illness_reduces_activity_or_ability: Yes, a lot
  illness_reduces_activity_or_ability_raw: Yes a lot
  infant_age_months_1: null
  infant_age_months_2: 21.0
  infant_age_months_3: null
  infant_age_months_4: 57.0
  infant_age_months_5: null
  infant_age_months_6: 80.0
  infant_age_months_7: null
  infant_age_months_8: null
  language_preference: English
  last_covid_contact_date: '2022-01-09 00:00:00.000000'
  last_covid_contact_type: null
  last_covid_contact_type_raw: null
  last_name: Hunt
  last_suspected_covid_contact_date: '2022-01-03 00:00:00.000000'
  last_suspected_covid_contact_type: Outside your home
  last_suspected_covid_contact_type_raw: Someone I do not live with
  long_covid_symptoms: think_have_long_covid_symptom_muscle_ache;think_have_long_covid_symptom_loss_of_smell;think_have_long_covid_symptom_shortness_of_breath;think_have_long_covid_symptom_runny_nose_or_sneezing
  middle_name: Gale
  ons_household_id: 030988308904
  opted_out_of_blood_next_window: 'No'
  opted_out_of_blood_next_window_datetime: '2022-01-01 12:39:54.000000'
  opted_out_of_next_window: 'Yes'
  opted_out_of_next_window_datetime: '2022-01-04 14:37:28.000000'
  other_antibody_test: 'Yes'
  other_antibody_test_first_positive_date: '2022-01-03 00:00:00.000000'
  other_antibody_test_last_negative_date: '2022-01-02 00:00:00.000000'
  other_antibody_test_negative_date: null
  other_antibody_test_positive_date: null
  other_antibody_test_results: Waiting for all results
  other_antibody_test_results_raw: Waiting for all results
  other_covid_infection_test: 'No'
  other_covid_infection_test_first_positive_date: '2022-01-06 00:00:00.000000'
  other_covid_infection_test_last_negative_date: null
  other_covid_infection_test_negative_date: null
  other_covid_infection_test_positive_date: null
  other_covid_infection_test_results: null
  other_covid_infection_test_results_raw: null
  other_household_member_care_home_last_28_days: 'No'
  other_household_member_care_home_last_28_days_raw: 'No'
  other_household_member_hospital_last_28_days: Don't know
  other_household_member_hospital_last_28_days_raw: Don't know
  participant_completion_window_end_datetime: '2020-05-14 05:29:00.000000'
  participant_completion_window_id: '2206'
  participant_completion_window_start_datetime: '2022-09-25 08:49:41.000000'
  participant_completion_window_status: Open
  participant_digital_enrolment_datetime: '2020-02-05 20:10:50.000000'
  participant_enrolled_digital: null
  participant_id: DHR-077145284257
  participant_invited_to_digital: 'No'
  participant_survey_status: Completed
  participant_survey_status_raw: Complete
  participant_withdrawal_reason: Swab/blood process distressing
  participant_withdrawal_reason_raw: Swab/blood process distressing
  participant_withdrawal_type: Withdrawn
  participant_withdrawal_type_raw: Withdrawn
  person_not_consenting_age_1: null
  person_not_consenting_age_2: null
  person_not_consenting_age_3: null
  person_not_consenting_age_4: null
  person_not_consenting_age_5: null
  person_not_consenting_age_6: 443.0
  person_not_consenting_age_7: 550.0
  person_not_consenting_age_8: null
  person_not_consenting_age_9: 836.0
  person_not_present_age_1: null
  person_not_present_age_2: null
  person_not_present_age_3: null
  person_not_present_age_4: 67.0
  person_not_present_age_5: 9.0
  person_not_present_age_6: null
  person_not_present_age_7: null
  person_not_present_age_8: 24.0
  physical_contact_18_to_69_years: 11-20
  physical_contact_18_to_69_years_raw: 11 to 20
  physical_contact_over_70_years: 6-10
  physical_contact_over_70_years_raw: 6 to 10
  physical_contact_under_18_years: 11-20
  physical_contact_under_18_years_raw: 11 to 20
  postcode: null
  questionnaire_started_no_incentive: null
  reason_for_not_consenting_1: He looked inquisitively at his keyboard and wrote another
    sentence.
  reason_for_not_consenting_2: Type classes first appeared in the Haskell programming
    language.
  reason_for_not_consenting_3: Haskell features a type system with type inference
    and lazy evaluation.
  reason_for_not_consenting_4: I don't even care.
  reason_for_not_consenting_5: Erlang is known for its designs that are well suited
    for systems.
  reason_for_not_consenting_6: In 1989 the building was heavily damaged by fire, but
    it has since been restored.
  reason_for_not_consenting_7: They are written as strings of consecutive alphanumeric
    characters, the first character being lowercase.
  reason_for_not_consenting_8: Type classes first appeared in the Haskell programming
    language.
  reason_for_not_consenting_9: The Galactic Empire is nearing completion of the Death
    Star, a space station with the power to destroy entire planets.
  regularly_lateral_flow_testing: 'Yes'
  sample_collection_courier_datetime: '2022-01-09 20:49:36.000000'
  sample_collection_kit_received_delivery_partner_datetime: '2022-01-03 09:17:01.000000'
  sample_kit_dispatched_datetime: '2022-01-04 09:51:29.000000'
  sample_kit_not_dispatched_code: 'No'
  sample_return_preference: null
  self_isolating: 'No'
  self_isolating_raw: 'No'
  self_isolating_reason: null
  self_isolating_reason_detailed: I haven't had any symptoms but I live with someone
    who has or has had symptoms or a positive test
  sex: Female
  sex_raw: Female
  smoke_cigarettes: null
  smokes_cigar: null
  smokes_hookah_shisha_pipes: null
  smokes_pipe: 'Yes'
  smokes_vape_e_cigarettes: null
  social_distance_contact_18_to_69_years: '0'
  social_distance_contact_18_to_69_years_raw: '0'
  social_distance_contact_over_70_years: 11-20
  social_distance_contact_over_70_years_raw: 11 to 20
  social_distance_contact_under_18_years: '0'
  social_distance_contact_under_18_years_raw: '0'
  street: Invergourie
  study_cohort: Original
  survey_completed_datetime: null
  survey_completion_status: Partially Completed
  survey_last_modified_datetime: '2022-01-08 01:21:33.000000'
  survey_not_completed_reason_code: Qnr - questionnaire no return
  survey_response_dataset_major_version: 3
  survey_response_type: First Visit
  survey_response_type_raw: First Survey
  swab_manual_entry: 'Yes'
  swab_not_taken_damage_description: Where are my pants?
  swab_not_taken_missing_parts: Other please specify
  swab_not_taken_missing_parts_biohazard_bag: null
  swab_not_taken_missing_parts_other: 'Yes'
  swab_not_taken_missing_parts_return_bag: null
  swab_not_taken_missing_parts_sample_box: null
  swab_not_taken_missing_parts_sample_pot: null
  swab_not_taken_missing_parts_swab_barcode: null
  swab_not_taken_missing_parts_swab_stick: null
  swab_not_taken_other: She spent her earliest years reading classic literature, and
    writing poetry.
  swab_not_taken_reason: I tried but could not take it
  swab_return_date: '2022-01-02 00:00:00.000000'
  swab_return_future_date: '2022-01-03 00:00:00.000000'
  swab_returned: null
  swab_sample_barcode: ONS00000000
  swab_sample_barcode_correct: null
  swab_sample_barcode_raw: ONS00000000
  swab_sample_barcode_user_entered: ONS29802621
  swab_sample_received_consolidation_point_datetime: '2022-01-04 19:22:10.000000'
  swab_sample_received_lab_datetime: '2022-01-09 23:00:40.000000'
  swab_sample_transport_status: Dispatched
  swab_taken: 'Yes'
  swab_taken_datetime: '2022-01-07 11:10:34.000000'
  think_had_covid: 'Yes'
  think_had_covid_admitted_to_hospital: null
  think_had_covid_any_symptoms: null
  think_had_covid_any_symptoms_raw: null
  think_had_covid_contacted_nhs: 'No'
  think_had_covid_onset_date: null
  think_had_covid_symptom_abdominal_pain: null
  think_had_covid_symptom_anxiety: 'No'
  think_had_covid_symptom_chest_pain: null
  think_had_covid_symptom_cough: 'No'
  think_had_covid_symptom_diarrhoea: 'Yes'
  think_had_covid_symptom_difficulty_concentrating: 'No'
  think_had_covid_symptom_fatigue: null
  think_had_covid_symptom_fever: null
  think_had_covid_symptom_headache: null
  think_had_covid_symptom_loss_of_appetite: 'No'
  think_had_covid_symptom_loss_of_smell: 'No'
  think_had_covid_symptom_loss_of_taste: null
  think_had_covid_symptom_low_mood: null
  think_had_covid_symptom_memory_loss_or_confusion: 'No'
  think_had_covid_symptom_more_trouble_sleeping: null
  think_had_covid_symptom_muscle_ache: null
  think_had_covid_symptom_nausea_or_vomiting: null
  think_had_covid_symptom_noisy_breathing: 'Yes'
  think_had_covid_symptom_palpitations: 'No'
  think_had_covid_symptom_runny_nose_or_sneezing: null
  think_had_covid_symptom_shortness_of_breath: 'Yes'
  think_had_covid_symptom_sore_throat: 'No'
  think_had_covid_symptom_vertigo_or_dizziness: null
  think_had_covid_which_symptoms: ''
  think_have_covid: null
  think_have_covid_onset_date: null
  think_have_covid_symptom_abdominal_pain: 'Yes'
  think_have_covid_symptom_anxiety: null
  think_have_covid_symptom_any: 'Yes'
  think_have_covid_symptom_chest_pain: null
  think_have_covid_symptom_cough: 'Yes'
  think_have_covid_symptom_diarrhoea: 'Yes'
  think_have_covid_symptom_difficulty_concentrating: 'Yes'
  think_have_covid_symptom_fatigue: 'No'
  think_have_covid_symptom_fever: 'Yes'
  think_have_covid_symptom_headache: 'No'
  think_have_covid_symptom_loss_of_appetite: 'No'
  think_have_covid_symptom_loss_of_smell: 'No'
  think_have_covid_symptom_loss_of_taste: 'No'
  think_have_covid_symptom_low_mood: 'No'
  think_have_covid_symptom_memory_loss_or_confusion: 'Yes'
  think_have_covid_symptom_more_trouble_sleeping: 'Yes'
  think_have_covid_symptom_muscle_ache: 'No'
  think_have_covid_symptom_nausea_or_vomiting: 'Yes'
  think_have_covid_symptom_noisy_breathing: null
  think_have_covid_symptom_onset_date: null
  think_have_covid_symptom_palpitations: 'No'
  think_have_covid_symptom_runny_nose_or_sneezing: 'No'
  think_have_covid_symptom_shortness_of_breath: 'No'
  think_have_covid_symptom_sore_throat: null
  think_have_covid_symptom_vertigo_or_dizziness: null
  think_have_covid_symptoms: 'No'
  think_have_long_covid: null
  think_have_long_covid_symptom_abdominal_pain: 'No'
  think_have_long_covid_symptom_anxiety: 'No'
  think_have_long_covid_symptom_chest_pain: null
  think_have_long_covid_symptom_cough: 'No'
  think_have_long_covid_symptom_diarrhoea: 'No'
  think_have_long_covid_symptom_difficulty_concentrating: null
  think_have_long_covid_symptom_fatigue: null
  think_have_long_covid_symptom_fever: null
  think_have_long_covid_symptom_headache: null
  think_have_long_covid_symptom_loss_of_appetite: 'No'
  think_have_long_covid_symptom_loss_of_smell: 'Yes'
  think_have_long_covid_symptom_loss_of_taste: null
  think_have_long_covid_symptom_low_mood: 'No'
  think_have_long_covid_symptom_memory_loss_or_confusion: 'No'
  think_have_long_covid_symptom_more_trouble_sleeping: 'No'
  think_have_long_covid_symptom_muscle_ache: 'Yes'
  think_have_long_covid_symptom_nausea_or_vomiting: null
  think_have_long_covid_symptom_noisy_breathing: null
  think_have_long_covid_symptom_palpitations: null
  think_have_long_covid_symptom_reduced_ability: null
  think_have_long_covid_symptom_runny_nose_or_sneezing: 'Yes'
  think_have_long_covid_symptom_shortness_of_breath: 'Yes'
  think_have_long_covid_symptom_sore_throat: 'No'
  think_have_long_covid_symptom_vertigo_or_dizziness: null
  times_hour_or_longer_another_home_last_7_days: null
  times_hour_or_longer_another_home_last_7_days_raw: Don't know
  times_hour_or_longer_another_person_your_home_last_7_days: null
  times_hour_or_longer_another_person_your_home_last_7_days_raw: null
  times_outside_shopping_or_socialising_last_7_days: 2
  times_shopping_last_7_days: '2'
  times_shopping_last_7_days_raw: '2'
  times_socialising_last_7_days: null
  times_socialising_last_7_days_raw: Don't know
  title: Dr.
  transport_to_work_or_education: Underound or Metro or Light Rail or Tram
  unique_participant_response_id: 2206-DHR-077145284257
  visit_date_type: null
  visit_datetime: null
  visit_id: '2206'
  voucher_type_preference: email_address
  which_symptoms_last_7_days: think_have_covid_symptom_fever;think_have_covid_symptom_nausea_or_vomiting;think_have_covid_symptom_abdominal_pain;think_have_covid_symptom_diarrhoea;think_have_covid_symptom_cough;think_have_covid_symptom_more_trouble_sleeping;think_have_covid_symptom_memory_loss_or_confusion;think_have_covid_symptom_difficulty_concentrating
  work_direct_contact_patients_or_clients: null
  work_direct_contact_patients_or_clients_raw: Prefer not to say
  work_health_care_area: Yes, in secondary care, e.g. hospital
  work_health_care_area_raw: Secondary care - for example in a hospital
  work_in_additional_paid_employment: 'No'
  work_in_additional_paid_employment_raw: 'No'
  work_location: Both from home and somewhere else
  work_location_raw: Both from home and somewhere else
  work_main_job_changed: null
  work_main_job_role: THE SEQUENTIAL SUBSET OF ERLANG SUPPORTS EAGER EVALUATION SINGLE
    ASSIGNMENT AND DYNAMIC TYPING
  work_main_job_role_raw: The sequential subset of Erlang supports eager evaluation,
    single assignment, and dynamic typing.
  work_main_job_title: TUPLES ARE CONTAINERS FOR A FIXED NUMBER OF ERLANG DATA TYPES
  work_main_job_title_and_role: TUPLES ARE CONTAINERS FOR A FIXED NUMBER OF ERLANG
    DATA TYPES THE SEQUENTIAL SUBSET OF ERLANG SUPPORTS EAGER EVALUATION SINGLE ASSIGNMENT
    AND DYNAMIC TYPING
  work_main_job_title_raw: Tuples are containers for a fixed number of Erlang data
    types.
  work_not_from_home_days_per_week: '5'
  work_not_from_home_days_per_week_raw: '5'
  work_nursing_or_residential_care_home: 'Yes'
  work_nursing_or_residential_care_home_raw: 'Yes'
  work_sector: Information technology and communication
  work_sector_other: I don't even care.
  work_sector_raw: Information technology and communication
  work_status_digital: Employed
  work_status_education: null
  work_status_employment: Currently not working -  for example on sick or other leave
    such as maternity or paternity for longer than 4 weeks
  work_status_unemployment: Retired
  work_status_v0: null
  work_status_v1: null
  work_status_v2: null
- ability_to_socially_distance_at_work_or_education: Easy to maintain 2m
  ability_to_socially_distance_at_work_or_education_raw: Easy to maintain 2 metres
    apart. It is not a problem to stay this far away from other people
  allocated_blood_barcode_not_used_reason: Its main implementation is the Glasgow
    Haskell Compiler.
  allocated_swab_barcode_not_used_reason: The Galactic Empire is nearing completion
    of the Death Star, a space station with the power to destroy entire planets.
  bad_email: null
  been_outside_uk: null
  been_outside_uk_last_country: Sao Tome and Principe
  been_outside_uk_last_return_date: null
  blood_manual_entry: 'Yes'
  blood_not_taken_could_not_other: Any element of a tuple can be accessed in constant
    time.
  blood_not_taken_could_not_reason: null
  blood_not_taken_could_not_reason_had_bruising: null
  blood_not_taken_could_not_reason_not_enough_blood: null
  blood_not_taken_could_not_reason_other: null
  blood_not_taken_could_not_reason_pot_spilled: null
  blood_not_taken_could_not_reason_unwell: null
  blood_not_taken_damage_description: The sequential subset of Erlang supports eager
    evaluation, single assignment, and dynamic typing.
  blood_not_taken_missing_parts: Re-sealable biohazard bag with absorbent pad
  blood_not_taken_missing_parts_alcohol_wipes: null
  blood_not_taken_missing_parts_biohazard_bag: 'Yes'
  blood_not_taken_missing_parts_blood_barcode: null
  blood_not_taken_missing_parts_cleansing_wipe: null
  blood_not_taken_missing_parts_lancets: null
  blood_not_taken_missing_parts_large_sample_carrier: null
  blood_not_taken_missing_parts_other: null
  blood_not_taken_missing_parts_plasters: null
  blood_not_taken_missing_parts_sample_box: null
  blood_not_taken_missing_parts_sample_return_bag: null
  blood_not_taken_missing_parts_small_sample_tube: null
  blood_not_taken_other: '"Messages can be sent to and received from ports, but these
    messages must obey the so-called ""port protocol."""'
  blood_not_taken_reason: The blood test kit arrived damaged
  blood_return_date: '2022-01-08 00:00:00.000000'
  blood_return_future_date: '2022-01-08 00:00:00.000000'
  blood_returned: null
  blood_sample_barcode: ONS00000000
  blood_sample_barcode_correct: 'Yes'
  blood_sample_barcode_raw: ONS00000000
  blood_sample_barcode_user_entered: ONS66470263
  blood_sample_received_consolidation_point_datetime: '2022-01-08 12:18:01.000000'
  blood_sample_received_lab_datetime: '2022-01-03 04:38:45.000000'
  blood_sample_transport_status: Arrived at Sorting Office
  blood_taken: null
  blood_taken_datetime: null
  care_home_last_28_days: 'Yes'
  cis_covid_vaccine_date: '2022-01-05 00:00:00.000000'
  cis_covid_vaccine_date_1: null
  cis_covid_vaccine_date_2: '2022-01-04 00:00:00.000000'
  cis_covid_vaccine_date_3: null
  cis_covid_vaccine_date_4: null
  cis_covid_vaccine_date_5: '2022-01-08 00:00:00.000000'
  cis_covid_vaccine_date_6: '2022-01-03 00:00:00.000000'
  cis_covid_vaccine_number_of_doses: null
  cis_covid_vaccine_number_of_doses_raw: null
  cis_covid_vaccine_received: null
  cis_covid_vaccine_type: Don't know Type
  cis_covid_vaccine_type_1: Don't know Type
  cis_covid_vaccine_type_1_raw: Or do you not know which one you had?
  cis_covid_vaccine_type_2: Valneva
  cis_covid_vaccine_type_2_raw: Valneva
  cis_covid_vaccine_type_3: Valneva
  cis_covid_vaccine_type_3_raw: Valneva
  cis_covid_vaccine_type_4: From a research study/trial
  cis_covid_vaccine_type_4_raw: From a research study/trial
  cis_covid_vaccine_type_5: null
  cis_covid_vaccine_type_5_raw: null
  cis_covid_vaccine_type_6: Sputnik
  cis_covid_vaccine_type_6_raw: Sputnik
  cis_covid_vaccine_type_other: Frankly, my dear, I don't give a damn.
  cis_covid_vaccine_type_other_1: Houston, we have a problem.
  cis_covid_vaccine_type_other_2: Let them eat cake.
  cis_covid_vaccine_type_other_3: Mama always said life was like a box of chocolates.
    You never know what you're gonna get.
  cis_covid_vaccine_type_other_4: I'm gonna make him an offer he can't refuse.
  cis_covid_vaccine_type_other_5: Let them eat cake.
  cis_covid_vaccine_type_other_6: Here's looking at you, kid.
  cis_covid_vaccine_type_raw: Or do you not know which one you had?
  cis_flu_vaccine_received: 'No'
  city: null
  completion_window_cadence: Weekly
  consent_blood_samples_if_positive_yn: null
  consent_contact_extra_research_yn: null
  consent_nhs_data_share_yn: null
  consent_use_of_surplus_blood_samples_yn: 'Yes'
  contact_known_positive_covid_last_28_days: null
  contact_suspected_positive_covid_last_28_days: 'No'
  county: null
  currently_smokes_or_vapes: null
  currently_smokes_or_vapes_description: Hookah or shisha pipes
  currently_smokes_or_vapes_raw: Prefer not to say
  date_of_birth: '1992-03-01 00:00:00.000000'
  days_since_think_had_covid: null
  days_since_think_had_covid_group: null
  digital_communication_preference: Email
  digital_entry_pack_sent_datetime: '2022-01-29 03:49:27.000000'
  digital_entry_pack_status: Make me a sandwich.
  digital_survey_collection_mode: null
  digital_survey_mode_preference: Telephone
  education_in_person_days_per_week: '6'
  email_address: null
  ethnic_group: Other Ethnic Group
  ethnicity: Bangladeshi
  ethnicity_other: The syntax {D1,D2,...,Dn} denotes a tuple whose arguments are D1,
    D2, ... Dn.
  ever_smoked_regularly: 'No'
  ever_smoked_regularly_raw: 'No'
  existing_participant_digital_opt_in_datetime: '2022-07-16 12:15:09.000000'
  existing_participant_digital_opt_in_reminder_1_due_datetime: '2022-01-05 22:58:52.000000'
  existing_participant_digital_opt_in_reminder_1_sent_datetime: '2022-01-05 23:17:10.000000'
  existing_participant_digital_opt_in_reminder_1_status: Atoms can contain any character
    if they are enclosed within single quotes and an escape convention exists which
    allows any character to be used within an atom.
  existing_participant_digital_opt_in_reminder_2_due_datetime: null
  existing_participant_digital_opt_in_reminder_2_sent_datetime: null
  existing_participant_digital_opt_in_reminder_2_status: Initially composing light-hearted
    and irreverent works, he also wrote serious, sombre and religious pieces beginning
    in the 1930s.
  existing_participant_digital_opt_in_status: Participant Opted In
  existing_participant_digital_opt_in_window_end_datetime: '2022-01-06 20:43:33.000000'
  existing_participant_digital_opt_in_window_start_datetime: '2022-01-05 05:37:41.000000'
  existing_participant_digital_opted_in_datetime: '2022-01-09 05:52:18.000000'
  face_covering_other_enclosed_places: null
  face_covering_other_enclosed_places_raw: null
  face_covering_outside_of_home: null
  face_covering_work_or_education: Yes, sometimes
  face_covering_work_or_education_raw: Yes sometimes
  file_date: null
  first_name: Shawnee
  hh_id: '734353881968'
  hospital_last_28_days: 'Yes'
  hours_a_day_with_someone_else_at_home: Don't know
  hours_a_day_with_someone_else_at_home_raw: Don't know
  household_been_care_home_last_28_days: Yes, I have
  household_been_hospital_last_28_days: Yes, I have
  household_completion_window_id: HW-8082463081
  household_completion_window_status: Open
  household_digital_enrolment_datetime: '2022-01-02 15:12:05.000000'
  household_digital_enrolment_invited_datetime: '2022-01-07 19:21:14.000000'
  household_invited_to_digital: 'No'
  household_members_over_2_years_and_not_present_count: 'No'
  household_members_under_2_years_count: null
  household_participants_not_consenting_count: null
  illness_lasting_over_12_months: 'No'
  illness_lasting_over_12_months_raw: 'No'
  illness_reduces_activity_or_ability: Yes, a little
  illness_reduces_activity_or_ability_raw: Yes a little
  infant_age_months_1: 63.0
  infant_age_months_2: null
  infant_age_months_3: null
  infant_age_months_4: null
  infant_age_months_5: null
  infant_age_months_6: 85.0
  infant_age_months_7: null
  infant_age_months_8: 28.0
  language_preference: null
  last_covid_contact_date: null
  last_covid_contact_type: Living in your own home
  last_covid_contact_type_raw: Someone I live with
  last_name: Waters
  last_suspected_covid_contact_date: '2022-01-05 00:00:00.000000'
  last_suspected_covid_contact_type: null
  last_suspected_covid_contact_type_raw: null
  long_covid_symptoms: think_have_long_covid_symptom_headache;think_have_long_covid_symptom_abdominal_pain;think_have_long_covid_symptom_loss_of_taste;think_have_long_covid_symptom_sore_throat;think_have_long_covid_symptom_cough;think_have_long_covid_symptom_loss_of_appetite;think_have_long_covid_symptom_anxiety;think_have_long_covid_symptom_low_mood;think_have_long_covid_symptom_more_trouble_sleeping;think_have_long_covid_symptom_noisy_breathing
  middle_name: Isaac
  ons_household_id: '734353881968'
  opted_out_of_blood_next_window: null
  opted_out_of_blood_next_window_datetime: '2022-01-05 03:40:21.000000'
  opted_out_of_next_window: null
  opted_out_of_next_window_datetime: '2022-01-09 05:11:34.000000'
  other_antibody_test: 'Yes'
  other_antibody_test_first_positive_date: null
  other_antibody_test_last_negative_date: null
  other_antibody_test_negative_date: null
  other_antibody_test_positive_date: null
  other_antibody_test_results: Waiting for all results
  other_antibody_test_results_raw: Waiting for all results
  other_covid_infection_test: 'Yes'
  other_covid_infection_test_first_positive_date: '2022-01-09 00:00:00.000000'
  other_covid_infection_test_last_negative_date: null
  other_covid_infection_test_negative_date: null
  other_covid_infection_test_positive_date: null
  other_covid_infection_test_results: Waiting for all results
  other_covid_infection_test_results_raw: Waiting for all results
  other_household_member_care_home_last_28_days: Don't know
  other_household_member_care_home_last_28_days_raw: Don't know
  other_household_member_hospital_last_28_days: 'Yes'
  other_household_member_hospital_last_28_days_raw: 'Yes'
  participant_completion_window_end_datetime: '2020-08-05 14:42:33.000000'
  participant_completion_window_id: '2738'
  participant_completion_window_start_datetime: '2020-12-17 14:03:35.000000'
  participant_completion_window_status: Open
  participant_digital_enrolment_datetime: null
  participant_enrolled_digital: 'No'
  participant_id: DHR-747928544728
  participant_invited_to_digital: null
  participant_survey_status: Completed
  participant_survey_status_raw: Complete
  participant_withdrawal_reason: No longer convenient
  participant_withdrawal_reason_raw: No longer convenient
  participant_withdrawal_type: Withdrawn_no_future_linkage_or_use_of_samples
  participant_withdrawal_type_raw: Withdrawn - no future linkage or use of samples
  person_not_consenting_age_1: null
  person_not_consenting_age_2: null
  person_not_consenting_age_3: 625.0
  person_not_consenting_age_4: 203.0
  person_not_consenting_age_5: 927.0
  person_not_consenting_age_6: null
  person_not_consenting_age_7: 121.0
  person_not_consenting_age_8: 608.0
  person_not_consenting_age_9: null
  person_not_present_age_1: 81.0
  person_not_present_age_2: 45.0
  person_not_present_age_3: null
  person_not_present_age_4: null
  person_not_present_age_5: 40.0
  person_not_present_age_6: 98.0
  person_not_present_age_7: 54.0
  person_not_present_age_8: null
  physical_contact_18_to_69_years: null
  physical_contact_18_to_69_years_raw: null
  physical_contact_over_70_years: 1-5
  physical_contact_over_70_years_raw: 1 to 5
  physical_contact_under_18_years: 6-10
  physical_contact_under_18_years_raw: 6 to 10
  postcode: null
  questionnaire_started_no_incentive: null
  reason_for_not_consenting_1: Any element of a tuple can be accessed in constant
    time.
  reason_for_not_consenting_2: The Galactic Empire is nearing completion of the Death
    Star, a space station with the power to destroy entire planets.
  reason_for_not_consenting_3: Make me a sandwich.
  reason_for_not_consenting_4: Haskell features a type system with type inference
    and lazy evaluation.
  reason_for_not_consenting_5: I don't even care.
  reason_for_not_consenting_6: Where are my pants?
  reason_for_not_consenting_7: Where are my pants?
  reason_for_not_consenting_8: Its main implementation is the Glasgow Haskell Compiler.
  reason_for_not_consenting_9: Haskell features a type system with type inference
    and lazy evaluation.
  regularly_lateral_flow_testing: 'Yes'
  sample_collection_courier_datetime: '2022-01-08 11:44:34.000000'
  sample_collection_kit_received_delivery_partner_datetime: '2022-01-05 11:38:56.000000'
  sample_kit_dispatched_datetime: '2022-01-02 01:22:21.000000'
  sample_kit_not_dispatched_code: 'No'
  sample_return_preference: null
  self_isolating: 'No'
  self_isolating_raw: 'No'
  self_isolating_reason: null
  self_isolating_reason_detailed: I have or have had symptoms of COVID-19 or a positive
    test
  sex: Male
  sex_raw: Male
  smoke_cigarettes: null
  smokes_cigar: null
  smokes_hookah_shisha_pipes: 'Yes'
  smokes_pipe: null
  smokes_vape_e_cigarettes: null
  social_distance_contact_18_to_69_years: 11-20
  social_distance_contact_18_to_69_years_raw: 11 to 20
  social_distance_contact_over_70_years: 21 or more
  social_distance_contact_over_70_years_raw: 21 or more
  social_distance_contact_under_18_years: 21 or more
  social_distance_contact_under_18_years_raw: 21 or more
  street: null
  study_cohort: Fingerprick and Swab
  survey_completed_datetime: '2022-01-05 13:54:58.000000'
  survey_completion_status: Archived
  survey_last_modified_datetime: '2022-01-07 10:47:10.000000'
  survey_not_completed_reason_code: Qnr - questionnaire no return
  survey_response_dataset_major_version: 3
  survey_response_type: First Visit
  survey_response_type_raw: First Survey
  swab_manual_entry: 'Yes'
  swab_not_taken_damage_description: Erlang is known for its designs that are well
    suited for systems.
  swab_not_taken_missing_parts: Sample box
  swab_not_taken_missing_parts_biohazard_bag: null
  swab_not_taken_missing_parts_other: null
  swab_not_taken_missing_parts_return_bag: null
  swab_not_taken_missing_parts_sample_box: 'Yes'
  swab_not_taken_missing_parts_sample_pot: null
  swab_not_taken_missing_parts_swab_barcode: null
  swab_not_taken_missing_parts_swab_stick: null
  swab_not_taken_other: The sequential subset of Erlang supports eager evaluation,
    single assignment, and dynamic typing.
  swab_not_taken_reason: I am near the end of my testing window and my swab test kit
    has not arrived
  swab_return_date: '2022-01-04 00:00:00.000000'
  swab_return_future_date: '2022-01-09 00:00:00.000000'
  swab_returned: 'No'
  swab_sample_barcode: ONS00000000
  swab_sample_barcode_correct: 'Yes'
  swab_sample_barcode_raw: ONS00000000
  swab_sample_barcode_user_entered: ONS72090747
  swab_sample_received_consolidation_point_datetime: '2022-01-03 11:03:35.000000'
  swab_sample_received_lab_datetime: '2022-01-09 19:43:58.000000'
  swab_sample_transport_status: Arrived at Consolidation Hub
  swab_taken: null
  swab_taken_datetime: '2022-01-05 23:04:23.000000'
  think_had_covid: 'No'
  think_had_covid_admitted_to_hospital: null
  think_had_covid_any_symptoms: 'No'
  think_had_covid_any_symptoms_raw: 'No'
  think_had_covid_contacted_nhs: 'No'
  think_had_covid_onset_date: '2022-01-06 00:00:00.000000'
  think_had_covid_symptom_abdominal_pain: 'Yes'
  think_had_covid_symptom_anxiety: 'No'
  think_had_covid_symptom_chest_pain: null
  think_had_covid_symptom_cough: 'Yes'
  think_had_covid_symptom_diarrhoea: 'Yes'
  think_had_covid_symptom_difficulty_concentrating: 'No'
  think_had_covid_symptom_fatigue: null
  think_had_covid_symptom_fever: 'No'
  think_had_covid_symptom_headache: 'No'
  think_had_covid_symptom_loss_of_appetite: 'No'
  think_had_covid_symptom_loss_of_smell: null
  think_had_covid_symptom_loss_of_taste: 'Yes'
  think_had_covid_symptom_low_mood: 'Yes'
  think_had_covid_symptom_memory_loss_or_confusion: 'Yes'
  think_had_covid_symptom_more_trouble_sleeping: 'No'
  think_had_covid_symptom_muscle_ache: null
  think_had_covid_symptom_nausea_or_vomiting: 'No'
  think_had_covid_symptom_noisy_breathing: 'Yes'
  think_had_covid_symptom_palpitations: null
  think_had_covid_symptom_runny_nose_or_sneezing: null
  think_had_covid_symptom_shortness_of_breath: 'No'
  think_had_covid_symptom_sore_throat: null
  think_had_covid_symptom_vertigo_or_dizziness: 'Yes'
  think_had_covid_which_symptoms: ''
  think_have_covid: 'No'
  think_have_covid_onset_date: '2022-01-03 00:00:00.000000'
  think_have_covid_symptom_abdominal_pain: null
  think_have_covid_symptom_anxiety: null
  think_have_covid_symptom_any: 'Yes'
  think_have_covid_symptom_chest_pain: 'Yes'
  think_have_covid_symptom_cough: null
  think_have_covid_symptom_diarrhoea: null
  think_have_covid_symptom_difficulty_concentrating: null
  think_have_covid_symptom_fatigue: 'No'
  think_have_covid_symptom_fever: 'Yes'
  think_have_covid_symptom_headache: 'Yes'
  think_have_covid_symptom_loss_of_appetite: 'Yes'
  think_have_covid_symptom_loss_of_smell: 'No'
  think_have_covid_symptom_loss_of_taste: null
  think_have_covid_symptom_low_mood: null
  think_have_covid_symptom_memory_loss_or_confusion: 'Yes'
  think_have_covid_symptom_more_trouble_sleeping: null
  think_have_covid_symptom_muscle_ache: 'Yes'
  think_have_covid_symptom_nausea_or_vomiting: 'Yes'
  think_have_covid_symptom_noisy_breathing: 'No'
  think_have_covid_symptom_onset_date: null
  think_have_covid_symptom_palpitations: 'Yes'
  think_have_covid_symptom_runny_nose_or_sneezing: null
  think_have_covid_symptom_shortness_of_breath: 'Yes'
  think_have_covid_symptom_sore_throat: null
  think_have_covid_symptom_vertigo_or_dizziness: 'Yes'
  think_have_covid_symptoms: 'No'
  think_have_long_covid: 'No'
  think_have_long_covid_symptom_abdominal_pain: 'Yes'
  think_have_long_covid_symptom_anxiety: 'Yes'
  think_have_long_covid_symptom_chest_pain: null
  think_have_long_covid_symptom_cough: 'Yes'
  think_have_long_covid_symptom_diarrhoea: 'No'
  think_have_long_covid_symptom_difficulty_concentrating: 'No'
  think_have_long_covid_symptom_fatigue: null
  think_have_long_covid_symptom_fever: 'No'
  think_have_long_covid_symptom_headache: 'Yes'
  think_have_long_covid_symptom_loss_of_appetite: 'Yes'
  think_have_long_covid_symptom_loss_of_smell: 'No'
  think_have_long_covid_symptom_loss_of_taste: 'Yes'
  think_have_long_covid_symptom_low_mood: 'Yes'
  think_have_long_covid_symptom_memory_loss_or_confusion: 'No'
  think_have_long_covid_symptom_more_trouble_sleeping: 'Yes'
  think_have_long_covid_symptom_muscle_ache: 'No'
  think_have_long_covid_symptom_nausea_or_vomiting: 'No'
  think_have_long_covid_symptom_noisy_breathing: 'Yes'
  think_have_long_covid_symptom_palpitations: null
  think_have_long_covid_symptom_reduced_ability: Not at all
  think_have_long_covid_symptom_runny_nose_or_sneezing: null
  think_have_long_covid_symptom_shortness_of_breath: 'No'
  think_have_long_covid_symptom_sore_throat: 'Yes'
  think_have_long_covid_symptom_vertigo_or_dizziness: 'No'
  times_hour_or_longer_another_home_last_7_days: '2'
  times_hour_or_longer_another_home_last_7_days_raw: '2'
  times_hour_or_longer_another_person_your_home_last_7_days: '1'
  times_hour_or_longer_another_person_your_home_last_7_days_raw: '1'
  times_outside_shopping_or_socialising_last_7_days: 7
  times_shopping_last_7_days: '4'
  times_shopping_last_7_days_raw: '4'
  times_socialising_last_7_days: '7'
  times_socialising_last_7_days_raw: 7 times or more
  title: Mr.
  transport_to_work_or_education: Motorbike, scooter or moped
  unique_participant_response_id: 2738-DHR-747928544728
  visit_date_type: null
  visit_datetime: null
  visit_id: '2738'
  voucher_type_preference: Paper
  which_symptoms_last_7_days: think_have_covid_symptom_fever;think_have_covid_symptom_headache;think_have_covid_symptom_muscle_ache;think_have_covid_symptom_nausea_or_vomiting;think_have_covid_symptom_shortness_of_breath;think_have_covid_symptom_loss_of_appetite;think_have_covid_symptom_chest_pain;think_have_covid_symptom_palpitations;think_have_covid_symptom_vertigo_or_dizziness;think_have_covid_symptom_memory_loss_or_confusion
  work_direct_contact_patients_or_clients: 'Yes'
  work_direct_contact_patients_or_clients_raw: 'Yes'
  work_health_care_area: Yes, in secondary care, e.g. hospital
  work_health_care_area_raw: Secondary care - for example in a hospital
<<<<<<< HEAD
  work_in_additional_paid_employment: null
  work_in_additional_paid_employment_raw: Prefer not to say
  work_location: null
  work_location_raw: null
  work_main_job_changed: 'Yes'
  work_main_job_role: THE ARGUMENTS CAN BE PRIMITIVE DATA TYPES OR COMPOUND DATA TYPES
=======
  work_in_additional_paid_employment: 'No'
  work_in_additional_paid_employment_raw: 'No'
  work_location: Working from home
  work_location_raw: From home meaning in the same grounds or building as your home
  work_main_job_changed: null
  work_main_job_role: The arguments can be primitive data types or compound data types.
>>>>>>> 96a32671
  work_main_job_role_raw: The arguments can be primitive data types or compound data
    types.
  work_main_job_title: ERLANG IS A GENERAL PURPOSE CONCURRENT FUNCTIONAL PROGRAMMING
    LANGUAGE
  work_main_job_title_and_role: ERLANG IS A GENERAL PURPOSE CONCURRENT FUNCTIONAL
    PROGRAMMING LANGUAGE THE ARGUMENTS CAN BE PRIMITIVE DATA TYPES OR COMPOUND DATA
    TYPES
  work_main_job_title_raw: Erlang is a general-purpose, concurrent, functional programming
    language.
  work_not_from_home_days_per_week: '6'
  work_not_from_home_days_per_week_raw: '4'
  work_nursing_or_residential_care_home: 'No'
  work_nursing_or_residential_care_home_raw: 'No'
  work_sector: Armed forces
  work_sector_other: It is also a garbage-collected runtime system.
  work_sector_raw: Armed forces
  work_status_digital: null
  work_status_education: Attending a college or other further education provider including
    apprenticeships
  work_status_employment: Currently not working -  for example on sick or other leave
    such as maternity or paternity for longer than 4 weeks
  work_status_unemployment: null
  work_status_v0: null
  work_status_v1: null
  work_status_v2: null
- ability_to_socially_distance_at_work_or_education: Difficult to maintain 2m, but
    can be 1m
  ability_to_socially_distance_at_work_or_education_raw: Difficult to maintain 2 metres
    apart. But you can usually be at least 1 metre away from other people
  allocated_blood_barcode_not_used_reason: Do you have any idea why this is not working?
  allocated_swab_barcode_not_used_reason: Type classes first appeared in the Haskell
    programming language.
  bad_email: null
  been_outside_uk: null
  been_outside_uk_last_country: Israel
  been_outside_uk_last_return_date: '2022-01-09 00:00:00.000000'
  blood_manual_entry: 'Yes'
  blood_not_taken_could_not_other: The sequential subset of Erlang supports eager
    evaluation, single assignment, and dynamic typing.
  blood_not_taken_could_not_reason: null
  blood_not_taken_could_not_reason_had_bruising: null
  blood_not_taken_could_not_reason_not_enough_blood: null
  blood_not_taken_could_not_reason_other: null
  blood_not_taken_could_not_reason_pot_spilled: null
  blood_not_taken_could_not_reason_unwell: null
  blood_not_taken_damage_description: Haskell is a standardized, general-purpose purely
    functional programming language, with non-strict semantics and strong static typing.
  blood_not_taken_missing_parts: Small sample test tube. This is the tube that is
    used to collect the blood.
  blood_not_taken_missing_parts_alcohol_wipes: null
  blood_not_taken_missing_parts_biohazard_bag: null
  blood_not_taken_missing_parts_blood_barcode: null
  blood_not_taken_missing_parts_cleansing_wipe: null
  blood_not_taken_missing_parts_lancets: null
  blood_not_taken_missing_parts_large_sample_carrier: null
  blood_not_taken_missing_parts_other: null
  blood_not_taken_missing_parts_plasters: null
  blood_not_taken_missing_parts_sample_box: null
  blood_not_taken_missing_parts_sample_return_bag: null
  blood_not_taken_missing_parts_small_sample_tube: 'Yes'
  blood_not_taken_other: Type classes first appeared in the Haskell programming language.
  blood_not_taken_reason: The blood test kit arrived both damaged and with parts missing
  blood_return_date: '2022-01-06 00:00:00.000000'
  blood_return_future_date: '2022-01-07 00:00:00.000000'
  blood_returned: 'No'
  blood_sample_barcode: ONS00000000
  blood_sample_barcode_correct: null
  blood_sample_barcode_raw: ONS00000000
  blood_sample_barcode_user_entered: ONS12633229
  blood_sample_received_consolidation_point_datetime: '2022-01-06 11:34:20.000000'
  blood_sample_received_lab_datetime: '2022-01-07 13:29:28.000000'
  blood_sample_transport_status: Arrived at Consolidation Hub
  blood_taken: null
  blood_taken_datetime: null
  care_home_last_28_days: null
  cis_covid_vaccine_date: '2022-01-03 00:00:00.000000'
  cis_covid_vaccine_date_1: null
  cis_covid_vaccine_date_2: '2022-01-03 00:00:00.000000'
  cis_covid_vaccine_date_3: '2022-01-01 00:00:00.000000'
  cis_covid_vaccine_date_4: null
  cis_covid_vaccine_date_5: null
  cis_covid_vaccine_date_6: null
  cis_covid_vaccine_number_of_doses: null
  cis_covid_vaccine_number_of_doses_raw: null
  cis_covid_vaccine_received: 'Yes'
  cis_covid_vaccine_type: Oxford/AstraZeneca
  cis_covid_vaccine_type_1: Moderna
  cis_covid_vaccine_type_1_raw: Moderna
  cis_covid_vaccine_type_2: Other / specify
  cis_covid_vaccine_type_2_raw: Another vaccine please specify
  cis_covid_vaccine_type_3: Other / specify
  cis_covid_vaccine_type_3_raw: Or Another vaccine please specify
  cis_covid_vaccine_type_4: Sinopharm
  cis_covid_vaccine_type_4_raw: Sinopharm
  cis_covid_vaccine_type_5: Oxford/AstraZeneca
  cis_covid_vaccine_type_5_raw: Oxford / AstraZeneca
  cis_covid_vaccine_type_6: Sputnik
  cis_covid_vaccine_type_6_raw: Sputnik
  cis_covid_vaccine_type_other: '"You''ve got to ask yourself one question: ""Do I
    feel lucky?"" Well, do ya? Punk!"'
  cis_covid_vaccine_type_other_1: '"You''ve got to ask yourself one question: ""Do
    I feel lucky?"" Well, do ya? Punk!"'
  cis_covid_vaccine_type_other_2: A census taker once tried to test me. I ate his
    liver with some fava beans and a nice Chianti.
  cis_covid_vaccine_type_other_3: Those who refuse to learn from history are condemned
    to repeat it.
  cis_covid_vaccine_type_other_4: Mama always said life was like a box of chocolates.
    You never know what you're gonna get.
  cis_covid_vaccine_type_other_5: Let them eat cake.
  cis_covid_vaccine_type_other_6: Houston, we have a problem.
  cis_covid_vaccine_type_raw: Oxford / AstraZeneca
  cis_flu_vaccine_received: null
  city: null
  completion_window_cadence: Monthly
  consent_blood_samples_if_positive_yn: null
  consent_contact_extra_research_yn: 'Yes'
  consent_nhs_data_share_yn: 'Yes'
  consent_use_of_surplus_blood_samples_yn: null
  contact_known_positive_covid_last_28_days: 'No'
  contact_suspected_positive_covid_last_28_days: 'Yes'
  county: Borders
  currently_smokes_or_vapes: 'No'
  currently_smokes_or_vapes_description: Cigarettes
  currently_smokes_or_vapes_raw: 'No'
  date_of_birth: '2020-02-01 00:00:00.000000'
  days_since_think_had_covid: null
  days_since_think_had_covid_group: Date not given
  digital_communication_preference: null
  digital_entry_pack_sent_datetime: '2020-09-20 00:35:12.000000'
  digital_entry_pack_status: I don't even care.
  digital_survey_collection_mode: Online
  digital_survey_mode_preference: null
  education_in_person_days_per_week: '2'
  email_address: null
  ethnic_group: Asian or Asian British
  ethnicity: Gypsy or Irish Traveller
  ethnicity_other: Its main implementation is the Glasgow Haskell Compiler.
  ever_smoked_regularly: null
  ever_smoked_regularly_raw: Prefer not to say
  existing_participant_digital_opt_in_datetime: '2020-10-14 01:01:05.000000'
  existing_participant_digital_opt_in_reminder_1_due_datetime: '2022-01-03 14:30:28.000000'
  existing_participant_digital_opt_in_reminder_1_sent_datetime: '2022-01-01 17:14:06.000000'
  existing_participant_digital_opt_in_reminder_1_status: Make me a sandwich.
  existing_participant_digital_opt_in_reminder_2_due_datetime: '2022-01-03 02:16:58.000000'
  existing_participant_digital_opt_in_reminder_2_sent_datetime: '2022-01-01 21:48:58.000000'
  existing_participant_digital_opt_in_reminder_2_status: '"Messages can be sent to
    and received from ports, but these messages must obey the so-called ""port protocol."""'
  existing_participant_digital_opt_in_status: Participant Opted In
  existing_participant_digital_opt_in_window_end_datetime: null
  existing_participant_digital_opt_in_window_start_datetime: '2022-01-01 05:24:08.000000'
  existing_participant_digital_opted_in_datetime: '2022-01-03 00:12:48.000000'
  face_covering_other_enclosed_places: My face is already covered
  face_covering_other_enclosed_places_raw: I cover my face for other reasons - for
    example for religious or cultural reasons
  face_covering_outside_of_home: null
  face_covering_work_or_education: Not going to place of work or education
  face_covering_work_or_education_raw: I am not going to my place of work or education
  file_date: null
  first_name: Annika
  hh_id: '602276804025'
  hospital_last_28_days: 'Yes'
  hours_a_day_with_someone_else_at_home: Don't know
  hours_a_day_with_someone_else_at_home_raw: Don't know
  household_been_care_home_last_28_days: No, no one in my household has
  household_been_hospital_last_28_days: Yes, I have
  household_completion_window_id: HW-9300868759
  household_completion_window_status: Open
  household_digital_enrolment_datetime: '2022-01-07 15:04:40.000000'
  household_digital_enrolment_invited_datetime: '2022-01-06 18:06:58.000000'
  household_invited_to_digital: null
  household_members_over_2_years_and_not_present_count: 'Yes'
  household_members_under_2_years_count: 'Yes'
  household_participants_not_consenting_count: null
  illness_lasting_over_12_months: 'No'
  illness_lasting_over_12_months_raw: 'No'
  illness_reduces_activity_or_ability: Yes, a little
  illness_reduces_activity_or_ability_raw: Yes a little
  infant_age_months_1: 89.0
  infant_age_months_2: null
  infant_age_months_3: null
  infant_age_months_4: null
  infant_age_months_5: null
  infant_age_months_6: 2.0
  infant_age_months_7: null
  infant_age_months_8: 54.0
  language_preference: null
  last_covid_contact_date: '2022-01-05 00:00:00.000000'
  last_covid_contact_type: null
  last_covid_contact_type_raw: null
  last_name: Day
  last_suspected_covid_contact_date: null
  last_suspected_covid_contact_type: null
  last_suspected_covid_contact_type_raw: null
  long_covid_symptoms: think_have_long_covid_symptom_diarrhoea;think_have_long_covid_symptom_sore_throat;think_have_long_covid_symptom_vertigo_or_dizziness;think_have_long_covid_symptom_more_trouble_sleeping;think_have_long_covid_symptom_difficulty_concentrating
  middle_name: Hank
  ons_household_id: '602276804025'
  opted_out_of_blood_next_window: 'No'
  opted_out_of_blood_next_window_datetime: '2022-01-06 17:18:28.000000'
  opted_out_of_next_window: null
  opted_out_of_next_window_datetime: '2022-01-03 12:02:32.000000'
  other_antibody_test: 'No'
  other_antibody_test_first_positive_date: '2022-01-04 00:00:00.000000'
  other_antibody_test_last_negative_date: '2022-01-09 00:00:00.000000'
  other_antibody_test_negative_date: null
  other_antibody_test_positive_date: null
  other_antibody_test_results: null
  other_antibody_test_results_raw: null
  other_covid_infection_test: 'Yes'
  other_covid_infection_test_first_positive_date: null
  other_covid_infection_test_last_negative_date: '2022-01-06 00:00:00.000000'
  other_covid_infection_test_negative_date: null
  other_covid_infection_test_positive_date: null
  other_covid_infection_test_results: Any tests negative, but none positive
  other_covid_infection_test_results_raw: One or more tests were negative and none
    were positive
  other_household_member_care_home_last_28_days: 'No'
  other_household_member_care_home_last_28_days_raw: 'No'
  other_household_member_hospital_last_28_days: Don't know
  other_household_member_hospital_last_28_days_raw: Don't know
  participant_completion_window_end_datetime: '2021-01-25 05:44:27.000000'
  participant_completion_window_id: '3586'
  participant_completion_window_start_datetime: '2022-12-18 13:14:28.000000'
  participant_completion_window_status: New
  participant_digital_enrolment_datetime: '2020-12-04 21:47:57.000000'
  participant_enrolled_digital: null
  participant_id: DHR-016525808631
  participant_invited_to_digital: 'Yes'
  participant_survey_status: Withdrawn
  participant_survey_status_raw: Withdrawn
  participant_withdrawal_reason: No longer wants to take part
  participant_withdrawal_reason_raw: No longer wants to take part
  participant_withdrawal_type: Withdrawn
  participant_withdrawal_type_raw: Withdrawn
  person_not_consenting_age_1: null
  person_not_consenting_age_2: 603.0
  person_not_consenting_age_3: 729.0
  person_not_consenting_age_4: 973.0
  person_not_consenting_age_5: null
  person_not_consenting_age_6: 829.0
  person_not_consenting_age_7: 861.0
  person_not_consenting_age_8: 704.0
  person_not_consenting_age_9: null
  person_not_present_age_1: null
  person_not_present_age_2: 80.0
  person_not_present_age_3: null
  person_not_present_age_4: 69.0
  person_not_present_age_5: null
  person_not_present_age_6: null
  person_not_present_age_7: 33.0
  person_not_present_age_8: null
  physical_contact_18_to_69_years: 6-10
  physical_contact_18_to_69_years_raw: 6 to 10
  physical_contact_over_70_years: '0'
  physical_contact_over_70_years_raw: '0'
  physical_contact_under_18_years: null
  physical_contact_under_18_years_raw: Don't know
  postcode: null
  questionnaire_started_no_incentive: 'No'
  reason_for_not_consenting_1: Where are my pants?
  reason_for_not_consenting_2: Its main implementation is the Glasgow Haskell Compiler.
  reason_for_not_consenting_3: Haskell is a standardized, general-purpose purely functional
    programming language, with non-strict semantics and strong static typing.
  reason_for_not_consenting_4: Make me a sandwich.
  reason_for_not_consenting_5: Atoms are used within a program to denote distinguished
    values.
  reason_for_not_consenting_6: Erlang is known for its designs that are well suited
    for systems.
  reason_for_not_consenting_7: Erlang is known for its designs that are well suited
    for systems.
  reason_for_not_consenting_8: Erlang is a general-purpose, concurrent, functional
    programming language.
  reason_for_not_consenting_9: Make me a sandwich.
  regularly_lateral_flow_testing: null
  sample_collection_courier_datetime: null
  sample_collection_kit_received_delivery_partner_datetime: '2022-01-02 21:15:12.000000'
  sample_kit_dispatched_datetime: '2022-01-04 06:48:13.000000'
  sample_kit_not_dispatched_code: 'Yes'
  sample_return_preference: null
  self_isolating: 'Yes'
  self_isolating_raw: 'Yes'
  self_isolating_reason: Yes, for other reasons (e.g. going into hospital, quarantining)
  self_isolating_reason_detailed: Due to reducing my risk of getting COVID-19 such
    as going into hospital or shielding
  sex: Female
  sex_raw: Female
  smoke_cigarettes: 'Yes'
  smokes_cigar: null
  smokes_hookah_shisha_pipes: null
  smokes_pipe: null
  smokes_vape_e_cigarettes: null
  social_distance_contact_18_to_69_years: null
  social_distance_contact_18_to_69_years_raw: null
  social_distance_contact_over_70_years: '0'
  social_distance_contact_over_70_years_raw: '0'
  social_distance_contact_under_18_years: null
  social_distance_contact_under_18_years_raw: Don't know
  street: null
  study_cohort: Fingerprick and Swab
  survey_completed_datetime: '2022-01-09 10:19:02.000000'
  survey_completion_status: Partially Completed
  survey_last_modified_datetime: '2022-01-03 09:40:01.000000'
  survey_not_completed_reason_code: Tnr - test not returned
  survey_response_dataset_major_version: 3
  survey_response_type: First Visit
  survey_response_type_raw: First Survey
  swab_manual_entry: 'Yes'
  swab_not_taken_damage_description: The arguments can be primitive data types or
    compound data types.
  swab_not_taken_missing_parts: Swab stick
  swab_not_taken_missing_parts_biohazard_bag: null
  swab_not_taken_missing_parts_other: null
  swab_not_taken_missing_parts_return_bag: null
  swab_not_taken_missing_parts_sample_box: null
  swab_not_taken_missing_parts_sample_pot: null
  swab_not_taken_missing_parts_swab_barcode: null
  swab_not_taken_missing_parts_swab_stick: 'Yes'
  swab_not_taken_other: Haskell features a type system with type inference and lazy
    evaluation.
  swab_not_taken_reason: The swab test kit arrived both damaged and with parts missing
  swab_return_date: '2022-01-04 00:00:00.000000'
  swab_return_future_date: '2022-01-09 00:00:00.000000'
  swab_returned: 'No'
  swab_sample_barcode: ONS00000000
  swab_sample_barcode_correct: 'Yes'
  swab_sample_barcode_raw: ONS00000000
  swab_sample_barcode_user_entered: ONS85702202
  swab_sample_received_consolidation_point_datetime: '2022-01-06 19:58:32.000000'
  swab_sample_received_lab_datetime: '2022-01-02 12:57:57.000000'
  swab_sample_transport_status: Arrived at Consolidation Hub
  swab_taken: 'Yes'
  swab_taken_datetime: '2022-01-02 11:17:41.000000'
  think_had_covid: 'Yes'
  think_had_covid_admitted_to_hospital: 'Yes'
  think_had_covid_any_symptoms: null
  think_had_covid_any_symptoms_raw: null
  think_had_covid_contacted_nhs: 'Yes'
  think_had_covid_onset_date: '2022-01-08 00:00:00.000000'
  think_had_covid_symptom_abdominal_pain: 'No'
  think_had_covid_symptom_anxiety: 'Yes'
  think_had_covid_symptom_chest_pain: 'No'
  think_had_covid_symptom_cough: null
  think_had_covid_symptom_diarrhoea: 'Yes'
  think_had_covid_symptom_difficulty_concentrating: 'Yes'
  think_had_covid_symptom_fatigue: 'No'
  think_had_covid_symptom_fever: 'No'
  think_had_covid_symptom_headache: 'No'
  think_had_covid_symptom_loss_of_appetite: null
  think_had_covid_symptom_loss_of_smell: 'No'
  think_had_covid_symptom_loss_of_taste: null
  think_had_covid_symptom_low_mood: null
  think_had_covid_symptom_memory_loss_or_confusion: 'No'
  think_had_covid_symptom_more_trouble_sleeping: null
  think_had_covid_symptom_muscle_ache: null
  think_had_covid_symptom_nausea_or_vomiting: 'Yes'
  think_had_covid_symptom_noisy_breathing: null
  think_had_covid_symptom_palpitations: 'No'
  think_had_covid_symptom_runny_nose_or_sneezing: 'No'
  think_had_covid_symptom_shortness_of_breath: null
  think_had_covid_symptom_sore_throat: 'Yes'
  think_had_covid_symptom_vertigo_or_dizziness: 'Yes'
  think_had_covid_which_symptoms: ''
  think_have_covid: 'No'
  think_have_covid_onset_date: '2022-01-08 00:00:00.000000'
  think_have_covid_symptom_abdominal_pain: null
  think_have_covid_symptom_anxiety: 'Yes'
  think_have_covid_symptom_any: 'Yes'
  think_have_covid_symptom_chest_pain: 'Yes'
  think_have_covid_symptom_cough: 'No'
  think_have_covid_symptom_diarrhoea: 'No'
  think_have_covid_symptom_difficulty_concentrating: 'Yes'
  think_have_covid_symptom_fatigue: 'No'
  think_have_covid_symptom_fever: 'Yes'
  think_have_covid_symptom_headache: 'Yes'
  think_have_covid_symptom_loss_of_appetite: null
  think_have_covid_symptom_loss_of_smell: null
  think_have_covid_symptom_loss_of_taste: 'Yes'
  think_have_covid_symptom_low_mood: null
  think_have_covid_symptom_memory_loss_or_confusion: null
  think_have_covid_symptom_more_trouble_sleeping: 'No'
  think_have_covid_symptom_muscle_ache: 'No'
  think_have_covid_symptom_nausea_or_vomiting: 'No'
  think_have_covid_symptom_noisy_breathing: null
  think_have_covid_symptom_onset_date: null
  think_have_covid_symptom_palpitations: null
  think_have_covid_symptom_runny_nose_or_sneezing: null
  think_have_covid_symptom_shortness_of_breath: 'No'
  think_have_covid_symptom_sore_throat: 'Yes'
  think_have_covid_symptom_vertigo_or_dizziness: null
  think_have_covid_symptoms: 'No'
  think_have_long_covid: 'Yes'
  think_have_long_covid_symptom_abdominal_pain: null
  think_have_long_covid_symptom_anxiety: 'No'
  think_have_long_covid_symptom_chest_pain: null
  think_have_long_covid_symptom_cough: null
  think_have_long_covid_symptom_diarrhoea: 'Yes'
  think_have_long_covid_symptom_difficulty_concentrating: 'Yes'
  think_have_long_covid_symptom_fatigue: null
  think_have_long_covid_symptom_fever: 'No'
  think_have_long_covid_symptom_headache: null
  think_have_long_covid_symptom_loss_of_appetite: 'No'
  think_have_long_covid_symptom_loss_of_smell: null
  think_have_long_covid_symptom_loss_of_taste: null
  think_have_long_covid_symptom_low_mood: 'No'
  think_have_long_covid_symptom_memory_loss_or_confusion: 'No'
  think_have_long_covid_symptom_more_trouble_sleeping: 'Yes'
  think_have_long_covid_symptom_muscle_ache: 'No'
  think_have_long_covid_symptom_nausea_or_vomiting: 'No'
  think_have_long_covid_symptom_noisy_breathing: null
  think_have_long_covid_symptom_palpitations: 'No'
  think_have_long_covid_symptom_reduced_ability: null
  think_have_long_covid_symptom_runny_nose_or_sneezing: null
  think_have_long_covid_symptom_shortness_of_breath: null
  think_have_long_covid_symptom_sore_throat: 'Yes'
  think_have_long_covid_symptom_vertigo_or_dizziness: 'Yes'
  times_hour_or_longer_another_home_last_7_days: '2'
  times_hour_or_longer_another_home_last_7_days_raw: '2'
  times_hour_or_longer_another_person_your_home_last_7_days: '6'
  times_hour_or_longer_another_person_your_home_last_7_days_raw: '6'
  times_outside_shopping_or_socialising_last_7_days: 7
  times_shopping_last_7_days: '5'
  times_shopping_last_7_days_raw: '5'
  times_socialising_last_7_days: '4'
  times_socialising_last_7_days_raw: '4'
  title: Ms.
  transport_to_work_or_education: On foot
  unique_participant_response_id: 3586-DHR-016525808631
  visit_date_type: null
  visit_datetime: null
  visit_id: '3586'
  voucher_type_preference: email_address
  which_symptoms_last_7_days: think_have_covid_symptom_fever;think_have_covid_symptom_headache;think_have_covid_symptom_sore_throat;think_have_covid_symptom_loss_of_taste;think_have_covid_symptom_chest_pain;think_have_covid_symptom_anxiety;think_have_covid_symptom_difficulty_concentrating
  work_direct_contact_patients_or_clients: 'Yes'
  work_direct_contact_patients_or_clients_raw: 'Yes'
  work_health_care_area: Yes, in secondary care, e.g. hospital
  work_health_care_area_raw: Secondary care - for example in a hospital
  work_in_additional_paid_employment: null
  work_in_additional_paid_employment_raw: Prefer not to say
  work_location: Both from home and somewhere else
  work_location_raw: Both from home and somewhere else
<<<<<<< HEAD
  work_main_job_changed: 'Yes'
  work_main_job_role: PORTS ARE CREATED WITH THE BUILT IN FUNCTION OPENPORT
=======
  work_main_job_changed: null
  work_main_job_role: Ports are created with the built-in function open_port.
>>>>>>> 96a32671
  work_main_job_role_raw: Ports are created with the built-in function open_port.
  work_main_job_title: ERLANG IS KNOWN FOR ITS DESIGNS THAT ARE WELL SUITED FOR SYSTEMS
  work_main_job_title_and_role: ERLANG IS KNOWN FOR ITS DESIGNS THAT ARE WELL SUITED
    FOR SYSTEMS PORTS ARE CREATED WITH THE BUILT IN FUNCTION OPENPORT
  work_main_job_title_raw: Erlang is known for its designs that are well suited for
    systems.
  work_not_from_home_days_per_week: '2'
  work_not_from_home_days_per_week_raw: null
  work_nursing_or_residential_care_home: null
  work_nursing_or_residential_care_home_raw: Prefer not to say
  work_sector: Personal services (e.g. hairdressers)
  work_sector_other: Do you come here often?
  work_sector_raw: Personal Services - for example hairdressers or tattooists
  work_status_digital: null
  work_status_education: A child aged 4 or over at home-school
  work_status_employment: Currently not working -  for example on sick or other leave
    such as maternity or paternity for longer than 4 weeks
  work_status_unemployment: null
  work_status_v0: null
  work_status_v1: null
  work_status_v2: null
- ability_to_socially_distance_at_work_or_education: Very difficult to be more than
    1m away
  ability_to_socially_distance_at_work_or_education_raw: Very difficult to be more
    than 1 metre away. Your work means you are in close contact with others on a regular
    basis
  allocated_blood_barcode_not_used_reason: They are written as strings of consecutive
    alphanumeric characters, the first character being lowercase.
  allocated_swab_barcode_not_used_reason: Its main implementation is the Glasgow Haskell
    Compiler.
  bad_email: null
  been_outside_uk: 'No'
  been_outside_uk_last_country: Cape Verde
  been_outside_uk_last_return_date: null
  blood_manual_entry: 'Yes'
  blood_not_taken_could_not_other: Make me a sandwich.
  blood_not_taken_could_not_reason: I felt unwell
  blood_not_taken_could_not_reason_had_bruising: null
  blood_not_taken_could_not_reason_not_enough_blood: null
  blood_not_taken_could_not_reason_other: null
  blood_not_taken_could_not_reason_pot_spilled: null
  blood_not_taken_could_not_reason_unwell: 'Yes'
  blood_not_taken_damage_description: Any element of a tuple can be accessed in constant
    time.
  blood_not_taken_missing_parts: Plasters
  blood_not_taken_missing_parts_alcohol_wipes: null
  blood_not_taken_missing_parts_biohazard_bag: null
  blood_not_taken_missing_parts_blood_barcode: null
  blood_not_taken_missing_parts_cleansing_wipe: null
  blood_not_taken_missing_parts_lancets: null
  blood_not_taken_missing_parts_large_sample_carrier: null
  blood_not_taken_missing_parts_other: null
  blood_not_taken_missing_parts_plasters: 'Yes'
  blood_not_taken_missing_parts_sample_box: null
  blood_not_taken_missing_parts_sample_return_bag: null
  blood_not_taken_missing_parts_small_sample_tube: null
  blood_not_taken_other: Haskell is a standardized, general-purpose purely functional
    programming language, with non-strict semantics and strong static typing.
  blood_not_taken_reason: null
  blood_return_date: '2022-01-07 00:00:00.000000'
  blood_return_future_date: '2022-01-01 00:00:00.000000'
  blood_returned: 'No'
  blood_sample_barcode: ONS00000000
  blood_sample_barcode_correct: 'Yes'
  blood_sample_barcode_raw: ONS00000000
  blood_sample_barcode_user_entered: ONS92147365
  blood_sample_received_consolidation_point_datetime: null
  blood_sample_received_lab_datetime: null
  blood_sample_transport_status: Results Returned
  blood_taken: 'Yes'
  blood_taken_datetime: null
  care_home_last_28_days: 'Yes'
  cis_covid_vaccine_date: '2022-01-09 00:00:00.000000'
  cis_covid_vaccine_date_1: null
  cis_covid_vaccine_date_2: null
  cis_covid_vaccine_date_3: null
  cis_covid_vaccine_date_4: null
  cis_covid_vaccine_date_5: '2022-01-09 00:00:00.000000'
  cis_covid_vaccine_date_6: null
  cis_covid_vaccine_number_of_doses: 3 or more
  cis_covid_vaccine_number_of_doses_raw: 6 doses or more
  cis_covid_vaccine_received: 'Yes'
  cis_covid_vaccine_type: Other / specify
  cis_covid_vaccine_type_1: Sinovac
  cis_covid_vaccine_type_1_raw: Sinovac
  cis_covid_vaccine_type_2: From a research study/trial
  cis_covid_vaccine_type_2_raw: From a research study/trial
  cis_covid_vaccine_type_3: Pfizer/BioNTech
  cis_covid_vaccine_type_3_raw: Pfizer / BioNTech
  cis_covid_vaccine_type_4: Don't know Type
  cis_covid_vaccine_type_4_raw: I do not know the type
  cis_covid_vaccine_type_5: Oxford/AstraZeneca
  cis_covid_vaccine_type_5_raw: Oxford / AstraZeneca
  cis_covid_vaccine_type_6: Valneva
  cis_covid_vaccine_type_6_raw: Valneva
  cis_covid_vaccine_type_other: They call me *Mister* Tibbs!
  cis_covid_vaccine_type_other_1: You're gonna need a bigger boat.
  cis_covid_vaccine_type_other_2: Ask not what your country can do for you; ask what
    you can do for your country.
  cis_covid_vaccine_type_other_3: Here's looking at you, kid.
  cis_covid_vaccine_type_other_4: One morning I shot an elephant in my pajamas. How
    he got in my pajamas, I don't know.
  cis_covid_vaccine_type_other_5: Ask not what your country can do for you; ask what
    you can do for your country.
  cis_covid_vaccine_type_other_6: A census taker once tried to test me. I ate his
    liver with some fava beans and a nice Chianti.
  cis_covid_vaccine_type_raw: Or Another vaccine please specify
  cis_flu_vaccine_received: 'Yes'
  city: null
  completion_window_cadence: Weekly
  consent_blood_samples_if_positive_yn: 'No'
  consent_contact_extra_research_yn: null
  consent_nhs_data_share_yn: null
  consent_use_of_surplus_blood_samples_yn: 'No'
  contact_known_positive_covid_last_28_days: 'No'
  contact_suspected_positive_covid_last_28_days: null
  county: null
  currently_smokes_or_vapes: 'Yes'
  currently_smokes_or_vapes_description: Vape or E-cigarettes
  currently_smokes_or_vapes_raw: 'Yes'
  date_of_birth: '2012-09-06 00:00:00.000000'
  days_since_think_had_covid: null
  days_since_think_had_covid_group: null
  digital_communication_preference: null
  digital_entry_pack_sent_datetime: '2022-02-14 21:37:36.000000'
  digital_entry_pack_status: In 1989 the building was heavily damaged by fire, but
    it has since been restored.
  digital_survey_collection_mode: Telephone
  digital_survey_mode_preference: Telephone
  education_in_person_days_per_week: '7'
  email_address: null
  ethnic_group: Other Ethnic Group
  ethnicity: Indian
  ethnicity_other: Atoms are used within a program to denote distinguished values.
  ever_smoked_regularly: 'Yes'
  ever_smoked_regularly_raw: 'Yes'
  existing_participant_digital_opt_in_datetime: '2021-02-19 07:37:38.000000'
  existing_participant_digital_opt_in_reminder_1_due_datetime: '2022-01-05 22:20:25.000000'
  existing_participant_digital_opt_in_reminder_1_sent_datetime: '2022-01-09 01:47:49.000000'
  existing_participant_digital_opt_in_reminder_1_status: Where are my pants?
  existing_participant_digital_opt_in_reminder_2_due_datetime: '2022-01-07 16:37:46.000000'
  existing_participant_digital_opt_in_reminder_2_sent_datetime: '2022-01-05 06:31:46.000000'
  existing_participant_digital_opt_in_reminder_2_status: Atoms can contain any character
    if they are enclosed within single quotes and an escape convention exists which
    allows any character to be used within an atom.
  existing_participant_digital_opt_in_status: Participant Opted In
  existing_participant_digital_opt_in_window_end_datetime: null
  existing_participant_digital_opt_in_window_start_datetime: '2022-01-02 12:39:12.000000'
  existing_participant_digital_opted_in_datetime: '2022-01-05 15:20:15.000000'
  face_covering_other_enclosed_places: Never
  face_covering_other_enclosed_places_raw: Never
  face_covering_outside_of_home: null
  face_covering_work_or_education: null
  face_covering_work_or_education_raw: null
  file_date: null
  first_name: Shaun
  hh_id: '822178461989'
  hospital_last_28_days: 'No'
  hours_a_day_with_someone_else_at_home: '[9, 13, 6, 17, 0, 22, 12, 17]'
  hours_a_day_with_someone_else_at_home_raw: '[9, 13, 6, 17, 0, 22, 12, 17]'
  household_been_care_home_last_28_days: Yes, I have
  household_been_hospital_last_28_days: No I haven’t, but someone else in my household
    has
  household_completion_window_id: HW-8828437201
  household_completion_window_status: New
  household_digital_enrolment_datetime: '2022-01-06 16:42:54.000000'
  household_digital_enrolment_invited_datetime: '2022-01-08 03:56:28.000000'
  household_invited_to_digital: 'Yes'
  household_members_over_2_years_and_not_present_count: null
  household_members_under_2_years_count: null
  household_participants_not_consenting_count: 83.0
  illness_lasting_over_12_months: 'No'
  illness_lasting_over_12_months_raw: 'No'
  illness_reduces_activity_or_ability: null
  illness_reduces_activity_or_ability_raw: null
  infant_age_months_1: null
  infant_age_months_2: 75.0
  infant_age_months_3: 22.0
  infant_age_months_4: null
  infant_age_months_5: null
  infant_age_months_6: null
  infant_age_months_7: null
  infant_age_months_8: 7.0
  language_preference: null
  last_covid_contact_date: null
  last_covid_contact_type: Living in your own home
  last_covid_contact_type_raw: Someone I live with
  last_name: Bolton
  last_suspected_covid_contact_date: '2022-01-08 00:00:00.000000'
  last_suspected_covid_contact_type: Living in your own home
  last_suspected_covid_contact_type_raw: Someone I live with
  long_covid_symptoms: think_have_long_covid_symptom_fever;think_have_long_covid_symptom_shortness_of_breath;think_have_long_covid_symptom_chest_pain;think_have_long_covid_symptom_anxiety;think_have_long_covid_symptom_more_trouble_sleeping
  middle_name: My
  ons_household_id: '822178461989'
  opted_out_of_blood_next_window: 'No'
  opted_out_of_blood_next_window_datetime: '2022-01-03 05:24:13.000000'
  opted_out_of_next_window: null
  opted_out_of_next_window_datetime: '2022-01-03 07:59:07.000000'
  other_antibody_test: 'No'
  other_antibody_test_first_positive_date: null
  other_antibody_test_last_negative_date: null
  other_antibody_test_negative_date: null
  other_antibody_test_positive_date: null
  other_antibody_test_results: null
  other_antibody_test_results_raw: null
  other_covid_infection_test: 'Yes'
  other_covid_infection_test_first_positive_date: null
  other_covid_infection_test_last_negative_date: null
  other_covid_infection_test_negative_date: null
  other_covid_infection_test_positive_date: null
  other_covid_infection_test_results: One or more positive test(s)
  other_covid_infection_test_results_raw: One or more tests were positive
  other_household_member_care_home_last_28_days: Don't know
  other_household_member_care_home_last_28_days_raw: Don't know
  other_household_member_hospital_last_28_days: 'Yes'
  other_household_member_hospital_last_28_days_raw: 'Yes'
  participant_completion_window_end_datetime: '2021-07-05 21:41:19.000000'
  participant_completion_window_id: '3892'
  participant_completion_window_start_datetime: '2021-05-07 21:45:20.000000'
  participant_completion_window_status: Closed
  participant_digital_enrolment_datetime: '2020-02-20 02:43:55.000000'
  participant_enrolled_digital: null
  participant_id: DHR-880739888271
  participant_invited_to_digital: 'Yes'
  participant_survey_status: Withdrawn
  participant_survey_status_raw: Withdrawn
  participant_withdrawal_reason: Swab/blood process distressing
  participant_withdrawal_reason_raw: Swab/blood process distressing
  participant_withdrawal_type: null
  participant_withdrawal_type_raw: null
  person_not_consenting_age_1: null
  person_not_consenting_age_2: 517.0
  person_not_consenting_age_3: null
  person_not_consenting_age_4: null
  person_not_consenting_age_5: 456.0
  person_not_consenting_age_6: 667.0
  person_not_consenting_age_7: 595.0
  person_not_consenting_age_8: 891.0
  person_not_consenting_age_9: 719.0
  person_not_present_age_1: null
  person_not_present_age_2: 19.0
  person_not_present_age_3: 49.0
  person_not_present_age_4: null
  person_not_present_age_5: 0.0
  person_not_present_age_6: 77.0
  person_not_present_age_7: null
  person_not_present_age_8: null
  physical_contact_18_to_69_years: 1-5
  physical_contact_18_to_69_years_raw: 1 to 5
  physical_contact_over_70_years: null
  physical_contact_over_70_years_raw: null
  physical_contact_under_18_years: null
  physical_contact_under_18_years_raw: null
  postcode: LV1J6SR
  questionnaire_started_no_incentive: null
  reason_for_not_consenting_1: '"Messages can be sent to and received from ports,
    but these messages must obey the so-called ""port protocol."""'
  reason_for_not_consenting_2: The Galactic Empire is nearing completion of the Death
    Star, a space station with the power to destroy entire planets.
  reason_for_not_consenting_3: Haskell is a standardized, general-purpose purely functional
    programming language, with non-strict semantics and strong static typing.
  reason_for_not_consenting_4: I don't even care.
  reason_for_not_consenting_5: Make me a sandwich.
  reason_for_not_consenting_6: Its main implementation is the Glasgow Haskell Compiler.
  reason_for_not_consenting_7: I don't even care.
  reason_for_not_consenting_8: '"Messages can be sent to and received from ports,
    but these messages must obey the so-called ""port protocol."""'
  reason_for_not_consenting_9: In 1989 the building was heavily damaged by fire, but
    it has since been restored.
  regularly_lateral_flow_testing: null
  sample_collection_courier_datetime: '2022-01-07 21:24:56.000000'
  sample_collection_kit_received_delivery_partner_datetime: '2022-01-05 16:36:02.000000'
  sample_kit_dispatched_datetime: '2022-01-06 17:44:05.000000'
  sample_kit_not_dispatched_code: 'Yes'
  sample_return_preference: Courier
  self_isolating: null
  self_isolating_raw: Prefer not to say
  self_isolating_reason: null
  self_isolating_reason_detailed: I haven't had any symptoms but I live with someone
    who has or has had symptoms or a positive test
  sex: Male
  sex_raw: Male
  smoke_cigarettes: null
  smokes_cigar: null
  smokes_hookah_shisha_pipes: null
  smokes_pipe: null
  smokes_vape_e_cigarettes: 'Yes'
  social_distance_contact_18_to_69_years: 6-10
  social_distance_contact_18_to_69_years_raw: 6 to 10
  social_distance_contact_over_70_years: null
  social_distance_contact_over_70_years_raw: null
  social_distance_contact_under_18_years: '0'
  social_distance_contact_under_18_years_raw: '0'
  street: null
  study_cohort: Fingerprick and Swab
  survey_completed_datetime: '2022-01-03 11:18:46.000000'
  survey_completion_status: Archived
  survey_last_modified_datetime: '2022-01-06 15:22:39.000000'
  survey_not_completed_reason_code: null
  survey_response_dataset_major_version: 3
  survey_response_type: First Visit
  survey_response_type_raw: First Survey
  swab_manual_entry: 'Yes'
  swab_not_taken_damage_description: The arguments can be primitive data types or
    compound data types.
  swab_not_taken_missing_parts: Other please specify
  swab_not_taken_missing_parts_biohazard_bag: null
  swab_not_taken_missing_parts_other: 'Yes'
  swab_not_taken_missing_parts_return_bag: null
  swab_not_taken_missing_parts_sample_box: null
  swab_not_taken_missing_parts_sample_pot: null
  swab_not_taken_missing_parts_swab_barcode: null
  swab_not_taken_missing_parts_swab_stick: null
  swab_not_taken_other: It is also a garbage-collected runtime system.
  swab_not_taken_reason: The swab test kit arrived damaged
  swab_return_date: '2022-01-02 00:00:00.000000'
  swab_return_future_date: '2022-01-03 00:00:00.000000'
  swab_returned: 'No'
  swab_sample_barcode: ONS00000000
  swab_sample_barcode_correct: null
  swab_sample_barcode_raw: ONS00000000
  swab_sample_barcode_user_entered: ONS63959191
  swab_sample_received_consolidation_point_datetime: '2022-01-01 16:44:11.000000'
  swab_sample_received_lab_datetime: '2022-01-03 10:41:25.000000'
  swab_sample_transport_status: Dispatched
  swab_taken: 'Yes'
  swab_taken_datetime: null
  think_had_covid: null
  think_had_covid_admitted_to_hospital: 'No'
  think_had_covid_any_symptoms: 'Yes'
  think_had_covid_any_symptoms_raw: 'Yes'
  think_had_covid_contacted_nhs: null
  think_had_covid_onset_date: '2022-01-08 00:00:00.000000'
  think_had_covid_symptom_abdominal_pain: 'No'
  think_had_covid_symptom_anxiety: 'Yes'
  think_had_covid_symptom_chest_pain: null
  think_had_covid_symptom_cough: 'No'
  think_had_covid_symptom_diarrhoea: 'No'
  think_had_covid_symptom_difficulty_concentrating: 'No'
  think_had_covid_symptom_fatigue: null
  think_had_covid_symptom_fever: 'No'
  think_had_covid_symptom_headache: null
  think_had_covid_symptom_loss_of_appetite: 'No'
  think_had_covid_symptom_loss_of_smell: null
  think_had_covid_symptom_loss_of_taste: 'No'
  think_had_covid_symptom_low_mood: 'No'
  think_had_covid_symptom_memory_loss_or_confusion: 'No'
  think_had_covid_symptom_more_trouble_sleeping: 'Yes'
  think_had_covid_symptom_muscle_ache: 'No'
  think_had_covid_symptom_nausea_or_vomiting: null
  think_had_covid_symptom_noisy_breathing: null
  think_had_covid_symptom_palpitations: null
  think_had_covid_symptom_runny_nose_or_sneezing: 'Yes'
  think_had_covid_symptom_shortness_of_breath: 'Yes'
  think_had_covid_symptom_sore_throat: 'No'
  think_had_covid_symptom_vertigo_or_dizziness: 'Yes'
  think_had_covid_which_symptoms: ''
  think_have_covid: 'No'
  think_have_covid_onset_date: '2022-01-04 00:00:00.000000'
  think_have_covid_symptom_abdominal_pain: 'No'
  think_have_covid_symptom_anxiety: 'No'
  think_have_covid_symptom_any: 'Yes'
  think_have_covid_symptom_chest_pain: null
  think_have_covid_symptom_cough: null
  think_have_covid_symptom_diarrhoea: null
  think_have_covid_symptom_difficulty_concentrating: 'No'
  think_have_covid_symptom_fatigue: 'No'
  think_have_covid_symptom_fever: 'Yes'
  think_have_covid_symptom_headache: 'No'
  think_have_covid_symptom_loss_of_appetite: 'Yes'
  think_have_covid_symptom_loss_of_smell: 'No'
  think_have_covid_symptom_loss_of_taste: 'No'
  think_have_covid_symptom_low_mood: 'Yes'
  think_have_covid_symptom_memory_loss_or_confusion: 'Yes'
  think_have_covid_symptom_more_trouble_sleeping: 'Yes'
  think_have_covid_symptom_muscle_ache: 'No'
  think_have_covid_symptom_nausea_or_vomiting: 'Yes'
  think_have_covid_symptom_noisy_breathing: 'No'
  think_have_covid_symptom_onset_date: null
  think_have_covid_symptom_palpitations: 'No'
  think_have_covid_symptom_runny_nose_or_sneezing: null
  think_have_covid_symptom_shortness_of_breath: null
  think_have_covid_symptom_sore_throat: 'Yes'
  think_have_covid_symptom_vertigo_or_dizziness: null
  think_have_covid_symptoms: 'No'
  think_have_long_covid: null
  think_have_long_covid_symptom_abdominal_pain: 'No'
  think_have_long_covid_symptom_anxiety: 'Yes'
  think_have_long_covid_symptom_chest_pain: 'Yes'
  think_have_long_covid_symptom_cough: 'No'
  think_have_long_covid_symptom_diarrhoea: null
  think_have_long_covid_symptom_difficulty_concentrating: null
  think_have_long_covid_symptom_fatigue: 'No'
  think_have_long_covid_symptom_fever: 'Yes'
  think_have_long_covid_symptom_headache: 'No'
  think_have_long_covid_symptom_loss_of_appetite: null
  think_have_long_covid_symptom_loss_of_smell: 'No'
  think_have_long_covid_symptom_loss_of_taste: null
  think_have_long_covid_symptom_low_mood: 'No'
  think_have_long_covid_symptom_memory_loss_or_confusion: 'No'
  think_have_long_covid_symptom_more_trouble_sleeping: 'Yes'
  think_have_long_covid_symptom_muscle_ache: null
  think_have_long_covid_symptom_nausea_or_vomiting: 'No'
  think_have_long_covid_symptom_noisy_breathing: null
  think_have_long_covid_symptom_palpitations: null
  think_have_long_covid_symptom_reduced_ability: null
  think_have_long_covid_symptom_runny_nose_or_sneezing: 'No'
  think_have_long_covid_symptom_shortness_of_breath: 'Yes'
  think_have_long_covid_symptom_sore_throat: 'No'
  think_have_long_covid_symptom_vertigo_or_dizziness: 'No'
  times_hour_or_longer_another_home_last_7_days: null
  times_hour_or_longer_another_home_last_7_days_raw: null
  times_hour_or_longer_another_person_your_home_last_7_days: '3'
  times_hour_or_longer_another_person_your_home_last_7_days_raw: '3'
  times_outside_shopping_or_socialising_last_7_days: 2
  times_shopping_last_7_days: '2'
  times_shopping_last_7_days_raw: '2'
  times_socialising_last_7_days: null
  times_socialising_last_7_days_raw: Don't know
  title: Dr.
  transport_to_work_or_education: Bicycle
  unique_participant_response_id: 3892-DHR-880739888271
  visit_date_type: null
  visit_datetime: null
  visit_id: '3892'
  voucher_type_preference: email_address
  which_symptoms_last_7_days: think_have_covid_symptom_fever;think_have_covid_symptom_nausea_or_vomiting;think_have_covid_symptom_sore_throat;think_have_covid_symptom_more_trouble_sleeping;think_have_covid_symptom_loss_of_appetite;think_have_covid_symptom_low_mood;think_have_covid_symptom_memory_loss_or_confusion
  work_direct_contact_patients_or_clients: 'No'
  work_direct_contact_patients_or_clients_raw: 'No'
  work_health_care_area: null
  work_health_care_area_raw: null
  work_in_additional_paid_employment: 'Yes'
  work_in_additional_paid_employment_raw: 'Yes'
  work_location: Somewhere else meaning not at your home
  work_location_raw: Somewhere else meaning not at your home
  work_main_job_changed: 'No'
  work_main_job_role: ATOMS ARE USED WITHIN A PROGRAM TO DENOTE DISTINGUISHED VALUES
  work_main_job_role_raw: Atoms are used within a program to denote distinguished
    values.
  work_main_job_title: MAKE ME A SANDWICH
  work_main_job_title_and_role: MAKE ME A SANDWICH ATOMS ARE USED WITHIN A PROGRAM
    TO DENOTE DISTINGUISHED VALUES
  work_main_job_title_raw: Make me a sandwich.
  work_not_from_home_days_per_week: '7'
  work_not_from_home_days_per_week_raw: '5'
  work_nursing_or_residential_care_home: null
  work_nursing_or_residential_care_home_raw: Prefer not to say
  work_sector: Retail sector (incl. wholesale)
  work_sector_other: Ports are created with the built-in function open_port.
  work_sector_raw: Retail sector. This includes wholesale
  work_status_digital: Not in paid work. This includes being unemployed or retired
    or doing voluntary work
  work_status_education: null
  work_status_employment: null
  work_status_unemployment: Looking for paid work and able to start
  work_status_v0: Not working (unemployed, retired, long-term sick etc.)
  work_status_v1: Looking for paid work and able to start
  work_status_v2: Looking for paid work and able to start
- ability_to_socially_distance_at_work_or_education: Relatively easy to maintain 2m
  ability_to_socially_distance_at_work_or_education_raw: Relatively easy to maintain
    2 metres apart. Most of the time you can be 2 meters away from other people
  allocated_blood_barcode_not_used_reason: Ports are used to communicate with the
    external world.
  allocated_swab_barcode_not_used_reason: Ports are created with the built-in function
    open_port.
  bad_email: false
  been_outside_uk: 'No'
  been_outside_uk_last_country: Burundi
  been_outside_uk_last_return_date: '2022-01-03 00:00:00.000000'
  blood_manual_entry: 'Yes'
  blood_not_taken_could_not_other: Its main implementation is the Glasgow Haskell
    Compiler.
  blood_not_taken_could_not_reason: I couldn't get enough blood into the pot
  blood_not_taken_could_not_reason_had_bruising: null
  blood_not_taken_could_not_reason_not_enough_blood: 'Yes'
  blood_not_taken_could_not_reason_other: null
  blood_not_taken_could_not_reason_pot_spilled: null
  blood_not_taken_could_not_reason_unwell: null
  blood_not_taken_damage_description: Haskell features a type system with type inference
    and lazy evaluation.
  blood_not_taken_missing_parts: Cleansing wipe
  blood_not_taken_missing_parts_alcohol_wipes: null
  blood_not_taken_missing_parts_biohazard_bag: null
  blood_not_taken_missing_parts_blood_barcode: null
  blood_not_taken_missing_parts_cleansing_wipe: 'Yes'
  blood_not_taken_missing_parts_lancets: null
  blood_not_taken_missing_parts_large_sample_carrier: null
  blood_not_taken_missing_parts_other: null
  blood_not_taken_missing_parts_plasters: null
  blood_not_taken_missing_parts_sample_box: null
  blood_not_taken_missing_parts_sample_return_bag: null
  blood_not_taken_missing_parts_small_sample_tube: null
  blood_not_taken_other: The Galactic Empire is nearing completion of the Death Star,
    a space station with the power to destroy entire planets.
  blood_not_taken_reason: null
  blood_return_date: '2022-01-02 00:00:00.000000'
  blood_return_future_date: '2022-01-04 00:00:00.000000'
  blood_returned: 'Yes'
  blood_sample_barcode: ONS00000000
  blood_sample_barcode_correct: 'Yes'
  blood_sample_barcode_raw: ONS00000000
  blood_sample_barcode_user_entered: ONS75400895
  blood_sample_received_consolidation_point_datetime: '2022-01-08 15:10:16.000000'
  blood_sample_received_lab_datetime: '2022-01-03 16:52:10.000000'
  blood_sample_transport_status: Results Returned
  blood_taken: null
  blood_taken_datetime: null
  care_home_last_28_days: 'No'
  cis_covid_vaccine_date: '2022-01-09 00:00:00.000000'
  cis_covid_vaccine_date_1: null
  cis_covid_vaccine_date_2: null
  cis_covid_vaccine_date_3: null
  cis_covid_vaccine_date_4: '2022-01-03 00:00:00.000000'
  cis_covid_vaccine_date_5: null
  cis_covid_vaccine_date_6: '2022-01-01 00:00:00.000000'
  cis_covid_vaccine_number_of_doses: '1'
  cis_covid_vaccine_number_of_doses_raw: 1 dose
  cis_covid_vaccine_received: 'No'
  cis_covid_vaccine_type: Valneva
  cis_covid_vaccine_type_1: Novavax
  cis_covid_vaccine_type_1_raw: Novavax
  cis_covid_vaccine_type_2: Sinopharm
  cis_covid_vaccine_type_2_raw: Sinopharm
  cis_covid_vaccine_type_3: Moderna
  cis_covid_vaccine_type_3_raw: Moderna
  cis_covid_vaccine_type_4: Moderna
  cis_covid_vaccine_type_4_raw: Moderna
  cis_covid_vaccine_type_5: From a research study/trial
  cis_covid_vaccine_type_5_raw: From a research study/trial
  cis_covid_vaccine_type_6: Novavax
  cis_covid_vaccine_type_6_raw: Novavax
  cis_covid_vaccine_type_other: Houston, we have a problem.
  cis_covid_vaccine_type_other_1: Those who refuse to learn from history are condemned
    to repeat it.
  cis_covid_vaccine_type_other_2: I'm gonna make him an offer he can't refuse.
  cis_covid_vaccine_type_other_3: Mr. Gorbachev, open this gate! Mr. Gorbachev, tear
    down this wall!
  cis_covid_vaccine_type_other_4: Mr. Gorbachev, open this gate! Mr. Gorbachev, tear
    down this wall!
  cis_covid_vaccine_type_other_5: Let them eat cake.
  cis_covid_vaccine_type_other_6: Ask not what your country can do for you; ask what
    you can do for your country.
  cis_covid_vaccine_type_raw: Valneva
  cis_flu_vaccine_received: null
  city: Marlow
  completion_window_cadence: Monthly
  consent_blood_samples_if_positive_yn: null
  consent_contact_extra_research_yn: null
  consent_nhs_data_share_yn: 'No'
  consent_use_of_surplus_blood_samples_yn: null
  contact_known_positive_covid_last_28_days: 'Yes'
  contact_suspected_positive_covid_last_28_days: 'No'
  county: Northamptonshire
  currently_smokes_or_vapes: 'No'
  currently_smokes_or_vapes_description: Cigars
  currently_smokes_or_vapes_raw: 'No'
  date_of_birth: '2009-12-02 00:00:00.000000'
  days_since_think_had_covid: null
  days_since_think_had_covid_group: Date not given
  digital_communication_preference: Letter
  digital_entry_pack_sent_datetime: '2020-05-15 07:55:59.000000'
  digital_entry_pack_status: Tuples are containers for a fixed number of Erlang data
    types.
  digital_survey_collection_mode: Telephone
  digital_survey_mode_preference: Telephone
  education_in_person_days_per_week: '7'
  email_address: calefacient1935@gsnail.ac.uk
  ethnic_group: Other Ethnic Group
  ethnicity: Any other Mixed/Multiple background
  ethnicity_other: The syntax {D1,D2,...,Dn} denotes a tuple whose arguments are D1,
    D2, ... Dn.
  ever_smoked_regularly: 'Yes'
  ever_smoked_regularly_raw: 'Yes'
  existing_participant_digital_opt_in_datetime: '2020-04-07 17:28:08.000000'
  existing_participant_digital_opt_in_reminder_1_due_datetime: '2022-01-07 09:05:51.000000'
  existing_participant_digital_opt_in_reminder_1_sent_datetime: '2022-01-01 00:21:55.000000'
  existing_participant_digital_opt_in_reminder_1_status: Erlang is known for its designs
    that are well suited for systems.
  existing_participant_digital_opt_in_reminder_2_due_datetime: '2022-01-09 07:55:27.000000'
  existing_participant_digital_opt_in_reminder_2_sent_datetime: '2022-01-05 20:18:20.000000'
  existing_participant_digital_opt_in_reminder_2_status: Erlang is a general-purpose,
    concurrent, functional programming language.
  existing_participant_digital_opt_in_status: Participant Opted In
  existing_participant_digital_opt_in_window_end_datetime: '2022-01-08 22:23:09.000000'
  existing_participant_digital_opt_in_window_start_datetime: '2022-01-08 07:07:36.000000'
  existing_participant_digital_opted_in_datetime: '2022-01-01 05:21:13.000000'
  face_covering_other_enclosed_places: Not going to other enclosed public spaces or
    using public transport
  face_covering_other_enclosed_places_raw: I am not going to other enclosed public
    spaces or using public transport
  face_covering_outside_of_home: null
  face_covering_work_or_education: null
  face_covering_work_or_education_raw: null
  file_date: null
  first_name: Clemmie
  hh_id: '623704990229'
  hospital_last_28_days: null
  hours_a_day_with_someone_else_at_home: Don't know
  hours_a_day_with_someone_else_at_home_raw: Don't know
  household_been_care_home_last_28_days: No I haven’t, but someone else in my household
    has
  household_been_hospital_last_28_days: No, no one in my household has
  household_completion_window_id: HW-6911152672
  household_completion_window_status: Open
  household_digital_enrolment_datetime: null
  household_digital_enrolment_invited_datetime: '2022-01-09 18:51:37.000000'
  household_invited_to_digital: 'Yes'
  household_members_over_2_years_and_not_present_count: null
  household_members_under_2_years_count: null
  household_participants_not_consenting_count: 25.0
  illness_lasting_over_12_months: 'Yes'
  illness_lasting_over_12_months_raw: 'Yes'
  illness_reduces_activity_or_ability: Not at all
  illness_reduces_activity_or_ability_raw: Not at all
  infant_age_months_1: null
  infant_age_months_2: 80.0
  infant_age_months_3: 81.0
  infant_age_months_4: null
  infant_age_months_5: 10.0
  infant_age_months_6: 85.0
  infant_age_months_7: null
  infant_age_months_8: 46.0
  language_preference: Welsh
  last_covid_contact_date: '2022-01-02 00:00:00.000000'
  last_covid_contact_type: Outside your home
  last_covid_contact_type_raw: Someone I do not live with
  last_name: Gross
  last_suspected_covid_contact_date: '2022-01-05 00:00:00.000000'
  last_suspected_covid_contact_type: Someone you live with
  last_suspected_covid_contact_type_raw: Someone you live with
  long_covid_symptoms: think_have_long_covid_symptom_loss_of_smell;think_have_long_covid_symptom_shortness_of_breath;think_have_long_covid_symptom_loss_of_appetite;think_have_long_covid_symptom_palpitations;think_have_long_covid_symptom_low_mood;think_have_long_covid_symptom_more_trouble_sleeping;think_have_long_covid_symptom_memory_loss_or_confusion;think_have_long_covid_symptom_difficulty_concentrating;think_have_long_covid_symptom_noisy_breathing
  middle_name: Clarence
  ons_household_id: '623704990229'
  opted_out_of_blood_next_window: 'Yes'
  opted_out_of_blood_next_window_datetime: '2022-01-07 16:15:40.000000'
  opted_out_of_next_window: null
  opted_out_of_next_window_datetime: '2022-01-07 11:23:48.000000'
  other_antibody_test: null
  other_antibody_test_first_positive_date: null
  other_antibody_test_last_negative_date: null
  other_antibody_test_negative_date: null
  other_antibody_test_positive_date: null
  other_antibody_test_results: null
  other_antibody_test_results_raw: null
  other_covid_infection_test: null
  other_covid_infection_test_first_positive_date: null
  other_covid_infection_test_last_negative_date: null
  other_covid_infection_test_negative_date: null
  other_covid_infection_test_positive_date: null
  other_covid_infection_test_results: Waiting for all results
  other_covid_infection_test_results_raw: Waiting for all results
  other_household_member_care_home_last_28_days: 'Yes'
  other_household_member_care_home_last_28_days_raw: 'Yes'
  other_household_member_hospital_last_28_days: null
  other_household_member_hospital_last_28_days_raw: null
  participant_completion_window_end_datetime: '2020-02-25 07:10:26.000000'
  participant_completion_window_id: '6249'
  participant_completion_window_start_datetime: '2021-09-04 01:41:34.000000'
  participant_completion_window_status: Open
  participant_digital_enrolment_datetime: '2020-07-24 10:51:55.000000'
  participant_enrolled_digital: 'No'
  participant_id: DHR-883187696082
  participant_invited_to_digital: 'No'
  participant_survey_status: Completed
  participant_survey_status_raw: Complete
  participant_withdrawal_reason: Participant does not want to self swab
  participant_withdrawal_reason_raw: Participant does not want to self swab
  participant_withdrawal_type: Withdrawn_no_future_linkage
  participant_withdrawal_type_raw: Withdrawn - no future linkage
  person_not_consenting_age_1: 536.0
  person_not_consenting_age_2: 115.0
  person_not_consenting_age_3: 178.0
  person_not_consenting_age_4: 265.0
  person_not_consenting_age_5: null
  person_not_consenting_age_6: null
  person_not_consenting_age_7: 313.0
  person_not_consenting_age_8: 511.0
  person_not_consenting_age_9: null
  person_not_present_age_1: null
  person_not_present_age_2: 22.0
  person_not_present_age_3: null
  person_not_present_age_4: null
  person_not_present_age_5: null
  person_not_present_age_6: 96.0
  person_not_present_age_7: null
  person_not_present_age_8: 39.0
  physical_contact_18_to_69_years: 21 or more
  physical_contact_18_to_69_years_raw: 21 or more
  physical_contact_over_70_years: null
  physical_contact_over_70_years_raw: null
  physical_contact_under_18_years: 21 or more
  physical_contact_under_18_years_raw: 21 or more
  postcode: PS0F2CG
  questionnaire_started_no_incentive: null
  reason_for_not_consenting_1: Erlang is known for its designs that are well suited
    for systems.
  reason_for_not_consenting_2: Make me a sandwich.
  reason_for_not_consenting_3: '"Messages can be sent to and received from ports,
    but these messages must obey the so-called ""port protocol."""'
  reason_for_not_consenting_4: '"Messages can be sent to and received from ports,
    but these messages must obey the so-called ""port protocol."""'
  reason_for_not_consenting_5: Atoms are used within a program to denote distinguished
    values.
  reason_for_not_consenting_6: Make me a sandwich.
  reason_for_not_consenting_7: Do you have any idea why this is not working?
  reason_for_not_consenting_8: The arguments can be primitive data types or compound
    data types.
  reason_for_not_consenting_9: Do you have any idea why this is not working?
  regularly_lateral_flow_testing: null
  sample_collection_courier_datetime: '2022-01-04 06:40:18.000000'
  sample_collection_kit_received_delivery_partner_datetime: null
  sample_kit_dispatched_datetime: '2022-01-07 00:51:20.000000'
  sample_kit_not_dispatched_code: 'Yes'
  sample_return_preference: Post
  self_isolating: null
  self_isolating_raw: Prefer not to say
  self_isolating_reason: null
  self_isolating_reason_detailed: Due to increased risk of getting COVID-19 such as
    having been in contact with a known case or quarantining after travel abroad
  sex: Male
  sex_raw: Male
  smoke_cigarettes: null
  smokes_cigar: 'Yes'
  smokes_hookah_shisha_pipes: null
  smokes_pipe: null
  smokes_vape_e_cigarettes: null
  social_distance_contact_18_to_69_years: 11-20
  social_distance_contact_18_to_69_years_raw: 11 to 20
  social_distance_contact_over_70_years: 21 or more
  social_distance_contact_over_70_years_raw: 21 or more
  social_distance_contact_under_18_years: 1-5
  social_distance_contact_under_18_years_raw: 1 to 5
  street: Harford
  study_cohort: Swab Only
  survey_completed_datetime: '2022-01-03 23:19:23.000000'
  survey_completion_status: Partially Completed
  survey_last_modified_datetime: '2022-01-06 23:28:31.000000'
  survey_not_completed_reason_code: null
  survey_response_dataset_major_version: 3
  survey_response_type: Follow-up Visit
  survey_response_type_raw: Follow-up Survey
  swab_manual_entry: 'Yes'
  swab_not_taken_damage_description: Type classes first appeared in the Haskell programming
    language.
  swab_not_taken_missing_parts: Copy of your swab barcode
  swab_not_taken_missing_parts_biohazard_bag: null
  swab_not_taken_missing_parts_other: null
  swab_not_taken_missing_parts_return_bag: null
  swab_not_taken_missing_parts_sample_box: null
  swab_not_taken_missing_parts_sample_pot: null
  swab_not_taken_missing_parts_swab_barcode: 'Yes'
  swab_not_taken_missing_parts_swab_stick: null
  swab_not_taken_other: In 1989 the building was heavily damaged by fire, but it has
    since been restored.
  swab_not_taken_reason: null
  swab_return_date: '2022-01-04 00:00:00.000000'
  swab_return_future_date: '2022-01-04 00:00:00.000000'
  swab_returned: 'No'
  swab_sample_barcode: ONS00000000
  swab_sample_barcode_correct: null
  swab_sample_barcode_raw: ONS00000000
  swab_sample_barcode_user_entered: ONS80420762
  swab_sample_received_consolidation_point_datetime: '2022-01-03 19:48:20.000000'
  swab_sample_received_lab_datetime: '2022-01-07 11:28:00.000000'
  swab_sample_transport_status: Arrived at Sorting Office
  swab_taken: null
  swab_taken_datetime: '2022-01-03 18:48:19.000000'
  think_had_covid: 'Yes'
  think_had_covid_admitted_to_hospital: 'Yes'
  think_had_covid_any_symptoms: null
  think_had_covid_any_symptoms_raw: null
  think_had_covid_contacted_nhs: 'Yes'
  think_had_covid_onset_date: null
  think_had_covid_symptom_abdominal_pain: 'Yes'
  think_had_covid_symptom_anxiety: 'Yes'
  think_had_covid_symptom_chest_pain: null
  think_had_covid_symptom_cough: 'No'
  think_had_covid_symptom_diarrhoea: 'Yes'
  think_had_covid_symptom_difficulty_concentrating: 'Yes'
  think_had_covid_symptom_fatigue: 'No'
  think_had_covid_symptom_fever: 'No'
  think_had_covid_symptom_headache: 'No'
  think_had_covid_symptom_loss_of_appetite: 'Yes'
  think_had_covid_symptom_loss_of_smell: 'No'
  think_had_covid_symptom_loss_of_taste: 'Yes'
  think_had_covid_symptom_low_mood: null
  think_had_covid_symptom_memory_loss_or_confusion: 'No'
  think_had_covid_symptom_more_trouble_sleeping: 'No'
  think_had_covid_symptom_muscle_ache: 'No'
  think_had_covid_symptom_nausea_or_vomiting: 'No'
  think_had_covid_symptom_noisy_breathing: null
  think_had_covid_symptom_palpitations: 'Yes'
  think_had_covid_symptom_runny_nose_or_sneezing: null
  think_had_covid_symptom_shortness_of_breath: 'Yes'
  think_had_covid_symptom_sore_throat: 'No'
  think_had_covid_symptom_vertigo_or_dizziness: 'Yes'
  think_had_covid_which_symptoms: ''
  think_have_covid: 'Yes'
  think_have_covid_onset_date: '2022-01-09 00:00:00.000000'
  think_have_covid_symptom_abdominal_pain: 'Yes'
  think_have_covid_symptom_anxiety: 'No'
  think_have_covid_symptom_any: 'Yes'
  think_have_covid_symptom_chest_pain: 'Yes'
  think_have_covid_symptom_cough: 'Yes'
  think_have_covid_symptom_diarrhoea: 'Yes'
  think_have_covid_symptom_difficulty_concentrating: null
  think_have_covid_symptom_fatigue: 'No'
  think_have_covid_symptom_fever: null
  think_have_covid_symptom_headache: 'No'
  think_have_covid_symptom_loss_of_appetite: null
  think_have_covid_symptom_loss_of_smell: null
  think_have_covid_symptom_loss_of_taste: 'Yes'
  think_have_covid_symptom_low_mood: null
  think_have_covid_symptom_memory_loss_or_confusion: null
  think_have_covid_symptom_more_trouble_sleeping: null
  think_have_covid_symptom_muscle_ache: 'No'
  think_have_covid_symptom_nausea_or_vomiting: 'No'
  think_have_covid_symptom_noisy_breathing: 'Yes'
  think_have_covid_symptom_onset_date: null
  think_have_covid_symptom_palpitations: null
  think_have_covid_symptom_runny_nose_or_sneezing: 'Yes'
  think_have_covid_symptom_shortness_of_breath: 'No'
  think_have_covid_symptom_sore_throat: null
  think_have_covid_symptom_vertigo_or_dizziness: 'No'
  think_have_covid_symptoms: 'No'
  think_have_long_covid: 'Yes'
  think_have_long_covid_symptom_abdominal_pain: 'No'
  think_have_long_covid_symptom_anxiety: null
  think_have_long_covid_symptom_chest_pain: null
  think_have_long_covid_symptom_cough: null
  think_have_long_covid_symptom_diarrhoea: null
  think_have_long_covid_symptom_difficulty_concentrating: 'Yes'
  think_have_long_covid_symptom_fatigue: null
  think_have_long_covid_symptom_fever: 'No'
  think_have_long_covid_symptom_headache: 'No'
  think_have_long_covid_symptom_loss_of_appetite: 'Yes'
  think_have_long_covid_symptom_loss_of_smell: 'Yes'
  think_have_long_covid_symptom_loss_of_taste: null
  think_have_long_covid_symptom_low_mood: 'Yes'
  think_have_long_covid_symptom_memory_loss_or_confusion: 'Yes'
  think_have_long_covid_symptom_more_trouble_sleeping: 'Yes'
  think_have_long_covid_symptom_muscle_ache: 'No'
  think_have_long_covid_symptom_nausea_or_vomiting: 'No'
  think_have_long_covid_symptom_noisy_breathing: 'Yes'
  think_have_long_covid_symptom_palpitations: 'Yes'
  think_have_long_covid_symptom_reduced_ability: null
  think_have_long_covid_symptom_runny_nose_or_sneezing: null
  think_have_long_covid_symptom_shortness_of_breath: 'Yes'
  think_have_long_covid_symptom_sore_throat: null
  think_have_long_covid_symptom_vertigo_or_dizziness: 'No'
  times_hour_or_longer_another_home_last_7_days: null
  times_hour_or_longer_another_home_last_7_days_raw: null
  times_hour_or_longer_another_person_your_home_last_7_days: null
  times_hour_or_longer_another_person_your_home_last_7_days_raw: null
  times_outside_shopping_or_socialising_last_7_days: 4
  times_shopping_last_7_days: null
  times_shopping_last_7_days_raw: null
  times_socialising_last_7_days: '4'
  times_socialising_last_7_days_raw: '4'
  title: null
  transport_to_work_or_education: Taxi/minicab
  unique_participant_response_id: 6249-DHR-883187696082
  visit_date_type: null
  visit_datetime: null
  visit_id: '6249'
  voucher_type_preference: Paper
  which_symptoms_last_7_days: think_have_covid_symptom_abdominal_pain;think_have_covid_symptom_diarrhoea;think_have_covid_symptom_cough;think_have_covid_symptom_loss_of_taste;think_have_covid_symptom_runny_nose_or_sneezing;think_have_covid_symptom_noisy_breathing;think_have_covid_symptom_chest_pain
  work_direct_contact_patients_or_clients: null
  work_direct_contact_patients_or_clients_raw: Prefer not to say
  work_health_care_area: Yes, in secondary care, e.g. hospital
  work_health_care_area_raw: Secondary care - for example in a hospital
  work_in_additional_paid_employment: 'Yes'
  work_in_additional_paid_employment_raw: 'Yes'
  work_location: Somewhere else meaning not at your home
  work_location_raw: Somewhere else meaning not at your home
<<<<<<< HEAD
  work_main_job_changed: 'Yes'
  work_main_job_role: WHERE ARE MY PANTS
=======
  work_main_job_changed: null
  work_main_job_role: Where are my pants?
>>>>>>> 96a32671
  work_main_job_role_raw: Where are my pants?
  work_main_job_title: ERLANG IS A GENERAL PURPOSE CONCURRENT FUNCTIONAL PROGRAMMING
    LANGUAGE
  work_main_job_title_and_role: ERLANG IS A GENERAL PURPOSE CONCURRENT FUNCTIONAL
    PROGRAMMING LANGUAGE WHERE ARE MY PANTS
  work_main_job_title_raw: Erlang is a general-purpose, concurrent, functional programming
    language.
  work_not_from_home_days_per_week: '7'
  work_not_from_home_days_per_week_raw: '5'
  work_nursing_or_residential_care_home: 'No'
  work_nursing_or_residential_care_home_raw: 'No'
  work_sector: Personal services (e.g. hairdressers)
  work_sector_other: It is also a garbage-collected runtime system.
  work_sector_raw: Personal Services - for example hairdressers or tattooists
  work_status_digital: Not in paid work. This includes being unemployed or retired
    or doing voluntary work
  work_status_education: Attending university
  work_status_employment: Currently not working -  for example on sick or other leave
    such as maternity or paternity for longer than 4 weeks
  work_status_unemployment: null
  work_status_v0: null
  work_status_v1: null
  work_status_v2: null
- ability_to_socially_distance_at_work_or_education: Difficult to maintain 2m, but
    can be 1m
  ability_to_socially_distance_at_work_or_education_raw: Difficult to maintain 2 metres
    apart. But you can usually be at least 1 metre away from other people
  allocated_blood_barcode_not_used_reason: Where are my pants?
  allocated_swab_barcode_not_used_reason: I don't even care.
  bad_email: null
  been_outside_uk: null
  been_outside_uk_last_country: Slovenia
  been_outside_uk_last_return_date: null
  blood_manual_entry: 'Yes'
  blood_not_taken_could_not_other: Its main implementation is the Glasgow Haskell
    Compiler.
  blood_not_taken_could_not_reason: I couldn't get enough blood into the pot
  blood_not_taken_could_not_reason_had_bruising: null
  blood_not_taken_could_not_reason_not_enough_blood: 'Yes'
  blood_not_taken_could_not_reason_other: null
  blood_not_taken_could_not_reason_pot_spilled: null
  blood_not_taken_could_not_reason_unwell: null
  blood_not_taken_damage_description: Ports are created with the built-in function
    open_port.
  blood_not_taken_missing_parts: Re-sealable biohazard bag with absorbent pad
  blood_not_taken_missing_parts_alcohol_wipes: null
  blood_not_taken_missing_parts_biohazard_bag: 'Yes'
  blood_not_taken_missing_parts_blood_barcode: null
  blood_not_taken_missing_parts_cleansing_wipe: null
  blood_not_taken_missing_parts_lancets: null
  blood_not_taken_missing_parts_large_sample_carrier: null
  blood_not_taken_missing_parts_other: null
  blood_not_taken_missing_parts_plasters: null
  blood_not_taken_missing_parts_sample_box: null
  blood_not_taken_missing_parts_sample_return_bag: null
  blood_not_taken_missing_parts_small_sample_tube: null
  blood_not_taken_other: Any element of a tuple can be accessed in constant time.
  blood_not_taken_reason: The blood test kit arrived both damaged and with parts missing
  blood_return_date: '2022-01-07 00:00:00.000000'
  blood_return_future_date: '2022-01-09 00:00:00.000000'
  blood_returned: null
  blood_sample_barcode: null
  blood_sample_barcode_correct: 'No'
  blood_sample_barcode_raw: null
  blood_sample_barcode_user_entered: ONS30378947
  blood_sample_received_consolidation_point_datetime: '2022-01-02 17:35:53.000000'
  blood_sample_received_lab_datetime: '2022-01-05 19:44:47.000000'
  blood_sample_transport_status: Arrived at Sorting Office
  blood_taken: null
  blood_taken_datetime: null
  care_home_last_28_days: 'Yes'
  cis_covid_vaccine_date: null
  cis_covid_vaccine_date_1: null
  cis_covid_vaccine_date_2: null
  cis_covid_vaccine_date_3: '2022-01-02 00:00:00.000000'
  cis_covid_vaccine_date_4: '2022-01-03 00:00:00.000000'
  cis_covid_vaccine_date_5: null
  cis_covid_vaccine_date_6: null
  cis_covid_vaccine_number_of_doses: '2'
  cis_covid_vaccine_number_of_doses_raw: 2 doses
  cis_covid_vaccine_received: null
  cis_covid_vaccine_type: From a research study/trial
  cis_covid_vaccine_type_1: Oxford/AstraZeneca
  cis_covid_vaccine_type_1_raw: Oxford / AstraZeneca
  cis_covid_vaccine_type_2: Novavax
  cis_covid_vaccine_type_2_raw: Novavax
  cis_covid_vaccine_type_3: Sinopharm
  cis_covid_vaccine_type_3_raw: Sinopharm
  cis_covid_vaccine_type_4: Other / specify
  cis_covid_vaccine_type_4_raw: Another vaccine please specify
  cis_covid_vaccine_type_5: Other / specify
  cis_covid_vaccine_type_5_raw: Or Another vaccine please specify
  cis_covid_vaccine_type_6: From a research study/trial
  cis_covid_vaccine_type_6_raw: From a research study/trial
  cis_covid_vaccine_type_other: Frankly, my dear, I don't give a damn.
  cis_covid_vaccine_type_other_1: Get your stinking paws off me, you damned dirty
    ape.
  cis_covid_vaccine_type_other_2: '"You''ve got to ask yourself one question: ""Do
    I feel lucky?"" Well, do ya? Punk!"'
  cis_covid_vaccine_type_other_3: Mama always said life was like a box of chocolates.
    You never know what you're gonna get.
  cis_covid_vaccine_type_other_4: Mama always said life was like a box of chocolates.
    You never know what you're gonna get.
  cis_covid_vaccine_type_other_5: '"You''ve got to ask yourself one question: ""Do
    I feel lucky?"" Well, do ya? Punk!"'
  cis_covid_vaccine_type_other_6: I'm gonna make him an offer he can't refuse.
  cis_covid_vaccine_type_raw: From a research study/trial
  cis_flu_vaccine_received: 'No'
  city: Inverurie
  completion_window_cadence: Weekly
  consent_blood_samples_if_positive_yn: 'No'
  consent_contact_extra_research_yn: 'Yes'
  consent_nhs_data_share_yn: 'No'
  consent_use_of_surplus_blood_samples_yn: 'Yes'
  contact_known_positive_covid_last_28_days: null
  contact_suspected_positive_covid_last_28_days: 'Yes'
  county: null
  currently_smokes_or_vapes: 'Yes'
  currently_smokes_or_vapes_description: Hookah or shisha pipes
  currently_smokes_or_vapes_raw: 'Yes'
  date_of_birth: '1990-03-29 00:00:00.000000'
  days_since_think_had_covid: null
  days_since_think_had_covid_group: null
  digital_communication_preference: null
  digital_entry_pack_sent_datetime: '2020-08-08 06:52:58.000000'
  digital_entry_pack_status: He looked inquisitively at his keyboard and wrote another
    sentence.
  digital_survey_collection_mode: Online
  digital_survey_mode_preference: null
  education_in_person_days_per_week: '5'
  email_address: null
  ethnic_group: Asian or Asian British
  ethnicity: Any other Asian background
  ethnicity_other: The sequential subset of Erlang supports eager evaluation, single
    assignment, and dynamic typing.
  ever_smoked_regularly: 'Yes'
  ever_smoked_regularly_raw: 'Yes'
  existing_participant_digital_opt_in_datetime: '2020-05-06 22:06:24.000000'
  existing_participant_digital_opt_in_reminder_1_due_datetime: '2022-01-07 05:25:33.000000'
  existing_participant_digital_opt_in_reminder_1_sent_datetime: '2022-01-03 18:08:25.000000'
  existing_participant_digital_opt_in_reminder_1_status: They are written as strings
    of consecutive alphanumeric characters, the first character being lowercase.
  existing_participant_digital_opt_in_reminder_2_due_datetime: '2022-01-06 05:36:57.000000'
  existing_participant_digital_opt_in_reminder_2_sent_datetime: '2022-01-05 06:13:27.000000'
  existing_participant_digital_opt_in_reminder_2_status: The syntax {D1,D2,...,Dn}
    denotes a tuple whose arguments are D1, D2, ... Dn.
  existing_participant_digital_opt_in_status: Participant Opted In
  existing_participant_digital_opt_in_window_end_datetime: '2022-01-08 09:37:24.000000'
  existing_participant_digital_opt_in_window_start_datetime: '2022-01-08 15:30:30.000000'
  existing_participant_digital_opted_in_datetime: '2022-01-01 22:47:47.000000'
  face_covering_other_enclosed_places: Never
  face_covering_other_enclosed_places_raw: Never
  face_covering_outside_of_home: null
  face_covering_work_or_education: My face is already covered
  face_covering_work_or_education_raw: I cover my face for other reasons - for example
    for religious or cultural reasons
  file_date: null
  first_name: Myung
  hh_id: '502848695986'
  hospital_last_28_days: null
  hours_a_day_with_someone_else_at_home: null
  hours_a_day_with_someone_else_at_home_raw: Prefer not to say
  household_been_care_home_last_28_days: Yes, I have
  household_been_hospital_last_28_days: No, no one in my household has
  household_completion_window_id: HW-6202235126
  household_completion_window_status: New
  household_digital_enrolment_datetime: '2022-01-09 15:31:48.000000'
  household_digital_enrolment_invited_datetime: '2022-01-04 01:42:21.000000'
  household_invited_to_digital: 'No'
  household_members_over_2_years_and_not_present_count: 'No'
  household_members_under_2_years_count: 'Yes'
  household_participants_not_consenting_count: null
  illness_lasting_over_12_months: null
  illness_lasting_over_12_months_raw: Prefer not to say
  illness_reduces_activity_or_ability: null
  illness_reduces_activity_or_ability_raw: null
  infant_age_months_1: 82.0
  infant_age_months_2: 43.0
  infant_age_months_3: 96.0
  infant_age_months_4: null
  infant_age_months_5: 53.0
  infant_age_months_6: null
  infant_age_months_7: null
  infant_age_months_8: 26.0
  language_preference: English
  last_covid_contact_date: null
  last_covid_contact_type: null
  last_covid_contact_type_raw: null
  last_name: Mosley
  last_suspected_covid_contact_date: null
  last_suspected_covid_contact_type: Living in your own home
  last_suspected_covid_contact_type_raw: Someone I live with
  long_covid_symptoms: think_have_long_covid_symptom_fatigue;think_have_long_covid_symptom_abdominal_pain;think_have_long_covid_symptom_shortness_of_breath;think_have_long_covid_symptom_low_mood;think_have_long_covid_symptom_noisy_breathing
  middle_name: Quinn
  ons_household_id: '502848695986'
  opted_out_of_blood_next_window: null
  opted_out_of_blood_next_window_datetime: null
  opted_out_of_next_window: 'Yes'
  opted_out_of_next_window_datetime: '2022-01-05 18:40:44.000000'
  other_antibody_test: 'Yes'
  other_antibody_test_first_positive_date: null
  other_antibody_test_last_negative_date: '2022-01-02 00:00:00.000000'
  other_antibody_test_negative_date: null
  other_antibody_test_positive_date: null
  other_antibody_test_results: All Tests failed
  other_antibody_test_results_raw: All tests failed
  other_covid_infection_test: 'No'
  other_covid_infection_test_first_positive_date: '2022-01-09 00:00:00.000000'
  other_covid_infection_test_last_negative_date: '2022-01-05 00:00:00.000000'
  other_covid_infection_test_negative_date: null
  other_covid_infection_test_positive_date: null
  other_covid_infection_test_results: All Tests failed
  other_covid_infection_test_results_raw: All tests failed
  other_household_member_care_home_last_28_days: 'Yes'
  other_household_member_care_home_last_28_days_raw: 'Yes'
  other_household_member_hospital_last_28_days: null
  other_household_member_hospital_last_28_days_raw: null
  participant_completion_window_end_datetime: '2020-07-11 08:55:04.000000'
  participant_completion_window_id: '7045'
  participant_completion_window_start_datetime: '2021-05-27 07:14:01.000000'
  participant_completion_window_status: Closed
  participant_digital_enrolment_datetime: '2021-07-26 21:55:47.000000'
  participant_enrolled_digital: null
  participant_id: DHR-758587422675
  participant_invited_to_digital: 'Yes'
  participant_survey_status: Completed
  participant_survey_status_raw: Complete
  participant_withdrawal_reason: Bad experience with tester/survey
  participant_withdrawal_reason_raw: Bad experience with tester/survey
  participant_withdrawal_type: Withdrawn_no_future_linkage_or_use_of_samples
  participant_withdrawal_type_raw: Withdrawn - no future linkage or use of samples
  person_not_consenting_age_1: 340.0
  person_not_consenting_age_2: 701.0
  person_not_consenting_age_3: null
  person_not_consenting_age_4: null
  person_not_consenting_age_5: 85.0
  person_not_consenting_age_6: 488.0
  person_not_consenting_age_7: 690.0
  person_not_consenting_age_8: 490.0
  person_not_consenting_age_9: 93.0
  person_not_present_age_1: 83.0
  person_not_present_age_2: null
  person_not_present_age_3: 24.0
  person_not_present_age_4: null
  person_not_present_age_5: 37.0
  person_not_present_age_6: null
  person_not_present_age_7: 18.0
  person_not_present_age_8: null
  physical_contact_18_to_69_years: 1-5
  physical_contact_18_to_69_years_raw: 1 to 5
  physical_contact_over_70_years: 21 or more
  physical_contact_over_70_years_raw: 21 or more
  physical_contact_under_18_years: null
  physical_contact_under_18_years_raw: Don't know
  postcode: UK0X5SF
  questionnaire_started_no_incentive: 'Yes'
  reason_for_not_consenting_1: Ports are created with the built-in function open_port.
  reason_for_not_consenting_2: The Galactic Empire is nearing completion of the Death
    Star, a space station with the power to destroy entire planets.
  reason_for_not_consenting_3: Do you come here often?
  reason_for_not_consenting_4: The arguments can be primitive data types or compound
    data types.
  reason_for_not_consenting_5: The sequential subset of Erlang supports eager evaluation,
    single assignment, and dynamic typing.
  reason_for_not_consenting_6: '"Messages can be sent to and received from ports,
    but these messages must obey the so-called ""port protocol."""'
  reason_for_not_consenting_7: In 1989 the building was heavily damaged by fire, but
    it has since been restored.
  reason_for_not_consenting_8: Make me a sandwich.
  reason_for_not_consenting_9: He looked inquisitively at his keyboard and wrote another
    sentence.
  regularly_lateral_flow_testing: 'Yes'
  sample_collection_courier_datetime: '2022-01-03 23:27:03.000000'
  sample_collection_kit_received_delivery_partner_datetime: '2022-01-07 07:49:00.000000'
  sample_kit_dispatched_datetime: '2022-01-07 17:07:19.000000'
  sample_kit_not_dispatched_code: 'Yes'
  sample_return_preference: null
  self_isolating: 'No'
  self_isolating_raw: 'No'
  self_isolating_reason: null
  self_isolating_reason_detailed: I have or have had symptoms of COVID-19 or a positive
    test
  sex: Male
  sex_raw: Male
  smoke_cigarettes: null
  smokes_cigar: null
  smokes_hookah_shisha_pipes: 'Yes'
  smokes_pipe: null
  smokes_vape_e_cigarettes: null
  social_distance_contact_18_to_69_years: null
  social_distance_contact_18_to_69_years_raw: null
  social_distance_contact_over_70_years: '0'
  social_distance_contact_over_70_years_raw: '0'
  social_distance_contact_under_18_years: 11-20
  social_distance_contact_under_18_years_raw: 11 to 20
  street: Ballynafey
  study_cohort: Swab Only
  survey_completed_datetime: '2022-01-03 06:18:11.000000'
  survey_completion_status: Partially Completed
  survey_last_modified_datetime: '2022-01-03 10:31:04.000000'
  survey_not_completed_reason_code: Tnr - test not returned
  survey_response_dataset_major_version: 3
  survey_response_type: First Visit
  survey_response_type_raw: First Survey
  swab_manual_entry: 'Yes'
  swab_not_taken_damage_description: Tuples are containers for a fixed number of Erlang
    data types.
  swab_not_taken_missing_parts: Sample box
  swab_not_taken_missing_parts_biohazard_bag: null
  swab_not_taken_missing_parts_other: null
  swab_not_taken_missing_parts_return_bag: null
  swab_not_taken_missing_parts_sample_box: 'Yes'
  swab_not_taken_missing_parts_sample_pot: null
  swab_not_taken_missing_parts_swab_barcode: null
  swab_not_taken_missing_parts_swab_stick: null
  swab_not_taken_other: Any element of a tuple can be accessed in constant time.
  swab_not_taken_reason: I am near the end of my testing window and my swab test kit
    has not arrived
  swab_return_date: '2022-01-02 00:00:00.000000'
  swab_return_future_date: '2022-01-02 00:00:00.000000'
  swab_returned: 'Yes'
  swab_sample_barcode: ONS00000000
  swab_sample_barcode_correct: 'No'
  swab_sample_barcode_raw: ONS00000000
  swab_sample_barcode_user_entered: ONS42495687
  swab_sample_received_consolidation_point_datetime: '2022-01-02 02:03:42.000000'
  swab_sample_received_lab_datetime: '2022-01-02 01:49:25.000000'
  swab_sample_transport_status: Results Returned
  swab_taken: null
  swab_taken_datetime: '2022-01-07 20:37:58.000000'
  think_had_covid: 'No'
  think_had_covid_admitted_to_hospital: null
  think_had_covid_any_symptoms: 'Yes'
  think_had_covid_any_symptoms_raw: 'Yes'
  think_had_covid_contacted_nhs: 'Yes'
  think_had_covid_onset_date: null
  think_had_covid_symptom_abdominal_pain: null
  think_had_covid_symptom_anxiety: 'No'
  think_had_covid_symptom_chest_pain: 'Yes'
  think_had_covid_symptom_cough: 'No'
  think_had_covid_symptom_diarrhoea: 'Yes'
  think_had_covid_symptom_difficulty_concentrating: 'No'
  think_had_covid_symptom_fatigue: null
  think_had_covid_symptom_fever: null
  think_had_covid_symptom_headache: 'Yes'
  think_had_covid_symptom_loss_of_appetite: 'No'
  think_had_covid_symptom_loss_of_smell: 'No'
  think_had_covid_symptom_loss_of_taste: 'No'
  think_had_covid_symptom_low_mood: null
  think_had_covid_symptom_memory_loss_or_confusion: 'No'
  think_had_covid_symptom_more_trouble_sleeping: 'No'
  think_had_covid_symptom_muscle_ache: null
  think_had_covid_symptom_nausea_or_vomiting: null
  think_had_covid_symptom_noisy_breathing: null
  think_had_covid_symptom_palpitations: 'No'
  think_had_covid_symptom_runny_nose_or_sneezing: 'No'
  think_had_covid_symptom_shortness_of_breath: 'Yes'
  think_had_covid_symptom_sore_throat: 'No'
  think_had_covid_symptom_vertigo_or_dizziness: 'No'
  think_had_covid_which_symptoms: ''
  think_have_covid: 'No'
  think_have_covid_onset_date: '2022-01-05 00:00:00.000000'
  think_have_covid_symptom_abdominal_pain: null
  think_have_covid_symptom_anxiety: 'Yes'
  think_have_covid_symptom_any: 'Yes'
  think_have_covid_symptom_chest_pain: 'No'
  think_have_covid_symptom_cough: 'No'
  think_have_covid_symptom_diarrhoea: null
  think_have_covid_symptom_difficulty_concentrating: 'No'
  think_have_covid_symptom_fatigue: 'No'
  think_have_covid_symptom_fever: null
  think_have_covid_symptom_headache: 'Yes'
  think_have_covid_symptom_loss_of_appetite: null
  think_have_covid_symptom_loss_of_smell: null
  think_have_covid_symptom_loss_of_taste: 'Yes'
  think_have_covid_symptom_low_mood: 'Yes'
  think_have_covid_symptom_memory_loss_or_confusion: 'No'
  think_have_covid_symptom_more_trouble_sleeping: 'Yes'
  think_have_covid_symptom_muscle_ache: 'No'
  think_have_covid_symptom_nausea_or_vomiting: 'No'
  think_have_covid_symptom_noisy_breathing: null
  think_have_covid_symptom_onset_date: null
  think_have_covid_symptom_palpitations: 'No'
  think_have_covid_symptom_runny_nose_or_sneezing: null
  think_have_covid_symptom_shortness_of_breath: null
  think_have_covid_symptom_sore_throat: 'Yes'
  think_have_covid_symptom_vertigo_or_dizziness: null
  think_have_covid_symptoms: 'Yes'
  think_have_long_covid: 'No'
  think_have_long_covid_symptom_abdominal_pain: 'Yes'
  think_have_long_covid_symptom_anxiety: null
  think_have_long_covid_symptom_chest_pain: 'No'
  think_have_long_covid_symptom_cough: null
  think_have_long_covid_symptom_diarrhoea: null
  think_have_long_covid_symptom_difficulty_concentrating: 'No'
  think_have_long_covid_symptom_fatigue: 'Yes'
  think_have_long_covid_symptom_fever: null
  think_have_long_covid_symptom_headache: null
  think_have_long_covid_symptom_loss_of_appetite: 'No'
  think_have_long_covid_symptom_loss_of_smell: null
  think_have_long_covid_symptom_loss_of_taste: null
  think_have_long_covid_symptom_low_mood: 'Yes'
  think_have_long_covid_symptom_memory_loss_or_confusion: null
  think_have_long_covid_symptom_more_trouble_sleeping: 'No'
  think_have_long_covid_symptom_muscle_ache: 'No'
  think_have_long_covid_symptom_nausea_or_vomiting: null
  think_have_long_covid_symptom_noisy_breathing: 'Yes'
  think_have_long_covid_symptom_palpitations: null
  think_have_long_covid_symptom_reduced_ability: Not at all
  think_have_long_covid_symptom_runny_nose_or_sneezing: 'No'
  think_have_long_covid_symptom_shortness_of_breath: 'Yes'
  think_have_long_covid_symptom_sore_throat: 'No'
  think_have_long_covid_symptom_vertigo_or_dizziness: 'No'
  times_hour_or_longer_another_home_last_7_days: null
  times_hour_or_longer_another_home_last_7_days_raw: null
  times_hour_or_longer_another_person_your_home_last_7_days: null
  times_hour_or_longer_another_person_your_home_last_7_days_raw: null
  times_outside_shopping_or_socialising_last_7_days: 6
  times_shopping_last_7_days: '5'
  times_shopping_last_7_days_raw: '5'
  times_socialising_last_7_days: '1'
  times_socialising_last_7_days_raw: '1'
  title: Dr.
  transport_to_work_or_education: Other method
  unique_participant_response_id: 7045-DHR-758587422675
  visit_date_type: null
  visit_datetime: null
  visit_id: '7045'
  voucher_type_preference: Paper
  which_symptoms_last_7_days: think_have_covid_symptom_headache;think_have_covid_symptom_sore_throat;think_have_covid_symptom_loss_of_taste;think_have_covid_symptom_more_trouble_sleeping;think_have_covid_symptom_anxiety;think_have_covid_symptom_low_mood
  work_direct_contact_patients_or_clients: 'No'
  work_direct_contact_patients_or_clients_raw: 'No'
  work_health_care_area: Yes, in other healthcare settings, e.g. mental health
  work_health_care_area_raw: Another type of healthcare - for example mental health
    services
  work_in_additional_paid_employment: 'Yes'
  work_in_additional_paid_employment_raw: 'Yes'
  work_location: Both from home and somewhere else
  work_location_raw: Both from home and somewhere else
  work_main_job_changed: null
  work_main_job_role: ERLANG IS KNOWN FOR ITS DESIGNS THAT ARE WELL SUITED FOR SYSTEMS
  work_main_job_role_raw: Erlang is known for its designs that are well suited for
    systems.
  work_main_job_title: ERLANG IS KNOWN FOR ITS DESIGNS THAT ARE WELL SUITED FOR SYSTEMS
  work_main_job_title_and_role: ERLANG IS KNOWN FOR ITS DESIGNS THAT ARE WELL SUITED
    FOR SYSTEMS ERLANG IS KNOWN FOR ITS DESIGNS THAT ARE WELL SUITED FOR SYSTEMS
  work_main_job_title_raw: Erlang is known for its designs that are well suited for
    systems.
  work_not_from_home_days_per_week: '5'
  work_not_from_home_days_per_week_raw: '1'
  work_nursing_or_residential_care_home: 'Yes'
  work_nursing_or_residential_care_home_raw: 'Yes'
  work_sector: Retail sector (incl. wholesale)
  work_sector_other: Type classes first appeared in the Haskell programming language.
  work_sector_raw: Retail sector. This includes wholesale
  work_status_digital: Employed
  work_status_education: A child below school age and attending a nursery or pre-school
    or childminder
  work_status_employment: Currently not working -  for example on sick or other leave
    such as maternity or paternity for longer than 4 weeks
  work_status_unemployment: Looking for paid work and able to start
  work_status_v0: null
  work_status_v1: null
  work_status_v2: null
- ability_to_socially_distance_at_work_or_education: Difficult to maintain 2m, but
    can be 1m
  ability_to_socially_distance_at_work_or_education_raw: Difficult to maintain 2 metres
    apart. But you can usually be at least 1 metre away from other people
  allocated_blood_barcode_not_used_reason: Initially composing light-hearted and irreverent
    works, he also wrote serious, sombre and religious pieces beginning in the 1930s.
  allocated_swab_barcode_not_used_reason: Haskell features a type system with type
    inference and lazy evaluation.
  bad_email: false
  been_outside_uk: 'No'
  been_outside_uk_last_country: China
  been_outside_uk_last_return_date: '2022-01-03 00:00:00.000000'
  blood_manual_entry: 'Yes'
  blood_not_taken_could_not_other: The sequential subset of Erlang supports eager
    evaluation, single assignment, and dynamic typing.
  blood_not_taken_could_not_reason: I couldn't get enough blood into the pot
  blood_not_taken_could_not_reason_had_bruising: null
  blood_not_taken_could_not_reason_not_enough_blood: 'Yes'
  blood_not_taken_could_not_reason_other: null
  blood_not_taken_could_not_reason_pot_spilled: null
  blood_not_taken_could_not_reason_unwell: null
  blood_not_taken_damage_description: Atoms are used within a program to denote distinguished
    values.
  blood_not_taken_missing_parts: Sample box
  blood_not_taken_missing_parts_alcohol_wipes: null
  blood_not_taken_missing_parts_biohazard_bag: null
  blood_not_taken_missing_parts_blood_barcode: null
  blood_not_taken_missing_parts_cleansing_wipe: null
  blood_not_taken_missing_parts_lancets: null
  blood_not_taken_missing_parts_large_sample_carrier: null
  blood_not_taken_missing_parts_other: null
  blood_not_taken_missing_parts_plasters: null
  blood_not_taken_missing_parts_sample_box: 'Yes'
  blood_not_taken_missing_parts_sample_return_bag: null
  blood_not_taken_missing_parts_small_sample_tube: null
  blood_not_taken_other: Type classes first appeared in the Haskell programming language.
  blood_not_taken_reason: The blood test kit arrived damaged
  blood_return_date: '2022-01-06 00:00:00.000000'
  blood_return_future_date: '2022-01-02 00:00:00.000000'
  blood_returned: 'Yes'
  blood_sample_barcode: ONS00000000
  blood_sample_barcode_correct: 'Yes'
  blood_sample_barcode_raw: ONS00000000
  blood_sample_barcode_user_entered: ONS56218256
  blood_sample_received_consolidation_point_datetime: '2022-01-04 20:22:49.000000'
  blood_sample_received_lab_datetime: '2022-01-01 16:15:09.000000'
  blood_sample_transport_status: Arrived at Consolidation Hub
  blood_taken: 'No'
  blood_taken_datetime: null
  care_home_last_28_days: 'Yes'
  cis_covid_vaccine_date: '2022-01-08 00:00:00.000000'
  cis_covid_vaccine_date_1: null
  cis_covid_vaccine_date_2: '2022-01-09 00:00:00.000000'
  cis_covid_vaccine_date_3: '2022-01-08 00:00:00.000000'
  cis_covid_vaccine_date_4: '2022-01-08 00:00:00.000000'
  cis_covid_vaccine_date_5: null
  cis_covid_vaccine_date_6: null
  cis_covid_vaccine_number_of_doses: '2'
  cis_covid_vaccine_number_of_doses_raw: 2 doses
  cis_covid_vaccine_received: null
  cis_covid_vaccine_type: Don't know Type
  cis_covid_vaccine_type_1: Don't know Type
  cis_covid_vaccine_type_1_raw: Or do you not know which one you had?
  cis_covid_vaccine_type_2: Novavax
  cis_covid_vaccine_type_2_raw: Novavax
  cis_covid_vaccine_type_3: Pfizer/BioNTech
  cis_covid_vaccine_type_3_raw: Pfizer / BioNTech
  cis_covid_vaccine_type_4: Other / specify
  cis_covid_vaccine_type_4_raw: Or Another vaccine please specify
  cis_covid_vaccine_type_5: Pfizer/BioNTech
  cis_covid_vaccine_type_5_raw: Pfizer / BioNTech
  cis_covid_vaccine_type_6: Oxford/AstraZeneca
  cis_covid_vaccine_type_6_raw: Oxford / AstraZeneca
  cis_covid_vaccine_type_other: They call me *Mister* Tibbs!
  cis_covid_vaccine_type_other_1: A census taker once tried to test me. I ate his
    liver with some fava beans and a nice Chianti.
  cis_covid_vaccine_type_other_2: The only thing we have to fear is fear itself.
  cis_covid_vaccine_type_other_3: Mr. Gorbachev, open this gate! Mr. Gorbachev, tear
    down this wall!
  cis_covid_vaccine_type_other_4: Let them eat cake.
  cis_covid_vaccine_type_other_5: They call me *Mister* Tibbs!
  cis_covid_vaccine_type_other_6: Houston, we have a problem.
  cis_covid_vaccine_type_raw: Or do you not know which one you had?
  cis_flu_vaccine_received: null
  city: null
  completion_window_cadence: Monthly
  consent_blood_samples_if_positive_yn: null
  consent_contact_extra_research_yn: null
  consent_nhs_data_share_yn: 'No'
  consent_use_of_surplus_blood_samples_yn: null
  contact_known_positive_covid_last_28_days: 'No'
  contact_suspected_positive_covid_last_28_days: null
  county: null
  currently_smokes_or_vapes: null
  currently_smokes_or_vapes_description: Pipe
  currently_smokes_or_vapes_raw: Prefer not to say
  date_of_birth: '1985-02-24 00:00:00.000000'
  days_since_think_had_covid: null
  days_since_think_had_covid_group: null
  digital_communication_preference: null
  digital_entry_pack_sent_datetime: '2022-12-23 06:45:19.000000'
  digital_entry_pack_status: Haskell features a type system with type inference and
    lazy evaluation.
  digital_survey_collection_mode: Telephone
  digital_survey_mode_preference: null
  education_in_person_days_per_week: '6'
  email_address: depict1972@gsnail.ac.uk
  ethnic_group: Other Ethnic Group
  ethnicity: White and Black Caribbean
  ethnicity_other: In 1989 the building was heavily damaged by fire, but it has since
    been restored.
  ever_smoked_regularly: null
  ever_smoked_regularly_raw: Prefer not to say
  existing_participant_digital_opt_in_datetime: '2021-09-28 19:27:13.000000'
  existing_participant_digital_opt_in_reminder_1_due_datetime: null
  existing_participant_digital_opt_in_reminder_1_sent_datetime: null
  existing_participant_digital_opt_in_reminder_1_status: Erlang is known for its designs
    that are well suited for systems.
  existing_participant_digital_opt_in_reminder_2_due_datetime: '2022-01-08 14:45:30.000000'
  existing_participant_digital_opt_in_reminder_2_sent_datetime: '2022-01-01 19:56:11.000000'
  existing_participant_digital_opt_in_reminder_2_status: She spent her earliest years
    reading classic literature, and writing poetry.
  existing_participant_digital_opt_in_status: Participant Opted Out
  existing_participant_digital_opt_in_window_end_datetime: '2022-01-06 06:04:23.000000'
  existing_participant_digital_opt_in_window_start_datetime: '2022-01-04 18:33:09.000000'
  existing_participant_digital_opted_in_datetime: '2022-01-05 16:55:15.000000'
  face_covering_other_enclosed_places: Never
  face_covering_other_enclosed_places_raw: Never
  face_covering_outside_of_home: null
  face_covering_work_or_education: null
  face_covering_work_or_education_raw: null
  file_date: null
  first_name: Remedios
  hh_id: '821442294850'
  hospital_last_28_days: 'Yes'
  hours_a_day_with_someone_else_at_home: '[10, 14, 12, 22, 4, 17, 5, 9]'
  hours_a_day_with_someone_else_at_home_raw: '[10, 14, 12, 22, 4, 17, 5, 9]'
  household_been_care_home_last_28_days: Yes, I have
  household_been_hospital_last_28_days: Yes, I have
  household_completion_window_id: HW-2744995712
  household_completion_window_status: New
  household_digital_enrolment_datetime: '2022-01-09 09:53:47.000000'
  household_digital_enrolment_invited_datetime: '2022-01-06 13:47:11.000000'
  household_invited_to_digital: 'No'
  household_members_over_2_years_and_not_present_count: 'No'
  household_members_under_2_years_count: 'Yes'
  household_participants_not_consenting_count: 26.0
  illness_lasting_over_12_months: 'No'
  illness_lasting_over_12_months_raw: 'No'
  illness_reduces_activity_or_ability: Not at all
  illness_reduces_activity_or_ability_raw: Not at all
  infant_age_months_1: null
  infant_age_months_2: 23.0
  infant_age_months_3: null
  infant_age_months_4: 29.0
  infant_age_months_5: null
  infant_age_months_6: 7.0
  infant_age_months_7: null
  infant_age_months_8: 99.0
  language_preference: Welsh
  last_covid_contact_date: '2022-01-02 00:00:00.000000'
  last_covid_contact_type: Living in your own home
  last_covid_contact_type_raw: Someone I live with
  last_name: Cervantes
  last_suspected_covid_contact_date: null
  last_suspected_covid_contact_type: Living in your own home
  last_suspected_covid_contact_type_raw: Someone I live with
  long_covid_symptoms: think_have_long_covid_symptom_muscle_ache;think_have_long_covid_symptom_nausea_or_vomiting;think_have_long_covid_symptom_sore_throat;think_have_long_covid_symptom_palpitations;think_have_long_covid_symptom_vertigo_or_dizziness;think_have_long_covid_symptom_low_mood;think_have_long_covid_symptom_memory_loss_or_confusion
  middle_name: Jae
  ons_household_id: '821442294850'
  opted_out_of_blood_next_window: null
  opted_out_of_blood_next_window_datetime: '2022-01-03 11:45:46.000000'
  opted_out_of_next_window: 'Yes'
  opted_out_of_next_window_datetime: '2022-01-04 19:29:32.000000'
  other_antibody_test: null
  other_antibody_test_first_positive_date: '2022-01-04 00:00:00.000000'
  other_antibody_test_last_negative_date: null
  other_antibody_test_negative_date: null
  other_antibody_test_positive_date: null
  other_antibody_test_results: Any tests negative, but none positive
  other_antibody_test_results_raw: One or more tests were negative for antibodies
    and none were positive
  other_covid_infection_test: 'Yes'
  other_covid_infection_test_first_positive_date: '2022-01-08 00:00:00.000000'
  other_covid_infection_test_last_negative_date: null
  other_covid_infection_test_negative_date: null
  other_covid_infection_test_positive_date: null
  other_covid_infection_test_results: Any tests negative, but none positive
  other_covid_infection_test_results_raw: One or more tests were negative and none
    were positive
  other_household_member_care_home_last_28_days: Don't know
  other_household_member_care_home_last_28_days_raw: Don't know
  other_household_member_hospital_last_28_days: 'No'
  other_household_member_hospital_last_28_days_raw: 'No'
  participant_completion_window_end_datetime: '2020-04-08 02:21:01.000000'
  participant_completion_window_id: '9557'
  participant_completion_window_start_datetime: '2022-11-12 14:57:33.000000'
  participant_completion_window_status: Open
  participant_digital_enrolment_datetime: '2022-03-05 21:30:35.000000'
  participant_enrolled_digital: 'No'
  participant_id: DHR-989981424039
  participant_invited_to_digital: null
  participant_survey_status: Active
  participant_survey_status_raw: Active
  participant_withdrawal_reason: No longer convenient
  participant_withdrawal_reason_raw: No longer convenient
  participant_withdrawal_type: null
  participant_withdrawal_type_raw: null
  person_not_consenting_age_1: 7.0
  person_not_consenting_age_2: 299.0
  person_not_consenting_age_3: 938.0
  person_not_consenting_age_4: null
  person_not_consenting_age_5: null
  person_not_consenting_age_6: null
  person_not_consenting_age_7: 272.0
  person_not_consenting_age_8: 717.0
  person_not_consenting_age_9: null
  person_not_present_age_1: null
  person_not_present_age_2: null
  person_not_present_age_3: null
  person_not_present_age_4: 88.0
  person_not_present_age_5: 36.0
  person_not_present_age_6: null
  person_not_present_age_7: 70.0
  person_not_present_age_8: 98.0
  physical_contact_18_to_69_years: null
  physical_contact_18_to_69_years_raw: Don't know
  physical_contact_over_70_years: null
  physical_contact_over_70_years_raw: null
  physical_contact_under_18_years: '0'
  physical_contact_under_18_years_raw: '0'
  postcode: null
  questionnaire_started_no_incentive: 'Yes'
  reason_for_not_consenting_1: Atoms are used within a program to denote distinguished
    values.
  reason_for_not_consenting_2: Where are my pants?
  reason_for_not_consenting_3: He looked inquisitively at his keyboard and wrote another
    sentence.
  reason_for_not_consenting_4: '"Messages can be sent to and received from ports,
    but these messages must obey the so-called ""port protocol."""'
  reason_for_not_consenting_5: Erlang is known for its designs that are well suited
    for systems.
  reason_for_not_consenting_6: I don't even care.
  reason_for_not_consenting_7: Atoms can contain any character if they are enclosed
    within single quotes and an escape convention exists which allows any character
    to be used within an atom.
  reason_for_not_consenting_8: She spent her earliest years reading classic literature,
    and writing poetry.
  reason_for_not_consenting_9: In 1989 the building was heavily damaged by fire, but
    it has since been restored.
  regularly_lateral_flow_testing: 'Yes'
  sample_collection_courier_datetime: '2022-01-07 22:33:42.000000'
  sample_collection_kit_received_delivery_partner_datetime: '2022-01-06 17:36:59.000000'
  sample_kit_dispatched_datetime: '2022-01-01 00:45:57.000000'
  sample_kit_not_dispatched_code: 'No'
  sample_return_preference: null
  self_isolating: 'No'
  self_isolating_raw: 'No'
  self_isolating_reason: null
  self_isolating_reason_detailed: Due to reducing my risk of getting COVID-19 such
    as going into hospital or shielding
  sex: Female
  sex_raw: Female
  smoke_cigarettes: null
  smokes_cigar: null
  smokes_hookah_shisha_pipes: null
  smokes_pipe: 'Yes'
  smokes_vape_e_cigarettes: null
  social_distance_contact_18_to_69_years: 1-5
  social_distance_contact_18_to_69_years_raw: 1 to 5
  social_distance_contact_over_70_years: null
  social_distance_contact_over_70_years_raw: Don't know
  social_distance_contact_under_18_years: null
  social_distance_contact_under_18_years_raw: Don't know
  street: Druminiskill
  study_cohort: Original
  survey_completed_datetime: '2022-01-07 16:06:21.000000'
  survey_completion_status: Partially Completed
  survey_last_modified_datetime: '2022-01-03 08:34:56.000000'
  survey_not_completed_reason_code: Tnr - test not returned
  survey_response_dataset_major_version: 3
  survey_response_type: Follow-up Visit
  survey_response_type_raw: Follow-up Survey
  swab_manual_entry: 'Yes'
  swab_not_taken_damage_description: Atoms can contain any character if they are enclosed
    within single quotes and an escape convention exists which allows any character
    to be used within an atom.
  swab_not_taken_missing_parts: Sample box
  swab_not_taken_missing_parts_biohazard_bag: null
  swab_not_taken_missing_parts_other: null
  swab_not_taken_missing_parts_return_bag: null
  swab_not_taken_missing_parts_sample_box: 'Yes'
  swab_not_taken_missing_parts_sample_pot: null
  swab_not_taken_missing_parts_swab_barcode: null
  swab_not_taken_missing_parts_swab_stick: null
  swab_not_taken_other: The syntax {D1,D2,...,Dn} denotes a tuple whose arguments
    are D1, D2, ... Dn.
  swab_not_taken_reason: The swab test kit arrived with parts missing
  swab_return_date: '2022-01-09 00:00:00.000000'
  swab_return_future_date: '2022-01-05 00:00:00.000000'
  swab_returned: 'No'
  swab_sample_barcode: ONS00000000
  swab_sample_barcode_correct: null
  swab_sample_barcode_raw: ONS00000000
  swab_sample_barcode_user_entered: ONS05581901
  swab_sample_received_consolidation_point_datetime: null
  swab_sample_received_lab_datetime: '2022-01-01 02:05:19.000000'
  swab_sample_transport_status: Results Returned
  swab_taken: 'Yes'
  swab_taken_datetime: '2022-01-08 22:45:03.000000'
  think_had_covid: 'No'
  think_had_covid_admitted_to_hospital: 'Yes'
  think_had_covid_any_symptoms: 'Yes'
  think_had_covid_any_symptoms_raw: 'Yes'
  think_had_covid_contacted_nhs: 'Yes'
  think_had_covid_onset_date: null
  think_had_covid_symptom_abdominal_pain: 'No'
  think_had_covid_symptom_anxiety: 'Yes'
  think_had_covid_symptom_chest_pain: null
  think_had_covid_symptom_cough: 'No'
  think_had_covid_symptom_diarrhoea: 'No'
  think_had_covid_symptom_difficulty_concentrating: null
  think_had_covid_symptom_fatigue: 'No'
  think_had_covid_symptom_fever: 'Yes'
  think_had_covid_symptom_headache: 'No'
  think_had_covid_symptom_loss_of_appetite: 'No'
  think_had_covid_symptom_loss_of_smell: 'No'
  think_had_covid_symptom_loss_of_taste: 'No'
  think_had_covid_symptom_low_mood: null
  think_had_covid_symptom_memory_loss_or_confusion: 'Yes'
  think_had_covid_symptom_more_trouble_sleeping: 'Yes'
  think_had_covid_symptom_muscle_ache: 'No'
  think_had_covid_symptom_nausea_or_vomiting: 'Yes'
  think_had_covid_symptom_noisy_breathing: null
  think_had_covid_symptom_palpitations: 'Yes'
  think_had_covid_symptom_runny_nose_or_sneezing: 'Yes'
  think_had_covid_symptom_shortness_of_breath: 'No'
  think_had_covid_symptom_sore_throat: 'No'
  think_had_covid_symptom_vertigo_or_dizziness: 'No'
  think_had_covid_which_symptoms: ''
  think_have_covid: 'Yes'
  think_have_covid_onset_date: '2022-01-02 00:00:00.000000'
  think_have_covid_symptom_abdominal_pain: 'Yes'
  think_have_covid_symptom_anxiety: 'Yes'
  think_have_covid_symptom_any: 'Yes'
  think_have_covid_symptom_chest_pain: null
  think_have_covid_symptom_cough: 'No'
  think_have_covid_symptom_diarrhoea: null
  think_have_covid_symptom_difficulty_concentrating: 'No'
  think_have_covid_symptom_fatigue: null
  think_have_covid_symptom_fever: 'Yes'
  think_have_covid_symptom_headache: 'No'
  think_have_covid_symptom_loss_of_appetite: 'No'
  think_have_covid_symptom_loss_of_smell: 'No'
  think_have_covid_symptom_loss_of_taste: 'No'
  think_have_covid_symptom_low_mood: 'No'
  think_have_covid_symptom_memory_loss_or_confusion: 'Yes'
  think_have_covid_symptom_more_trouble_sleeping: 'No'
  think_have_covid_symptom_muscle_ache: 'No'
  think_have_covid_symptom_nausea_or_vomiting: null
  think_have_covid_symptom_noisy_breathing: null
  think_have_covid_symptom_onset_date: null
  think_have_covid_symptom_palpitations: null
  think_have_covid_symptom_runny_nose_or_sneezing: null
  think_have_covid_symptom_shortness_of_breath: 'Yes'
  think_have_covid_symptom_sore_throat: 'No'
  think_have_covid_symptom_vertigo_or_dizziness: null
  think_have_covid_symptoms: 'No'
  think_have_long_covid: 'Yes'
  think_have_long_covid_symptom_abdominal_pain: 'No'
  think_have_long_covid_symptom_anxiety: 'No'
  think_have_long_covid_symptom_chest_pain: null
  think_have_long_covid_symptom_cough: null
  think_have_long_covid_symptom_diarrhoea: null
  think_have_long_covid_symptom_difficulty_concentrating: 'No'
  think_have_long_covid_symptom_fatigue: null
  think_have_long_covid_symptom_fever: 'No'
  think_have_long_covid_symptom_headache: null
  think_have_long_covid_symptom_loss_of_appetite: null
  think_have_long_covid_symptom_loss_of_smell: 'No'
  think_have_long_covid_symptom_loss_of_taste: 'No'
  think_have_long_covid_symptom_low_mood: 'Yes'
  think_have_long_covid_symptom_memory_loss_or_confusion: 'Yes'
  think_have_long_covid_symptom_more_trouble_sleeping: null
  think_have_long_covid_symptom_muscle_ache: 'Yes'
  think_have_long_covid_symptom_nausea_or_vomiting: 'Yes'
  think_have_long_covid_symptom_noisy_breathing: null
  think_have_long_covid_symptom_palpitations: 'Yes'
  think_have_long_covid_symptom_reduced_ability: Yes a little
  think_have_long_covid_symptom_runny_nose_or_sneezing: null
  think_have_long_covid_symptom_shortness_of_breath: null
  think_have_long_covid_symptom_sore_throat: 'Yes'
  think_have_long_covid_symptom_vertigo_or_dizziness: 'Yes'
  times_hour_or_longer_another_home_last_7_days: '1'
  times_hour_or_longer_another_home_last_7_days_raw: '1'
  times_hour_or_longer_another_person_your_home_last_7_days: '7'
  times_hour_or_longer_another_person_your_home_last_7_days_raw: 7 times or more
  times_outside_shopping_or_socialising_last_7_days: 2
  times_shopping_last_7_days: null
  times_shopping_last_7_days_raw: Don't know
  times_socialising_last_7_days: '2'
  times_socialising_last_7_days_raw: '2'
  title: Dr.
  transport_to_work_or_education: Train
  unique_participant_response_id: 9557-DHR-989981424039
  visit_date_type: null
  visit_datetime: null
  visit_id: '9557'
  voucher_type_preference: Paper
  which_symptoms_last_7_days: think_have_covid_symptom_fever;think_have_covid_symptom_abdominal_pain;think_have_covid_symptom_shortness_of_breath;think_have_covid_symptom_anxiety;think_have_covid_symptom_memory_loss_or_confusion
  work_direct_contact_patients_or_clients: 'No'
  work_direct_contact_patients_or_clients_raw: 'No'
  work_health_care_area: Yes, in other healthcare settings, e.g. mental health
  work_health_care_area_raw: Another type of healthcare - for example mental health
    services
  work_in_additional_paid_employment: 'Yes'
  work_in_additional_paid_employment_raw: 'Yes'
  work_location: Somewhere else meaning not at your home
  work_location_raw: Somewhere else meaning not at your home
<<<<<<< HEAD
  work_main_job_changed: 'Yes'
  work_main_job_role: HE LOOKED INQUISITIVELY AT HIS KEYBOARD AND WROTE ANOTHER SENTENCE
=======
  work_main_job_changed: null
  work_main_job_role: He looked inquisitively at his keyboard and wrote another sentence.
>>>>>>> 96a32671
  work_main_job_role_raw: He looked inquisitively at his keyboard and wrote another
    sentence.
  work_main_job_title: DO YOU HAVE ANY IDEA WHY THIS IS NOT WORKING
  work_main_job_title_and_role: DO YOU HAVE ANY IDEA WHY THIS IS NOT WORKING HE LOOKED
    INQUISITIVELY AT HIS KEYBOARD AND WROTE ANOTHER SENTENCE
  work_main_job_title_raw: Do you have any idea why this is not working?
  work_not_from_home_days_per_week: '7'
  work_not_from_home_days_per_week_raw: '7'
  work_nursing_or_residential_care_home: 'No'
  work_nursing_or_residential_care_home_raw: 'No'
  work_sector: Hospitality (e.g. hotel, restaurant)
  work_sector_other: Atoms can contain any character if they are enclosed within single
    quotes and an escape convention exists which allows any character to be used within
    an atom.
  work_sector_raw: Hospitality - for example hotels or restaurants or cafe
  work_status_digital: In education
  work_status_education: Attending university
  work_status_employment: Currently not working -  for example on sick or other leave
    such as maternity or paternity for longer than 4 weeks
  work_status_unemployment: null
  work_status_v0: null
  work_status_v1: null
  work_status_v2: null
- ability_to_socially_distance_at_work_or_education: Relatively easy to maintain 2m
  ability_to_socially_distance_at_work_or_education_raw: Relatively easy to maintain
    2 metres apart. Most of the time you can be 2 meters away from other people
  allocated_blood_barcode_not_used_reason: Its main implementation is the Glasgow
    Haskell Compiler.
  allocated_swab_barcode_not_used_reason: The syntax {D1,D2,...,Dn} denotes a tuple
    whose arguments are D1, D2, ... Dn.
  bad_email: false
  been_outside_uk: 'No'
  been_outside_uk_last_country: Estonia
  been_outside_uk_last_return_date: null
  blood_manual_entry: 'Yes'
  blood_not_taken_could_not_other: Atoms are used within a program to denote distinguished
    values.
  blood_not_taken_could_not_reason: I felt unwell
  blood_not_taken_could_not_reason_had_bruising: null
  blood_not_taken_could_not_reason_not_enough_blood: null
  blood_not_taken_could_not_reason_other: null
  blood_not_taken_could_not_reason_pot_spilled: null
  blood_not_taken_could_not_reason_unwell: 'Yes'
  blood_not_taken_damage_description: Tuples are containers for a fixed number of
    Erlang data types.
  blood_not_taken_missing_parts: Copy of your blood barcode
  blood_not_taken_missing_parts_alcohol_wipes: null
  blood_not_taken_missing_parts_biohazard_bag: null
  blood_not_taken_missing_parts_blood_barcode: 'Yes'
  blood_not_taken_missing_parts_cleansing_wipe: null
  blood_not_taken_missing_parts_lancets: null
  blood_not_taken_missing_parts_large_sample_carrier: null
  blood_not_taken_missing_parts_other: null
  blood_not_taken_missing_parts_plasters: null
  blood_not_taken_missing_parts_sample_box: null
  blood_not_taken_missing_parts_sample_return_bag: null
  blood_not_taken_missing_parts_small_sample_tube: null
  blood_not_taken_other: Do you come here often?
  blood_not_taken_reason: null
  blood_return_date: '2022-01-08 00:00:00.000000'
  blood_return_future_date: '2022-01-04 00:00:00.000000'
  blood_returned: 'No'
  blood_sample_barcode: ONS00000000
  blood_sample_barcode_correct: 'No'
  blood_sample_barcode_raw: ONS00000000
  blood_sample_barcode_user_entered: ONS49825198
  blood_sample_received_consolidation_point_datetime: '2022-01-01 14:56:59.000000'
  blood_sample_received_lab_datetime: '2022-01-07 21:25:12.000000'
  blood_sample_transport_status: Dispatched
  blood_taken: null
  blood_taken_datetime: null
  care_home_last_28_days: 'No'
  cis_covid_vaccine_date: '2022-01-01 00:00:00.000000'
  cis_covid_vaccine_date_1: null
  cis_covid_vaccine_date_2: null
  cis_covid_vaccine_date_3: '2022-01-02 00:00:00.000000'
  cis_covid_vaccine_date_4: '2022-01-03 00:00:00.000000'
  cis_covid_vaccine_date_5: '2022-01-09 00:00:00.000000'
  cis_covid_vaccine_date_6: null
  cis_covid_vaccine_number_of_doses: 3 or more
  cis_covid_vaccine_number_of_doses_raw: 4 doses
  cis_covid_vaccine_received: 'Yes'
  cis_covid_vaccine_type: Sputnik
  cis_covid_vaccine_type_1: Sinopharm
  cis_covid_vaccine_type_1_raw: Sinopharm
  cis_covid_vaccine_type_2: Don't know Type
  cis_covid_vaccine_type_2_raw: Or do you not know which one you had?
  cis_covid_vaccine_type_3: From a research study/trial
  cis_covid_vaccine_type_3_raw: From a research study/trial
  cis_covid_vaccine_type_4: Don't know Type
  cis_covid_vaccine_type_4_raw: I do not know the type
  cis_covid_vaccine_type_5: null
  cis_covid_vaccine_type_5_raw: null
  cis_covid_vaccine_type_6: Novavax
  cis_covid_vaccine_type_6_raw: Novavax
  cis_covid_vaccine_type_other: A census taker once tried to test me. I ate his liver
    with some fava beans and a nice Chianti.
  cis_covid_vaccine_type_other_1: Let them eat cake.
  cis_covid_vaccine_type_other_2: Here's looking at you, kid.
  cis_covid_vaccine_type_other_3: Mr. Gorbachev, open this gate! Mr. Gorbachev, tear
    down this wall!
  cis_covid_vaccine_type_other_4: I'm gonna make him an offer he can't refuse.
  cis_covid_vaccine_type_other_5: One morning I shot an elephant in my pajamas. How
    he got in my pajamas, I don't know.
  cis_covid_vaccine_type_other_6: Elementary, my dear Watson.
  cis_covid_vaccine_type_raw: Sputnik
  cis_flu_vaccine_received: 'Yes'
  city: null
  completion_window_cadence: Weekly
  consent_blood_samples_if_positive_yn: 'Yes'
  consent_contact_extra_research_yn: null
  consent_nhs_data_share_yn: 'No'
  consent_use_of_surplus_blood_samples_yn: 'No'
  contact_known_positive_covid_last_28_days: null
  contact_suspected_positive_covid_last_28_days: 'Yes'
  county: County Armagh
  currently_smokes_or_vapes: 'Yes'
  currently_smokes_or_vapes_description: Pipe
  currently_smokes_or_vapes_raw: 'Yes'
  date_of_birth: '1994-05-03 00:00:00.000000'
  days_since_think_had_covid: null
  days_since_think_had_covid_group: Date not given
  digital_communication_preference: Email
  digital_entry_pack_sent_datetime: '2020-10-21 05:34:46.000000'
  digital_entry_pack_status: Atoms can contain any character if they are enclosed
    within single quotes and an escape convention exists which allows any character
    to be used within an atom.
  digital_survey_collection_mode: Telephone
  digital_survey_mode_preference: Telephone
  education_in_person_days_per_week: null
  email_address: fortes2058@gsnail.ac.uk
  ethnic_group: Other Ethnic Group
  ethnicity: Chinese
  ethnicity_other: In 1989 the building was heavily damaged by fire, but it has since
    been restored.
  ever_smoked_regularly: 'Yes'
  ever_smoked_regularly_raw: 'Yes'
  existing_participant_digital_opt_in_datetime: '2020-11-09 22:59:43.000000'
  existing_participant_digital_opt_in_reminder_1_due_datetime: '2022-01-01 00:07:24.000000'
  existing_participant_digital_opt_in_reminder_1_sent_datetime: null
  existing_participant_digital_opt_in_reminder_1_status: Its main implementation is
    the Glasgow Haskell Compiler.
  existing_participant_digital_opt_in_reminder_2_due_datetime: '2022-01-01 04:12:25.000000'
  existing_participant_digital_opt_in_reminder_2_sent_datetime: null
  existing_participant_digital_opt_in_reminder_2_status: Type classes first appeared
    in the Haskell programming language.
  existing_participant_digital_opt_in_status: Participant Opted In
  existing_participant_digital_opt_in_window_end_datetime: '2022-01-06 06:16:14.000000'
  existing_participant_digital_opt_in_window_start_datetime: '2022-01-03 08:45:07.000000'
  existing_participant_digital_opted_in_datetime: '2022-01-09 01:55:47.000000'
  face_covering_other_enclosed_places: Never
  face_covering_other_enclosed_places_raw: Never
  face_covering_outside_of_home: null
  face_covering_work_or_education: My face is already covered
  face_covering_work_or_education_raw: I cover my face for other reasons - for example
    for religious or cultural reasons
  file_date: null
  first_name: Reiko
  hh_id: '568720322983'
  hospital_last_28_days: 'Yes'
  hours_a_day_with_someone_else_at_home: Don't know
  hours_a_day_with_someone_else_at_home_raw: Don't know
  household_been_care_home_last_28_days: No, no one in my household has
  household_been_hospital_last_28_days: Yes, I have
  household_completion_window_id: HW-9500167403
  household_completion_window_status: New
  household_digital_enrolment_datetime: '2022-01-04 14:16:13.000000'
  household_digital_enrolment_invited_datetime: '2022-01-06 01:15:19.000000'
  household_invited_to_digital: 'Yes'
  household_members_over_2_years_and_not_present_count: null
  household_members_under_2_years_count: 'No'
  household_participants_not_consenting_count: 53.0
  illness_lasting_over_12_months: 'Yes'
  illness_lasting_over_12_months_raw: 'Yes'
  illness_reduces_activity_or_ability: null
  illness_reduces_activity_or_ability_raw: null
  infant_age_months_1: null
  infant_age_months_2: 50.0
  infant_age_months_3: null
  infant_age_months_4: null
  infant_age_months_5: null
  infant_age_months_6: 79.0
  infant_age_months_7: null
  infant_age_months_8: null
  language_preference: null
  last_covid_contact_date: null
  last_covid_contact_type: Living in your own home
  last_covid_contact_type_raw: Someone I live with
  last_name: Brady
  last_suspected_covid_contact_date: null
  last_suspected_covid_contact_type: Someone you do not live with
  last_suspected_covid_contact_type_raw: Someone you do not live with
  long_covid_symptoms: think_have_long_covid_symptom_headache;think_have_long_covid_symptom_abdominal_pain;think_have_long_covid_symptom_loss_of_smell;think_have_long_covid_symptom_palpitations;think_have_long_covid_symptom_vertigo_or_dizziness;think_have_long_covid_symptom_memory_loss_or_confusion;think_have_long_covid_symptom_difficulty_concentrating;think_have_long_covid_symptom_noisy_breathing
  middle_name: Argentina
  ons_household_id: '568720322983'
  opted_out_of_blood_next_window: 'Yes'
  opted_out_of_blood_next_window_datetime: '2022-01-08 11:38:23.000000'
  opted_out_of_next_window: 'Yes'
  opted_out_of_next_window_datetime: '2022-01-08 21:48:14.000000'
  other_antibody_test: null
  other_antibody_test_first_positive_date: '2022-01-04 00:00:00.000000'
  other_antibody_test_last_negative_date: null
  other_antibody_test_negative_date: null
  other_antibody_test_positive_date: null
  other_antibody_test_results: All Tests failed
  other_antibody_test_results_raw: All tests failed
  other_covid_infection_test: null
  other_covid_infection_test_first_positive_date: '2022-01-02 00:00:00.000000'
  other_covid_infection_test_last_negative_date: '2022-01-03 00:00:00.000000'
  other_covid_infection_test_negative_date: null
  other_covid_infection_test_positive_date: null
  other_covid_infection_test_results: null
  other_covid_infection_test_results_raw: null
  other_household_member_care_home_last_28_days: Don't know
  other_household_member_care_home_last_28_days_raw: Don't know
  other_household_member_hospital_last_28_days: 'No'
  other_household_member_hospital_last_28_days_raw: 'No'
  participant_completion_window_end_datetime: '2022-04-22 10:53:49.000000'
  participant_completion_window_id: '9598'
  participant_completion_window_start_datetime: '2020-08-13 08:59:40.000000'
  participant_completion_window_status: New
  participant_digital_enrolment_datetime: '2021-08-21 11:10:23.000000'
  participant_enrolled_digital: 'Yes'
  participant_id: DHR-639422525832
  participant_invited_to_digital: 'Yes'
  participant_survey_status: Withdrawn
  participant_survey_status_raw: Withdrawn
  participant_withdrawal_reason: Too many visits
  participant_withdrawal_reason_raw: Too many visits
  participant_withdrawal_type: Withdrawn_no_future_linkage
  participant_withdrawal_type_raw: Withdrawn - no future linkage
  person_not_consenting_age_1: null
  person_not_consenting_age_2: 875.0
  person_not_consenting_age_3: null
  person_not_consenting_age_4: 178.0
  person_not_consenting_age_5: 870.0
  person_not_consenting_age_6: null
  person_not_consenting_age_7: 608.0
  person_not_consenting_age_8: null
  person_not_consenting_age_9: 539.0
  person_not_present_age_1: null
  person_not_present_age_2: 52.0
  person_not_present_age_3: 86.0
  person_not_present_age_4: null
  person_not_present_age_5: 68.0
  person_not_present_age_6: 26.0
  person_not_present_age_7: 11.0
  person_not_present_age_8: null
  physical_contact_18_to_69_years: 21 or more
  physical_contact_18_to_69_years_raw: 21 or more
  physical_contact_over_70_years: '0'
  physical_contact_over_70_years_raw: '0'
  physical_contact_under_18_years: null
  physical_contact_under_18_years_raw: null
  postcode: null
  questionnaire_started_no_incentive: null
  reason_for_not_consenting_1: In 1989 the building was heavily damaged by fire, but
    it has since been restored.
  reason_for_not_consenting_2: Initially composing light-hearted and irreverent works,
    he also wrote serious, sombre and religious pieces beginning in the 1930s.
  reason_for_not_consenting_3: It is also a garbage-collected runtime system.
  reason_for_not_consenting_4: He looked inquisitively at his keyboard and wrote another
    sentence.
  reason_for_not_consenting_5: The arguments can be primitive data types or compound
    data types.
  reason_for_not_consenting_6: Atoms can contain any character if they are enclosed
    within single quotes and an escape convention exists which allows any character
    to be used within an atom.
  reason_for_not_consenting_7: Atoms are used within a program to denote distinguished
    values.
  reason_for_not_consenting_8: Erlang is a general-purpose, concurrent, functional
    programming language.
  reason_for_not_consenting_9: The sequential subset of Erlang supports eager evaluation,
    single assignment, and dynamic typing.
  regularly_lateral_flow_testing: 'Yes'
  sample_collection_courier_datetime: '2022-01-01 12:30:42.000000'
  sample_collection_kit_received_delivery_partner_datetime: '2022-01-08 21:39:00.000000'
  sample_kit_dispatched_datetime: null
  sample_kit_not_dispatched_code: 'Yes'
  sample_return_preference: null
  self_isolating: 'No'
  self_isolating_raw: 'No'
  self_isolating_reason: null
  self_isolating_reason_detailed: Due to reducing my risk of getting COVID-19 such
    as going into hospital or shielding
  sex: Male
  sex_raw: Male
  smoke_cigarettes: null
  smokes_cigar: null
  smokes_hookah_shisha_pipes: null
  smokes_pipe: 'Yes'
  smokes_vape_e_cigarettes: null
  social_distance_contact_18_to_69_years: 1-5
  social_distance_contact_18_to_69_years_raw: 1 to 5
  social_distance_contact_over_70_years: 6-10
  social_distance_contact_over_70_years_raw: 6 to 10
  social_distance_contact_under_18_years: 21 or more
  social_distance_contact_under_18_years_raw: 21 or more
  street: null
  study_cohort: Swab Only
  survey_completed_datetime: '2022-01-01 18:30:04.000000'
  survey_completion_status: Completed
  survey_last_modified_datetime: '2022-01-09 12:32:27.000000'
  survey_not_completed_reason_code: Qnr - questionnaire no return
  survey_response_dataset_major_version: 3
  survey_response_type: First Visit
  survey_response_type_raw: First Survey
  swab_manual_entry: 'Yes'
  swab_not_taken_damage_description: Tuples are containers for a fixed number of Erlang
    data types.
  swab_not_taken_missing_parts: Copy of your swab barcode
  swab_not_taken_missing_parts_biohazard_bag: null
  swab_not_taken_missing_parts_other: null
  swab_not_taken_missing_parts_return_bag: null
  swab_not_taken_missing_parts_sample_box: null
  swab_not_taken_missing_parts_sample_pot: null
  swab_not_taken_missing_parts_swab_barcode: 'Yes'
  swab_not_taken_missing_parts_swab_stick: null
  swab_not_taken_other: The Galactic Empire is nearing completion of the Death Star,
    a space station with the power to destroy entire planets.
  swab_not_taken_reason: The swab test kit arrived both damaged and with parts missing
  swab_return_date: null
  swab_return_future_date: '2022-01-05 00:00:00.000000'
  swab_returned: 'Yes'
  swab_sample_barcode: ONS00000000
  swab_sample_barcode_correct: null
  swab_sample_barcode_raw: ONS00000000
  swab_sample_barcode_user_entered: ONS07652614
  swab_sample_received_consolidation_point_datetime: '2022-01-05 08:58:26.000000'
  swab_sample_received_lab_datetime: '2022-01-07 20:17:24.000000'
  swab_sample_transport_status: Arrived at Consolidation Hub
  swab_taken: null
  swab_taken_datetime: '2022-01-02 03:43:57.000000'
  think_had_covid: 'Yes'
  think_had_covid_admitted_to_hospital: 'Yes'
  think_had_covid_any_symptoms: null
  think_had_covid_any_symptoms_raw: null
  think_had_covid_contacted_nhs: null
  think_had_covid_onset_date: '2022-01-05 00:00:00.000000'
  think_had_covid_symptom_abdominal_pain: 'Yes'
  think_had_covid_symptom_anxiety: null
  think_had_covid_symptom_chest_pain: 'Yes'
  think_had_covid_symptom_cough: 'No'
  think_had_covid_symptom_diarrhoea: 'Yes'
  think_had_covid_symptom_difficulty_concentrating: 'Yes'
  think_had_covid_symptom_fatigue: null
  think_had_covid_symptom_fever: null
  think_had_covid_symptom_headache: null
  think_had_covid_symptom_loss_of_appetite: null
  think_had_covid_symptom_loss_of_smell: 'Yes'
  think_had_covid_symptom_loss_of_taste: null
  think_had_covid_symptom_low_mood: 'Yes'
  think_had_covid_symptom_memory_loss_or_confusion: 'No'
  think_had_covid_symptom_more_trouble_sleeping: 'Yes'
  think_had_covid_symptom_muscle_ache: 'Yes'
  think_had_covid_symptom_nausea_or_vomiting: 'No'
  think_had_covid_symptom_noisy_breathing: 'Yes'
  think_had_covid_symptom_palpitations: null
  think_had_covid_symptom_runny_nose_or_sneezing: 'Yes'
  think_had_covid_symptom_shortness_of_breath: null
  think_had_covid_symptom_sore_throat: null
  think_had_covid_symptom_vertigo_or_dizziness: 'Yes'
  think_had_covid_which_symptoms: ''
  think_have_covid: 'No'
  think_have_covid_onset_date: null
  think_have_covid_symptom_abdominal_pain: 'No'
  think_have_covid_symptom_anxiety: 'Yes'
  think_have_covid_symptom_any: 'Yes'
  think_have_covid_symptom_chest_pain: 'Yes'
  think_have_covid_symptom_cough: 'Yes'
  think_have_covid_symptom_diarrhoea: 'Yes'
  think_have_covid_symptom_difficulty_concentrating: 'Yes'
  think_have_covid_symptom_fatigue: 'Yes'
  think_have_covid_symptom_fever: 'Yes'
  think_have_covid_symptom_headache: 'Yes'
  think_have_covid_symptom_loss_of_appetite: 'No'
  think_have_covid_symptom_loss_of_smell: 'Yes'
  think_have_covid_symptom_loss_of_taste: 'No'
  think_have_covid_symptom_low_mood: 'Yes'
  think_have_covid_symptom_memory_loss_or_confusion: 'Yes'
  think_have_covid_symptom_more_trouble_sleeping: 'Yes'
  think_have_covid_symptom_muscle_ache: 'Yes'
  think_have_covid_symptom_nausea_or_vomiting: null
  think_have_covid_symptom_noisy_breathing: 'Yes'
  think_have_covid_symptom_onset_date: null
  think_have_covid_symptom_palpitations: null
  think_have_covid_symptom_runny_nose_or_sneezing: null
  think_have_covid_symptom_shortness_of_breath: 'No'
  think_have_covid_symptom_sore_throat: 'No'
  think_have_covid_symptom_vertigo_or_dizziness: null
  think_have_covid_symptoms: 'Yes'
  think_have_long_covid: 'No'
  think_have_long_covid_symptom_abdominal_pain: 'Yes'
  think_have_long_covid_symptom_anxiety: 'No'
  think_have_long_covid_symptom_chest_pain: 'No'
  think_have_long_covid_symptom_cough: null
  think_have_long_covid_symptom_diarrhoea: 'No'
  think_have_long_covid_symptom_difficulty_concentrating: 'Yes'
  think_have_long_covid_symptom_fatigue: null
  think_have_long_covid_symptom_fever: 'No'
  think_have_long_covid_symptom_headache: 'Yes'
  think_have_long_covid_symptom_loss_of_appetite: 'No'
  think_have_long_covid_symptom_loss_of_smell: 'Yes'
  think_have_long_covid_symptom_loss_of_taste: 'No'
  think_have_long_covid_symptom_low_mood: null
  think_have_long_covid_symptom_memory_loss_or_confusion: 'Yes'
  think_have_long_covid_symptom_more_trouble_sleeping: null
  think_have_long_covid_symptom_muscle_ache: null
  think_have_long_covid_symptom_nausea_or_vomiting: 'No'
  think_have_long_covid_symptom_noisy_breathing: 'Yes'
  think_have_long_covid_symptom_palpitations: 'Yes'
  think_have_long_covid_symptom_reduced_ability: Yes a lot
  think_have_long_covid_symptom_runny_nose_or_sneezing: null
  think_have_long_covid_symptom_shortness_of_breath: 'No'
  think_have_long_covid_symptom_sore_throat: null
  think_have_long_covid_symptom_vertigo_or_dizziness: 'Yes'
  times_hour_or_longer_another_home_last_7_days: '5'
  times_hour_or_longer_another_home_last_7_days_raw: '5'
  times_hour_or_longer_another_person_your_home_last_7_days: '2'
  times_hour_or_longer_another_person_your_home_last_7_days_raw: '2'
  times_outside_shopping_or_socialising_last_7_days: 2
  times_shopping_last_7_days: '2'
  times_shopping_last_7_days_raw: '2'
  times_socialising_last_7_days: '0'
  times_socialising_last_7_days_raw: None
  title: Ms.
  transport_to_work_or_education: Train
  unique_participant_response_id: 9598-DHR-639422525832
  visit_date_type: null
  visit_datetime: null
  visit_id: '9598'
  voucher_type_preference: null
  which_symptoms_last_7_days: think_have_covid_symptom_fever;think_have_covid_symptom_headache;think_have_covid_symptom_muscle_ache;think_have_covid_symptom_fatigue;think_have_covid_symptom_diarrhoea;think_have_covid_symptom_cough;think_have_covid_symptom_loss_of_smell;think_have_covid_symptom_more_trouble_sleeping;think_have_covid_symptom_noisy_breathing;think_have_covid_symptom_chest_pain;think_have_covid_symptom_anxiety;think_have_covid_symptom_low_mood;think_have_covid_symptom_memory_loss_or_confusion;think_have_covid_symptom_difficulty_concentrating
  work_direct_contact_patients_or_clients: 'No'
  work_direct_contact_patients_or_clients_raw: 'No'
  work_health_care_area: null
  work_health_care_area_raw: null
  work_in_additional_paid_employment: 'No'
  work_in_additional_paid_employment_raw: 'No'
  work_location: Both from home and somewhere else
  work_location_raw: Both from home and somewhere else
<<<<<<< HEAD
  work_main_job_changed: null
  work_main_job_role: HASKELL FEATURES A TYPE SYSTEM WITH TYPE INFERENCE AND LAZY
    EVALUATION
=======
  work_main_job_changed: 'No'
  work_main_job_role: Haskell features a type system with type inference and lazy
    evaluation.
>>>>>>> 96a32671
  work_main_job_role_raw: Haskell features a type system with type inference and lazy
    evaluation.
  work_main_job_title: INITIALLY COMPOSING LIGHT HEARTED AND IRREVERENT WORKS HE ALSO
    WROTE SERIOUS SOMBRE AND RELIGIOUS PIECES BEGINNING IN THE 1930S
  work_main_job_title_and_role: INITIALLY COMPOSING LIGHT HEARTED AND IRREVERENT WORKS
    HE ALSO WROTE SERIOUS SOMBRE AND RELIGIOUS PIECES BEGINNING IN THE 1930S HASKELL
    FEATURES A TYPE SYSTEM WITH TYPE INFERENCE AND LAZY EVALUATION
  work_main_job_title_raw: Initially composing light-hearted and irreverent works,
    he also wrote serious, sombre and religious pieces beginning in the 1930s.
  work_not_from_home_days_per_week: '0'
  work_not_from_home_days_per_week_raw: '0'
  work_nursing_or_residential_care_home: 'No'
  work_nursing_or_residential_care_home_raw: 'No'
  work_sector: Social care
  work_sector_other: Make me a sandwich.
  work_sector_raw: Social Care
  work_status_digital: In education
  work_status_education: Attending university
  work_status_employment: Currently not working -  for example on sick or other leave
    such as maternity or paternity for longer than 4 weeks
  work_status_unemployment: Looking for paid work and able to start
  work_status_v0: null
  work_status_v1: null
  work_status_v2: null<|MERGE_RESOLUTION|>--- conflicted
+++ resolved
@@ -1721,21 +1721,12 @@
   work_direct_contact_patients_or_clients_raw: 'Yes'
   work_health_care_area: Yes, in secondary care, e.g. hospital
   work_health_care_area_raw: Secondary care - for example in a hospital
-<<<<<<< HEAD
-  work_in_additional_paid_employment: null
-  work_in_additional_paid_employment_raw: Prefer not to say
-  work_location: null
-  work_location_raw: null
-  work_main_job_changed: 'Yes'
-  work_main_job_role: THE ARGUMENTS CAN BE PRIMITIVE DATA TYPES OR COMPOUND DATA TYPES
-=======
   work_in_additional_paid_employment: 'No'
   work_in_additional_paid_employment_raw: 'No'
   work_location: Working from home
   work_location_raw: From home meaning in the same grounds or building as your home
   work_main_job_changed: null
-  work_main_job_role: The arguments can be primitive data types or compound data types.
->>>>>>> 96a32671
+  work_main_job_role: THE ARGUMENTS CAN BE PRIMITIVE DATA TYPES OR COMPOUND DATA TYPES
   work_main_job_role_raw: The arguments can be primitive data types or compound data
     types.
   work_main_job_title: ERLANG IS A GENERAL PURPOSE CONCURRENT FUNCTIONAL PROGRAMMING
@@ -2175,13 +2166,8 @@
   work_in_additional_paid_employment_raw: Prefer not to say
   work_location: Both from home and somewhere else
   work_location_raw: Both from home and somewhere else
-<<<<<<< HEAD
-  work_main_job_changed: 'Yes'
+  work_main_job_changed: null
   work_main_job_role: PORTS ARE CREATED WITH THE BUILT IN FUNCTION OPENPORT
-=======
-  work_main_job_changed: null
-  work_main_job_role: Ports are created with the built-in function open_port.
->>>>>>> 96a32671
   work_main_job_role_raw: Ports are created with the built-in function open_port.
   work_main_job_title: ERLANG IS KNOWN FOR ITS DESIGNS THAT ARE WELL SUITED FOR SYSTEMS
   work_main_job_title_and_role: ERLANG IS KNOWN FOR ITS DESIGNS THAT ARE WELL SUITED
@@ -3057,13 +3043,8 @@
   work_in_additional_paid_employment_raw: 'Yes'
   work_location: Somewhere else meaning not at your home
   work_location_raw: Somewhere else meaning not at your home
-<<<<<<< HEAD
-  work_main_job_changed: 'Yes'
+  work_main_job_changed: null
   work_main_job_role: WHERE ARE MY PANTS
-=======
-  work_main_job_changed: null
-  work_main_job_role: Where are my pants?
->>>>>>> 96a32671
   work_main_job_role_raw: Where are my pants?
   work_main_job_title: ERLANG IS A GENERAL PURPOSE CONCURRENT FUNCTIONAL PROGRAMMING
     LANGUAGE
@@ -3947,13 +3928,8 @@
   work_in_additional_paid_employment_raw: 'Yes'
   work_location: Somewhere else meaning not at your home
   work_location_raw: Somewhere else meaning not at your home
-<<<<<<< HEAD
-  work_main_job_changed: 'Yes'
+  work_main_job_changed: null
   work_main_job_role: HE LOOKED INQUISITIVELY AT HIS KEYBOARD AND WROTE ANOTHER SENTENCE
-=======
-  work_main_job_changed: null
-  work_main_job_role: He looked inquisitively at his keyboard and wrote another sentence.
->>>>>>> 96a32671
   work_main_job_role_raw: He looked inquisitively at his keyboard and wrote another
     sentence.
   work_main_job_title: DO YOU HAVE ANY IDEA WHY THIS IS NOT WORKING
@@ -4395,15 +4371,9 @@
   work_in_additional_paid_employment_raw: 'No'
   work_location: Both from home and somewhere else
   work_location_raw: Both from home and somewhere else
-<<<<<<< HEAD
-  work_main_job_changed: null
+  work_main_job_changed: 'No'
   work_main_job_role: HASKELL FEATURES A TYPE SYSTEM WITH TYPE INFERENCE AND LAZY
     EVALUATION
-=======
-  work_main_job_changed: 'No'
-  work_main_job_role: Haskell features a type system with type inference and lazy
-    evaluation.
->>>>>>> 96a32671
   work_main_job_role_raw: Haskell features a type system with type inference and lazy
     evaluation.
   work_main_job_title: INITIALLY COMPOSING LIGHT HEARTED AND IRREVERENT WORKS HE ALSO
