--- conflicted
+++ resolved
@@ -248,17 +248,10 @@
   social_distance_contact_under_18_years_raw: Don't know
   street: Ballywatermoy
   study_cohort: null
-<<<<<<< HEAD
-  survey_completed_datetime: null
+  survey_completed_datetime: '2022-01-02 12:14:32.000000'
   survey_completion_status: New
-  survey_last_modified_datetime: null
+  survey_last_modified_datetime: '2022-01-07 21:38:59.000000'
   survey_not_completed_reason_code: Fnr - full non response
-=======
-  survey_completed_datetime: '2022-01-02 12:14:32.000000'
-  survey_completion_status: NEW
-  survey_last_modified_datetime: '2022-01-07 21:38:59.000000'
-  survey_not_completed_reason_code: FNR - Full Non Response
->>>>>>> d128851f
   survey_response_dataset_major_version: 3
   survey_response_type: Follow-up Visit
   survey_response_type_raw: Follow-up Survey
@@ -659,17 +652,10 @@
   social_distance_contact_under_18_years_raw: 11 to 20
   street: Glendon
   study_cohort: null
-<<<<<<< HEAD
-  survey_completed_datetime: null
+  survey_completed_datetime: '2022-01-08 10:33:08.000000'
   survey_completion_status: Completed
-  survey_last_modified_datetime: null
+  survey_last_modified_datetime: '2022-01-09 04:13:00.000000'
   survey_not_completed_reason_code: Tnr - test not returned
-=======
-  survey_completed_datetime: '2022-01-08 10:33:08.000000'
-  survey_completion_status: COMPLETED
-  survey_last_modified_datetime: '2022-01-09 04:13:00.000000'
-  survey_not_completed_reason_code: TNR - Test Not Returned
->>>>>>> d128851f
   survey_response_dataset_major_version: 3
   survey_response_type: Follow-up Visit
   survey_response_type_raw: Follow-up Survey
@@ -1070,15 +1056,9 @@
   street: null
   study_cohort: Swab Only
   survey_completed_datetime: null
-<<<<<<< HEAD
   survey_completion_status: New
-  survey_last_modified_datetime: null
+  survey_last_modified_datetime: '2022-01-08 01:21:33.000000'
   survey_not_completed_reason_code: Fnr - full non response
-=======
-  survey_completion_status: NEW
-  survey_last_modified_datetime: '2022-01-08 01:21:33.000000'
-  survey_not_completed_reason_code: FNR - Full Non Response
->>>>>>> d128851f
   survey_response_dataset_major_version: 3
   survey_response_type: Follow-up Visit
   survey_response_type_raw: Follow-up Survey
@@ -1479,15 +1459,9 @@
   social_distance_contact_under_18_years_raw: Don't know
   street: Drumagrove
   study_cohort: null
-<<<<<<< HEAD
-  survey_completed_datetime: null
+  survey_completed_datetime: '2022-01-05 13:54:58.000000'
   survey_completion_status: Submitted
-  survey_last_modified_datetime: null
-=======
-  survey_completed_datetime: '2022-01-05 13:54:58.000000'
-  survey_completion_status: SUBMITTED
   survey_last_modified_datetime: '2022-01-07 10:47:10.000000'
->>>>>>> d128851f
   survey_not_completed_reason_code: null
   survey_response_dataset_major_version: 3
   survey_response_type: First Visit
@@ -1893,17 +1867,10 @@
   social_distance_contact_under_18_years_raw: '0'
   street: null
   study_cohort: Fingerprick and Swab
-<<<<<<< HEAD
-  survey_completed_datetime: null
+  survey_completed_datetime: '2022-01-09 10:19:02.000000'
   survey_completion_status: In progress
-  survey_last_modified_datetime: null
+  survey_last_modified_datetime: '2022-01-03 09:40:01.000000'
   survey_not_completed_reason_code: Tnr - test not returned
-=======
-  survey_completed_datetime: '2022-01-09 10:19:02.000000'
-  survey_completion_status: IN PROGRESS
-  survey_last_modified_datetime: '2022-01-03 09:40:01.000000'
-  survey_not_completed_reason_code: TNR - Test Not Returned
->>>>>>> d128851f
   survey_response_dataset_major_version: 3
   survey_response_type: First Visit
   survey_response_type_raw: First Survey
@@ -2301,17 +2268,10 @@
   social_distance_contact_under_18_years_raw: null
   street: null
   study_cohort: Swab Only
-<<<<<<< HEAD
-  survey_completed_datetime: null
+  survey_completed_datetime: '2022-01-03 11:18:46.000000'
   survey_completion_status: Archived
-  survey_last_modified_datetime: null
+  survey_last_modified_datetime: '2022-01-06 15:22:39.000000'
   survey_not_completed_reason_code: Tnr - test not returned
-=======
-  survey_completed_datetime: '2022-01-03 11:18:46.000000'
-  survey_completion_status: ARCHIVED
-  survey_last_modified_datetime: '2022-01-06 15:22:39.000000'
-  survey_not_completed_reason_code: TNR - Test Not Returned
->>>>>>> d128851f
   survey_response_dataset_major_version: 3
   survey_response_type: Follow-up Visit
   survey_response_type_raw: Follow-up Survey
@@ -2713,15 +2673,9 @@
   social_distance_contact_under_18_years_raw: 21 or more
   street: Harford
   study_cohort: null
-<<<<<<< HEAD
-  survey_completed_datetime: null
+  survey_completed_datetime: '2022-01-03 23:19:23.000000'
   survey_completion_status: In progress
-  survey_last_modified_datetime: null
-=======
-  survey_completed_datetime: '2022-01-03 23:19:23.000000'
-  survey_completion_status: IN PROGRESS
   survey_last_modified_datetime: '2022-01-06 23:28:31.000000'
->>>>>>> d128851f
   survey_not_completed_reason_code: null
   survey_response_dataset_major_version: 3
   survey_response_type: Follow-up Visit
@@ -3126,17 +3080,10 @@
   social_distance_contact_under_18_years_raw: 1 to 5
   street: Ballynafey
   study_cohort: Fingerprick and Swab
-<<<<<<< HEAD
-  survey_completed_datetime: null
+  survey_completed_datetime: '2022-01-03 06:18:11.000000'
   survey_completion_status: Archived
-  survey_last_modified_datetime: null
+  survey_last_modified_datetime: '2022-01-03 10:31:04.000000'
   survey_not_completed_reason_code: Tnr - test not returned
-=======
-  survey_completed_datetime: '2022-01-03 06:18:11.000000'
-  survey_completion_status: ARCHIVED
-  survey_last_modified_datetime: '2022-01-03 10:31:04.000000'
-  survey_not_completed_reason_code: TNR - Test Not Returned
->>>>>>> d128851f
   survey_response_dataset_major_version: 3
   survey_response_type: First Visit
   survey_response_type_raw: First Survey
@@ -3536,17 +3483,10 @@
   social_distance_contact_under_18_years_raw: null
   street: null
   study_cohort: Fingerprick and Swab
-<<<<<<< HEAD
-  survey_completed_datetime: null
+  survey_completed_datetime: '2022-01-07 16:06:21.000000'
   survey_completion_status: Submitted
-  survey_last_modified_datetime: null
+  survey_last_modified_datetime: '2022-01-03 08:34:56.000000'
   survey_not_completed_reason_code: Tnr - test not returned
-=======
-  survey_completed_datetime: '2022-01-07 16:06:21.000000'
-  survey_completion_status: SUBMITTED
-  survey_last_modified_datetime: '2022-01-03 08:34:56.000000'
-  survey_not_completed_reason_code: TNR - Test Not Returned
->>>>>>> d128851f
   survey_response_dataset_major_version: 3
   survey_response_type: Follow-up Visit
   survey_response_type_raw: Follow-up Survey
@@ -3954,17 +3894,10 @@
   social_distance_contact_under_18_years_raw: 11 to 20
   street: null
   study_cohort: Swab Only
-<<<<<<< HEAD
-  survey_completed_datetime: null
+  survey_completed_datetime: '2022-01-01 18:30:04.000000'
   survey_completion_status: Submitted
-  survey_last_modified_datetime: null
+  survey_last_modified_datetime: '2022-01-09 12:32:27.000000'
   survey_not_completed_reason_code: Qnr - questionnaire no return
-=======
-  survey_completed_datetime: '2022-01-01 18:30:04.000000'
-  survey_completion_status: SUBMITTED
-  survey_last_modified_datetime: '2022-01-09 12:32:27.000000'
-  survey_not_completed_reason_code: QNR - Questionnaire No Return
->>>>>>> d128851f
   survey_response_dataset_major_version: 3
   survey_response_type: First Visit
   survey_response_type_raw: First Survey
