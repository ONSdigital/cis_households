--- conflicted
+++ resolved
@@ -34,10 +34,7 @@
   nhs_data_share: null
   nhs_share_opt_out_date: '2022-01-06'
   ons_household_id: '602276804025'
-<<<<<<< HEAD
-=======
   ordered_household_id: 5
->>>>>>> 1c11e9f5
   participant_digital_enrolment_datetime: '2020-10-14 01:01:05.000000'
   participant_digital_enrolment_datetime_string: 14oct2020 01:01:05
   participant_enrolled_digital: null
@@ -89,10 +86,7 @@
   nhs_data_share: 'Yes'
   nhs_share_opt_out_date: '2022-01-06'
   ons_household_id: '571295570558'
-<<<<<<< HEAD
-=======
   ordered_household_id: 4
->>>>>>> 1c11e9f5
   participant_digital_enrolment_datetime: '2020-04-08 02:21:01.000000'
   participant_digital_enrolment_datetime_string: 08apr2020 02:21:01
   participant_enrolled_digital: 'No'
@@ -142,10 +136,7 @@
   nhs_data_share: 'Yes'
   nhs_share_opt_out_date: '2022-01-08'
   ons_household_id: '836394225258'
-<<<<<<< HEAD
-=======
   ordered_household_id: 8
->>>>>>> 1c11e9f5
   participant_digital_enrolment_datetime: '2020-10-21 05:34:46.000000'
   participant_digital_enrolment_datetime_string: 21oct2020 05:34:46
   participant_enrolled_digital: null
@@ -194,10 +185,7 @@
   nhs_data_share: 'Yes'
   nhs_share_opt_out_date: '2022-01-08'
   ons_household_id: '425723964512'
-<<<<<<< HEAD
-=======
   ordered_household_id: 3
->>>>>>> 1c11e9f5
   participant_digital_enrolment_datetime: '2022-09-25 08:49:41.000000'
   participant_digital_enrolment_datetime_string: 25sep2022 08:49:41
   participant_enrolled_digital: null
@@ -248,10 +236,7 @@
   nhs_data_share: null
   nhs_share_opt_out_date: '2022-01-06'
   ons_household_id: '294850989981'
-<<<<<<< HEAD
-=======
   ordered_household_id: 2
->>>>>>> 1c11e9f5
   participant_digital_enrolment_datetime: '2022-03-05 21:30:35.000000'
   participant_digital_enrolment_datetime_string: 05mar2022 21:30:35
   participant_enrolled_digital: 'No'
@@ -301,10 +286,7 @@
   nhs_data_share: 'No'
   nhs_share_opt_out_date: '2022-01-09'
   ons_household_id: '959807652614'
-<<<<<<< HEAD
-=======
   ordered_household_id: 10
->>>>>>> 1c11e9f5
   participant_digital_enrolment_datetime: '2021-02-07 18:56:45.000000'
   participant_digital_enrolment_datetime_string: 07feb2021 18:56:45
   participant_enrolled_digital: null
@@ -356,10 +338,7 @@
   nhs_data_share: null
   nhs_share_opt_out_date: '2022-01-03'
   ons_household_id: '219547810444'
-<<<<<<< HEAD
-=======
   ordered_household_id: 1
->>>>>>> 1c11e9f5
   participant_digital_enrolment_datetime: '2020-06-25 05:34:49.000000'
   participant_digital_enrolment_datetime_string: 25jun2020 05:34:49
   participant_enrolled_digital: null
@@ -408,10 +387,7 @@
   nhs_data_share: null
   nhs_share_opt_out_date: '2022-01-09'
   ons_household_id: '930086875935'
-<<<<<<< HEAD
-=======
   ordered_household_id: 9
->>>>>>> 1c11e9f5
   participant_digital_enrolment_datetime: '2021-03-07 10:06:05.000000'
   participant_digital_enrolment_datetime_string: 07mar2021 10:06:05
   participant_enrolled_digital: null
@@ -461,10 +437,7 @@
   nhs_data_share: null
   nhs_share_opt_out_date: '2022-01-08'
   ons_household_id: '757503098830'
-<<<<<<< HEAD
-=======
   ordered_household_id: 7
->>>>>>> 1c11e9f5
   participant_digital_enrolment_datetime: '2021-06-08 04:32:31.000000'
   participant_digital_enrolment_datetime_string: 08jun2021 04:32:31
   participant_enrolled_digital: 'No'
@@ -514,10 +487,7 @@
   nhs_data_share: 'Yes'
   nhs_share_opt_out_date: '2022-01-01'
   ons_household_id: '633229661713'
-<<<<<<< HEAD
-=======
   ordered_household_id: 6
->>>>>>> 1c11e9f5
   participant_digital_enrolment_datetime: '2021-10-07 22:04:02.000000'
   participant_digital_enrolment_datetime_string: 07oct2021 22:04:02
   participant_enrolled_digital: 'Yes'
