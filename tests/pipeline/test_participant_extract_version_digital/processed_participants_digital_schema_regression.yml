fields:
- metadata: {}
  name: ons_household_id
  nullable: true
  type: string
- metadata: {}
  name: participant_survey_status
  nullable: true
  type: string
- metadata: {}
  name: participant_withdrawal_reason
  nullable: true
  type: string
- metadata: {}
  name: participant_withdrawal_type
  nullable: true
  type: string
- metadata: {}
  name: participant_id
  nullable: true
  type: string
- metadata: {}
  name: title
  nullable: true
  type: string
- metadata: {}
  name: first_name
  nullable: true
  type: string
- metadata: {}
  name: middle_name
  nullable: true
  type: string
- metadata: {}
  name: last_name
  nullable: true
  type: string
- metadata: {}
  name: date_of_birth
  nullable: true
  type: timestamp
- metadata: {}
  name: sex
  nullable: true
  type: string
- metadata: {}
  name: ethnic_group
  nullable: true
  type: string
- metadata: {}
  name: ethnicity
  nullable: true
  type: string
- metadata: {}
  name: ethnicity_other
  nullable: true
  type: string
- metadata: {}
  name: participant_original_invite_cohort
  nullable: true
  type: string
- metadata: {}
  name: consent_contact_extra_research_yn
  nullable: true
  type: string
- metadata: {}
  name: consent_use_of_surplus_blood_samples_yn
  nullable: true
  type: string
- metadata: {}
  name: consent_blood_samples_if_positive_yn
  nullable: true
  type: string
- metadata: {}
  name: existing_participant_digital_opt_in_status
  nullable: true
  type: string
- metadata: {}
  name: existing_participant_digital_opt_in_datetime
  nullable: true
  type: timestamp
- metadata: {}
  name: nhs_data_share
  nullable: true
  type: string
- metadata: {}
  name: nhs_share_opt_out_date
  nullable: true
  type: string
- metadata: {}
  name: household_invited_to_digital
  nullable: true
  type: string
- metadata: {}
  name: household_digital_enrolment_invited_datetime
  nullable: true
  type: timestamp
- metadata: {}
  name: participant_invited_to_digital
  nullable: true
  type: string
- metadata: {}
  name: participant_enrolled_digital
  nullable: true
  type: string
- metadata: {}
  name: participant_digital_enrolment_datetime
  nullable: true
  type: timestamp
- metadata: {}
  name: digital_entry_pack_sent_datetime
  nullable: true
  type: timestamp
- metadata: {}
  name: digital_entry_pack_status
  nullable: true
  type: string
- metadata: {}
  name: existing_participant_digital_opt_in_reminder_1_due_datetime
  nullable: true
  type: timestamp
- metadata: {}
  name: existing_participant_digital_opt_in_reminder_1_sent_datetime
  nullable: true
  type: timestamp
- metadata: {}
  name: existing_participant_digital_opt_in_reminder_1_status
  nullable: true
  type: string
- metadata: {}
  name: existing_participant_digital_opt_in_reminder_2_due_datetime
  nullable: true
  type: timestamp
- metadata: {}
  name: existing_participant_digital_opt_in_reminder_2_sent_datetime
  nullable: true
  type: timestamp
- metadata: {}
  name: existing_participant_digital_opt_in_reminder_2_status
  nullable: true
  type: string
- metadata: {}
  name: participant_extract_source_file
  nullable: false
  type: string
- metadata: {}
  name: ethnicity_group
  nullable: true
  type: string
- metadata: {}
  name: date_of_birth_string
  nullable: true
  type: string
- metadata: {}
  name: existing_participant_digital_opt_in_reminder_1_due_datetime_string
  nullable: true
  type: string
- metadata: {}
  name: existing_participant_digital_opt_in_reminder_1_sent_datetime_string
  nullable: true
  type: string
- metadata: {}
  name: existing_participant_digital_opt_in_reminder_2_due_datetime_string
  nullable: true
  type: string
- metadata: {}
  name: existing_participant_digital_opt_in_reminder_2_sent_datetime_string
  nullable: true
  type: string
- metadata: {}
  name: household_digital_enrolment_invited_datetime_string
  nullable: true
  type: string
- metadata: {}
  name: participant_digital_enrolment_datetime_string
  nullable: true
  type: string
- metadata: {}
  name: existing_participant_digital_opt_in_datetime_string
  nullable: true
  type: string
- metadata: {}
  name: digital_entry_pack_sent_datetime_string
  nullable: true
  type: string
<<<<<<< HEAD
=======
- metadata: {}
  name: ordered_household_id
  nullable: true
  type: integer
>>>>>>> 1c11e9f5
type: struct<|MERGE_RESOLUTION|>--- conflicted
+++ resolved
@@ -183,11 +183,8 @@
   name: digital_entry_pack_sent_datetime_string
   nullable: true
   type: string
-<<<<<<< HEAD
-=======
 - metadata: {}
   name: ordered_household_id
   nullable: true
   type: integer
->>>>>>> 1c11e9f5
 type: struct