fields:
- metadata: {}
  name: ons_household_id
  nullable: true
  type: string
- metadata: {}
  name: participant_survey_status
  nullable: true
  type: string
- metadata: {}
  name: participant_withdrawal_reason
  nullable: true
  type: string
- metadata: {}
  name: participant_withdrawal_type
  nullable: true
  type: string
- metadata: {}
  name: participant_id
  nullable: true
  type: string
- metadata: {}
  name: title
  nullable: true
  type: string
- metadata: {}
  name: first_name
  nullable: true
  type: string
- metadata: {}
  name: middle_name
  nullable: true
  type: string
- metadata: {}
  name: last_name
  nullable: true
  type: string
- metadata: {}
  name: date_of_birth
  nullable: true
  type: timestamp
- metadata: {}
  name: sex
  nullable: true
  type: string
- metadata: {}
  name: ethnic_group
  nullable: true
  type: string
- metadata: {}
  name: ethnicity
  nullable: true
  type: string
- metadata: {}
  name: ethnicity_other
  nullable: true
  type: string
- metadata: {}
  name: participant_original_invite_cohort
  nullable: true
  type: string
- metadata: {}
  name: consent_contact_extra_research_yn
  nullable: true
  type: string
- metadata: {}
  name: consent_use_of_surplus_blood_samples_yn
  nullable: true
  type: string
- metadata: {}
  name: consent_blood_samples_if_positive_yn
  nullable: true
  type: string
- metadata: {}
  name: existing_participant_digital_opt_in_status
  nullable: true
  type: string
- metadata: {}
  name: existing_participant_digital_opt_in_datetime
  nullable: true
  type: timestamp
- metadata: {}
  name: nhs_data_share
  nullable: true
  type: string
- metadata: {}
  name: nhs_share_opt_out_date
  nullable: true
  type: string
- metadata: {}
  name: household_invited_to_digital
  nullable: true
  type: string
- metadata: {}
  name: household_digital_enrolment_invited_datetime
  nullable: true
  type: timestamp
- metadata: {}
  name: participant_invited_to_digital
  nullable: true
  type: string
- metadata: {}
  name: participant_enrolled_digital
  nullable: true
  type: string
- metadata: {}
  name: participant_digital_enrolment_datetime
  nullable: true
  type: timestamp
- metadata: {}
  name: digital_entry_pack_sent_datetime
  nullable: true
  type: timestamp
- metadata: {}
  name: digital_entry_pack_status
  nullable: true
  type: string
- metadata: {}
  name: existing_participant_digital_opt_in_reminder_1_due_datetime
  nullable: true
  type: timestamp
- metadata: {}
  name: existing_participant_digital_opt_in_reminder_1_sent_datetime
  nullable: true
  type: timestamp
- metadata: {}
  name: existing_participant_digital_opt_in_reminder_1_status
  nullable: true
  type: string
- metadata: {}
  name: existing_participant_digital_opt_in_reminder_2_due_datetime
  nullable: true
  type: timestamp
- metadata: {}
  name: existing_participant_digital_opt_in_reminder_2_sent_datetime
  nullable: true
  type: timestamp
- metadata: {}
  name: existing_participant_digital_opt_in_reminder_2_status
  nullable: true
  type: string
- metadata: {}
  name: participant_extract_source_file
  nullable: false
  type: string
- metadata: {}
  name: ethnicity_group
  nullable: true
  type: string
- metadata: {}
  name: date_of_birth_string
  nullable: true
  type: string
- metadata: {}
  name: existing_participant_digital_opt_in_reminder_1_due_datetime_string
  nullable: true
  type: string
- metadata: {}
  name: existing_participant_digital_opt_in_reminder_1_sent_datetime_string
  nullable: true
  type: string
- metadata: {}
  name: existing_participant_digital_opt_in_reminder_2_due_datetime_string
  nullable: true
  type: string
- metadata: {}
  name: existing_participant_digital_opt_in_reminder_2_sent_datetime_string
  nullable: true
  type: string
- metadata: {}
  name: digital_entry_pack_sent_datetime_string
  nullable: true
  type: string
- metadata: {}
  name: household_digital_enrolment_invited_datetime_string
  nullable: true
  type: string
- metadata: {}
  name: participant_digital_enrolment_datetime_string
  nullable: true
  type: string
- metadata: {}
  name: existing_participant_digital_opt_in_datetime_string
  nullable: true
  type: string
- metadata: {}
  name: ordered_household_id
  nullable: true
<<<<<<< HEAD
  type: string
- metadata: {}
  name: ordered_household_id
  nullable: true
=======
>>>>>>> 7c89100a
  type: integer
type: struct<|MERGE_RESOLUTION|>--- conflicted
+++ resolved
@@ -186,12 +186,9 @@
 - metadata: {}
   name: ordered_household_id
   nullable: true
-<<<<<<< HEAD
   type: string
 - metadata: {}
   name: ordered_household_id
   nullable: true
-=======
->>>>>>> 7c89100a
   type: integer
 type: struct