- ability_to_socially_distance_at_work_or_education: Very difficult to be more than
    1m away
  ability_to_socially_distance_at_work_or_education_raw: Very difficult to be more
    than 1 metre away. Your work means you are in close contact with others on a regular
    basis
  aged_16_or_over: 'Yes'
  been_outside_uk: 'Yes'
  been_outside_uk_last_country: Liberia
  been_outside_uk_last_return_date: '2022-01-02 00:00:00.000000'
  blood_not_taken_could_not_other: Where are my pants?
  blood_not_taken_could_not_reason: The pot spilled
  blood_not_taken_could_not_reason_had_bruising: null
  blood_not_taken_could_not_reason_issues_with_kit: null
  blood_not_taken_could_not_reason_not_enough_blood: null
  blood_not_taken_could_not_reason_other: null
  blood_not_taken_could_not_reason_pot_spilled: 'Yes'
  blood_not_taken_could_not_reason_unwell: null
  blood_not_taken_reason: I asked not to receive a blood test kit this month
  blood_return_date: '2022-01-05 00:00:00.000000'
  blood_return_future_date: '2022-01-01 00:00:00.000000'
  blood_returned: null
  blood_sample_barcode_correct: 'Yes'
  blood_sample_barcode_user_entered: BLTBLT93008687
  blood_taken: 'Yes'
  blood_taken_am_pm: AM
  blood_taken_date: '2022-01-04 00:00:00.000000'
  blood_taken_datetime: '2022-01-04 02:00:00.000000'
  blood_taken_time_hour: '2'
  blood_taken_time_minute: '0'
  care_home_last_28_days: 'Yes'
  cis_covid_vaccine_date: '2022-01-06 00:00:00.000000'
  cis_covid_vaccine_number_of_doses: 8 doses or more
  cis_covid_vaccine_received: 'No'
  cis_covid_vaccine_type: Moderna
  cis_covid_vaccine_type_other: Houston, we have a problem.
  cis_covid_vaccine_type_other_raw: Houston, we have a problem.
  cis_covid_vaccine_type_raw: Moderna
  cohort_type_phm: Do this questionnaire only
  currently_smokes_or_vapes: Prefer not to say
  currently_smokes_or_vapes_description: Vape or E-cigarettes
  education_in_person_days_per_week: '0'
  end_screen_questionnaire: null
  end_screen_sample: Continue
  ever_smoked_regularly: 'No'
  face_covering_other_enclosed_places: Not going to other enclosed public spaces or
    using public transport
  face_covering_outside_of_home: null
  face_covering_work_or_education: Yes, sometimes
  face_covering_work_or_education_raw: Yes sometimes
  file_date: '2022-01-03 11:24:22.000000'
  flu_vaccine_date: '2022-01-05 00:00:00.000000'
  flu_vaccine_received: Prefer not to say
  form_language_launch: en
  form_language_submitted: en
  hospital_last_28_days: null
  illness_lasting_over_12_months: 'Yes'
  illness_reduces_activity_or_ability: Not at all
  illness_reduces_activity_or_ability_raw: Not at all
  last_28_days_GP_appointment_health_reasons: null
  last_28_days_GP_appointment_health_reasons_respiratory_infection: null
  last_28_days_admitted_to_hospital: null
  last_28_days_admitted_to_hospital_respiratory_infection: null
  last_28_days_off_work_education_due_to_health: null
  last_28_days_off_work_education_due_to_health_respiratory_infection: null
  last_28_days_pharmacist_111: null
  last_28_days_pharmacist_111_respiratory_infection: null
  last_28_days_unable_usual_activities: null
  last_28_days_unable_usual_activities_due_to_respiratory_infection: null
  last_28_days_urgent_care: null
  last_28_days_urgent_care_respiratory_infection: null
<<<<<<< HEAD
  launch_language_code: English
  other_covid_infection_test: 'No'
=======
  other_covid_infection_test: null
>>>>>>> d5a2d3fa
  other_covid_infection_test_positive_date: '2022-01-08 00:00:00.000000'
  other_covid_infection_test_results: One or more positive test(s)
  other_covid_infection_test_results_raw: One or more tests were positive
  participant_completion_window_end_date: '2022-01-04'
  participant_completion_window_id: '0165'
  participant_completion_window_start_date: null
  participant_completion_window_status: Closed
  participant_first_name_confirmation: null
  participant_first_name_on_behalf: 'No'
  participant_id: DHR-602276804025
  phm_covid_vaccine_number_of_doses: '8'
  phm_think_had_covid: null
  phm_think_had_flu: null
  phm_think_had_flu_onset_date: null
  phm_think_had_other_infection: 'Yes'
  phm_think_had_other_infection_onset_date: null
  phm_think_had_respiratory_infection: 'Yes'
  phm_think_had_respiratory_infection_type: Another type of respiratory infection
    of illness
  phm_think_had_unknown: null
  physical_contact_18_to_69_years: 21 or more
  physical_contact_18_to_69_years_raw: 21 or more
  physical_contact_over_70_years: 1-5
  physical_contact_over_70_years_raw: 1 to 5
  physical_contact_under_18_years: 11-20
  physical_contact_under_18_years_raw: 11 to 20
  portal_id: 275
  problem_with_survey_access_helpline: Continue
  questionnaire_started_no_incentive: null
  smoke_cigarettes: null
  smokes_cigar: null
  smokes_hookah_shisha_pipes: null
  smokes_pipe: null
  smokes_vape_e_cigarettes: 'Yes'
  social_distance_contact_18_to_69_years: 1-5
  social_distance_contact_18_to_69_years_raw: 1 to 5
  social_distance_contact_over_70_years: null
  social_distance_contact_over_70_years_raw: Prefer not to say
  social_distance_contact_under_18_years: 11-20
  social_distance_contact_under_18_years_raw: 11 to 20
<<<<<<< HEAD
  submission_language_code: English
=======
>>>>>>> d5a2d3fa
  survey_completed_datetime: '2022-01-03 11:24:22.000000'
  survey_completion_status: Completed
  survey_completion_status_flushed: false
  survey_response_dataset_major_version: 4
  swab_not_taken_reason: The swab test kit arrived with parts missing
  swab_return_date: '2022-01-09 00:00:00.000000'
  swab_return_future_date: null
  swab_returned: 'Yes'
  swab_sample_barcode_correct: 'Yes'
  swab_sample_barcode_user_entered: SWTSWT25808631
  swab_taken: 'Yes'
  swab_taken_am_pm: PM
  swab_taken_date: '2022-01-03 00:00:00.000000'
  swab_taken_datetime: '2022-01-03 20:00:00.000000'
  swab_taken_time_hour: '8'
  swab_taken_time_minute: '0'
  test_kit_info_end_of_survey: null
  test_type_positive_result: Do not know
  think_had_covid_any_symptom_list_1: Diarrhoea
  think_had_covid_any_symptom_list_2: Memory loss or confusion
  think_had_covid_any_symptoms: 'Yes'
  think_had_covid_onset_date: null
  think_had_covid_symptom_abdominal_pain: null
  think_had_covid_symptom_anxiety: null
  think_had_covid_symptom_cough: null
  think_had_covid_symptom_diarrhoea: 'Yes'
  think_had_covid_symptom_difficulty_concentrating: null
  think_had_covid_symptom_fatigue: null
  think_had_covid_symptom_fever: null
  think_had_covid_symptom_headache: null
  think_had_covid_symptom_loss_of_appetite: null
  think_had_covid_symptom_loss_of_smell: null
  think_had_covid_symptom_loss_of_taste: null
  think_had_covid_symptom_low_mood: null
  think_had_covid_symptom_memory_loss_or_confusion: 'Yes'
  think_had_covid_symptom_more_trouble_sleeping: null
  think_had_covid_symptom_muscle_ache: null
  think_had_covid_symptom_nausea_or_vomiting: null
  think_had_covid_symptom_noisy_breathing: null
  think_had_covid_symptom_none_list_1: null
  think_had_covid_symptom_none_list_2: null
  think_had_covid_symptom_runny_nose_or_sneezing: null
  think_had_covid_symptom_shortness_of_breath: null
  think_had_covid_symptom_sore_throat: null
  think_had_flu_any_symptoms: 'Yes'
  think_had_flu_symptom_abdominal_pain: 'Yes'
  think_had_flu_symptom_anxiety: null
  think_had_flu_symptom_cough: null
  think_had_flu_symptom_diarrhoea: null
  think_had_flu_symptom_difficulty_concentrating: null
  think_had_flu_symptom_fatigue: null
  think_had_flu_symptom_fever: null
  think_had_flu_symptom_headache: 'Yes'
  think_had_flu_symptom_list_1: Abdominal pain
  think_had_flu_symptom_list_2: Headache
  think_had_flu_symptom_loss_of_appetite: null
  think_had_flu_symptom_loss_of_smell: null
  think_had_flu_symptom_loss_of_taste: null
  think_had_flu_symptom_low_mood: null
  think_had_flu_symptom_memory_loss_or_confusion: null
  think_had_flu_symptom_more_trouble_sleeping: null
  think_had_flu_symptom_muscle_ache: null
  think_had_flu_symptom_nausea_or_vomiting: null
  think_had_flu_symptom_noisy_breathing: null
  think_had_flu_symptom_none_list_1: null
  think_had_flu_symptom_none_list_2: null
  think_had_flu_symptom_runny_nose_or_sneezing: null
  think_had_flu_symptom_shortness_of_breath: null
  think_had_flu_symptom_sore_throat: null
  think_had_other_infection_any_symptoms: 'Yes'
  think_had_other_infection_symptom_list_1: Loss of taste
  think_had_other_infection_symptom_list_2: Weakness or tiredness
  think_had_other_symptom_abdominal_pain: null
  think_had_other_symptom_anxiety: null
  think_had_other_symptom_cough: null
  think_had_other_symptom_diarrhoea: null
  think_had_other_symptom_difficulty_concentrating: null
  think_had_other_symptom_fatigue: 'Yes'
  think_had_other_symptom_fever: null
  think_had_other_symptom_headache: null
  think_had_other_symptom_loss_of_appetite: null
  think_had_other_symptom_loss_of_smell: null
  think_had_other_symptom_loss_of_taste: 'Yes'
  think_had_other_symptom_low_mood: null
  think_had_other_symptom_memory_loss_or_confusion: null
  think_had_other_symptom_more_trouble_sleeping: null
  think_had_other_symptom_muscle_ache: null
  think_had_other_symptom_nausea_or_vomiting: null
  think_had_other_symptom_noisy_breathing: null
  think_had_other_symptom_none_list_1: null
  think_had_other_symptom_none_list_2: null
  think_had_other_symptom_runny_nose_or_sneezing: null
  think_had_other_symptom_shortness_of_breath: null
  think_had_other_symptom_sore_throat: null
  think_have_any_symptoms_new_or_worse: 'Yes'
  think_have_covid_any_symptom_list_1: Shortness of breath
  think_have_covid_any_symptom_list_2: Low mood or not enjoying anything
  think_have_covid_any_symptoms: 'Yes'
  think_have_covid_onset_date: null
  think_have_covid_symptom_abdominal_pain: null
  think_have_covid_symptom_anxiety: null
  think_have_covid_symptom_cough: null
  think_have_covid_symptom_diarrhoea: null
  think_have_covid_symptom_difficulty_concentrating: null
  think_have_covid_symptom_fatigue: null
  think_have_covid_symptom_fever: null
  think_have_covid_symptom_headache: null
  think_have_covid_symptom_loss_of_appetite: null
  think_have_covid_symptom_loss_of_smell: null
  think_have_covid_symptom_loss_of_taste: null
  think_have_covid_symptom_low_mood: 'Yes'
  think_have_covid_symptom_memory_loss_or_confusion: null
  think_have_covid_symptom_more_trouble_sleeping: null
  think_have_covid_symptom_muscle_ache: null
  think_have_covid_symptom_nausea_or_vomiting: null
  think_have_covid_symptom_noisy_breathing: null
  think_have_covid_symptom_none_list_1: null
  think_have_covid_symptom_none_list_2: null
  think_have_covid_symptom_runny_nose_or_sneezing: null
  think_have_covid_symptom_shortness_of_breath: 'Yes'
  think_have_covid_symptom_sore_throat: null
  think_have_long_covid: null
  think_have_long_covid_any_symptoms: 'Yes'
  think_have_long_covid_symptom_abdominal_pain: null
  think_have_long_covid_symptom_anxiety: null
  think_have_long_covid_symptom_cough: null
  think_have_long_covid_symptom_diarrhoea: null
  think_have_long_covid_symptom_difficulty_concentrating: null
  think_have_long_covid_symptom_fatigue: 'Yes'
  think_have_long_covid_symptom_fever: null
  think_have_long_covid_symptom_headache: null
  think_have_long_covid_symptom_list_1: Runny nose or sneezing
  think_have_long_covid_symptom_list_2: Weakness or tiredness
  think_have_long_covid_symptom_list_3: Loss of smell
  think_have_long_covid_symptom_loss_of_appetite: null
  think_have_long_covid_symptom_loss_of_smell: null
  think_have_long_covid_symptom_loss_of_taste: null
  think_have_long_covid_symptom_low_mood: null
  think_have_long_covid_symptom_memory_loss_or_confusion: null
  think_have_long_covid_symptom_more_trouble_sleeping: null
  think_have_long_covid_symptom_muscle_ache: null
  think_have_long_covid_symptom_nausea_or_vomiting: null
  think_have_long_covid_symptom_noisy_breathing: null
  think_have_long_covid_symptom_none_list_1: null
  think_have_long_covid_symptom_none_list_2: null
  think_have_long_covid_symptom_reduced_ability: Yes a lot
  think_have_long_covid_symptom_runny_nose_or_sneezing: 'Yes'
  think_have_long_covid_symptom_shortness_of_breath: null
  think_have_long_covid_symptom_sore_throat: null
  think_have_long_covid_symptom_worse_after_effort: 'No'
  think_have_symptoms_new_or_worse_list_1: Cough
  think_have_symptoms_new_or_worse_list_2: More trouble sleeping than usual
  think_have_symptoms_symptom_abdominal_pain: null
  think_have_symptoms_symptom_anxiety: null
  think_have_symptoms_symptom_cough: 'Yes'
  think_have_symptoms_symptom_diarrhoea: null
  think_have_symptoms_symptom_difficulty_concentrating: null
  think_have_symptoms_symptom_fatigue: null
  think_have_symptoms_symptom_fever: null
  think_have_symptoms_symptom_headache: null
  think_have_symptoms_symptom_loss_of_appetite: null
  think_have_symptoms_symptom_loss_of_smell: null
  think_have_symptoms_symptom_loss_of_taste: null
  think_have_symptoms_symptom_low_mood: null
  think_have_symptoms_symptom_memory_loss_or_confusion: null
  think_have_symptoms_symptom_more_trouble_sleeping: 'Yes'
  think_have_symptoms_symptom_muscle_ache: null
  think_have_symptoms_symptom_nausea_or_vomiting: null
  think_have_symptoms_symptom_noisy_breathing: null
  think_have_symptoms_symptom_none_list_1: null
  think_have_symptoms_symptom_none_list_2: null
  think_have_symptoms_symptom_runny_nose_or_sneezing: null
  think_have_symptoms_symptom_shortness_of_breath: null
  think_have_symptoms_symptom_sore_throat: null
  times_hour_or_longer_another_home_last_7_days: '5'
  times_hour_or_longer_another_person_your_home_last_7_days: null
  times_indoor_exercise_last_28_days: 1 to 5
  times_large_events_last_28_days: Don't know
  times_medium_events_last_28_days: Don't know
  times_outside_shopping_or_socialising_last_7_days: 6.0
  times_shopping_last_7_days: null
  times_shopping_last_7_days_raw: null
  times_socialising_last_7_days: '6'
  times_socialising_last_7_days_raw: '6'
  transport_shared_outside_household_last_28_days: Train
  transport_shared_outside_household_last_28_days_bus_coach: null
  transport_shared_outside_household_last_28_days_car_van: null
  transport_shared_outside_household_last_28_days_ferry_boat: null
  transport_shared_outside_household_last_28_days_none: null
  transport_shared_outside_household_last_28_days_other: null
  transport_shared_outside_household_last_28_days_plane: null
  transport_shared_outside_household_last_28_days_taxi: null
  transport_shared_outside_household_last_28_days_train: 'Yes'
  transport_shared_outside_household_last_28_days_underground_metro: null
  transport_to_work_or_education: Bus, minibus, coach
  visit_datetime: '2022-01-03 11:24:22.000000'
  work_direct_contact_patients_or_clients: 'No'
  work_health_care_area: Secondary
  work_in_additional_paid_employment: 'Yes'
  work_location: Working from home
  work_main_job_changed: 'Yes'
  work_main_job_role: Haskell is a standardized, general-purpose purely functional
    programming language, with non-strict semantics and strong static typing.
  work_main_job_title: Its main implementation is the Glasgow Haskell Compiler.
  work_not_from_home_days_per_week: '4'
  work_nursing_or_residential_care_home: 'Yes'
  work_sector: Transport (incl. storage, logistic)
  work_sector_other: Make me a sandwich.
  work_sector_raw: Transport. This includes storage and logistics
  work_status_digital: Self-employed
  work_status_education: null
  work_status_employment: null
  work_status_unemployment: Retired
  work_status_v0: null
  work_status_v1: null
  work_status_v2: null
- ability_to_socially_distance_at_work_or_education: null
  ability_to_socially_distance_at_work_or_education_raw: null
  aged_16_or_over: null
  been_outside_uk: null
  been_outside_uk_last_country: Maldives
  been_outside_uk_last_return_date: '2022-01-03 00:00:00.000000'
  blood_not_taken_could_not_other: Its main implementation is the Glasgow Haskell
    Compiler.
  blood_not_taken_could_not_reason: I had bruising or pain
  blood_not_taken_could_not_reason_had_bruising: 'Yes'
  blood_not_taken_could_not_reason_issues_with_kit: null
  blood_not_taken_could_not_reason_not_enough_blood: null
  blood_not_taken_could_not_reason_other: null
  blood_not_taken_could_not_reason_pot_spilled: null
  blood_not_taken_could_not_reason_unwell: null
  blood_not_taken_reason: The blood test kit arrived both damaged and with parts missing
  blood_return_date: '2022-01-03 00:00:00.000000'
  blood_return_future_date: '2022-01-09 00:00:00.000000'
  blood_returned: 'No'
  blood_sample_barcode_correct: 'Yes'
  blood_sample_barcode_user_entered: BLTBLT58587422
  blood_taken: 'No'
  blood_taken_am_pm: PM
  blood_taken_date: '2022-01-08 00:00:00.000000'
  blood_taken_datetime: '2022-01-08 21:00:00.000000'
  blood_taken_time_hour: '9'
  blood_taken_time_minute: '0'
  care_home_last_28_days: 'Yes'
  cis_covid_vaccine_date: null
  cis_covid_vaccine_number_of_doses: 2 doses
  cis_covid_vaccine_received: null
  cis_covid_vaccine_type: Sputnik
  cis_covid_vaccine_type_other: Elementary, my dear Watson.
  cis_covid_vaccine_type_other_raw: Elementary, my dear Watson.
  cis_covid_vaccine_type_raw: Sputnik
  cohort_type_phm: Do this questionnaire only
  currently_smokes_or_vapes: 'Yes'
  currently_smokes_or_vapes_description: Cigars
  education_in_person_days_per_week: '4'
  end_screen_questionnaire: null
  end_screen_sample: null
  ever_smoked_regularly: Prefer not to say
  face_covering_other_enclosed_places: Never
  face_covering_outside_of_home: null
  face_covering_work_or_education: Never
  face_covering_work_or_education_raw: Never
  file_date: '2022-01-06 14:03:46.000000'
  flu_vaccine_date: '2022-01-08 00:00:00.000000'
  flu_vaccine_received: 'Yes'
  form_language_launch: we
  form_language_submitted: en
  hospital_last_28_days: 'Yes'
  illness_lasting_over_12_months: Prefer not to say
  illness_reduces_activity_or_ability: Not at all
  illness_reduces_activity_or_ability_raw: Not at all
  last_28_days_GP_appointment_health_reasons: null
  last_28_days_GP_appointment_health_reasons_respiratory_infection: null
  last_28_days_admitted_to_hospital: null
  last_28_days_admitted_to_hospital_respiratory_infection: null
  last_28_days_off_work_education_due_to_health: null
  last_28_days_off_work_education_due_to_health_respiratory_infection: null
  last_28_days_pharmacist_111: null
  last_28_days_pharmacist_111_respiratory_infection: null
  last_28_days_unable_usual_activities: null
  last_28_days_unable_usual_activities_due_to_respiratory_infection: null
  last_28_days_urgent_care: null
  last_28_days_urgent_care_respiratory_infection: null
<<<<<<< HEAD
  launch_language_code: English
  other_covid_infection_test: 'No'
=======
  other_covid_infection_test: null
>>>>>>> d5a2d3fa
  other_covid_infection_test_positive_date: null
  other_covid_infection_test_results: Any tests negative, but none positive
  other_covid_infection_test_results_raw: One or more tests were negative and none
    were positive
  participant_completion_window_end_date: '2022-01-04'
  participant_completion_window_id: 0284
  participant_completion_window_start_date: '2022-01-06'
  participant_completion_window_status: Closed
  participant_first_name_confirmation: 'No'
  participant_first_name_on_behalf: 'No'
  participant_id: DHR-642607714195
  phm_covid_vaccine_number_of_doses: '2'
  phm_think_had_covid: 'Yes'
  phm_think_had_flu: null
  phm_think_had_flu_onset_date: '2022-01-01 00:00:00.000000'
  phm_think_had_other_infection: null
  phm_think_had_other_infection_onset_date: null
  phm_think_had_respiratory_infection: 'No'
  phm_think_had_respiratory_infection_type: COVID-19
  phm_think_had_unknown: null
  physical_contact_18_to_69_years: null
  physical_contact_18_to_69_years_raw: Prefer not to say
  physical_contact_over_70_years: 11-20
  physical_contact_over_70_years_raw: 11 to 20
  physical_contact_under_18_years: 11-20
  physical_contact_under_18_years_raw: 11 to 20
  portal_id: 4470
  problem_with_survey_access_helpline: null
  questionnaire_started_no_incentive: 'Yes'
  smoke_cigarettes: null
  smokes_cigar: 'Yes'
  smokes_hookah_shisha_pipes: null
  smokes_pipe: null
  smokes_vape_e_cigarettes: null
  social_distance_contact_18_to_69_years: null
  social_distance_contact_18_to_69_years_raw: Don't know
  social_distance_contact_over_70_years: null
  social_distance_contact_over_70_years_raw: null
<<<<<<< HEAD
  social_distance_contact_under_18_years: 11-20
  social_distance_contact_under_18_years_raw: 11 to 20
  submission_language_code: English
=======
  social_distance_contact_under_18_years: 21 or more
  social_distance_contact_under_18_years_raw: 21 or more
>>>>>>> d5a2d3fa
  survey_completed_datetime: '2022-01-06 14:03:46.000000'
  survey_completion_status: Completed
  survey_completion_status_flushed: false
  survey_response_dataset_major_version: 4
  swab_not_taken_reason: I did not want to take it this month
  swab_return_date: '2022-01-09 00:00:00.000000'
  swab_return_future_date: '2022-01-08 00:00:00.000000'
  swab_returned: 'No'
  swab_sample_barcode_correct: null
  swab_sample_barcode_user_entered: SWTSWT86959867
  swab_taken: 'No'
  swab_taken_am_pm: PM
  swab_taken_date: '2022-01-02 00:00:00.000000'
  swab_taken_datetime: '2022-01-02 23:30:00.000000'
  swab_taken_time_hour: '11'
  swab_taken_time_minute: '30'
  test_kit_info_end_of_survey: null
  test_type_positive_result: Do not know
  think_had_covid_any_symptom_list_1: Sore throat
  think_had_covid_any_symptom_list_2: Weakness or tiredness
  think_had_covid_any_symptoms: 'Yes'
  think_had_covid_onset_date: '2022-01-08 00:00:00.000000'
  think_had_covid_symptom_abdominal_pain: null
  think_had_covid_symptom_anxiety: null
  think_had_covid_symptom_cough: null
  think_had_covid_symptom_diarrhoea: null
  think_had_covid_symptom_difficulty_concentrating: null
  think_had_covid_symptom_fatigue: 'Yes'
  think_had_covid_symptom_fever: null
  think_had_covid_symptom_headache: null
  think_had_covid_symptom_loss_of_appetite: null
  think_had_covid_symptom_loss_of_smell: null
  think_had_covid_symptom_loss_of_taste: null
  think_had_covid_symptom_low_mood: null
  think_had_covid_symptom_memory_loss_or_confusion: null
  think_had_covid_symptom_more_trouble_sleeping: null
  think_had_covid_symptom_muscle_ache: null
  think_had_covid_symptom_nausea_or_vomiting: null
  think_had_covid_symptom_noisy_breathing: null
  think_had_covid_symptom_none_list_1: null
  think_had_covid_symptom_none_list_2: null
  think_had_covid_symptom_runny_nose_or_sneezing: null
  think_had_covid_symptom_shortness_of_breath: null
  think_had_covid_symptom_sore_throat: 'Yes'
  think_had_flu_any_symptoms: 'Yes'
  think_had_flu_symptom_abdominal_pain: null
  think_had_flu_symptom_anxiety: null
  think_had_flu_symptom_cough: null
  think_had_flu_symptom_diarrhoea: null
  think_had_flu_symptom_difficulty_concentrating: null
  think_had_flu_symptom_fatigue: null
  think_had_flu_symptom_fever: null
  think_had_flu_symptom_headache: null
  think_had_flu_symptom_list_1: Sore throat
  think_had_flu_symptom_list_2: More trouble sleeping than usual
  think_had_flu_symptom_loss_of_appetite: null
  think_had_flu_symptom_loss_of_smell: null
  think_had_flu_symptom_loss_of_taste: null
  think_had_flu_symptom_low_mood: null
  think_had_flu_symptom_memory_loss_or_confusion: null
  think_had_flu_symptom_more_trouble_sleeping: 'Yes'
  think_had_flu_symptom_muscle_ache: null
  think_had_flu_symptom_nausea_or_vomiting: null
  think_had_flu_symptom_noisy_breathing: null
  think_had_flu_symptom_none_list_1: null
  think_had_flu_symptom_none_list_2: null
  think_had_flu_symptom_runny_nose_or_sneezing: null
  think_had_flu_symptom_shortness_of_breath: null
  think_had_flu_symptom_sore_throat: 'Yes'
  think_had_other_infection_any_symptoms: 'Yes'
  think_had_other_infection_symptom_list_1: Loss of smell
  think_had_other_infection_symptom_list_2: Weakness or tiredness
  think_had_other_symptom_abdominal_pain: null
  think_had_other_symptom_anxiety: null
  think_had_other_symptom_cough: null
  think_had_other_symptom_diarrhoea: null
  think_had_other_symptom_difficulty_concentrating: null
  think_had_other_symptom_fatigue: 'Yes'
  think_had_other_symptom_fever: null
  think_had_other_symptom_headache: null
  think_had_other_symptom_loss_of_appetite: null
  think_had_other_symptom_loss_of_smell: 'Yes'
  think_had_other_symptom_loss_of_taste: null
  think_had_other_symptom_low_mood: null
  think_had_other_symptom_memory_loss_or_confusion: null
  think_had_other_symptom_more_trouble_sleeping: null
  think_had_other_symptom_muscle_ache: null
  think_had_other_symptom_nausea_or_vomiting: null
  think_had_other_symptom_noisy_breathing: null
  think_had_other_symptom_none_list_1: null
  think_had_other_symptom_none_list_2: null
  think_had_other_symptom_runny_nose_or_sneezing: null
  think_had_other_symptom_shortness_of_breath: null
  think_had_other_symptom_sore_throat: null
  think_have_any_symptoms_new_or_worse: 'Yes'
  think_have_covid_any_symptom_list_1: Abdominal pain
  think_have_covid_any_symptom_list_2: Difficulty concentrating
  think_have_covid_any_symptoms: 'Yes'
  think_have_covid_onset_date: null
  think_have_covid_symptom_abdominal_pain: 'Yes'
  think_have_covid_symptom_anxiety: null
  think_have_covid_symptom_cough: null
  think_have_covid_symptom_diarrhoea: null
  think_have_covid_symptom_difficulty_concentrating: 'Yes'
  think_have_covid_symptom_fatigue: null
  think_have_covid_symptom_fever: null
  think_have_covid_symptom_headache: null
  think_have_covid_symptom_loss_of_appetite: null
  think_have_covid_symptom_loss_of_smell: null
  think_have_covid_symptom_loss_of_taste: null
  think_have_covid_symptom_low_mood: null
  think_have_covid_symptom_memory_loss_or_confusion: null
  think_have_covid_symptom_more_trouble_sleeping: null
  think_have_covid_symptom_muscle_ache: null
  think_have_covid_symptom_nausea_or_vomiting: null
  think_have_covid_symptom_noisy_breathing: null
  think_have_covid_symptom_none_list_1: null
  think_have_covid_symptom_none_list_2: null
  think_have_covid_symptom_runny_nose_or_sneezing: null
  think_have_covid_symptom_shortness_of_breath: null
  think_have_covid_symptom_sore_throat: null
  think_have_long_covid: 'No'
  think_have_long_covid_any_symptoms: 'Yes'
  think_have_long_covid_symptom_abdominal_pain: 'Yes'
  think_have_long_covid_symptom_anxiety: null
  think_have_long_covid_symptom_cough: null
  think_have_long_covid_symptom_diarrhoea: null
  think_have_long_covid_symptom_difficulty_concentrating: 'Yes'
  think_have_long_covid_symptom_fatigue: null
  think_have_long_covid_symptom_fever: null
  think_have_long_covid_symptom_headache: null
  think_have_long_covid_symptom_list_1: Abdominal pain
  think_have_long_covid_symptom_list_2: Difficulty concentrating
  think_have_long_covid_symptom_list_3: Runny nose or sneezing
  think_have_long_covid_symptom_loss_of_appetite: null
  think_have_long_covid_symptom_loss_of_smell: null
  think_have_long_covid_symptom_loss_of_taste: null
  think_have_long_covid_symptom_low_mood: null
  think_have_long_covid_symptom_memory_loss_or_confusion: null
  think_have_long_covid_symptom_more_trouble_sleeping: null
  think_have_long_covid_symptom_muscle_ache: null
  think_have_long_covid_symptom_nausea_or_vomiting: null
  think_have_long_covid_symptom_noisy_breathing: null
  think_have_long_covid_symptom_none_list_1: null
  think_have_long_covid_symptom_none_list_2: null
  think_have_long_covid_symptom_reduced_ability: null
  think_have_long_covid_symptom_runny_nose_or_sneezing: null
  think_have_long_covid_symptom_shortness_of_breath: null
  think_have_long_covid_symptom_sore_throat: null
  think_have_long_covid_symptom_worse_after_effort: null
  think_have_symptoms_new_or_worse_list_1: Shortness of breath
  think_have_symptoms_new_or_worse_list_2: Memory loss or confusion
  think_have_symptoms_symptom_abdominal_pain: null
  think_have_symptoms_symptom_anxiety: null
  think_have_symptoms_symptom_cough: null
  think_have_symptoms_symptom_diarrhoea: null
  think_have_symptoms_symptom_difficulty_concentrating: null
  think_have_symptoms_symptom_fatigue: null
  think_have_symptoms_symptom_fever: null
  think_have_symptoms_symptom_headache: null
  think_have_symptoms_symptom_loss_of_appetite: null
  think_have_symptoms_symptom_loss_of_smell: null
  think_have_symptoms_symptom_loss_of_taste: null
  think_have_symptoms_symptom_low_mood: null
  think_have_symptoms_symptom_memory_loss_or_confusion: 'Yes'
  think_have_symptoms_symptom_more_trouble_sleeping: null
  think_have_symptoms_symptom_muscle_ache: null
  think_have_symptoms_symptom_nausea_or_vomiting: null
  think_have_symptoms_symptom_noisy_breathing: null
  think_have_symptoms_symptom_none_list_1: null
  think_have_symptoms_symptom_none_list_2: null
  think_have_symptoms_symptom_runny_nose_or_sneezing: null
  think_have_symptoms_symptom_shortness_of_breath: 'Yes'
  think_have_symptoms_symptom_sore_throat: null
  times_hour_or_longer_another_home_last_7_days: '0'
  times_hour_or_longer_another_person_your_home_last_7_days: '0'
  times_indoor_exercise_last_28_days: 21 or more
  times_large_events_last_28_days: Don't know
  times_medium_events_last_28_days: Don't know
  times_outside_shopping_or_socialising_last_7_days: 7.0
  times_shopping_last_7_days: '6'
  times_shopping_last_7_days_raw: '6'
  times_socialising_last_7_days: '7'
  times_socialising_last_7_days_raw: 7 times or more
  transport_shared_outside_household_last_28_days: I have not used transport shared
    with people outside of my home for reasons other than travel to work or education
  transport_shared_outside_household_last_28_days_bus_coach: null
  transport_shared_outside_household_last_28_days_car_van: null
  transport_shared_outside_household_last_28_days_ferry_boat: null
  transport_shared_outside_household_last_28_days_none: 'Yes'
  transport_shared_outside_household_last_28_days_other: null
  transport_shared_outside_household_last_28_days_plane: null
  transport_shared_outside_household_last_28_days_taxi: null
  transport_shared_outside_household_last_28_days_train: null
  transport_shared_outside_household_last_28_days_underground_metro: null
  transport_to_work_or_education: On foot
  visit_datetime: '2022-01-06 14:03:46.000000'
  work_direct_contact_patients_or_clients: 'No'
  work_health_care_area: Primary
  work_in_additional_paid_employment: 'Yes'
  work_location: Working somewhere else (not your home)
  work_main_job_changed: 'No'
  work_main_job_role: The syntax {D1,D2,...,Dn} denotes a tuple whose arguments are
    D1, D2, ... Dn.
  work_main_job_title: Type classes first appeared in the Haskell programming language.
  work_not_from_home_days_per_week: '4'
  work_nursing_or_residential_care_home: 'Yes'
  work_sector: Retail sector (incl. wholesale)
  work_sector_other: Its main implementation is the Glasgow Haskell Compiler.
  work_sector_raw: Retail sector. This includes wholesale
  work_status_digital: null
  work_status_education: A child below school age and attending a nursery or pre-school
    or childminder
  work_status_employment: null
  work_status_unemployment: null
  work_status_v0: null
  work_status_v1: null
  work_status_v2: null
- ability_to_socially_distance_at_work_or_education: Difficult to maintain 2m, but
    can be 1m
  ability_to_socially_distance_at_work_or_education_raw: Difficult to maintain 2 metres
    apart. But you can usually be at least 1 metre away from other people
  aged_16_or_over: 'No'
  been_outside_uk: 'Yes'
  been_outside_uk_last_country: Tuvalu
  been_outside_uk_last_return_date: '2022-01-09 00:00:00.000000'
  blood_not_taken_could_not_other: I don't even care.
  blood_not_taken_could_not_reason: null
  blood_not_taken_could_not_reason_had_bruising: null
  blood_not_taken_could_not_reason_issues_with_kit: null
  blood_not_taken_could_not_reason_not_enough_blood: null
  blood_not_taken_could_not_reason_other: null
  blood_not_taken_could_not_reason_pot_spilled: null
  blood_not_taken_could_not_reason_unwell: null
  blood_not_taken_reason: I asked not to receive a blood test kit this month
  blood_return_date: '2022-01-03 00:00:00.000000'
  blood_return_future_date: '2022-01-06 00:00:00.000000'
  blood_returned: null
  blood_sample_barcode_correct: null
  blood_sample_barcode_user_entered: BLTBLT61757503
  blood_taken: 'No'
  blood_taken_am_pm: AM
  blood_taken_date: '2022-01-03 00:00:00.000000'
  blood_taken_datetime: '2022-01-03 07:15:00.000000'
  blood_taken_time_hour: '7'
  blood_taken_time_minute: '15'
  care_home_last_28_days: 'Yes'
  cis_covid_vaccine_date: null
  cis_covid_vaccine_number_of_doses: 4 doses
  cis_covid_vaccine_received: 'Yes'
  cis_covid_vaccine_type: Valneva
  cis_covid_vaccine_type_other: Those who refuse to learn from history are condemned
    to repeat it.
  cis_covid_vaccine_type_other_raw: Those who refuse to learn from history are condemned
    to repeat it.
  cis_covid_vaccine_type_raw: Valneva
  cohort_type_phm: Do this questionnaire and take a swab sample
  currently_smokes_or_vapes: 'No'
  currently_smokes_or_vapes_description: Cigars
  education_in_person_days_per_week: '7'
  end_screen_questionnaire: Continue
  end_screen_sample: Continue
  ever_smoked_regularly: 'Yes'
  face_covering_other_enclosed_places: Never
  face_covering_outside_of_home: null
  face_covering_work_or_education: null
  face_covering_work_or_education_raw: Prefer not to say
  file_date: '2022-01-08 21:17:43.000000'
  flu_vaccine_date: '2022-01-02 00:00:00.000000'
  flu_vaccine_received: 'Yes'
  form_language_launch: we
  form_language_submitted: we
  hospital_last_28_days: null
  illness_lasting_over_12_months: 'Yes'
  illness_reduces_activity_or_ability: Yes, a little
  illness_reduces_activity_or_ability_raw: Yes a little
  last_28_days_GP_appointment_health_reasons: null
  last_28_days_GP_appointment_health_reasons_respiratory_infection: null
  last_28_days_admitted_to_hospital: null
  last_28_days_admitted_to_hospital_respiratory_infection: null
  last_28_days_off_work_education_due_to_health: null
  last_28_days_off_work_education_due_to_health_respiratory_infection: null
  last_28_days_pharmacist_111: null
  last_28_days_pharmacist_111_respiratory_infection: null
  last_28_days_unable_usual_activities: null
  last_28_days_unable_usual_activities_due_to_respiratory_infection: null
  last_28_days_urgent_care: null
  last_28_days_urgent_care_respiratory_infection: null
  other_covid_infection_test: 'Yes'
  other_covid_infection_test_positive_date: '2022-01-01 00:00:00.000000'
  other_covid_infection_test_results: Any tests negative, but none positive
  other_covid_infection_test_results_raw: One or more tests were negative and none
    were positive
  participant_completion_window_end_date: '2022-01-03'
  participant_completion_window_id: '1449'
  participant_completion_window_start_date: '2022-01-05'
  participant_completion_window_status: Closed
  participant_first_name_confirmation: 'Yes'
  participant_first_name_on_behalf: 'Yes'
  participant_id: DHR-039598076526
  phm_covid_vaccine_number_of_doses: '4'
  phm_think_had_covid: 'Yes'
  phm_think_had_flu: null
  phm_think_had_flu_onset_date: null
  phm_think_had_other_infection: null
  phm_think_had_other_infection_onset_date: null
  phm_think_had_respiratory_infection: null
  phm_think_had_respiratory_infection_type: COVID-19
  phm_think_had_unknown: null
  physical_contact_18_to_69_years: 11-20
  physical_contact_18_to_69_years_raw: 11 to 20
  physical_contact_over_70_years: 6-10
  physical_contact_over_70_years_raw: 6 to 10
  physical_contact_under_18_years: null
  physical_contact_under_18_years_raw: null
  portal_id: 10372
  problem_with_survey_access_helpline: null
  questionnaire_started_no_incentive: 'No'
  smoke_cigarettes: null
  smokes_cigar: 'Yes'
  smokes_hookah_shisha_pipes: null
  smokes_pipe: null
  smokes_vape_e_cigarettes: null
  social_distance_contact_18_to_69_years: 11-20
  social_distance_contact_18_to_69_years_raw: 11 to 20
  social_distance_contact_over_70_years: null
  social_distance_contact_over_70_years_raw: null
  social_distance_contact_under_18_years: null
  social_distance_contact_under_18_years_raw: null
  survey_completed_datetime: '2022-01-08 21:17:43.000000'
  survey_completion_status: Completed
  survey_completion_status_flushed: false
  survey_response_dataset_major_version: 4
  swab_not_taken_reason: I am near the end of my testing window and my swab test kit
    has not arrived
  swab_return_date: '2022-01-09 00:00:00.000000'
  swab_return_future_date: '2022-01-05 00:00:00.000000'
  swab_returned: null
  swab_sample_barcode_correct: 'Yes'
  swab_sample_barcode_user_entered: SWTSWT82519826
  swab_taken: 'Yes'
  swab_taken_am_pm: AM
  swab_taken_date: '2022-01-03 00:00:00.000000'
  swab_taken_datetime: '2022-01-03 05:00:00.000000'
  swab_taken_time_hour: '5'
  swab_taken_time_minute: '0'
  test_kit_info_end_of_survey: Continue
  test_type_positive_result: A lateral flow test. That is the test you can do yourself
    and you do not have to send it to a laboratory because the result shows in the
    device in about 30 minutes.
  think_had_covid_any_symptom_list_1: Diarrhoea
  think_had_covid_any_symptom_list_2: Low mood or not enjoying anything
  think_had_covid_any_symptoms: 'Yes'
  think_had_covid_onset_date: null
  think_had_covid_symptom_abdominal_pain: null
  think_had_covid_symptom_anxiety: null
  think_had_covid_symptom_cough: null
  think_had_covid_symptom_diarrhoea: 'Yes'
  think_had_covid_symptom_difficulty_concentrating: null
  think_had_covid_symptom_fatigue: null
  think_had_covid_symptom_fever: null
  think_had_covid_symptom_headache: null
  think_had_covid_symptom_loss_of_appetite: null
  think_had_covid_symptom_loss_of_smell: null
  think_had_covid_symptom_loss_of_taste: null
  think_had_covid_symptom_low_mood: 'Yes'
  think_had_covid_symptom_memory_loss_or_confusion: null
  think_had_covid_symptom_more_trouble_sleeping: null
  think_had_covid_symptom_muscle_ache: null
  think_had_covid_symptom_nausea_or_vomiting: null
  think_had_covid_symptom_noisy_breathing: null
  think_had_covid_symptom_none_list_1: null
  think_had_covid_symptom_none_list_2: null
  think_had_covid_symptom_runny_nose_or_sneezing: null
  think_had_covid_symptom_shortness_of_breath: null
  think_had_covid_symptom_sore_throat: null
  think_had_flu_any_symptoms: 'Yes'
  think_had_flu_symptom_abdominal_pain: null
  think_had_flu_symptom_anxiety: null
  think_had_flu_symptom_cough: null
  think_had_flu_symptom_diarrhoea: null
  think_had_flu_symptom_difficulty_concentrating: null
  think_had_flu_symptom_fatigue: null
  think_had_flu_symptom_fever: null
  think_had_flu_symptom_headache: null
  think_had_flu_symptom_list_1: Runny nose or sneezing
  think_had_flu_symptom_list_2: More trouble sleeping than usual
  think_had_flu_symptom_loss_of_appetite: null
  think_had_flu_symptom_loss_of_smell: null
  think_had_flu_symptom_loss_of_taste: null
  think_had_flu_symptom_low_mood: null
  think_had_flu_symptom_memory_loss_or_confusion: null
  think_had_flu_symptom_more_trouble_sleeping: 'Yes'
  think_had_flu_symptom_muscle_ache: null
  think_had_flu_symptom_nausea_or_vomiting: null
  think_had_flu_symptom_noisy_breathing: null
  think_had_flu_symptom_none_list_1: null
  think_had_flu_symptom_none_list_2: null
  think_had_flu_symptom_runny_nose_or_sneezing: 'Yes'
  think_had_flu_symptom_shortness_of_breath: null
  think_had_flu_symptom_sore_throat: null
  think_had_other_infection_any_symptoms: 'Yes'
  think_had_other_infection_symptom_list_1: Runny nose or sneezing
  think_had_other_infection_symptom_list_2: Difficulty concentrating
  think_had_other_symptom_abdominal_pain: null
  think_had_other_symptom_anxiety: null
  think_had_other_symptom_cough: null
  think_had_other_symptom_diarrhoea: null
  think_had_other_symptom_difficulty_concentrating: 'Yes'
  think_had_other_symptom_fatigue: null
  think_had_other_symptom_fever: null
  think_had_other_symptom_headache: null
  think_had_other_symptom_loss_of_appetite: null
  think_had_other_symptom_loss_of_smell: null
  think_had_other_symptom_loss_of_taste: null
  think_had_other_symptom_low_mood: null
  think_had_other_symptom_memory_loss_or_confusion: null
  think_had_other_symptom_more_trouble_sleeping: null
  think_had_other_symptom_muscle_ache: null
  think_had_other_symptom_nausea_or_vomiting: null
  think_had_other_symptom_noisy_breathing: null
  think_had_other_symptom_none_list_1: null
  think_had_other_symptom_none_list_2: null
  think_had_other_symptom_runny_nose_or_sneezing: 'Yes'
  think_had_other_symptom_shortness_of_breath: null
  think_had_other_symptom_sore_throat: null
  think_have_any_symptoms_new_or_worse: 'Yes'
  think_have_covid_any_symptom_list_1: Runny nose or sneezing
  think_have_covid_any_symptom_list_2: Low mood or not enjoying anything
  think_have_covid_any_symptoms: 'Yes'
  think_have_covid_onset_date: '2022-01-09 00:00:00.000000'
  think_have_covid_symptom_abdominal_pain: null
  think_have_covid_symptom_anxiety: null
  think_have_covid_symptom_cough: null
  think_have_covid_symptom_diarrhoea: null
  think_have_covid_symptom_difficulty_concentrating: null
  think_have_covid_symptom_fatigue: null
  think_have_covid_symptom_fever: null
  think_have_covid_symptom_headache: null
  think_have_covid_symptom_loss_of_appetite: null
  think_have_covid_symptom_loss_of_smell: null
  think_have_covid_symptom_loss_of_taste: null
  think_have_covid_symptom_low_mood: 'Yes'
  think_have_covid_symptom_memory_loss_or_confusion: null
  think_have_covid_symptom_more_trouble_sleeping: null
  think_have_covid_symptom_muscle_ache: null
  think_have_covid_symptom_nausea_or_vomiting: null
  think_have_covid_symptom_noisy_breathing: null
  think_have_covid_symptom_none_list_1: null
  think_have_covid_symptom_none_list_2: null
  think_have_covid_symptom_runny_nose_or_sneezing: 'Yes'
  think_have_covid_symptom_shortness_of_breath: null
  think_have_covid_symptom_sore_throat: null
  think_have_long_covid: 'Yes'
  think_have_long_covid_any_symptoms: 'Yes'
  think_have_long_covid_symptom_abdominal_pain: null
  think_have_long_covid_symptom_anxiety: null
  think_have_long_covid_symptom_cough: null
  think_have_long_covid_symptom_diarrhoea: null
  think_have_long_covid_symptom_difficulty_concentrating: null
  think_have_long_covid_symptom_fatigue: null
  think_have_long_covid_symptom_fever: null
  think_have_long_covid_symptom_headache: null
  think_have_long_covid_symptom_list_1: Nausea or vomiting
  think_have_long_covid_symptom_list_2: Muscle ache
  think_have_long_covid_symptom_list_3: Shortness of breath
  think_have_long_covid_symptom_loss_of_appetite: null
  think_have_long_covid_symptom_loss_of_smell: null
  think_have_long_covid_symptom_loss_of_taste: null
  think_have_long_covid_symptom_low_mood: null
  think_have_long_covid_symptom_memory_loss_or_confusion: null
  think_have_long_covid_symptom_more_trouble_sleeping: null
  think_have_long_covid_symptom_muscle_ache: 'Yes'
  think_have_long_covid_symptom_nausea_or_vomiting: 'Yes'
  think_have_long_covid_symptom_noisy_breathing: null
  think_have_long_covid_symptom_none_list_1: null
  think_have_long_covid_symptom_none_list_2: null
  think_have_long_covid_symptom_reduced_ability: Yes a lot
  think_have_long_covid_symptom_runny_nose_or_sneezing: null
  think_have_long_covid_symptom_shortness_of_breath: null
  think_have_long_covid_symptom_sore_throat: null
  think_have_long_covid_symptom_worse_after_effort: 'Yes'
  think_have_symptoms_new_or_worse_list_1: Diarrhoea
  think_have_symptoms_new_or_worse_list_2: Worry or anxiety
  think_have_symptoms_symptom_abdominal_pain: null
  think_have_symptoms_symptom_anxiety: 'Yes'
  think_have_symptoms_symptom_cough: null
  think_have_symptoms_symptom_diarrhoea: 'Yes'
  think_have_symptoms_symptom_difficulty_concentrating: null
  think_have_symptoms_symptom_fatigue: null
  think_have_symptoms_symptom_fever: null
  think_have_symptoms_symptom_headache: null
  think_have_symptoms_symptom_loss_of_appetite: null
  think_have_symptoms_symptom_loss_of_smell: null
  think_have_symptoms_symptom_loss_of_taste: null
  think_have_symptoms_symptom_low_mood: null
  think_have_symptoms_symptom_memory_loss_or_confusion: null
  think_have_symptoms_symptom_more_trouble_sleeping: null
  think_have_symptoms_symptom_muscle_ache: null
  think_have_symptoms_symptom_nausea_or_vomiting: null
  think_have_symptoms_symptom_noisy_breathing: null
  think_have_symptoms_symptom_none_list_1: null
  think_have_symptoms_symptom_none_list_2: null
  think_have_symptoms_symptom_runny_nose_or_sneezing: null
  think_have_symptoms_symptom_shortness_of_breath: null
  think_have_symptoms_symptom_sore_throat: null
  times_hour_or_longer_another_home_last_7_days: '7'
  times_hour_or_longer_another_person_your_home_last_7_days: '4'
  times_indoor_exercise_last_28_days: 11 to 20
  times_large_events_last_28_days: Don't know
  times_medium_events_last_28_days: null
  times_outside_shopping_or_socialising_last_7_days: 4.0
  times_shopping_last_7_days: '2'
  times_shopping_last_7_days_raw: '2'
  times_socialising_last_7_days: '2'
  times_socialising_last_7_days_raw: '2'
  transport_shared_outside_household_last_28_days: Other method
  transport_shared_outside_household_last_28_days_bus_coach: null
  transport_shared_outside_household_last_28_days_car_van: null
  transport_shared_outside_household_last_28_days_ferry_boat: null
  transport_shared_outside_household_last_28_days_none: null
  transport_shared_outside_household_last_28_days_other: 'Yes'
  transport_shared_outside_household_last_28_days_plane: null
  transport_shared_outside_household_last_28_days_taxi: null
  transport_shared_outside_household_last_28_days_train: null
  transport_shared_outside_household_last_28_days_underground_metro: null
  transport_to_work_or_education: Underound or Metro or Light Rail or Tram
  visit_datetime: '2022-01-08 21:17:43.000000'
  work_direct_contact_patients_or_clients: 'No'
  work_health_care_area: Secondary
  work_in_additional_paid_employment: Prefer not to say
  work_location: Working somewhere else (not your home)
  work_main_job_changed: null
  work_main_job_role: '"Messages can be sent to and received from ports, but these
    messages must obey the so-called ""port protocol."""'
  work_main_job_title: Make me a sandwich.
  work_not_from_home_days_per_week: '7'
  work_nursing_or_residential_care_home: Prefer not to say
  work_sector: Hospitality (e.g. hotel, restaurant)
  work_sector_other: Type classes first appeared in the Haskell programming language.
  work_sector_raw: Hospitality - for example hotels or restaurants or cafe
  work_status_digital: null
  work_status_education: A child aged 4 or over at school
  work_status_employment: null
  work_status_unemployment: null
  work_status_v0: Student
  work_status_v1: 5y and older in full-time education
  work_status_v2: 4-5y and older at school/home-school
- ability_to_socially_distance_at_work_or_education: Very difficult to be more than
    1m away
  ability_to_socially_distance_at_work_or_education_raw: Very difficult to be more
    than 1 metre away. Your work means you are in close contact with others on a regular
    basis
  aged_16_or_over: null
  been_outside_uk: 'No'
  been_outside_uk_last_country: Serbia
  been_outside_uk_last_return_date: '2022-01-08 00:00:00.000000'
  blood_not_taken_could_not_other: In 1989 the building was heavily damaged by fire,
    but it has since been restored.
  blood_not_taken_could_not_reason: null
  blood_not_taken_could_not_reason_had_bruising: null
  blood_not_taken_could_not_reason_issues_with_kit: null
  blood_not_taken_could_not_reason_not_enough_blood: null
  blood_not_taken_could_not_reason_other: null
  blood_not_taken_could_not_reason_pot_spilled: null
  blood_not_taken_could_not_reason_unwell: null
  blood_not_taken_reason: The blood test kit arrived both damaged and with parts missing
  blood_return_date: '2022-01-01 00:00:00.000000'
  blood_return_future_date: '2022-01-02 00:00:00.000000'
  blood_returned: 'No'
  blood_sample_barcode_correct: null
  blood_sample_barcode_user_entered: BLTBLT19192147
  blood_taken: null
  blood_taken_am_pm: AM
  blood_taken_date: '2022-01-05 00:00:00.000000'
  blood_taken_datetime: '2022-01-05 12:45:00.000000'
  blood_taken_time_hour: '12'
  blood_taken_time_minute: '45'
  care_home_last_28_days: 'No'
  cis_covid_vaccine_date: '2022-01-09 00:00:00.000000'
  cis_covid_vaccine_number_of_doses: 4 doses
  cis_covid_vaccine_received: 'No'
  cis_covid_vaccine_type: Moderna
  cis_covid_vaccine_type_other: Those who refuse to learn from history are condemned
    to repeat it.
  cis_covid_vaccine_type_other_raw: Those who refuse to learn from history are condemned
    to repeat it.
  cis_covid_vaccine_type_raw: Moderna
  cohort_type_phm: Do this questionnaire and take a swab sample
  currently_smokes_or_vapes: 'No'
  currently_smokes_or_vapes_description: Hookah or shisha pipes
  education_in_person_days_per_week: '2'
  end_screen_questionnaire: Continue
  end_screen_sample: null
  ever_smoked_regularly: Prefer not to say
  face_covering_other_enclosed_places: null
  face_covering_outside_of_home: null
  face_covering_work_or_education: Yes, always
  face_covering_work_or_education_raw: Yes always
  file_date: '2022-01-04 13:29:23.000000'
  flu_vaccine_date: null
  flu_vaccine_received: 'No'
  form_language_launch: we
  form_language_submitted: we
  hospital_last_28_days: 'No'
  illness_lasting_over_12_months: 'No'
  illness_reduces_activity_or_ability: Not at all
  illness_reduces_activity_or_ability_raw: Not at all
  last_28_days_GP_appointment_health_reasons: null
  last_28_days_GP_appointment_health_reasons_respiratory_infection: null
  last_28_days_admitted_to_hospital: null
  last_28_days_admitted_to_hospital_respiratory_infection: null
  last_28_days_off_work_education_due_to_health: null
  last_28_days_off_work_education_due_to_health_respiratory_infection: null
  last_28_days_pharmacist_111: null
  last_28_days_pharmacist_111_respiratory_infection: null
  last_28_days_unable_usual_activities: null
  last_28_days_unable_usual_activities_due_to_respiratory_infection: null
  last_28_days_urgent_care: null
  last_28_days_urgent_care_respiratory_infection: null
<<<<<<< HEAD
  launch_language_code: English
  other_covid_infection_test: 'No'
=======
  other_covid_infection_test: 'Yes'
>>>>>>> d5a2d3fa
  other_covid_infection_test_positive_date: null
  other_covid_infection_test_results: null
  other_covid_infection_test_results_raw: null
  participant_completion_window_end_date: '2022-01-06'
  participant_completion_window_id: '2013'
  participant_completion_window_start_date: '2022-01-03'
  participant_completion_window_status: Closed
  participant_first_name_confirmation: 'No'
  participant_first_name_on_behalf: null
  participant_id: DHR-882718828437
  phm_covid_vaccine_number_of_doses: '4'
  phm_think_had_covid: null
  phm_think_had_flu: 'Yes'
  phm_think_had_flu_onset_date: '2022-01-02 00:00:00.000000'
  phm_think_had_other_infection: null
  phm_think_had_other_infection_onset_date: '2022-01-08 00:00:00.000000'
  phm_think_had_respiratory_infection: null
  phm_think_had_respiratory_infection_type: Flu
  phm_think_had_unknown: null
  physical_contact_18_to_69_years: 11-20
  physical_contact_18_to_69_years_raw: 11 to 20
  physical_contact_over_70_years: null
  physical_contact_over_70_years_raw: null
  physical_contact_under_18_years: null
  physical_contact_under_18_years_raw: Prefer not to say
  portal_id: 2625
  problem_with_survey_access_helpline: null
  questionnaire_started_no_incentive: 'No'
  smoke_cigarettes: null
  smokes_cigar: null
  smokes_hookah_shisha_pipes: 'Yes'
  smokes_pipe: null
  smokes_vape_e_cigarettes: null
<<<<<<< HEAD
  social_distance_contact_18_to_69_years: null
  social_distance_contact_18_to_69_years_raw: Don't know
  social_distance_contact_over_70_years: 21 or more
  social_distance_contact_over_70_years_raw: 21 or more
  social_distance_contact_under_18_years: '0'
  social_distance_contact_under_18_years_raw: '0'
  submission_language_code: English
=======
  social_distance_contact_18_to_69_years: 21 or more
  social_distance_contact_18_to_69_years_raw: 21 or more
  social_distance_contact_over_70_years: null
  social_distance_contact_over_70_years_raw: Prefer not to say
  social_distance_contact_under_18_years: 11-20
  social_distance_contact_under_18_years_raw: 11 to 20
>>>>>>> d5a2d3fa
  survey_completed_datetime: '2022-01-04 13:29:23.000000'
  survey_completion_status: Completed
  survey_completion_status_flushed: false
  survey_response_dataset_major_version: 4
  swab_not_taken_reason: The swab test kit arrived with parts missing
  swab_return_date: '2022-01-07 00:00:00.000000'
  swab_return_future_date: '2022-01-01 00:00:00.000000'
  swab_returned: 'Yes'
  swab_sample_barcode_correct: 'No'
  swab_sample_barcode_user_entered: SWTSWT89263959
  swab_taken: 'Yes'
  swab_taken_am_pm: PM
  swab_taken_date: '2022-01-07 00:00:00.000000'
  swab_taken_datetime: '2022-01-07 16:45:00.000000'
  swab_taken_time_hour: '4'
  swab_taken_time_minute: '45'
  test_kit_info_end_of_survey: Continue
  test_type_positive_result: PCR test. That is the test that is sent off to a laboratory
  think_had_covid_any_symptom_list_1: Abdominal pain
  think_had_covid_any_symptom_list_2: Headache
  think_had_covid_any_symptoms: 'Yes'
  think_had_covid_onset_date: '2022-01-04 00:00:00.000000'
  think_had_covid_symptom_abdominal_pain: 'Yes'
  think_had_covid_symptom_anxiety: null
  think_had_covid_symptom_cough: null
  think_had_covid_symptom_diarrhoea: null
  think_had_covid_symptom_difficulty_concentrating: null
  think_had_covid_symptom_fatigue: null
  think_had_covid_symptom_fever: null
  think_had_covid_symptom_headache: 'Yes'
  think_had_covid_symptom_loss_of_appetite: null
  think_had_covid_symptom_loss_of_smell: null
  think_had_covid_symptom_loss_of_taste: null
  think_had_covid_symptom_low_mood: null
  think_had_covid_symptom_memory_loss_or_confusion: null
  think_had_covid_symptom_more_trouble_sleeping: null
  think_had_covid_symptom_muscle_ache: null
  think_had_covid_symptom_nausea_or_vomiting: null
  think_had_covid_symptom_noisy_breathing: null
  think_had_covid_symptom_none_list_1: null
  think_had_covid_symptom_none_list_2: null
  think_had_covid_symptom_runny_nose_or_sneezing: null
  think_had_covid_symptom_shortness_of_breath: null
  think_had_covid_symptom_sore_throat: null
  think_had_flu_any_symptoms: 'Yes'
  think_had_flu_symptom_abdominal_pain: null
  think_had_flu_symptom_anxiety: null
  think_had_flu_symptom_cough: null
  think_had_flu_symptom_diarrhoea: null
  think_had_flu_symptom_difficulty_concentrating: null
  think_had_flu_symptom_fatigue: null
  think_had_flu_symptom_fever: null
  think_had_flu_symptom_headache: null
  think_had_flu_symptom_list_1: Loss of appetite or eating less than usual
  think_had_flu_symptom_list_2: More trouble sleeping than usual
  think_had_flu_symptom_loss_of_appetite: 'Yes'
  think_had_flu_symptom_loss_of_smell: null
  think_had_flu_symptom_loss_of_taste: null
  think_had_flu_symptom_low_mood: null
  think_had_flu_symptom_memory_loss_or_confusion: null
  think_had_flu_symptom_more_trouble_sleeping: 'Yes'
  think_had_flu_symptom_muscle_ache: null
  think_had_flu_symptom_nausea_or_vomiting: null
  think_had_flu_symptom_noisy_breathing: null
  think_had_flu_symptom_none_list_1: null
  think_had_flu_symptom_none_list_2: null
  think_had_flu_symptom_runny_nose_or_sneezing: null
  think_had_flu_symptom_shortness_of_breath: null
  think_had_flu_symptom_sore_throat: null
  think_had_other_infection_any_symptoms: 'Yes'
  think_had_other_infection_symptom_list_1: Abdominal pain
  think_had_other_infection_symptom_list_2: Difficulty concentrating
  think_had_other_symptom_abdominal_pain: 'Yes'
  think_had_other_symptom_anxiety: null
  think_had_other_symptom_cough: null
  think_had_other_symptom_diarrhoea: null
  think_had_other_symptom_difficulty_concentrating: 'Yes'
  think_had_other_symptom_fatigue: null
  think_had_other_symptom_fever: null
  think_had_other_symptom_headache: null
  think_had_other_symptom_loss_of_appetite: null
  think_had_other_symptom_loss_of_smell: null
  think_had_other_symptom_loss_of_taste: null
  think_had_other_symptom_low_mood: null
  think_had_other_symptom_memory_loss_or_confusion: null
  think_had_other_symptom_more_trouble_sleeping: null
  think_had_other_symptom_muscle_ache: null
  think_had_other_symptom_nausea_or_vomiting: null
  think_had_other_symptom_noisy_breathing: null
  think_had_other_symptom_none_list_1: null
  think_had_other_symptom_none_list_2: null
  think_had_other_symptom_runny_nose_or_sneezing: null
  think_had_other_symptom_shortness_of_breath: null
  think_had_other_symptom_sore_throat: null
  think_have_any_symptoms_new_or_worse: 'Yes'
  think_have_covid_any_symptom_list_1: Sore throat
  think_have_covid_any_symptom_list_2: Memory loss or confusion
  think_have_covid_any_symptoms: 'Yes'
  think_have_covid_onset_date: null
  think_have_covid_symptom_abdominal_pain: null
  think_have_covid_symptom_anxiety: null
  think_have_covid_symptom_cough: null
  think_have_covid_symptom_diarrhoea: null
  think_have_covid_symptom_difficulty_concentrating: null
  think_have_covid_symptom_fatigue: null
  think_have_covid_symptom_fever: null
  think_have_covid_symptom_headache: null
  think_have_covid_symptom_loss_of_appetite: null
  think_have_covid_symptom_loss_of_smell: null
  think_have_covid_symptom_loss_of_taste: null
  think_have_covid_symptom_low_mood: null
  think_have_covid_symptom_memory_loss_or_confusion: 'Yes'
  think_have_covid_symptom_more_trouble_sleeping: null
  think_have_covid_symptom_muscle_ache: null
  think_have_covid_symptom_nausea_or_vomiting: null
  think_have_covid_symptom_noisy_breathing: null
  think_have_covid_symptom_none_list_1: null
  think_have_covid_symptom_none_list_2: null
  think_have_covid_symptom_runny_nose_or_sneezing: null
  think_have_covid_symptom_shortness_of_breath: null
  think_have_covid_symptom_sore_throat: 'Yes'
  think_have_long_covid: 'No'
  think_have_long_covid_any_symptoms: 'Yes'
  think_have_long_covid_symptom_abdominal_pain: 'Yes'
  think_have_long_covid_symptom_anxiety: null
  think_have_long_covid_symptom_cough: null
  think_have_long_covid_symptom_diarrhoea: null
  think_have_long_covid_symptom_difficulty_concentrating: null
  think_have_long_covid_symptom_fatigue: null
  think_have_long_covid_symptom_fever: null
  think_have_long_covid_symptom_headache: null
  think_have_long_covid_symptom_list_1: Abdominal pain
  think_have_long_covid_symptom_list_2: Fever, including high temperature
  think_have_long_covid_symptom_list_3: Runny nose or sneezing
  think_have_long_covid_symptom_loss_of_appetite: null
  think_have_long_covid_symptom_loss_of_smell: null
  think_have_long_covid_symptom_loss_of_taste: null
  think_have_long_covid_symptom_low_mood: null
  think_have_long_covid_symptom_memory_loss_or_confusion: null
  think_have_long_covid_symptom_more_trouble_sleeping: null
  think_have_long_covid_symptom_muscle_ache: null
  think_have_long_covid_symptom_nausea_or_vomiting: null
  think_have_long_covid_symptom_noisy_breathing: null
  think_have_long_covid_symptom_none_list_1: null
  think_have_long_covid_symptom_none_list_2: null
  think_have_long_covid_symptom_reduced_ability: Not at all
  think_have_long_covid_symptom_runny_nose_or_sneezing: null
  think_have_long_covid_symptom_shortness_of_breath: null
  think_have_long_covid_symptom_sore_throat: null
  think_have_long_covid_symptom_worse_after_effort: Don't know
  think_have_symptoms_new_or_worse_list_1: Shortness of breath
  think_have_symptoms_new_or_worse_list_2: Fever, including high temperature
  think_have_symptoms_symptom_abdominal_pain: null
  think_have_symptoms_symptom_anxiety: null
  think_have_symptoms_symptom_cough: null
  think_have_symptoms_symptom_diarrhoea: null
  think_have_symptoms_symptom_difficulty_concentrating: null
  think_have_symptoms_symptom_fatigue: null
  think_have_symptoms_symptom_fever: null
  think_have_symptoms_symptom_headache: null
  think_have_symptoms_symptom_loss_of_appetite: null
  think_have_symptoms_symptom_loss_of_smell: null
  think_have_symptoms_symptom_loss_of_taste: null
  think_have_symptoms_symptom_low_mood: null
  think_have_symptoms_symptom_memory_loss_or_confusion: null
  think_have_symptoms_symptom_more_trouble_sleeping: null
  think_have_symptoms_symptom_muscle_ache: null
  think_have_symptoms_symptom_nausea_or_vomiting: null
  think_have_symptoms_symptom_noisy_breathing: null
  think_have_symptoms_symptom_none_list_1: null
  think_have_symptoms_symptom_none_list_2: null
  think_have_symptoms_symptom_runny_nose_or_sneezing: null
  think_have_symptoms_symptom_shortness_of_breath: 'Yes'
  think_have_symptoms_symptom_sore_throat: null
  times_hour_or_longer_another_home_last_7_days: null
  times_hour_or_longer_another_person_your_home_last_7_days: '1'
  times_indoor_exercise_last_28_days: 11 to 20
  times_large_events_last_28_days: 'No'
  times_medium_events_last_28_days: null
  times_outside_shopping_or_socialising_last_7_days: 7.0
  times_shopping_last_7_days: '7'
  times_shopping_last_7_days_raw: 7 times or more
  times_socialising_last_7_days: '6'
  times_socialising_last_7_days_raw: '6'
  transport_shared_outside_household_last_28_days: Taxi or minicab
  transport_shared_outside_household_last_28_days_bus_coach: null
  transport_shared_outside_household_last_28_days_car_van: null
  transport_shared_outside_household_last_28_days_ferry_boat: null
  transport_shared_outside_household_last_28_days_none: null
  transport_shared_outside_household_last_28_days_other: null
  transport_shared_outside_household_last_28_days_plane: null
  transport_shared_outside_household_last_28_days_taxi: 'Yes'
  transport_shared_outside_household_last_28_days_train: null
  transport_shared_outside_household_last_28_days_underground_metro: null
  transport_to_work_or_education: Bus, minibus, coach
  visit_datetime: '2022-01-04 13:29:23.000000'
  work_direct_contact_patients_or_clients: 'Yes'
  work_health_care_area: Primary
  work_in_additional_paid_employment: 'No'
  work_location: null
  work_main_job_changed: null
  work_main_job_role: It is also a garbage-collected runtime system.
  work_main_job_title: Initially composing light-hearted and irreverent works, he
    also wrote serious, sombre and religious pieces beginning in the 1930s.
  work_not_from_home_days_per_week: '2'
  work_nursing_or_residential_care_home: 'Yes'
  work_sector: Civil service or Local Government
  work_sector_other: He looked inquisitively at his keyboard and wrote another sentence.
  work_sector_raw: Civil Service or Local Government
  work_status_digital: Not in paid work. This includes being unemployed or retired
    or doing voluntary work
  work_status_education: A child below school age and attending a nursery or pre-school
    or childminder
  work_status_employment: Currently not working -  for example on sick or other leave
    such as maternity or paternity for longer than 4 weeks
  work_status_unemployment: Retired
  work_status_v0: null
  work_status_v1: null
  work_status_v2: null
- ability_to_socially_distance_at_work_or_education: Easy to maintain 2m
  ability_to_socially_distance_at_work_or_education_raw: Easy to maintain 2 metres
    apart. It is not a problem to stay this far away from other people
  aged_16_or_over: 'No'
  been_outside_uk: null
  been_outside_uk_last_country: Philippines
  been_outside_uk_last_return_date: '2022-01-03 00:00:00.000000'
  blood_not_taken_could_not_other: He looked inquisitively at his keyboard and wrote
    another sentence.
  blood_not_taken_could_not_reason: I felt unwell
  blood_not_taken_could_not_reason_had_bruising: null
  blood_not_taken_could_not_reason_issues_with_kit: null
  blood_not_taken_could_not_reason_not_enough_blood: null
  blood_not_taken_could_not_reason_other: null
  blood_not_taken_could_not_reason_pot_spilled: null
  blood_not_taken_could_not_reason_unwell: 'Yes'
  blood_not_taken_reason: I decided not to take it this month
  blood_return_date: '2022-01-08 00:00:00.000000'
  blood_return_future_date: '2022-01-03 00:00:00.000000'
  blood_returned: 'No'
  blood_sample_barcode_correct: 'Yes'
  blood_sample_barcode_user_entered: BLTBLT98831876
  blood_taken: 'Yes'
  blood_taken_am_pm: PM
  blood_taken_date: '2022-01-01 00:00:00.000000'
  blood_taken_datetime: '2022-01-01 16:15:00.000000'
  blood_taken_time_hour: '4'
  blood_taken_time_minute: '15'
  care_home_last_28_days: null
  cis_covid_vaccine_date: null
  cis_covid_vaccine_number_of_doses: null
  cis_covid_vaccine_received: 'No'
  cis_covid_vaccine_type: Don't know type
  cis_covid_vaccine_type_other: Those who refuse to learn from history are condemned
    to repeat it.
  cis_covid_vaccine_type_other_raw: Those who refuse to learn from history are condemned
    to repeat it.
  cis_covid_vaccine_type_raw: I don't know the type
  cohort_type_phm: Do this questionnaire only
  currently_smokes_or_vapes: 'Yes'
  currently_smokes_or_vapes_description: Cigars
  education_in_person_days_per_week: '2'
  end_screen_questionnaire: null
  end_screen_sample: null
  ever_smoked_regularly: 'No'
  face_covering_other_enclosed_places: null
  face_covering_outside_of_home: null
  face_covering_work_or_education: Not going to place of work or education
  face_covering_work_or_education_raw: I am not going to my place of work or education
  file_date: '2022-01-04 21:06:25.000000'
  flu_vaccine_date: null
  flu_vaccine_received: 'No'
  form_language_launch: we
  form_language_submitted: en
  hospital_last_28_days: 'Yes'
  illness_lasting_over_12_months: 'No'
  illness_reduces_activity_or_ability: Not at all
  illness_reduces_activity_or_ability_raw: Not at all
  last_28_days_GP_appointment_health_reasons: null
  last_28_days_GP_appointment_health_reasons_respiratory_infection: null
  last_28_days_admitted_to_hospital: null
  last_28_days_admitted_to_hospital_respiratory_infection: null
  last_28_days_off_work_education_due_to_health: null
  last_28_days_off_work_education_due_to_health_respiratory_infection: null
  last_28_days_pharmacist_111: null
  last_28_days_pharmacist_111_respiratory_infection: null
  last_28_days_unable_usual_activities: null
  last_28_days_unable_usual_activities_due_to_respiratory_infection: null
  last_28_days_urgent_care: null
  last_28_days_urgent_care_respiratory_infection: null
  other_covid_infection_test: 'Yes'
  other_covid_infection_test_positive_date: null
  other_covid_infection_test_results: All Tests failed
  other_covid_infection_test_results_raw: All tests failed
  participant_completion_window_end_date: '2022-01-09'
  participant_completion_window_id: '3623'
  participant_completion_window_start_date: '2022-01-04'
  participant_completion_window_status: Closed
  participant_first_name_confirmation: 'No'
  participant_first_name_on_behalf: 'Yes'
  participant_id: DHR-182564559272
  phm_covid_vaccine_number_of_doses: null
  phm_think_had_covid: null
  phm_think_had_flu: null
  phm_think_had_flu_onset_date: null
  phm_think_had_other_infection: 'Yes'
  phm_think_had_other_infection_onset_date: null
  phm_think_had_respiratory_infection: 'No'
  phm_think_had_respiratory_infection_type: Another type of respiratory infection
    of illness
  phm_think_had_unknown: null
  physical_contact_18_to_69_years: null
  physical_contact_18_to_69_years_raw: Don't know
  physical_contact_over_70_years: null
  physical_contact_over_70_years_raw: Prefer not to say
  physical_contact_under_18_years: null
  physical_contact_under_18_years_raw: Don't know
  portal_id: 1066
  problem_with_survey_access_helpline: Continue
  questionnaire_started_no_incentive: null
  smoke_cigarettes: null
  smokes_cigar: 'Yes'
  smokes_hookah_shisha_pipes: null
  smokes_pipe: null
  smokes_vape_e_cigarettes: null
  social_distance_contact_18_to_69_years: null
<<<<<<< HEAD
  social_distance_contact_18_to_69_years_raw: Don't know
  social_distance_contact_over_70_years: null
  social_distance_contact_over_70_years_raw: Prefer not to say
  social_distance_contact_under_18_years: null
  social_distance_contact_under_18_years_raw: Don't know
  submission_language_code: English
=======
  social_distance_contact_18_to_69_years_raw: Prefer not to say
  social_distance_contact_over_70_years: 11-20
  social_distance_contact_over_70_years_raw: 11 to 20
  social_distance_contact_under_18_years: 1-5
  social_distance_contact_under_18_years_raw: 1 to 5
>>>>>>> d5a2d3fa
  survey_completed_datetime: '2022-01-04 21:06:25.000000'
  survey_completion_status: Completed
  survey_completion_status_flushed: false
  survey_response_dataset_major_version: 4
  swab_not_taken_reason: null
  swab_return_date: '2022-01-07 00:00:00.000000'
  swab_return_future_date: '2022-01-09 00:00:00.000000'
  swab_returned: 'Yes'
  swab_sample_barcode_correct: null
  swab_sample_barcode_user_entered: SWTSWT70499022
  swab_taken: 'No'
  swab_taken_am_pm: AM
  swab_taken_date: '2022-01-04 00:00:00.000000'
  swab_taken_datetime: '2022-01-04 09:45:00.000000'
  swab_taken_time_hour: '9'
  swab_taken_time_minute: '45'
  test_kit_info_end_of_survey: Continue
  test_type_positive_result: PCR test. That is the test that is sent off to a laboratory
  think_had_covid_any_symptom_list_1: Loss of appetite or eating less than usual
  think_had_covid_any_symptom_list_2: Muscle ache
  think_had_covid_any_symptoms: 'Yes'
  think_had_covid_onset_date: '2022-01-03 00:00:00.000000'
  think_had_covid_symptom_abdominal_pain: null
  think_had_covid_symptom_anxiety: null
  think_had_covid_symptom_cough: null
  think_had_covid_symptom_diarrhoea: null
  think_had_covid_symptom_difficulty_concentrating: null
  think_had_covid_symptom_fatigue: null
  think_had_covid_symptom_fever: null
  think_had_covid_symptom_headache: null
  think_had_covid_symptom_loss_of_appetite: 'Yes'
  think_had_covid_symptom_loss_of_smell: null
  think_had_covid_symptom_loss_of_taste: null
  think_had_covid_symptom_low_mood: null
  think_had_covid_symptom_memory_loss_or_confusion: null
  think_had_covid_symptom_more_trouble_sleeping: null
  think_had_covid_symptom_muscle_ache: 'Yes'
  think_had_covid_symptom_nausea_or_vomiting: null
  think_had_covid_symptom_noisy_breathing: null
  think_had_covid_symptom_none_list_1: null
  think_had_covid_symptom_none_list_2: null
  think_had_covid_symptom_runny_nose_or_sneezing: null
  think_had_covid_symptom_shortness_of_breath: null
  think_had_covid_symptom_sore_throat: null
  think_had_flu_any_symptoms: 'Yes'
  think_had_flu_symptom_abdominal_pain: null
  think_had_flu_symptom_anxiety: null
  think_had_flu_symptom_cough: null
  think_had_flu_symptom_diarrhoea: null
  think_had_flu_symptom_difficulty_concentrating: null
  think_had_flu_symptom_fatigue: null
  think_had_flu_symptom_fever: null
  think_had_flu_symptom_headache: 'Yes'
  think_had_flu_symptom_list_1: Loss of smell
  think_had_flu_symptom_list_2: Headache
  think_had_flu_symptom_loss_of_appetite: null
  think_had_flu_symptom_loss_of_smell: 'Yes'
  think_had_flu_symptom_loss_of_taste: null
  think_had_flu_symptom_low_mood: null
  think_had_flu_symptom_memory_loss_or_confusion: null
  think_had_flu_symptom_more_trouble_sleeping: null
  think_had_flu_symptom_muscle_ache: null
  think_had_flu_symptom_nausea_or_vomiting: null
  think_had_flu_symptom_noisy_breathing: null
  think_had_flu_symptom_none_list_1: null
  think_had_flu_symptom_none_list_2: null
  think_had_flu_symptom_runny_nose_or_sneezing: null
  think_had_flu_symptom_shortness_of_breath: null
  think_had_flu_symptom_sore_throat: null
  think_had_other_infection_any_symptoms: 'Yes'
  think_had_other_infection_symptom_list_1: Noisy breathing or wheezing
  think_had_other_infection_symptom_list_2: Weakness or tiredness
  think_had_other_symptom_abdominal_pain: null
  think_had_other_symptom_anxiety: null
  think_had_other_symptom_cough: null
  think_had_other_symptom_diarrhoea: null
  think_had_other_symptom_difficulty_concentrating: null
  think_had_other_symptom_fatigue: 'Yes'
  think_had_other_symptom_fever: null
  think_had_other_symptom_headache: null
  think_had_other_symptom_loss_of_appetite: null
  think_had_other_symptom_loss_of_smell: null
  think_had_other_symptom_loss_of_taste: null
  think_had_other_symptom_low_mood: null
  think_had_other_symptom_memory_loss_or_confusion: null
  think_had_other_symptom_more_trouble_sleeping: null
  think_had_other_symptom_muscle_ache: null
  think_had_other_symptom_nausea_or_vomiting: null
  think_had_other_symptom_noisy_breathing: 'Yes'
  think_had_other_symptom_none_list_1: null
  think_had_other_symptom_none_list_2: null
  think_had_other_symptom_runny_nose_or_sneezing: null
  think_had_other_symptom_shortness_of_breath: null
  think_had_other_symptom_sore_throat: null
  think_have_any_symptoms_new_or_worse: 'Yes'
  think_have_covid_any_symptom_list_1: Loss of appetite or eating less than usual
  think_have_covid_any_symptom_list_2: Memory loss or confusion
  think_have_covid_any_symptoms: 'Yes'
  think_have_covid_onset_date: '2022-01-02 00:00:00.000000'
  think_have_covid_symptom_abdominal_pain: null
  think_have_covid_symptom_anxiety: null
  think_have_covid_symptom_cough: null
  think_have_covid_symptom_diarrhoea: null
  think_have_covid_symptom_difficulty_concentrating: null
  think_have_covid_symptom_fatigue: null
  think_have_covid_symptom_fever: null
  think_have_covid_symptom_headache: null
  think_have_covid_symptom_loss_of_appetite: 'Yes'
  think_have_covid_symptom_loss_of_smell: null
  think_have_covid_symptom_loss_of_taste: null
  think_have_covid_symptom_low_mood: null
  think_have_covid_symptom_memory_loss_or_confusion: 'Yes'
  think_have_covid_symptom_more_trouble_sleeping: null
  think_have_covid_symptom_muscle_ache: null
  think_have_covid_symptom_nausea_or_vomiting: null
  think_have_covid_symptom_noisy_breathing: null
  think_have_covid_symptom_none_list_1: null
  think_have_covid_symptom_none_list_2: null
  think_have_covid_symptom_runny_nose_or_sneezing: null
  think_have_covid_symptom_shortness_of_breath: null
  think_have_covid_symptom_sore_throat: null
  think_have_long_covid: 'Yes'
  think_have_long_covid_any_symptoms: 'Yes'
  think_have_long_covid_symptom_abdominal_pain: null
  think_have_long_covid_symptom_anxiety: null
  think_have_long_covid_symptom_cough: null
  think_have_long_covid_symptom_diarrhoea: null
  think_have_long_covid_symptom_difficulty_concentrating: 'Yes'
  think_have_long_covid_symptom_fatigue: null
  think_have_long_covid_symptom_fever: null
  think_have_long_covid_symptom_headache: null
  think_have_long_covid_symptom_list_1: Noisy breathing or wheezing
  think_have_long_covid_symptom_list_2: Difficulty concentrating
  think_have_long_covid_symptom_list_3: Loss of taste
  think_have_long_covid_symptom_loss_of_appetite: null
  think_have_long_covid_symptom_loss_of_smell: null
  think_have_long_covid_symptom_loss_of_taste: null
  think_have_long_covid_symptom_low_mood: null
  think_have_long_covid_symptom_memory_loss_or_confusion: null
  think_have_long_covid_symptom_more_trouble_sleeping: null
  think_have_long_covid_symptom_muscle_ache: null
  think_have_long_covid_symptom_nausea_or_vomiting: null
  think_have_long_covid_symptom_noisy_breathing: 'Yes'
  think_have_long_covid_symptom_none_list_1: null
  think_have_long_covid_symptom_none_list_2: null
  think_have_long_covid_symptom_reduced_ability: Yes a lot
  think_have_long_covid_symptom_runny_nose_or_sneezing: null
  think_have_long_covid_symptom_shortness_of_breath: null
  think_have_long_covid_symptom_sore_throat: null
  think_have_long_covid_symptom_worse_after_effort: 'Yes'
  think_have_symptoms_new_or_worse_list_1: Runny nose or sneezing
  think_have_symptoms_new_or_worse_list_2: Worry or anxiety
  think_have_symptoms_symptom_abdominal_pain: null
  think_have_symptoms_symptom_anxiety: 'Yes'
  think_have_symptoms_symptom_cough: null
  think_have_symptoms_symptom_diarrhoea: null
  think_have_symptoms_symptom_difficulty_concentrating: null
  think_have_symptoms_symptom_fatigue: null
  think_have_symptoms_symptom_fever: null
  think_have_symptoms_symptom_headache: null
  think_have_symptoms_symptom_loss_of_appetite: null
  think_have_symptoms_symptom_loss_of_smell: null
  think_have_symptoms_symptom_loss_of_taste: null
  think_have_symptoms_symptom_low_mood: null
  think_have_symptoms_symptom_memory_loss_or_confusion: null
  think_have_symptoms_symptom_more_trouble_sleeping: null
  think_have_symptoms_symptom_muscle_ache: null
  think_have_symptoms_symptom_nausea_or_vomiting: null
  think_have_symptoms_symptom_noisy_breathing: null
  think_have_symptoms_symptom_none_list_1: null
  think_have_symptoms_symptom_none_list_2: null
  think_have_symptoms_symptom_runny_nose_or_sneezing: 'Yes'
  think_have_symptoms_symptom_shortness_of_breath: null
  think_have_symptoms_symptom_sore_throat: null
  times_hour_or_longer_another_home_last_7_days: '5'
  times_hour_or_longer_another_person_your_home_last_7_days: '1'
  times_indoor_exercise_last_28_days: 21 or more
  times_large_events_last_28_days: 'No'
  times_medium_events_last_28_days: Don't know
  times_outside_shopping_or_socialising_last_7_days: 7.0
  times_shopping_last_7_days: '7'
  times_shopping_last_7_days_raw: 7 times or more
  times_socialising_last_7_days: '1'
  times_socialising_last_7_days_raw: '1'
  transport_shared_outside_household_last_28_days: Other method
  transport_shared_outside_household_last_28_days_bus_coach: null
  transport_shared_outside_household_last_28_days_car_van: null
  transport_shared_outside_household_last_28_days_ferry_boat: null
  transport_shared_outside_household_last_28_days_none: null
  transport_shared_outside_household_last_28_days_other: 'Yes'
  transport_shared_outside_household_last_28_days_plane: null
  transport_shared_outside_household_last_28_days_taxi: null
  transport_shared_outside_household_last_28_days_train: null
  transport_shared_outside_household_last_28_days_underground_metro: null
  transport_to_work_or_education: Bicycle
  visit_datetime: '2022-01-04 21:06:25.000000'
  work_direct_contact_patients_or_clients: 'No'
  work_health_care_area: Primary
  work_in_additional_paid_employment: 'Yes'
  work_location: Working somewhere else (not your home)
  work_main_job_changed: 'No'
  work_main_job_role: He looked inquisitively at his keyboard and wrote another sentence.
  work_main_job_title: Where are my pants?
  work_not_from_home_days_per_week: '2'
  work_nursing_or_residential_care_home: 'No'
  work_sector: Information technology and communication
  work_sector_other: '"Messages can be sent to and received from ports, but these
    messages must obey the so-called ""port protocol."""'
  work_sector_raw: Information technology and communication
  work_status_digital: In education
  work_status_education: A child below school age and not attending a nursery or pre-school
    or childminder
  work_status_employment: null
  work_status_unemployment: Looking for paid work and able to start
  work_status_v0: null
  work_status_v1: null
  work_status_v2: null
- ability_to_socially_distance_at_work_or_education: Very difficult to be more than
    1m away
  ability_to_socially_distance_at_work_or_education_raw: Very difficult to be more
    than 1 metre away. Your work means you are in close contact with others on a regular
    basis
  aged_16_or_over: null
  been_outside_uk: 'Yes'
  been_outside_uk_last_country: Liechtenstein
  been_outside_uk_last_return_date: '2022-01-02 00:00:00.000000'
  blood_not_taken_could_not_other: Erlang is known for its designs that are well suited
    for systems.
  blood_not_taken_could_not_reason: I couldn't get enough blood into the pot
  blood_not_taken_could_not_reason_had_bruising: null
  blood_not_taken_could_not_reason_issues_with_kit: null
  blood_not_taken_could_not_reason_not_enough_blood: 'Yes'
  blood_not_taken_could_not_reason_other: null
  blood_not_taken_could_not_reason_pot_spilled: null
  blood_not_taken_could_not_reason_unwell: null
  blood_not_taken_reason: The blood test kit arrived both damaged and with parts missing
  blood_return_date: '2022-01-01 00:00:00.000000'
  blood_return_future_date: '2022-01-03 00:00:00.000000'
  blood_returned: null
  blood_sample_barcode_correct: 'Yes'
  blood_sample_barcode_user_entered: BLTBLT98363942
  blood_taken: 'No'
  blood_taken_am_pm: AM
  blood_taken_date: '2022-01-03 00:00:00.000000'
  blood_taken_datetime: '2022-01-03 03:30:00.000000'
  blood_taken_time_hour: '3'
  blood_taken_time_minute: '30'
  care_home_last_28_days: null
  cis_covid_vaccine_date: null
  cis_covid_vaccine_number_of_doses: 7 doses
  cis_covid_vaccine_received: null
  cis_covid_vaccine_type: Sinovac
  cis_covid_vaccine_type_other: Here's looking at you, kid.
  cis_covid_vaccine_type_other_raw: Here's looking at you, kid.
  cis_covid_vaccine_type_raw: Sinovac
  cohort_type_phm: Do this questionnaire only
  currently_smokes_or_vapes: 'Yes'
  currently_smokes_or_vapes_description: Vape or E-cigarettes
  education_in_person_days_per_week: '1'
  end_screen_questionnaire: null
  end_screen_sample: Continue
  ever_smoked_regularly: 'Yes'
  face_covering_other_enclosed_places: null
  face_covering_outside_of_home: null
  face_covering_work_or_education: My face is already covered
  face_covering_work_or_education_raw: I cover my face for other reasons - for example
    for religious or cultural reasons
  file_date: '2022-01-06 13:36:00.000000'
  flu_vaccine_date: '2022-01-04 00:00:00.000000'
  flu_vaccine_received: Prefer not to say
  form_language_launch: en
  form_language_submitted: en
  hospital_last_28_days: null
  illness_lasting_over_12_months: 'Yes'
  illness_reduces_activity_or_ability: Yes, a lot
  illness_reduces_activity_or_ability_raw: Yes a lot
  last_28_days_GP_appointment_health_reasons: null
  last_28_days_GP_appointment_health_reasons_respiratory_infection: null
  last_28_days_admitted_to_hospital: null
  last_28_days_admitted_to_hospital_respiratory_infection: null
  last_28_days_off_work_education_due_to_health: null
  last_28_days_off_work_education_due_to_health_respiratory_infection: null
  last_28_days_pharmacist_111: null
  last_28_days_pharmacist_111_respiratory_infection: null
  last_28_days_unable_usual_activities: null
  last_28_days_unable_usual_activities_due_to_respiratory_infection: null
  last_28_days_urgent_care: null
  last_28_days_urgent_care_respiratory_infection: null
<<<<<<< HEAD
  launch_language_code: English
=======
>>>>>>> d5a2d3fa
  other_covid_infection_test: null
  other_covid_infection_test_positive_date: '2022-01-06 00:00:00.000000'
  other_covid_infection_test_results: Waiting for all results
  other_covid_infection_test_results_raw: Waiting for all results
  participant_completion_window_end_date: '2022-01-03'
  participant_completion_window_id: '3965'
  participant_completion_window_start_date: '2022-01-03'
  participant_completion_window_status: Closed
  participant_first_name_confirmation: 'No'
  participant_first_name_on_behalf: 'No'
  participant_id: DHR-263322966171
  phm_covid_vaccine_number_of_doses: '7'
  phm_think_had_covid: null
  phm_think_had_flu: 'Yes'
  phm_think_had_flu_onset_date: '2022-01-09 00:00:00.000000'
  phm_think_had_other_infection: null
  phm_think_had_other_infection_onset_date: '2022-01-06 00:00:00.000000'
  phm_think_had_respiratory_infection: 'No'
  phm_think_had_respiratory_infection_type: Flu
  phm_think_had_unknown: null
  physical_contact_18_to_69_years: null
  physical_contact_18_to_69_years_raw: Don't know
  physical_contact_over_70_years: 1-5
  physical_contact_over_70_years_raw: 1 to 5
  physical_contact_under_18_years: 21 or more
  physical_contact_under_18_years_raw: 21 or more
  portal_id: 9124
  problem_with_survey_access_helpline: null
  questionnaire_started_no_incentive: 'No'
  smoke_cigarettes: null
  smokes_cigar: null
  smokes_hookah_shisha_pipes: null
  smokes_pipe: null
  smokes_vape_e_cigarettes: 'Yes'
  social_distance_contact_18_to_69_years: null
  social_distance_contact_18_to_69_years_raw: Prefer not to say
  social_distance_contact_over_70_years: 6-10
  social_distance_contact_over_70_years_raw: 6 to 10
  social_distance_contact_under_18_years: 21 or more
  social_distance_contact_under_18_years_raw: 21 or more
<<<<<<< HEAD
  submission_language_code: English
=======
>>>>>>> d5a2d3fa
  survey_completed_datetime: '2022-01-06 13:36:00.000000'
  survey_completion_status: Completed
  survey_completion_status_flushed: false
  survey_response_dataset_major_version: 4
  swab_not_taken_reason: I tried but could not take it
  swab_return_date: '2022-01-01 00:00:00.000000'
  swab_return_future_date: '2022-01-03 00:00:00.000000'
  swab_returned: 'No'
  swab_sample_barcode_correct: 'Yes'
  swab_sample_barcode_user_entered: SWTSWT68720322
  swab_taken: null
  swab_taken_am_pm: AM
  swab_taken_date: '2022-01-08 00:00:00.000000'
  swab_taken_datetime: '2022-01-08 09:15:00.000000'
  swab_taken_time_hour: '9'
  swab_taken_time_minute: '15'
  test_kit_info_end_of_survey: null
  test_type_positive_result: Do not know
  think_had_covid_any_symptom_list_1: Loss of taste
  think_had_covid_any_symptom_list_2: Low mood or not enjoying anything
  think_had_covid_any_symptoms: 'Yes'
  think_had_covid_onset_date: null
  think_had_covid_symptom_abdominal_pain: null
  think_had_covid_symptom_anxiety: null
  think_had_covid_symptom_cough: null
  think_had_covid_symptom_diarrhoea: null
  think_had_covid_symptom_difficulty_concentrating: null
  think_had_covid_symptom_fatigue: null
  think_had_covid_symptom_fever: null
  think_had_covid_symptom_headache: null
  think_had_covid_symptom_loss_of_appetite: null
  think_had_covid_symptom_loss_of_smell: null
  think_had_covid_symptom_loss_of_taste: 'Yes'
  think_had_covid_symptom_low_mood: 'Yes'
  think_had_covid_symptom_memory_loss_or_confusion: null
  think_had_covid_symptom_more_trouble_sleeping: null
  think_had_covid_symptom_muscle_ache: null
  think_had_covid_symptom_nausea_or_vomiting: null
  think_had_covid_symptom_noisy_breathing: null
  think_had_covid_symptom_none_list_1: null
  think_had_covid_symptom_none_list_2: null
  think_had_covid_symptom_runny_nose_or_sneezing: null
  think_had_covid_symptom_shortness_of_breath: null
  think_had_covid_symptom_sore_throat: null
  think_had_flu_any_symptoms: 'Yes'
  think_had_flu_symptom_abdominal_pain: null
  think_had_flu_symptom_anxiety: null
  think_had_flu_symptom_cough: null
  think_had_flu_symptom_diarrhoea: null
  think_had_flu_symptom_difficulty_concentrating: null
  think_had_flu_symptom_fatigue: null
  think_had_flu_symptom_fever: null
  think_had_flu_symptom_headache: 'Yes'
  think_had_flu_symptom_list_1: Shortness of breath
  think_had_flu_symptom_list_2: Headache
  think_had_flu_symptom_loss_of_appetite: null
  think_had_flu_symptom_loss_of_smell: null
  think_had_flu_symptom_loss_of_taste: null
  think_had_flu_symptom_low_mood: null
  think_had_flu_symptom_memory_loss_or_confusion: null
  think_had_flu_symptom_more_trouble_sleeping: null
  think_had_flu_symptom_muscle_ache: null
  think_had_flu_symptom_nausea_or_vomiting: null
  think_had_flu_symptom_noisy_breathing: null
  think_had_flu_symptom_none_list_1: null
  think_had_flu_symptom_none_list_2: null
  think_had_flu_symptom_runny_nose_or_sneezing: null
  think_had_flu_symptom_shortness_of_breath: 'Yes'
  think_had_flu_symptom_sore_throat: null
  think_had_other_infection_any_symptoms: 'Yes'
  think_had_other_infection_symptom_list_1: Runny nose or sneezing
  think_had_other_infection_symptom_list_2: Headache
  think_had_other_symptom_abdominal_pain: null
  think_had_other_symptom_anxiety: null
  think_had_other_symptom_cough: null
  think_had_other_symptom_diarrhoea: null
  think_had_other_symptom_difficulty_concentrating: null
  think_had_other_symptom_fatigue: null
  think_had_other_symptom_fever: null
  think_had_other_symptom_headache: 'Yes'
  think_had_other_symptom_loss_of_appetite: null
  think_had_other_symptom_loss_of_smell: null
  think_had_other_symptom_loss_of_taste: null
  think_had_other_symptom_low_mood: null
  think_had_other_symptom_memory_loss_or_confusion: null
  think_had_other_symptom_more_trouble_sleeping: null
  think_had_other_symptom_muscle_ache: null
  think_had_other_symptom_nausea_or_vomiting: null
  think_had_other_symptom_noisy_breathing: null
  think_had_other_symptom_none_list_1: null
  think_had_other_symptom_none_list_2: null
  think_had_other_symptom_runny_nose_or_sneezing: 'Yes'
  think_had_other_symptom_shortness_of_breath: null
  think_had_other_symptom_sore_throat: null
  think_have_any_symptoms_new_or_worse: 'Yes'
  think_have_covid_any_symptom_list_1: Loss of taste
  think_have_covid_any_symptom_list_2: Memory loss or confusion
  think_have_covid_any_symptoms: 'Yes'
  think_have_covid_onset_date: '2022-01-06 00:00:00.000000'
  think_have_covid_symptom_abdominal_pain: null
  think_have_covid_symptom_anxiety: null
  think_have_covid_symptom_cough: null
  think_have_covid_symptom_diarrhoea: null
  think_have_covid_symptom_difficulty_concentrating: null
  think_have_covid_symptom_fatigue: null
  think_have_covid_symptom_fever: null
  think_have_covid_symptom_headache: null
  think_have_covid_symptom_loss_of_appetite: null
  think_have_covid_symptom_loss_of_smell: null
  think_have_covid_symptom_loss_of_taste: 'Yes'
  think_have_covid_symptom_low_mood: null
  think_have_covid_symptom_memory_loss_or_confusion: 'Yes'
  think_have_covid_symptom_more_trouble_sleeping: null
  think_have_covid_symptom_muscle_ache: null
  think_have_covid_symptom_nausea_or_vomiting: null
  think_have_covid_symptom_noisy_breathing: null
  think_have_covid_symptom_none_list_1: null
  think_have_covid_symptom_none_list_2: null
  think_have_covid_symptom_runny_nose_or_sneezing: null
  think_have_covid_symptom_shortness_of_breath: null
  think_have_covid_symptom_sore_throat: null
  think_have_long_covid: 'No'
  think_have_long_covid_any_symptoms: 'Yes'
  think_have_long_covid_symptom_abdominal_pain: null
  think_have_long_covid_symptom_anxiety: 'Yes'
  think_have_long_covid_symptom_cough: null
  think_have_long_covid_symptom_diarrhoea: null
  think_have_long_covid_symptom_difficulty_concentrating: null
  think_have_long_covid_symptom_fatigue: null
  think_have_long_covid_symptom_fever: null
  think_have_long_covid_symptom_headache: null
  think_have_long_covid_symptom_list_1: Noisy breathing or wheezing
  think_have_long_covid_symptom_list_2: Worry or anxiety
  think_have_long_covid_symptom_list_3: Cough
  think_have_long_covid_symptom_loss_of_appetite: null
  think_have_long_covid_symptom_loss_of_smell: null
  think_have_long_covid_symptom_loss_of_taste: null
  think_have_long_covid_symptom_low_mood: null
  think_have_long_covid_symptom_memory_loss_or_confusion: null
  think_have_long_covid_symptom_more_trouble_sleeping: null
  think_have_long_covid_symptom_muscle_ache: null
  think_have_long_covid_symptom_nausea_or_vomiting: null
  think_have_long_covid_symptom_noisy_breathing: 'Yes'
  think_have_long_covid_symptom_none_list_1: null
  think_have_long_covid_symptom_none_list_2: null
  think_have_long_covid_symptom_reduced_ability: Not at all
  think_have_long_covid_symptom_runny_nose_or_sneezing: null
  think_have_long_covid_symptom_shortness_of_breath: null
  think_have_long_covid_symptom_sore_throat: null
  think_have_long_covid_symptom_worse_after_effort: 'Yes'
  think_have_symptoms_new_or_worse_list_1: Loss of taste
  think_have_symptoms_new_or_worse_list_2: Memory loss or confusion
  think_have_symptoms_symptom_abdominal_pain: null
  think_have_symptoms_symptom_anxiety: null
  think_have_symptoms_symptom_cough: null
  think_have_symptoms_symptom_diarrhoea: null
  think_have_symptoms_symptom_difficulty_concentrating: null
  think_have_symptoms_symptom_fatigue: null
  think_have_symptoms_symptom_fever: null
  think_have_symptoms_symptom_headache: null
  think_have_symptoms_symptom_loss_of_appetite: null
  think_have_symptoms_symptom_loss_of_smell: null
  think_have_symptoms_symptom_loss_of_taste: 'Yes'
  think_have_symptoms_symptom_low_mood: null
  think_have_symptoms_symptom_memory_loss_or_confusion: 'Yes'
  think_have_symptoms_symptom_more_trouble_sleeping: null
  think_have_symptoms_symptom_muscle_ache: null
  think_have_symptoms_symptom_nausea_or_vomiting: null
  think_have_symptoms_symptom_noisy_breathing: null
  think_have_symptoms_symptom_none_list_1: null
  think_have_symptoms_symptom_none_list_2: null
  think_have_symptoms_symptom_runny_nose_or_sneezing: null
  think_have_symptoms_symptom_shortness_of_breath: null
  think_have_symptoms_symptom_sore_throat: null
  times_hour_or_longer_another_home_last_7_days: null
  times_hour_or_longer_another_person_your_home_last_7_days: '1'
  times_indoor_exercise_last_28_days: 1 to 5
  times_large_events_last_28_days: 'Yes'
  times_medium_events_last_28_days: Don't know
  times_outside_shopping_or_socialising_last_7_days: 5.0
  times_shopping_last_7_days: '5'
  times_shopping_last_7_days_raw: '5'
  times_socialising_last_7_days: '0'
  times_socialising_last_7_days_raw: None
  transport_shared_outside_household_last_28_days: Train
  transport_shared_outside_household_last_28_days_bus_coach: null
  transport_shared_outside_household_last_28_days_car_van: null
  transport_shared_outside_household_last_28_days_ferry_boat: null
  transport_shared_outside_household_last_28_days_none: null
  transport_shared_outside_household_last_28_days_other: null
  transport_shared_outside_household_last_28_days_plane: null
  transport_shared_outside_household_last_28_days_taxi: null
  transport_shared_outside_household_last_28_days_train: 'Yes'
  transport_shared_outside_household_last_28_days_underground_metro: null
  transport_to_work_or_education: Other method
  visit_datetime: '2022-01-06 13:36:00.000000'
  work_direct_contact_patients_or_clients: Prefer not to say
  work_health_care_area: null
  work_in_additional_paid_employment: 'Yes'
  work_location: Working somewhere else (not your home)
  work_main_job_changed: null
  work_main_job_role: Erlang is a general-purpose, concurrent, functional programming
    language.
  work_main_job_title: Erlang is known for its designs that are well suited for systems.
  work_not_from_home_days_per_week: '2'
  work_nursing_or_residential_care_home: 'No'
  work_sector: Manufacturing or construction
  work_sector_other: Make me a sandwich.
  work_sector_raw: Manufacturing or construction
  work_status_digital: Self-employed
  work_status_education: A child aged 4 or over at school
  work_status_employment: Currently not working -  for example on sick or other leave
    such as maternity or paternity for longer than 4 weeks
  work_status_unemployment: Retired
  work_status_v0: null
  work_status_v1: null
  work_status_v2: null
- ability_to_socially_distance_at_work_or_education: Relatively easy to maintain 2m
  ability_to_socially_distance_at_work_or_education_raw: Relatively easy to maintain
    2 metres apart. Most of the time you can be 2 meters away from other people
  aged_16_or_over: 'Yes'
  been_outside_uk: null
  been_outside_uk_last_country: Poland
  been_outside_uk_last_return_date: null
  blood_not_taken_could_not_other: Haskell features a type system with type inference
    and lazy evaluation.
  blood_not_taken_could_not_reason: null
  blood_not_taken_could_not_reason_had_bruising: null
  blood_not_taken_could_not_reason_issues_with_kit: null
  blood_not_taken_could_not_reason_not_enough_blood: null
  blood_not_taken_could_not_reason_other: null
  blood_not_taken_could_not_reason_pot_spilled: null
  blood_not_taken_could_not_reason_unwell: null
  blood_not_taken_reason: I tried but could not take it
  blood_return_date: '2022-01-03 00:00:00.000000'
  blood_return_future_date: '2022-01-06 00:00:00.000000'
  blood_returned: 'Yes'
  blood_sample_barcode_correct: 'Yes'
  blood_sample_barcode_user_entered: BLTBLT02621954
  blood_taken: 'No'
  blood_taken_am_pm: AM
  blood_taken_date: '2022-01-02 00:00:00.000000'
  blood_taken_datetime: '2022-01-02 11:45:00.000000'
  blood_taken_time_hour: '11'
  blood_taken_time_minute: '45'
  care_home_last_28_days: null
  cis_covid_vaccine_date: null
  cis_covid_vaccine_number_of_doses: 1 dose
  cis_covid_vaccine_received: 'No'
  cis_covid_vaccine_type: Sputnik
  cis_covid_vaccine_type_other: Mama always said life was like a box of chocolates.
    You never know what you're gonna get.
  cis_covid_vaccine_type_other_raw: Mama always said life was like a box of chocolates.
    You never know what you're gonna get.
  cis_covid_vaccine_type_raw: Sputnik
  cohort_type_phm: Do this questionnaire only
  currently_smokes_or_vapes: 'Yes'
  currently_smokes_or_vapes_description: Hookah or shisha pipes
  education_in_person_days_per_week: '3'
  end_screen_questionnaire: Continue
  end_screen_sample: null
  ever_smoked_regularly: 'Yes'
  face_covering_other_enclosed_places: Not going to other enclosed public spaces or
    using public transport
  face_covering_outside_of_home: null
  face_covering_work_or_education: Never
  face_covering_work_or_education_raw: Never
  file_date: '2022-01-04 21:54:33.000000'
  flu_vaccine_date: '2022-01-07 00:00:00.000000'
  flu_vaccine_received: Prefer not to say
  form_language_launch: we
  form_language_submitted: we
  hospital_last_28_days: 'Yes'
  illness_lasting_over_12_months: 'No'
  illness_reduces_activity_or_ability: null
  illness_reduces_activity_or_ability_raw: null
  last_28_days_GP_appointment_health_reasons: null
  last_28_days_GP_appointment_health_reasons_respiratory_infection: null
  last_28_days_admitted_to_hospital: null
  last_28_days_admitted_to_hospital_respiratory_infection: null
  last_28_days_off_work_education_due_to_health: null
  last_28_days_off_work_education_due_to_health_respiratory_infection: null
  last_28_days_pharmacist_111: null
  last_28_days_pharmacist_111_respiratory_infection: null
  last_28_days_unable_usual_activities: null
  last_28_days_unable_usual_activities_due_to_respiratory_infection: null
  last_28_days_urgent_care: null
  last_28_days_urgent_care_respiratory_infection: null
  other_covid_infection_test: null
  other_covid_infection_test_positive_date: '2022-01-03 00:00:00.000000'
  other_covid_infection_test_results: One or more positive test(s)
  other_covid_infection_test_results_raw: One or more tests were positive
  participant_completion_window_end_date: '2022-01-02'
  participant_completion_window_id: '5123'
  participant_completion_window_start_date: null
  participant_completion_window_status: Closed
  participant_first_name_confirmation: 'Yes'
  participant_first_name_on_behalf: 'Yes'
  participant_id: DHR-528425723964
  phm_covid_vaccine_number_of_doses: '1'
  phm_think_had_covid: null
  phm_think_had_flu: 'Yes'
  phm_think_had_flu_onset_date: null
  phm_think_had_other_infection: null
  phm_think_had_other_infection_onset_date: null
  phm_think_had_respiratory_infection: 'Yes'
  phm_think_had_respiratory_infection_type: Flu
  phm_think_had_unknown: null
  physical_contact_18_to_69_years: 1-5
  physical_contact_18_to_69_years_raw: 1 to 5
  physical_contact_over_70_years: 1-5
  physical_contact_over_70_years_raw: 1 to 5
  physical_contact_under_18_years: 6-10
  physical_contact_under_18_years_raw: 6 to 10
  portal_id: 1227
  problem_with_survey_access_helpline: Continue
  questionnaire_started_no_incentive: null
  smoke_cigarettes: null
  smokes_cigar: null
  smokes_hookah_shisha_pipes: 'Yes'
  smokes_pipe: null
  smokes_vape_e_cigarettes: null
  social_distance_contact_18_to_69_years: null
  social_distance_contact_18_to_69_years_raw: Prefer not to say
  social_distance_contact_over_70_years: 1-5
  social_distance_contact_over_70_years_raw: 1 to 5
  social_distance_contact_under_18_years: 11-20
  social_distance_contact_under_18_years_raw: 11 to 20
  survey_completed_datetime: '2022-01-04 21:54:33.000000'
  survey_completion_status: Completed
  survey_completion_status_flushed: false
  survey_response_dataset_major_version: 4
  swab_not_taken_reason: The swab test kit arrived both damaged and with parts missing
  swab_return_date: '2022-01-03 00:00:00.000000'
  swab_return_future_date: '2022-01-05 00:00:00.000000'
  swab_returned: 'No'
  swab_sample_barcode_correct: 'Yes'
  swab_sample_barcode_user_entered: SWTSWT52206298
  swab_taken: null
  swab_taken_am_pm: AM
  swab_taken_date: '2022-01-05 00:00:00.000000'
  swab_taken_datetime: '2022-01-05 11:45:00.000000'
  swab_taken_time_hour: '11'
  swab_taken_time_minute: '45'
  test_kit_info_end_of_survey: Continue
  test_type_positive_result: A lateral flow test. That is the test you can do yourself
    and you do not have to send it to a laboratory because the result shows in the
    device in about 30 minutes.
  think_had_covid_any_symptom_list_1: Shortness of breath
  think_had_covid_any_symptom_list_2: Difficulty concentrating
  think_had_covid_any_symptoms: 'Yes'
  think_had_covid_onset_date: '2022-01-08 00:00:00.000000'
  think_had_covid_symptom_abdominal_pain: null
  think_had_covid_symptom_anxiety: null
  think_had_covid_symptom_cough: null
  think_had_covid_symptom_diarrhoea: null
  think_had_covid_symptom_difficulty_concentrating: 'Yes'
  think_had_covid_symptom_fatigue: null
  think_had_covid_symptom_fever: null
  think_had_covid_symptom_headache: null
  think_had_covid_symptom_loss_of_appetite: null
  think_had_covid_symptom_loss_of_smell: null
  think_had_covid_symptom_loss_of_taste: null
  think_had_covid_symptom_low_mood: null
  think_had_covid_symptom_memory_loss_or_confusion: null
  think_had_covid_symptom_more_trouble_sleeping: null
  think_had_covid_symptom_muscle_ache: null
  think_had_covid_symptom_nausea_or_vomiting: null
  think_had_covid_symptom_noisy_breathing: null
  think_had_covid_symptom_none_list_1: null
  think_had_covid_symptom_none_list_2: null
  think_had_covid_symptom_runny_nose_or_sneezing: null
  think_had_covid_symptom_shortness_of_breath: 'Yes'
  think_had_covid_symptom_sore_throat: null
  think_had_flu_any_symptoms: 'Yes'
  think_had_flu_symptom_abdominal_pain: 'Yes'
  think_had_flu_symptom_anxiety: null
  think_had_flu_symptom_cough: null
  think_had_flu_symptom_diarrhoea: null
  think_had_flu_symptom_difficulty_concentrating: null
  think_had_flu_symptom_fatigue: null
  think_had_flu_symptom_fever: null
  think_had_flu_symptom_headache: null
  think_had_flu_symptom_list_1: Abdominal pain
  think_had_flu_symptom_list_2: Low mood or not enjoying anything
  think_had_flu_symptom_loss_of_appetite: null
  think_had_flu_symptom_loss_of_smell: null
  think_had_flu_symptom_loss_of_taste: null
  think_had_flu_symptom_low_mood: 'Yes'
  think_had_flu_symptom_memory_loss_or_confusion: null
  think_had_flu_symptom_more_trouble_sleeping: null
  think_had_flu_symptom_muscle_ache: null
  think_had_flu_symptom_nausea_or_vomiting: null
  think_had_flu_symptom_noisy_breathing: null
  think_had_flu_symptom_none_list_1: null
  think_had_flu_symptom_none_list_2: null
  think_had_flu_symptom_runny_nose_or_sneezing: null
  think_had_flu_symptom_shortness_of_breath: null
  think_had_flu_symptom_sore_throat: null
  think_had_other_infection_any_symptoms: 'Yes'
  think_had_other_infection_symptom_list_1: Loss of smell
  think_had_other_infection_symptom_list_2: Fever, including high temperature
  think_had_other_symptom_abdominal_pain: null
  think_had_other_symptom_anxiety: null
  think_had_other_symptom_cough: null
  think_had_other_symptom_diarrhoea: null
  think_had_other_symptom_difficulty_concentrating: null
  think_had_other_symptom_fatigue: null
  think_had_other_symptom_fever: null
  think_had_other_symptom_headache: null
  think_had_other_symptom_loss_of_appetite: null
  think_had_other_symptom_loss_of_smell: 'Yes'
  think_had_other_symptom_loss_of_taste: null
  think_had_other_symptom_low_mood: null
  think_had_other_symptom_memory_loss_or_confusion: null
  think_had_other_symptom_more_trouble_sleeping: null
  think_had_other_symptom_muscle_ache: null
  think_had_other_symptom_nausea_or_vomiting: null
  think_had_other_symptom_noisy_breathing: null
  think_had_other_symptom_none_list_1: null
  think_had_other_symptom_none_list_2: null
  think_had_other_symptom_runny_nose_or_sneezing: null
  think_had_other_symptom_shortness_of_breath: null
  think_had_other_symptom_sore_throat: null
  think_have_any_symptoms_new_or_worse: 'Yes'
  think_have_covid_any_symptom_list_1: Nausea or vomiting
  think_have_covid_any_symptom_list_2: Worry or anxiety
  think_have_covid_any_symptoms: 'Yes'
  think_have_covid_onset_date: '2022-01-06 00:00:00.000000'
  think_have_covid_symptom_abdominal_pain: null
  think_have_covid_symptom_anxiety: 'Yes'
  think_have_covid_symptom_cough: null
  think_have_covid_symptom_diarrhoea: null
  think_have_covid_symptom_difficulty_concentrating: null
  think_have_covid_symptom_fatigue: null
  think_have_covid_symptom_fever: null
  think_have_covid_symptom_headache: null
  think_have_covid_symptom_loss_of_appetite: null
  think_have_covid_symptom_loss_of_smell: null
  think_have_covid_symptom_loss_of_taste: null
  think_have_covid_symptom_low_mood: null
  think_have_covid_symptom_memory_loss_or_confusion: null
  think_have_covid_symptom_more_trouble_sleeping: null
  think_have_covid_symptom_muscle_ache: null
  think_have_covid_symptom_nausea_or_vomiting: 'Yes'
  think_have_covid_symptom_noisy_breathing: null
  think_have_covid_symptom_none_list_1: null
  think_have_covid_symptom_none_list_2: null
  think_have_covid_symptom_runny_nose_or_sneezing: null
  think_have_covid_symptom_shortness_of_breath: null
  think_have_covid_symptom_sore_throat: null
  think_have_long_covid: 'Yes'
  think_have_long_covid_any_symptoms: 'Yes'
  think_have_long_covid_symptom_abdominal_pain: null
  think_have_long_covid_symptom_anxiety: 'Yes'
  think_have_long_covid_symptom_cough: null
  think_have_long_covid_symptom_diarrhoea: null
  think_have_long_covid_symptom_difficulty_concentrating: null
  think_have_long_covid_symptom_fatigue: null
  think_have_long_covid_symptom_fever: null
  think_have_long_covid_symptom_headache: null
  think_have_long_covid_symptom_list_1: Sore throat
  think_have_long_covid_symptom_list_2: Worry or anxiety
  think_have_long_covid_symptom_list_3: Loss of taste
  think_have_long_covid_symptom_loss_of_appetite: null
  think_have_long_covid_symptom_loss_of_smell: null
  think_have_long_covid_symptom_loss_of_taste: null
  think_have_long_covid_symptom_low_mood: null
  think_have_long_covid_symptom_memory_loss_or_confusion: null
  think_have_long_covid_symptom_more_trouble_sleeping: null
  think_have_long_covid_symptom_muscle_ache: null
  think_have_long_covid_symptom_nausea_or_vomiting: null
  think_have_long_covid_symptom_noisy_breathing: null
  think_have_long_covid_symptom_none_list_1: null
  think_have_long_covid_symptom_none_list_2: null
  think_have_long_covid_symptom_reduced_ability: null
  think_have_long_covid_symptom_runny_nose_or_sneezing: null
  think_have_long_covid_symptom_shortness_of_breath: null
  think_have_long_covid_symptom_sore_throat: 'Yes'
  think_have_long_covid_symptom_worse_after_effort: 'No'
  think_have_symptoms_new_or_worse_list_1: Loss of taste
  think_have_symptoms_new_or_worse_list_2: Headache
  think_have_symptoms_symptom_abdominal_pain: null
  think_have_symptoms_symptom_anxiety: null
  think_have_symptoms_symptom_cough: null
  think_have_symptoms_symptom_diarrhoea: null
  think_have_symptoms_symptom_difficulty_concentrating: null
  think_have_symptoms_symptom_fatigue: null
  think_have_symptoms_symptom_fever: null
  think_have_symptoms_symptom_headache: 'Yes'
  think_have_symptoms_symptom_loss_of_appetite: null
  think_have_symptoms_symptom_loss_of_smell: null
  think_have_symptoms_symptom_loss_of_taste: 'Yes'
  think_have_symptoms_symptom_low_mood: null
  think_have_symptoms_symptom_memory_loss_or_confusion: null
  think_have_symptoms_symptom_more_trouble_sleeping: null
  think_have_symptoms_symptom_muscle_ache: null
  think_have_symptoms_symptom_nausea_or_vomiting: null
  think_have_symptoms_symptom_noisy_breathing: null
  think_have_symptoms_symptom_none_list_1: null
  think_have_symptoms_symptom_none_list_2: null
  think_have_symptoms_symptom_runny_nose_or_sneezing: null
  think_have_symptoms_symptom_shortness_of_breath: null
  think_have_symptoms_symptom_sore_throat: null
  times_hour_or_longer_another_home_last_7_days: null
  times_hour_or_longer_another_person_your_home_last_7_days: '4'
  times_indoor_exercise_last_28_days: null
  times_large_events_last_28_days: 'Yes'
  times_medium_events_last_28_days: null
  times_outside_shopping_or_socialising_last_7_days: null
  times_shopping_last_7_days: null
  times_shopping_last_7_days_raw: Prefer not to say
  times_socialising_last_7_days: null
  times_socialising_last_7_days_raw: Prefer not to say
  transport_shared_outside_household_last_28_days: Plane
  transport_shared_outside_household_last_28_days_bus_coach: null
  transport_shared_outside_household_last_28_days_car_van: null
  transport_shared_outside_household_last_28_days_ferry_boat: null
  transport_shared_outside_household_last_28_days_none: null
  transport_shared_outside_household_last_28_days_other: null
  transport_shared_outside_household_last_28_days_plane: 'Yes'
  transport_shared_outside_household_last_28_days_taxi: null
  transport_shared_outside_household_last_28_days_train: null
  transport_shared_outside_household_last_28_days_underground_metro: null
  transport_to_work_or_education: Underound or Metro or Light Rail or Tram
  visit_datetime: '2022-01-04 21:54:33.000000'
  work_direct_contact_patients_or_clients: 'Yes'
  work_health_care_area: Other
  work_in_additional_paid_employment: 'No'
  work_location: Both from home and somewhere else
  work_main_job_changed: 'Yes'
  work_main_job_role: Type classes first appeared in the Haskell programming language.
  work_main_job_title: Haskell is a standardized, general-purpose purely functional
    programming language, with non-strict semantics and strong static typing.
  work_not_from_home_days_per_week: '5'
  work_nursing_or_residential_care_home: 'No'
  work_sector: Teaching and education
  work_sector_other: The sequential subset of Erlang supports eager evaluation, single
    assignment, and dynamic typing.
  work_sector_raw: Teaching and education
  work_status_digital: In education
  work_status_education: A child below school age and not attending a nursery or pre-school
    or childminder
  work_status_employment: Currently not working -  for example on sick or other leave
    such as maternity or paternity for longer than 4 weeks
  work_status_unemployment: null
  work_status_v0: null
  work_status_v1: null
  work_status_v2: null
- ability_to_socially_distance_at_work_or_education: Difficult to maintain 2m, but
    can be 1m
  ability_to_socially_distance_at_work_or_education_raw: Difficult to maintain 2 metres
    apart. But you can usually be at least 1 metre away from other people
  aged_16_or_over: 'No'
  been_outside_uk: 'Yes'
  been_outside_uk_last_country: Argentina
  been_outside_uk_last_return_date: '2022-01-05 00:00:00.000000'
  blood_not_taken_could_not_other: Erlang is known for its designs that are well suited
    for systems.
  blood_not_taken_could_not_reason: There were issues with the kit
  blood_not_taken_could_not_reason_had_bruising: null
  blood_not_taken_could_not_reason_issues_with_kit: 'Yes'
  blood_not_taken_could_not_reason_not_enough_blood: null
  blood_not_taken_could_not_reason_other: null
  blood_not_taken_could_not_reason_pot_spilled: null
  blood_not_taken_could_not_reason_unwell: null
  blood_not_taken_reason: The blood test kit arrived with parts missing
  blood_return_date: '2022-01-06 00:00:00.000000'
  blood_return_future_date: '2022-01-05 00:00:00.000000'
  blood_returned: 'No'
  blood_sample_barcode_correct: null
  blood_sample_barcode_user_entered: BLTBLT38788221
  blood_taken: null
  blood_taken_am_pm: PM
  blood_taken_date: '2022-01-02 00:00:00.000000'
  blood_taken_datetime: null
  blood_taken_time_hour: '12'
  blood_taken_time_minute: '15'
  care_home_last_28_days: null
  cis_covid_vaccine_date: '2022-01-01 00:00:00.000000'
  cis_covid_vaccine_number_of_doses: 4 doses
  cis_covid_vaccine_received: null
  cis_covid_vaccine_type: From a research study/trial
  cis_covid_vaccine_type_other: '"You''ve got to ask yourself one question: ""Do I
    feel lucky?"" Well, do ya? Punk!"'
  cis_covid_vaccine_type_other_raw: '"You''ve got to ask yourself one question: ""Do
    I feel lucky?"" Well, do ya? Punk!"'
  cis_covid_vaccine_type_raw: From a research study/trial
  cohort_type_phm: Do this questionnaire and take a swab sample
  currently_smokes_or_vapes: 'Yes'
  currently_smokes_or_vapes_description: Cigarettes
  education_in_person_days_per_week: '6'
  end_screen_questionnaire: Continue
  end_screen_sample: null
  ever_smoked_regularly: 'Yes'
  face_covering_other_enclosed_places: My face is already covered
  face_covering_outside_of_home: null
  face_covering_work_or_education: null
  face_covering_work_or_education_raw: null
  file_date: '2022-01-05 02:16:54.000000'
  flu_vaccine_date: '2022-01-06 00:00:00.000000'
  flu_vaccine_received: 'Yes'
  form_language_launch: we
  form_language_submitted: we
  hospital_last_28_days: null
  illness_lasting_over_12_months: 'No'
  illness_reduces_activity_or_ability: Not at all
  illness_reduces_activity_or_ability_raw: Not at all
  last_28_days_GP_appointment_health_reasons: null
  last_28_days_GP_appointment_health_reasons_respiratory_infection: null
  last_28_days_admitted_to_hospital: null
  last_28_days_admitted_to_hospital_respiratory_infection: null
  last_28_days_off_work_education_due_to_health: null
  last_28_days_off_work_education_due_to_health_respiratory_infection: null
  last_28_days_pharmacist_111: null
  last_28_days_pharmacist_111_respiratory_infection: null
  last_28_days_unable_usual_activities: null
  last_28_days_unable_usual_activities_due_to_respiratory_infection: null
  last_28_days_urgent_care: null
  last_28_days_urgent_care_respiratory_infection: null
  other_covid_infection_test: 'Yes'
  other_covid_infection_test_positive_date: null
  other_covid_infection_test_results: Waiting for all results
  other_covid_infection_test_results_raw: Waiting for all results
  participant_completion_window_end_date: '2022-01-02'
  participant_completion_window_id: '7540'
  participant_completion_window_start_date: '2022-01-09'
  participant_completion_window_status: Closed
  participant_first_name_confirmation: null
  participant_first_name_on_behalf: 'No'
  participant_id: DHR-624980420762
  phm_covid_vaccine_number_of_doses: '4'
  phm_think_had_covid: null
  phm_think_had_flu: null
  phm_think_had_flu_onset_date: null
  phm_think_had_other_infection: null
  phm_think_had_other_infection_onset_date: null
  phm_think_had_respiratory_infection: 'Yes'
  phm_think_had_respiratory_infection_type: Do not know the type
  phm_think_had_unknown: 'Yes'
  physical_contact_18_to_69_years: null
  physical_contact_18_to_69_years_raw: null
  physical_contact_over_70_years: null
  physical_contact_over_70_years_raw: Prefer not to say
  physical_contact_under_18_years: null
  physical_contact_under_18_years_raw: Prefer not to say
  portal_id: 8625
  problem_with_survey_access_helpline: null
  questionnaire_started_no_incentive: null
  smoke_cigarettes: 'Yes'
  smokes_cigar: null
  smokes_hookah_shisha_pipes: null
  smokes_pipe: null
  smokes_vape_e_cigarettes: null
  social_distance_contact_18_to_69_years: 6-10
  social_distance_contact_18_to_69_years_raw: 6 to 10
  social_distance_contact_over_70_years: '0'
  social_distance_contact_over_70_years_raw: '0'
  social_distance_contact_under_18_years: 11-20
  social_distance_contact_under_18_years_raw: 11 to 20
  survey_completed_datetime: '2022-01-05 02:16:54.000000'
  survey_completion_status: Completed
  survey_completion_status_flushed: false
  survey_response_dataset_major_version: 4
  swab_not_taken_reason: I tried but could not take it
  swab_return_date: '2022-01-06 00:00:00.000000'
  swab_return_future_date: '2022-01-07 00:00:00.000000'
  swab_returned: 'No'
  swab_sample_barcode_correct: null
  swab_sample_barcode_user_entered: SWTSWT08958511
  swab_taken: null
  swab_taken_am_pm: AM
  swab_taken_date: '2022-01-04 00:00:00.000000'
  swab_taken_datetime: '2022-01-04 12:15:00.000000'
  swab_taken_time_hour: '12'
  swab_taken_time_minute: '15'
  test_kit_info_end_of_survey: Continue
  test_type_positive_result: Do not know
  think_had_covid_any_symptom_list_1: Diarrhoea
  think_had_covid_any_symptom_list_2: Low mood or not enjoying anything
  think_had_covid_any_symptoms: 'Yes'
  think_had_covid_onset_date: '2022-01-08 00:00:00.000000'
  think_had_covid_symptom_abdominal_pain: null
  think_had_covid_symptom_anxiety: null
  think_had_covid_symptom_cough: null
  think_had_covid_symptom_diarrhoea: 'Yes'
  think_had_covid_symptom_difficulty_concentrating: null
  think_had_covid_symptom_fatigue: null
  think_had_covid_symptom_fever: null
  think_had_covid_symptom_headache: null
  think_had_covid_symptom_loss_of_appetite: null
  think_had_covid_symptom_loss_of_smell: null
  think_had_covid_symptom_loss_of_taste: null
  think_had_covid_symptom_low_mood: 'Yes'
  think_had_covid_symptom_memory_loss_or_confusion: null
  think_had_covid_symptom_more_trouble_sleeping: null
  think_had_covid_symptom_muscle_ache: null
  think_had_covid_symptom_nausea_or_vomiting: null
  think_had_covid_symptom_noisy_breathing: null
  think_had_covid_symptom_none_list_1: null
  think_had_covid_symptom_none_list_2: null
  think_had_covid_symptom_runny_nose_or_sneezing: null
  think_had_covid_symptom_shortness_of_breath: null
  think_had_covid_symptom_sore_throat: null
  think_had_flu_any_symptoms: 'Yes'
  think_had_flu_symptom_abdominal_pain: null
  think_had_flu_symptom_anxiety: 'Yes'
  think_had_flu_symptom_cough: null
  think_had_flu_symptom_diarrhoea: null
  think_had_flu_symptom_difficulty_concentrating: null
  think_had_flu_symptom_fatigue: null
  think_had_flu_symptom_fever: null
  think_had_flu_symptom_headache: null
  think_had_flu_symptom_list_1: Nausea or vomiting
  think_had_flu_symptom_list_2: Worry or anxiety
  think_had_flu_symptom_loss_of_appetite: null
  think_had_flu_symptom_loss_of_smell: null
  think_had_flu_symptom_loss_of_taste: null
  think_had_flu_symptom_low_mood: null
  think_had_flu_symptom_memory_loss_or_confusion: null
  think_had_flu_symptom_more_trouble_sleeping: null
  think_had_flu_symptom_muscle_ache: null
  think_had_flu_symptom_nausea_or_vomiting: 'Yes'
  think_had_flu_symptom_noisy_breathing: null
  think_had_flu_symptom_none_list_1: null
  think_had_flu_symptom_none_list_2: null
  think_had_flu_symptom_runny_nose_or_sneezing: null
  think_had_flu_symptom_shortness_of_breath: null
  think_had_flu_symptom_sore_throat: null
  think_had_other_infection_any_symptoms: 'Yes'
  think_had_other_infection_symptom_list_1: Runny nose or sneezing
  think_had_other_infection_symptom_list_2: Difficulty concentrating
  think_had_other_symptom_abdominal_pain: null
  think_had_other_symptom_anxiety: null
  think_had_other_symptom_cough: null
  think_had_other_symptom_diarrhoea: null
  think_had_other_symptom_difficulty_concentrating: 'Yes'
  think_had_other_symptom_fatigue: null
  think_had_other_symptom_fever: null
  think_had_other_symptom_headache: null
  think_had_other_symptom_loss_of_appetite: null
  think_had_other_symptom_loss_of_smell: null
  think_had_other_symptom_loss_of_taste: null
  think_had_other_symptom_low_mood: null
  think_had_other_symptom_memory_loss_or_confusion: null
  think_had_other_symptom_more_trouble_sleeping: null
  think_had_other_symptom_muscle_ache: null
  think_had_other_symptom_nausea_or_vomiting: null
  think_had_other_symptom_noisy_breathing: null
  think_had_other_symptom_none_list_1: null
  think_had_other_symptom_none_list_2: null
  think_had_other_symptom_runny_nose_or_sneezing: 'Yes'
  think_had_other_symptom_shortness_of_breath: null
  think_had_other_symptom_sore_throat: null
  think_have_any_symptoms_new_or_worse: 'Yes'
  think_have_covid_any_symptom_list_1: Nausea or vomiting
  think_have_covid_any_symptom_list_2: Worry or anxiety
  think_have_covid_any_symptoms: 'Yes'
  think_have_covid_onset_date: null
  think_have_covid_symptom_abdominal_pain: null
  think_have_covid_symptom_anxiety: 'Yes'
  think_have_covid_symptom_cough: null
  think_have_covid_symptom_diarrhoea: null
  think_have_covid_symptom_difficulty_concentrating: null
  think_have_covid_symptom_fatigue: null
  think_have_covid_symptom_fever: null
  think_have_covid_symptom_headache: null
  think_have_covid_symptom_loss_of_appetite: null
  think_have_covid_symptom_loss_of_smell: null
  think_have_covid_symptom_loss_of_taste: null
  think_have_covid_symptom_low_mood: null
  think_have_covid_symptom_memory_loss_or_confusion: null
  think_have_covid_symptom_more_trouble_sleeping: null
  think_have_covid_symptom_muscle_ache: null
  think_have_covid_symptom_nausea_or_vomiting: 'Yes'
  think_have_covid_symptom_noisy_breathing: null
  think_have_covid_symptom_none_list_1: null
  think_have_covid_symptom_none_list_2: null
  think_have_covid_symptom_runny_nose_or_sneezing: null
  think_have_covid_symptom_shortness_of_breath: null
  think_have_covid_symptom_sore_throat: null
  think_have_long_covid: 'Yes'
  think_have_long_covid_any_symptoms: 'Yes'
  think_have_long_covid_symptom_abdominal_pain: null
  think_have_long_covid_symptom_anxiety: null
  think_have_long_covid_symptom_cough: null
  think_have_long_covid_symptom_diarrhoea: null
  think_have_long_covid_symptom_difficulty_concentrating: null
  think_have_long_covid_symptom_fatigue: null
  think_have_long_covid_symptom_fever: null
  think_have_long_covid_symptom_headache: null
  think_have_long_covid_symptom_list_1: Sore throat
  think_have_long_covid_symptom_list_2: Low mood or not enjoying anything
  think_have_long_covid_symptom_list_3: Nausea or vomiting
  think_have_long_covid_symptom_loss_of_appetite: null
  think_have_long_covid_symptom_loss_of_smell: null
  think_have_long_covid_symptom_loss_of_taste: null
  think_have_long_covid_symptom_low_mood: 'Yes'
  think_have_long_covid_symptom_memory_loss_or_confusion: null
  think_have_long_covid_symptom_more_trouble_sleeping: null
  think_have_long_covid_symptom_muscle_ache: null
  think_have_long_covid_symptom_nausea_or_vomiting: null
  think_have_long_covid_symptom_noisy_breathing: null
  think_have_long_covid_symptom_none_list_1: null
  think_have_long_covid_symptom_none_list_2: null
  think_have_long_covid_symptom_reduced_ability: null
  think_have_long_covid_symptom_runny_nose_or_sneezing: null
  think_have_long_covid_symptom_shortness_of_breath: null
  think_have_long_covid_symptom_sore_throat: 'Yes'
  think_have_long_covid_symptom_worse_after_effort: null
  think_have_symptoms_new_or_worse_list_1: Cough
  think_have_symptoms_new_or_worse_list_2: Memory loss or confusion
  think_have_symptoms_symptom_abdominal_pain: null
  think_have_symptoms_symptom_anxiety: null
  think_have_symptoms_symptom_cough: 'Yes'
  think_have_symptoms_symptom_diarrhoea: null
  think_have_symptoms_symptom_difficulty_concentrating: null
  think_have_symptoms_symptom_fatigue: null
  think_have_symptoms_symptom_fever: null
  think_have_symptoms_symptom_headache: null
  think_have_symptoms_symptom_loss_of_appetite: null
  think_have_symptoms_symptom_loss_of_smell: null
  think_have_symptoms_symptom_loss_of_taste: null
  think_have_symptoms_symptom_low_mood: null
  think_have_symptoms_symptom_memory_loss_or_confusion: 'Yes'
  think_have_symptoms_symptom_more_trouble_sleeping: null
  think_have_symptoms_symptom_muscle_ache: null
  think_have_symptoms_symptom_nausea_or_vomiting: null
  think_have_symptoms_symptom_noisy_breathing: null
  think_have_symptoms_symptom_none_list_1: null
  think_have_symptoms_symptom_none_list_2: null
  think_have_symptoms_symptom_runny_nose_or_sneezing: null
  think_have_symptoms_symptom_shortness_of_breath: null
  think_have_symptoms_symptom_sore_throat: null
  times_hour_or_longer_another_home_last_7_days: '2'
  times_hour_or_longer_another_person_your_home_last_7_days: '7'
  times_indoor_exercise_last_28_days: 21 or more
  times_large_events_last_28_days: null
  times_medium_events_last_28_days: 'Yes'
  times_outside_shopping_or_socialising_last_7_days: 7.0
  times_shopping_last_7_days: '4'
  times_shopping_last_7_days_raw: '4'
  times_socialising_last_7_days: '3'
  times_socialising_last_7_days_raw: '3'
  transport_shared_outside_household_last_28_days: Train
  transport_shared_outside_household_last_28_days_bus_coach: null
  transport_shared_outside_household_last_28_days_car_van: null
  transport_shared_outside_household_last_28_days_ferry_boat: null
  transport_shared_outside_household_last_28_days_none: null
  transport_shared_outside_household_last_28_days_other: null
  transport_shared_outside_household_last_28_days_plane: null
  transport_shared_outside_household_last_28_days_taxi: null
  transport_shared_outside_household_last_28_days_train: 'Yes'
  transport_shared_outside_household_last_28_days_underground_metro: null
  transport_to_work_or_education: Car or van
  visit_datetime: '2022-01-05 02:16:54.000000'
  work_direct_contact_patients_or_clients: 'No'
  work_health_care_area: null
  work_in_additional_paid_employment: Prefer not to say
  work_location: Working from home
  work_main_job_changed: null
  work_main_job_role: Do you have any idea why this is not working?
  work_main_job_title: Any element of a tuple can be accessed in constant time.
  work_not_from_home_days_per_week: '7'
  work_nursing_or_residential_care_home: 'No'
  work_sector: Retail sector (incl. wholesale)
  work_sector_other: Atoms are used within a program to denote distinguished values.
  work_sector_raw: Retail sector. This includes wholesale
  work_status_digital: Not in paid work. This includes being unemployed or retired
    or doing voluntary work
  work_status_education: null
  work_status_employment: Currently not working -  for example on sick or other leave
    such as maternity or paternity for longer than 4 weeks
  work_status_unemployment: null
  work_status_v0: null
  work_status_v1: null
  work_status_v2: null
- ability_to_socially_distance_at_work_or_education: Difficult to maintain 2m, but
    can be 1m
  ability_to_socially_distance_at_work_or_education_raw: Difficult to maintain 2 metres
    apart. But you can usually be at least 1 metre away from other people
  aged_16_or_over: 'No'
  been_outside_uk: null
  been_outside_uk_last_country: Venezuela
  been_outside_uk_last_return_date: '2022-01-04 00:00:00.000000'
  blood_not_taken_could_not_other: Atoms can contain any character if they are enclosed
    within single quotes and an escape convention exists which allows any character
    to be used within an atom.
  blood_not_taken_could_not_reason: I had bruising or pain
  blood_not_taken_could_not_reason_had_bruising: 'Yes'
  blood_not_taken_could_not_reason_issues_with_kit: null
  blood_not_taken_could_not_reason_not_enough_blood: null
  blood_not_taken_could_not_reason_other: null
  blood_not_taken_could_not_reason_pot_spilled: null
  blood_not_taken_could_not_reason_unwell: null
  blood_not_taken_reason: The blood test kit arrived with parts missing
  blood_return_date: '2022-01-07 00:00:00.000000'
  blood_return_future_date: '2022-01-06 00:00:00.000000'
  blood_returned: 'No'
  blood_sample_barcode_correct: 'No'
  blood_sample_barcode_user_entered: BLTBLT42497105
  blood_taken: 'No'
  blood_taken_am_pm: AM
  blood_taken_date: '2022-01-04 00:00:00.000000'
  blood_taken_datetime: '2022-01-04 00:30:00.000000'
  blood_taken_time_hour: '0'
  blood_taken_time_minute: '30'
  care_home_last_28_days: null
  cis_covid_vaccine_date: '2022-01-07 00:00:00.000000'
  cis_covid_vaccine_number_of_doses: 3 doses
  cis_covid_vaccine_received: 'No'
  cis_covid_vaccine_type: Don't know type
  cis_covid_vaccine_type_other: Get your stinking paws off me, you damned dirty ape.
  cis_covid_vaccine_type_other_raw: Get your stinking paws off me, you damned dirty
    ape.
  cis_covid_vaccine_type_raw: I don't know the type
  cohort_type_phm: Do this questionnaire only
  currently_smokes_or_vapes: Prefer not to say
  currently_smokes_or_vapes_description: Pipe
  education_in_person_days_per_week: '1'
  end_screen_questionnaire: null
  end_screen_sample: Continue
  ever_smoked_regularly: 'No'
  face_covering_other_enclosed_places: null
  face_covering_outside_of_home: null
  face_covering_work_or_education: Not going to place of work or education
  face_covering_work_or_education_raw: I am not going to my place of work or education
  file_date: null
  flu_vaccine_date: '2022-01-05 00:00:00.000000'
  flu_vaccine_received: Prefer not to say
  form_language_launch: en
  form_language_submitted: we
  hospital_last_28_days: null
  illness_lasting_over_12_months: Prefer not to say
  illness_reduces_activity_or_ability: Yes, a little
  illness_reduces_activity_or_ability_raw: Yes a little
  last_28_days_GP_appointment_health_reasons: null
  last_28_days_GP_appointment_health_reasons_respiratory_infection: null
  last_28_days_admitted_to_hospital: null
  last_28_days_admitted_to_hospital_respiratory_infection: null
  last_28_days_off_work_education_due_to_health: null
  last_28_days_off_work_education_due_to_health_respiratory_infection: null
  last_28_days_pharmacist_111: null
  last_28_days_pharmacist_111_respiratory_infection: null
  last_28_days_unable_usual_activities: null
  last_28_days_unable_usual_activities_due_to_respiratory_infection: null
  last_28_days_urgent_care: null
  last_28_days_urgent_care_respiratory_infection: null
  other_covid_infection_test: 'Yes'
  other_covid_infection_test_positive_date: null
  other_covid_infection_test_results: Any tests negative, but none positive
  other_covid_infection_test_results_raw: One or more tests were negative and none
    were positive
  participant_completion_window_end_date: '2022-01-08'
  participant_completion_window_id: '9696'
  participant_completion_window_start_date: '2022-01-01'
  participant_completion_window_status: Closed
  participant_first_name_confirmation: 'Yes'
  participant_first_name_on_behalf: 'No'
  participant_id: DHR-633873344214
  phm_covid_vaccine_number_of_doses: '3'
  phm_think_had_covid: 'Yes'
  phm_think_had_flu: null
  phm_think_had_flu_onset_date: null
  phm_think_had_other_infection: null
  phm_think_had_other_infection_onset_date: null
  phm_think_had_respiratory_infection: null
  phm_think_had_respiratory_infection_type: COVID-19
  phm_think_had_unknown: null
  physical_contact_18_to_69_years: 11-20
  physical_contact_18_to_69_years_raw: 11 to 20
  physical_contact_over_70_years: 1-5
  physical_contact_over_70_years_raw: 1 to 5
  physical_contact_under_18_years: null
  physical_contact_under_18_years_raw: Prefer not to say
  portal_id: 2239
  problem_with_survey_access_helpline: Continue
  questionnaire_started_no_incentive: 'Yes'
  smoke_cigarettes: null
  smokes_cigar: null
  smokes_hookah_shisha_pipes: null
  smokes_pipe: 'Yes'
  smokes_vape_e_cigarettes: null
  social_distance_contact_18_to_69_years: 1-5
  social_distance_contact_18_to_69_years_raw: 1 to 5
  social_distance_contact_over_70_years: 21 or more
  social_distance_contact_over_70_years_raw: 21 or more
  social_distance_contact_under_18_years: 11-20
  social_distance_contact_under_18_years_raw: 11 to 20
  survey_completed_datetime: null
  survey_completion_status: Partially Completed
  survey_completion_status_flushed: true
  survey_response_dataset_major_version: 4
  swab_not_taken_reason: The swab test kit arrived both damaged and with parts missing
  swab_return_date: '2022-01-08 00:00:00.000000'
  swab_return_future_date: '2022-01-01 00:00:00.000000'
  swab_returned: 'No'
  swab_sample_barcode_correct: 'No'
  swab_sample_barcode_user_entered: SWTSWT35024564
  swab_taken: 'No'
  swab_taken_am_pm: PM
  swab_taken_date: '2022-01-03 00:00:00.000000'
  swab_taken_datetime: '2022-01-03 23:15:00.000000'
  swab_taken_time_hour: '11'
  swab_taken_time_minute: '15'
  test_kit_info_end_of_survey: Continue
  test_type_positive_result: PCR test. That is the test that is sent off to a laboratory
  think_had_covid_any_symptom_list_1: Loss of taste
  think_had_covid_any_symptom_list_2: Headache
  think_had_covid_any_symptoms: 'Yes'
  think_had_covid_onset_date: '2022-01-01 00:00:00.000000'
  think_had_covid_symptom_abdominal_pain: null
  think_had_covid_symptom_anxiety: null
  think_had_covid_symptom_cough: null
  think_had_covid_symptom_diarrhoea: null
  think_had_covid_symptom_difficulty_concentrating: null
  think_had_covid_symptom_fatigue: null
  think_had_covid_symptom_fever: null
  think_had_covid_symptom_headache: 'Yes'
  think_had_covid_symptom_loss_of_appetite: null
  think_had_covid_symptom_loss_of_smell: null
  think_had_covid_symptom_loss_of_taste: 'Yes'
  think_had_covid_symptom_low_mood: null
  think_had_covid_symptom_memory_loss_or_confusion: null
  think_had_covid_symptom_more_trouble_sleeping: null
  think_had_covid_symptom_muscle_ache: null
  think_had_covid_symptom_nausea_or_vomiting: null
  think_had_covid_symptom_noisy_breathing: null
  think_had_covid_symptom_none_list_1: null
  think_had_covid_symptom_none_list_2: null
  think_had_covid_symptom_runny_nose_or_sneezing: null
  think_had_covid_symptom_shortness_of_breath: null
  think_had_covid_symptom_sore_throat: null
  think_had_flu_any_symptoms: 'Yes'
  think_had_flu_symptom_abdominal_pain: null
  think_had_flu_symptom_anxiety: null
  think_had_flu_symptom_cough: null
  think_had_flu_symptom_diarrhoea: null
  think_had_flu_symptom_difficulty_concentrating: null
  think_had_flu_symptom_fatigue: null
  think_had_flu_symptom_fever: null
  think_had_flu_symptom_headache: null
  think_had_flu_symptom_list_1: Loss of taste
  think_had_flu_symptom_list_2: More trouble sleeping than usual
  think_had_flu_symptom_loss_of_appetite: null
  think_had_flu_symptom_loss_of_smell: null
  think_had_flu_symptom_loss_of_taste: 'Yes'
  think_had_flu_symptom_low_mood: null
  think_had_flu_symptom_memory_loss_or_confusion: null
  think_had_flu_symptom_more_trouble_sleeping: 'Yes'
  think_had_flu_symptom_muscle_ache: null
  think_had_flu_symptom_nausea_or_vomiting: null
  think_had_flu_symptom_noisy_breathing: null
  think_had_flu_symptom_none_list_1: null
  think_had_flu_symptom_none_list_2: null
  think_had_flu_symptom_runny_nose_or_sneezing: null
  think_had_flu_symptom_shortness_of_breath: null
  think_had_flu_symptom_sore_throat: null
  think_had_other_infection_any_symptoms: 'Yes'
  think_had_other_infection_symptom_list_1: Diarrhoea
  think_had_other_infection_symptom_list_2: Headache
  think_had_other_symptom_abdominal_pain: null
  think_had_other_symptom_anxiety: null
  think_had_other_symptom_cough: null
  think_had_other_symptom_diarrhoea: 'Yes'
  think_had_other_symptom_difficulty_concentrating: null
  think_had_other_symptom_fatigue: null
  think_had_other_symptom_fever: null
  think_had_other_symptom_headache: 'Yes'
  think_had_other_symptom_loss_of_appetite: null
  think_had_other_symptom_loss_of_smell: null
  think_had_other_symptom_loss_of_taste: null
  think_had_other_symptom_low_mood: null
  think_had_other_symptom_memory_loss_or_confusion: null
  think_had_other_symptom_more_trouble_sleeping: null
  think_had_other_symptom_muscle_ache: null
  think_had_other_symptom_nausea_or_vomiting: null
  think_had_other_symptom_noisy_breathing: null
  think_had_other_symptom_none_list_1: null
  think_had_other_symptom_none_list_2: null
  think_had_other_symptom_runny_nose_or_sneezing: null
  think_had_other_symptom_shortness_of_breath: null
  think_had_other_symptom_sore_throat: null
  think_have_any_symptoms_new_or_worse: 'Yes'
  think_have_covid_any_symptom_list_1: Noisy breathing or wheezing
  think_have_covid_any_symptom_list_2: Fever, including high temperature
  think_have_covid_any_symptoms: 'Yes'
  think_have_covid_onset_date: null
  think_have_covid_symptom_abdominal_pain: null
  think_have_covid_symptom_anxiety: null
  think_have_covid_symptom_cough: null
  think_have_covid_symptom_diarrhoea: null
  think_have_covid_symptom_difficulty_concentrating: null
  think_have_covid_symptom_fatigue: null
  think_have_covid_symptom_fever: null
  think_have_covid_symptom_headache: null
  think_have_covid_symptom_loss_of_appetite: null
  think_have_covid_symptom_loss_of_smell: null
  think_have_covid_symptom_loss_of_taste: null
  think_have_covid_symptom_low_mood: null
  think_have_covid_symptom_memory_loss_or_confusion: null
  think_have_covid_symptom_more_trouble_sleeping: null
  think_have_covid_symptom_muscle_ache: null
  think_have_covid_symptom_nausea_or_vomiting: null
  think_have_covid_symptom_noisy_breathing: 'Yes'
  think_have_covid_symptom_none_list_1: null
  think_have_covid_symptom_none_list_2: null
  think_have_covid_symptom_runny_nose_or_sneezing: null
  think_have_covid_symptom_shortness_of_breath: null
  think_have_covid_symptom_sore_throat: null
  think_have_long_covid: 'Yes'
  think_have_long_covid_any_symptoms: 'Yes'
  think_have_long_covid_symptom_abdominal_pain: null
  think_have_long_covid_symptom_anxiety: null
  think_have_long_covid_symptom_cough: 'Yes'
  think_have_long_covid_symptom_diarrhoea: null
  think_have_long_covid_symptom_difficulty_concentrating: null
  think_have_long_covid_symptom_fatigue: null
  think_have_long_covid_symptom_fever: null
  think_have_long_covid_symptom_headache: null
  think_have_long_covid_symptom_list_1: Cough
  think_have_long_covid_symptom_list_2: Memory loss or confusion
  think_have_long_covid_symptom_list_3: Loss of taste
  think_have_long_covid_symptom_loss_of_appetite: null
  think_have_long_covid_symptom_loss_of_smell: null
  think_have_long_covid_symptom_loss_of_taste: null
  think_have_long_covid_symptom_low_mood: null
  think_have_long_covid_symptom_memory_loss_or_confusion: 'Yes'
  think_have_long_covid_symptom_more_trouble_sleeping: null
  think_have_long_covid_symptom_muscle_ache: null
  think_have_long_covid_symptom_nausea_or_vomiting: null
  think_have_long_covid_symptom_noisy_breathing: null
  think_have_long_covid_symptom_none_list_1: null
  think_have_long_covid_symptom_none_list_2: null
  think_have_long_covid_symptom_reduced_ability: Not at all
  think_have_long_covid_symptom_runny_nose_or_sneezing: null
  think_have_long_covid_symptom_shortness_of_breath: null
  think_have_long_covid_symptom_sore_throat: null
  think_have_long_covid_symptom_worse_after_effort: Don't know
  think_have_symptoms_new_or_worse_list_1: Diarrhoea
  think_have_symptoms_new_or_worse_list_2: Difficulty concentrating
  think_have_symptoms_symptom_abdominal_pain: null
  think_have_symptoms_symptom_anxiety: null
  think_have_symptoms_symptom_cough: null
  think_have_symptoms_symptom_diarrhoea: 'Yes'
  think_have_symptoms_symptom_difficulty_concentrating: 'Yes'
  think_have_symptoms_symptom_fatigue: null
  think_have_symptoms_symptom_fever: null
  think_have_symptoms_symptom_headache: null
  think_have_symptoms_symptom_loss_of_appetite: null
  think_have_symptoms_symptom_loss_of_smell: null
  think_have_symptoms_symptom_loss_of_taste: null
  think_have_symptoms_symptom_low_mood: null
  think_have_symptoms_symptom_memory_loss_or_confusion: null
  think_have_symptoms_symptom_more_trouble_sleeping: null
  think_have_symptoms_symptom_muscle_ache: null
  think_have_symptoms_symptom_nausea_or_vomiting: null
  think_have_symptoms_symptom_noisy_breathing: null
  think_have_symptoms_symptom_none_list_1: null
  think_have_symptoms_symptom_none_list_2: null
  think_have_symptoms_symptom_runny_nose_or_sneezing: null
  think_have_symptoms_symptom_shortness_of_breath: null
  think_have_symptoms_symptom_sore_throat: null
  times_hour_or_longer_another_home_last_7_days: null
  times_hour_or_longer_another_person_your_home_last_7_days: null
  times_indoor_exercise_last_28_days: null
  times_large_events_last_28_days: Don't know
  times_medium_events_last_28_days: null
  times_outside_shopping_or_socialising_last_7_days: 2.0
  times_shopping_last_7_days: '2'
  times_shopping_last_7_days_raw: '2'
  times_socialising_last_7_days: null
  times_socialising_last_7_days_raw: Prefer not to say
  transport_shared_outside_household_last_28_days: Plane
  transport_shared_outside_household_last_28_days_bus_coach: null
  transport_shared_outside_household_last_28_days_car_van: null
  transport_shared_outside_household_last_28_days_ferry_boat: null
  transport_shared_outside_household_last_28_days_none: null
  transport_shared_outside_household_last_28_days_other: null
  transport_shared_outside_household_last_28_days_plane: 'Yes'
  transport_shared_outside_household_last_28_days_taxi: null
  transport_shared_outside_household_last_28_days_train: null
  transport_shared_outside_household_last_28_days_underground_metro: null
  transport_to_work_or_education: Underound or Metro or Light Rail or Tram
  visit_datetime: '2022-01-08 00:00:00.000000'
  work_direct_contact_patients_or_clients: 'Yes'
  work_health_care_area: Primary
  work_in_additional_paid_employment: Prefer not to say
  work_location: Working from home
  work_main_job_changed: 'Yes'
  work_main_job_role: Erlang is a general-purpose, concurrent, functional programming
    language.
  work_main_job_title: Atoms are used within a program to denote distinguished values.
  work_not_from_home_days_per_week: '2'
  work_nursing_or_residential_care_home: 'Yes'
  work_sector: Armed forces
  work_sector_other: The sequential subset of Erlang supports eager evaluation, single
    assignment, and dynamic typing.
  work_sector_raw: Armed forces
  work_status_digital: In education
  work_status_education: null
  work_status_employment: null
  work_status_unemployment: Looking for paid work and able to start
  work_status_v0: null
  work_status_v1: null
  work_status_v2: null
- ability_to_socially_distance_at_work_or_education: Difficult to maintain 2m, but
    can be 1m
  ability_to_socially_distance_at_work_or_education_raw: Difficult to maintain 2 metres
    apart. But you can usually be at least 1 metre away from other people
  aged_16_or_over: 'Yes'
  been_outside_uk: null
  been_outside_uk_last_country: St Kitts and Nevis
  been_outside_uk_last_return_date: '2022-01-04 00:00:00.000000'
  blood_not_taken_could_not_other: Ports are created with the built-in function open_port.
  blood_not_taken_could_not_reason: I couldn't get enough blood into the pot
  blood_not_taken_could_not_reason_had_bruising: null
  blood_not_taken_could_not_reason_issues_with_kit: null
  blood_not_taken_could_not_reason_not_enough_blood: 'Yes'
  blood_not_taken_could_not_reason_other: null
  blood_not_taken_could_not_reason_pot_spilled: null
  blood_not_taken_could_not_reason_unwell: null
  blood_not_taken_reason: I asked not to receive a blood test kit this month
  blood_return_date: '2022-01-06 00:00:00.000000'
  blood_return_future_date: '2022-01-04 00:00:00.000000'
  blood_returned: 'Yes'
  blood_sample_barcode_correct: null
  blood_sample_barcode_user_entered: BLTBLT44995712
  blood_taken: null
  blood_taken_am_pm: PM
  blood_taken_date: '2022-01-02 00:00:00.000000'
  blood_taken_datetime: null
  blood_taken_time_hour: '12'
  blood_taken_time_minute: '15'
  care_home_last_28_days: 'Yes'
  cis_covid_vaccine_date: '2022-01-02 00:00:00.000000'
  cis_covid_vaccine_number_of_doses: 6 doses
  cis_covid_vaccine_received: null
  cis_covid_vaccine_type: Sputnik
  cis_covid_vaccine_type_other: A census taker once tried to test me. I ate his liver
    with some fava beans and a nice Chianti.
  cis_covid_vaccine_type_other_raw: A census taker once tried to test me. I ate his
    liver with some fava beans and a nice Chianti.
  cis_covid_vaccine_type_raw: Sputnik
  cohort_type_phm: Do this questionnaire and take a swab sample
  currently_smokes_or_vapes: 'No'
  currently_smokes_or_vapes_description: Cigarettes
  education_in_person_days_per_week: '1'
  end_screen_questionnaire: Continue
  end_screen_sample: Continue
  ever_smoked_regularly: 'No'
  face_covering_other_enclosed_places: Not going to other enclosed public spaces or
    using public transport
  face_covering_outside_of_home: null
  face_covering_work_or_education: null
  face_covering_work_or_education_raw: Prefer not to say
  file_date: null
  flu_vaccine_date: '2022-01-03 00:00:00.000000'
  flu_vaccine_received: 'Yes'
  form_language_launch: we
  form_language_submitted: we
  hospital_last_28_days: 'No'
  illness_lasting_over_12_months: 'Yes'
  illness_reduces_activity_or_ability: Yes, a little
  illness_reduces_activity_or_ability_raw: Yes a little
  last_28_days_GP_appointment_health_reasons: null
  last_28_days_GP_appointment_health_reasons_respiratory_infection: null
  last_28_days_admitted_to_hospital: null
  last_28_days_admitted_to_hospital_respiratory_infection: null
  last_28_days_off_work_education_due_to_health: null
  last_28_days_off_work_education_due_to_health_respiratory_infection: null
  last_28_days_pharmacist_111: null
  last_28_days_pharmacist_111_respiratory_infection: null
  last_28_days_unable_usual_activities: null
  last_28_days_unable_usual_activities_due_to_respiratory_infection: null
  last_28_days_urgent_care: null
  last_28_days_urgent_care_respiratory_infection: null
  other_covid_infection_test: null
  other_covid_infection_test_positive_date: null
  other_covid_infection_test_results: Waiting for all results
  other_covid_infection_test_results_raw: Waiting for all results
  participant_completion_window_end_date: '2022-01-08'
  participant_completion_window_id: '9981'
  participant_completion_window_start_date: '2022-01-08'
  participant_completion_window_status: Closed
  participant_first_name_confirmation: 'Yes'
  participant_first_name_on_behalf: null
  participant_id: DHR-144229485098
  phm_covid_vaccine_number_of_doses: '6'
  phm_think_had_covid: null
  phm_think_had_flu: null
  phm_think_had_flu_onset_date: '2022-01-03 00:00:00.000000'
  phm_think_had_other_infection: 'Yes'
  phm_think_had_other_infection_onset_date: '2022-01-02 00:00:00.000000'
  phm_think_had_respiratory_infection: 'No'
  phm_think_had_respiratory_infection_type: Another type of respiratory infection
    of illness
  phm_think_had_unknown: null
  physical_contact_18_to_69_years: 6-10
  physical_contact_18_to_69_years_raw: 6 to 10
  physical_contact_over_70_years: 21 or more
  physical_contact_over_70_years_raw: 21 or more
  physical_contact_under_18_years: null
  physical_contact_under_18_years_raw: Don't know
  portal_id: 6048
  problem_with_survey_access_helpline: null
  questionnaire_started_no_incentive: 'No'
  smoke_cigarettes: 'Yes'
  smokes_cigar: null
  smokes_hookah_shisha_pipes: null
  smokes_pipe: null
  smokes_vape_e_cigarettes: null
  social_distance_contact_18_to_69_years: null
  social_distance_contact_18_to_69_years_raw: null
  social_distance_contact_over_70_years: null
  social_distance_contact_over_70_years_raw: Prefer not to say
  social_distance_contact_under_18_years: 6-10
  social_distance_contact_under_18_years_raw: 6 to 10
<<<<<<< HEAD
  submission_language_code: English
=======
>>>>>>> d5a2d3fa
  survey_completed_datetime: null
  survey_completion_status: Partially Completed
  survey_completion_status_flushed: true
  survey_response_dataset_major_version: 4
  swab_not_taken_reason: null
  swab_return_date: '2022-01-05 00:00:00.000000'
  swab_return_future_date: '2022-01-07 00:00:00.000000'
  swab_returned: null
  swab_sample_barcode_correct: 'Yes'
  swab_sample_barcode_user_entered: SWTSWT42403927
  swab_taken: 'No'
  swab_taken_am_pm: PM
  swab_taken_date: '2022-01-08 00:00:00.000000'
  swab_taken_datetime: '2022-01-08 14:00:00.000000'
  swab_taken_time_hour: '2'
  swab_taken_time_minute: '0'
  test_kit_info_end_of_survey: Continue
  test_type_positive_result: PCR test. That is the test that is sent off to a laboratory
  think_had_covid_any_symptom_list_1: Shortness of breath
  think_had_covid_any_symptom_list_2: Worry or anxiety
  think_had_covid_any_symptoms: 'Yes'
  think_had_covid_onset_date: '2022-01-06 00:00:00.000000'
  think_had_covid_symptom_abdominal_pain: null
  think_had_covid_symptom_anxiety: 'Yes'
  think_had_covid_symptom_cough: null
  think_had_covid_symptom_diarrhoea: null
  think_had_covid_symptom_difficulty_concentrating: null
  think_had_covid_symptom_fatigue: null
  think_had_covid_symptom_fever: null
  think_had_covid_symptom_headache: null
  think_had_covid_symptom_loss_of_appetite: null
  think_had_covid_symptom_loss_of_smell: null
  think_had_covid_symptom_loss_of_taste: null
  think_had_covid_symptom_low_mood: null
  think_had_covid_symptom_memory_loss_or_confusion: null
  think_had_covid_symptom_more_trouble_sleeping: null
  think_had_covid_symptom_muscle_ache: null
  think_had_covid_symptom_nausea_or_vomiting: null
  think_had_covid_symptom_noisy_breathing: null
  think_had_covid_symptom_none_list_1: null
  think_had_covid_symptom_none_list_2: null
  think_had_covid_symptom_runny_nose_or_sneezing: null
  think_had_covid_symptom_shortness_of_breath: 'Yes'
  think_had_covid_symptom_sore_throat: null
  think_had_flu_any_symptoms: 'Yes'
  think_had_flu_symptom_abdominal_pain: null
  think_had_flu_symptom_anxiety: null
  think_had_flu_symptom_cough: null
  think_had_flu_symptom_diarrhoea: null
  think_had_flu_symptom_difficulty_concentrating: null
  think_had_flu_symptom_fatigue: null
  think_had_flu_symptom_fever: null
  think_had_flu_symptom_headache: null
  think_had_flu_symptom_list_1: Loss of smell
  think_had_flu_symptom_list_2: Low mood or not enjoying anything
  think_had_flu_symptom_loss_of_appetite: null
  think_had_flu_symptom_loss_of_smell: 'Yes'
  think_had_flu_symptom_loss_of_taste: null
  think_had_flu_symptom_low_mood: 'Yes'
  think_had_flu_symptom_memory_loss_or_confusion: null
  think_had_flu_symptom_more_trouble_sleeping: null
  think_had_flu_symptom_muscle_ache: null
  think_had_flu_symptom_nausea_or_vomiting: null
  think_had_flu_symptom_noisy_breathing: null
  think_had_flu_symptom_none_list_1: null
  think_had_flu_symptom_none_list_2: null
  think_had_flu_symptom_runny_nose_or_sneezing: null
  think_had_flu_symptom_shortness_of_breath: null
  think_had_flu_symptom_sore_throat: null
  think_had_other_infection_any_symptoms: 'Yes'
  think_had_other_infection_symptom_list_1: Runny nose or sneezing
  think_had_other_infection_symptom_list_2: Muscle ache
  think_had_other_symptom_abdominal_pain: null
  think_had_other_symptom_anxiety: null
  think_had_other_symptom_cough: null
  think_had_other_symptom_diarrhoea: null
  think_had_other_symptom_difficulty_concentrating: null
  think_had_other_symptom_fatigue: null
  think_had_other_symptom_fever: null
  think_had_other_symptom_headache: null
  think_had_other_symptom_loss_of_appetite: null
  think_had_other_symptom_loss_of_smell: null
  think_had_other_symptom_loss_of_taste: null
  think_had_other_symptom_low_mood: null
  think_had_other_symptom_memory_loss_or_confusion: null
  think_had_other_symptom_more_trouble_sleeping: null
  think_had_other_symptom_muscle_ache: 'Yes'
  think_had_other_symptom_nausea_or_vomiting: null
  think_had_other_symptom_noisy_breathing: null
  think_had_other_symptom_none_list_1: null
  think_had_other_symptom_none_list_2: null
  think_had_other_symptom_runny_nose_or_sneezing: 'Yes'
  think_had_other_symptom_shortness_of_breath: null
  think_had_other_symptom_sore_throat: null
  think_have_any_symptoms_new_or_worse: 'Yes'
  think_have_covid_any_symptom_list_1: Loss of appetite or eating less than usual
  think_have_covid_any_symptom_list_2: Memory loss or confusion
  think_have_covid_any_symptoms: 'Yes'
  think_have_covid_onset_date: null
  think_have_covid_symptom_abdominal_pain: null
  think_have_covid_symptom_anxiety: null
  think_have_covid_symptom_cough: null
  think_have_covid_symptom_diarrhoea: null
  think_have_covid_symptom_difficulty_concentrating: null
  think_have_covid_symptom_fatigue: null
  think_have_covid_symptom_fever: null
  think_have_covid_symptom_headache: null
  think_have_covid_symptom_loss_of_appetite: 'Yes'
  think_have_covid_symptom_loss_of_smell: null
  think_have_covid_symptom_loss_of_taste: null
  think_have_covid_symptom_low_mood: null
  think_have_covid_symptom_memory_loss_or_confusion: 'Yes'
  think_have_covid_symptom_more_trouble_sleeping: null
  think_have_covid_symptom_muscle_ache: null
  think_have_covid_symptom_nausea_or_vomiting: null
  think_have_covid_symptom_noisy_breathing: null
  think_have_covid_symptom_none_list_1: null
  think_have_covid_symptom_none_list_2: null
  think_have_covid_symptom_runny_nose_or_sneezing: null
  think_have_covid_symptom_shortness_of_breath: null
  think_have_covid_symptom_sore_throat: null
  think_have_long_covid: 'Yes'
  think_have_long_covid_any_symptoms: 'Yes'
  think_have_long_covid_symptom_abdominal_pain: null
  think_have_long_covid_symptom_anxiety: null
  think_have_long_covid_symptom_cough: null
  think_have_long_covid_symptom_diarrhoea: null
  think_have_long_covid_symptom_difficulty_concentrating: 'Yes'
  think_have_long_covid_symptom_fatigue: null
  think_have_long_covid_symptom_fever: null
  think_have_long_covid_symptom_headache: null
  think_have_long_covid_symptom_list_1: Noisy breathing or wheezing
  think_have_long_covid_symptom_list_2: Difficulty concentrating
  think_have_long_covid_symptom_list_3: Loss of taste
  think_have_long_covid_symptom_loss_of_appetite: null
  think_have_long_covid_symptom_loss_of_smell: null
  think_have_long_covid_symptom_loss_of_taste: null
  think_have_long_covid_symptom_low_mood: null
  think_have_long_covid_symptom_memory_loss_or_confusion: null
  think_have_long_covid_symptom_more_trouble_sleeping: null
  think_have_long_covid_symptom_muscle_ache: null
  think_have_long_covid_symptom_nausea_or_vomiting: null
  think_have_long_covid_symptom_noisy_breathing: 'Yes'
  think_have_long_covid_symptom_none_list_1: null
  think_have_long_covid_symptom_none_list_2: null
  think_have_long_covid_symptom_reduced_ability: Not at all
  think_have_long_covid_symptom_runny_nose_or_sneezing: null
  think_have_long_covid_symptom_shortness_of_breath: null
  think_have_long_covid_symptom_sore_throat: null
  think_have_long_covid_symptom_worse_after_effort: null
  think_have_symptoms_new_or_worse_list_1: Shortness of breath
  think_have_symptoms_new_or_worse_list_2: Difficulty concentrating
  think_have_symptoms_symptom_abdominal_pain: null
  think_have_symptoms_symptom_anxiety: null
  think_have_symptoms_symptom_cough: null
  think_have_symptoms_symptom_diarrhoea: null
  think_have_symptoms_symptom_difficulty_concentrating: 'Yes'
  think_have_symptoms_symptom_fatigue: null
  think_have_symptoms_symptom_fever: null
  think_have_symptoms_symptom_headache: null
  think_have_symptoms_symptom_loss_of_appetite: null
  think_have_symptoms_symptom_loss_of_smell: null
  think_have_symptoms_symptom_loss_of_taste: null
  think_have_symptoms_symptom_low_mood: null
  think_have_symptoms_symptom_memory_loss_or_confusion: null
  think_have_symptoms_symptom_more_trouble_sleeping: null
  think_have_symptoms_symptom_muscle_ache: null
  think_have_symptoms_symptom_nausea_or_vomiting: null
  think_have_symptoms_symptom_noisy_breathing: null
  think_have_symptoms_symptom_none_list_1: null
  think_have_symptoms_symptom_none_list_2: null
  think_have_symptoms_symptom_runny_nose_or_sneezing: null
  think_have_symptoms_symptom_shortness_of_breath: 'Yes'
  think_have_symptoms_symptom_sore_throat: null
  times_hour_or_longer_another_home_last_7_days: '0'
  times_hour_or_longer_another_person_your_home_last_7_days: '1'
  times_indoor_exercise_last_28_days: 1 to 5
  times_large_events_last_28_days: 'Yes'
  times_medium_events_last_28_days: Don't know
  times_outside_shopping_or_socialising_last_7_days: 4.0
  times_shopping_last_7_days: '2'
  times_shopping_last_7_days_raw: '2'
  times_socialising_last_7_days: '2'
  times_socialising_last_7_days_raw: '2'
  transport_shared_outside_household_last_28_days: Taxi or minicab
  transport_shared_outside_household_last_28_days_bus_coach: null
  transport_shared_outside_household_last_28_days_car_van: null
  transport_shared_outside_household_last_28_days_ferry_boat: null
  transport_shared_outside_household_last_28_days_none: null
  transport_shared_outside_household_last_28_days_other: null
  transport_shared_outside_household_last_28_days_plane: null
  transport_shared_outside_household_last_28_days_taxi: 'Yes'
  transport_shared_outside_household_last_28_days_train: null
  transport_shared_outside_household_last_28_days_underground_metro: null
  transport_to_work_or_education: On foot
  visit_datetime: '2022-01-08 00:00:00.000000'
  work_direct_contact_patients_or_clients: Prefer not to say
  work_health_care_area: Other
  work_in_additional_paid_employment: Prefer not to say
  work_location: Working somewhere else (not your home)
  work_main_job_changed: null
  work_main_job_role: Haskell is a standardized, general-purpose purely functional
    programming language, with non-strict semantics and strong static typing.
  work_main_job_title: Do you come here often?
  work_not_from_home_days_per_week: '1'
  work_nursing_or_residential_care_home: Prefer not to say
  work_sector: Personal services (e.g. hairdressers)
  work_sector_other: '"Messages can be sent to and received from ports, but these
    messages must obey the so-called ""port protocol."""'
  work_sector_raw: Personal Services - for example hairdressers or tattooists
  work_status_digital: Not in paid work. This includes being unemployed or retired
    or doing voluntary work
  work_status_education: A child below school age and not attending a nursery or pre-school
    or childminder
  work_status_employment: Currently working. This includes if you are on sick or other
    leave for less than 4 weeks
  work_status_unemployment: Not looking for paid work. This includes looking after
    the home or family or not wanting a job or being long-term sick or disabled
  work_status_v0: null
  work_status_v1: null
  work_status_v2: null<|MERGE_RESOLUTION|>--- conflicted
+++ resolved
@@ -50,8 +50,8 @@
   file_date: '2022-01-03 11:24:22.000000'
   flu_vaccine_date: '2022-01-05 00:00:00.000000'
   flu_vaccine_received: Prefer not to say
-  form_language_launch: en
-  form_language_submitted: en
+  form_language_launch: English
+  form_language_submitted: English
   hospital_last_28_days: null
   illness_lasting_over_12_months: 'Yes'
   illness_reduces_activity_or_ability: Not at all
@@ -68,12 +68,7 @@
   last_28_days_unable_usual_activities_due_to_respiratory_infection: null
   last_28_days_urgent_care: null
   last_28_days_urgent_care_respiratory_infection: null
-<<<<<<< HEAD
-  launch_language_code: English
-  other_covid_infection_test: 'No'
-=======
   other_covid_infection_test: null
->>>>>>> d5a2d3fa
   other_covid_infection_test_positive_date: '2022-01-08 00:00:00.000000'
   other_covid_infection_test_results: One or more positive test(s)
   other_covid_infection_test_results_raw: One or more tests were positive
@@ -114,10 +109,6 @@
   social_distance_contact_over_70_years_raw: Prefer not to say
   social_distance_contact_under_18_years: 11-20
   social_distance_contact_under_18_years_raw: 11 to 20
-<<<<<<< HEAD
-  submission_language_code: English
-=======
->>>>>>> d5a2d3fa
   survey_completed_datetime: '2022-01-03 11:24:22.000000'
   survey_completion_status: Completed
   survey_completion_status_flushed: false
@@ -384,7 +375,7 @@
   flu_vaccine_date: '2022-01-08 00:00:00.000000'
   flu_vaccine_received: 'Yes'
   form_language_launch: we
-  form_language_submitted: en
+  form_language_submitted: English
   hospital_last_28_days: 'Yes'
   illness_lasting_over_12_months: Prefer not to say
   illness_reduces_activity_or_ability: Not at all
@@ -401,12 +392,7 @@
   last_28_days_unable_usual_activities_due_to_respiratory_infection: null
   last_28_days_urgent_care: null
   last_28_days_urgent_care_respiratory_infection: null
-<<<<<<< HEAD
-  launch_language_code: English
-  other_covid_infection_test: 'No'
-=======
   other_covid_infection_test: null
->>>>>>> d5a2d3fa
   other_covid_infection_test_positive_date: null
   other_covid_infection_test_results: Any tests negative, but none positive
   other_covid_infection_test_results_raw: One or more tests were negative and none
@@ -445,14 +431,8 @@
   social_distance_contact_18_to_69_years_raw: Don't know
   social_distance_contact_over_70_years: null
   social_distance_contact_over_70_years_raw: null
-<<<<<<< HEAD
-  social_distance_contact_under_18_years: 11-20
-  social_distance_contact_under_18_years_raw: 11 to 20
-  submission_language_code: English
-=======
   social_distance_contact_under_18_years: 21 or more
   social_distance_contact_under_18_years_raw: 21 or more
->>>>>>> d5a2d3fa
   survey_completed_datetime: '2022-01-06 14:03:46.000000'
   survey_completion_status: Completed
   survey_completion_status_flushed: false
@@ -1073,12 +1053,7 @@
   last_28_days_unable_usual_activities_due_to_respiratory_infection: null
   last_28_days_urgent_care: null
   last_28_days_urgent_care_respiratory_infection: null
-<<<<<<< HEAD
-  launch_language_code: English
-  other_covid_infection_test: 'No'
-=======
   other_covid_infection_test: 'Yes'
->>>>>>> d5a2d3fa
   other_covid_infection_test_positive_date: null
   other_covid_infection_test_results: null
   other_covid_infection_test_results_raw: null
@@ -1112,22 +1087,12 @@
   smokes_hookah_shisha_pipes: 'Yes'
   smokes_pipe: null
   smokes_vape_e_cigarettes: null
-<<<<<<< HEAD
-  social_distance_contact_18_to_69_years: null
-  social_distance_contact_18_to_69_years_raw: Don't know
-  social_distance_contact_over_70_years: 21 or more
-  social_distance_contact_over_70_years_raw: 21 or more
-  social_distance_contact_under_18_years: '0'
-  social_distance_contact_under_18_years_raw: '0'
-  submission_language_code: English
-=======
   social_distance_contact_18_to_69_years: 21 or more
   social_distance_contact_18_to_69_years_raw: 21 or more
   social_distance_contact_over_70_years: null
   social_distance_contact_over_70_years_raw: Prefer not to say
   social_distance_contact_under_18_years: 11-20
   social_distance_contact_under_18_years_raw: 11 to 20
->>>>>>> d5a2d3fa
   survey_completed_datetime: '2022-01-04 13:29:23.000000'
   survey_completion_status: Completed
   survey_completion_status_flushed: false
@@ -1400,7 +1365,7 @@
   flu_vaccine_date: null
   flu_vaccine_received: 'No'
   form_language_launch: we
-  form_language_submitted: en
+  form_language_submitted: English
   hospital_last_28_days: 'Yes'
   illness_lasting_over_12_months: 'No'
   illness_reduces_activity_or_ability: Not at all
@@ -1453,20 +1418,11 @@
   smokes_pipe: null
   smokes_vape_e_cigarettes: null
   social_distance_contact_18_to_69_years: null
-<<<<<<< HEAD
-  social_distance_contact_18_to_69_years_raw: Don't know
-  social_distance_contact_over_70_years: null
-  social_distance_contact_over_70_years_raw: Prefer not to say
-  social_distance_contact_under_18_years: null
-  social_distance_contact_under_18_years_raw: Don't know
-  submission_language_code: English
-=======
   social_distance_contact_18_to_69_years_raw: Prefer not to say
   social_distance_contact_over_70_years: 11-20
   social_distance_contact_over_70_years_raw: 11 to 20
   social_distance_contact_under_18_years: 1-5
   social_distance_contact_under_18_years_raw: 1 to 5
->>>>>>> d5a2d3fa
   survey_completed_datetime: '2022-01-04 21:06:25.000000'
   survey_completion_status: Completed
   survey_completion_status_flushed: false
@@ -1737,8 +1693,8 @@
   file_date: '2022-01-06 13:36:00.000000'
   flu_vaccine_date: '2022-01-04 00:00:00.000000'
   flu_vaccine_received: Prefer not to say
-  form_language_launch: en
-  form_language_submitted: en
+  form_language_launch: English
+  form_language_submitted: English
   hospital_last_28_days: null
   illness_lasting_over_12_months: 'Yes'
   illness_reduces_activity_or_ability: Yes, a lot
@@ -1755,10 +1711,6 @@
   last_28_days_unable_usual_activities_due_to_respiratory_infection: null
   last_28_days_urgent_care: null
   last_28_days_urgent_care_respiratory_infection: null
-<<<<<<< HEAD
-  launch_language_code: English
-=======
->>>>>>> d5a2d3fa
   other_covid_infection_test: null
   other_covid_infection_test_positive_date: '2022-01-06 00:00:00.000000'
   other_covid_infection_test_results: Waiting for all results
@@ -1799,10 +1751,6 @@
   social_distance_contact_over_70_years_raw: 6 to 10
   social_distance_contact_under_18_years: 21 or more
   social_distance_contact_under_18_years_raw: 21 or more
-<<<<<<< HEAD
-  submission_language_code: English
-=======
->>>>>>> d5a2d3fa
   survey_completed_datetime: '2022-01-06 13:36:00.000000'
   survey_completion_status: Completed
   survey_completion_status_flushed: false
@@ -2733,7 +2681,7 @@
   file_date: null
   flu_vaccine_date: '2022-01-05 00:00:00.000000'
   flu_vaccine_received: Prefer not to say
-  form_language_launch: en
+  form_language_launch: English
   form_language_submitted: we
   hospital_last_28_days: null
   illness_lasting_over_12_months: Prefer not to say
@@ -3121,10 +3069,6 @@
   social_distance_contact_over_70_years_raw: Prefer not to say
   social_distance_contact_under_18_years: 6-10
   social_distance_contact_under_18_years_raw: 6 to 10
-<<<<<<< HEAD
-  submission_language_code: English
-=======
->>>>>>> d5a2d3fa
   survey_completed_datetime: null
   survey_completion_status: Partially Completed
   survey_completion_status_flushed: true
