--- conflicted
+++ resolved
@@ -196,25 +196,6 @@
   nullable: true
   type: string
 - metadata: {}
-<<<<<<< HEAD
-  name: think_have_covid_any_symptom_list_1
-  nullable: true
-  type: string
-- metadata: {}
-  name: think_have_covid_any_symptom_list_2
-  nullable: true
-  type: string
-- metadata: {}
-  name: think_have_symptoms_new_or_worse_list_1
-  nullable: true
-  type: string
-- metadata: {}
-  name: think_have_symptoms_new_or_worse_list_2
-  nullable: true
-  type: string
-- metadata: {}
-=======
->>>>>>> e1cc05e2
   name: think_have_covid_onset_date
   nullable: true
   type: timestamp
@@ -453,13 +434,6 @@
   nullable: false
   type: string
 - metadata: {}
-<<<<<<< HEAD
-=======
-  name: transport_shared_outside_household_last_28_days_none
-  nullable: false
-  type: string
-- metadata: {}
->>>>>>> e1cc05e2
   name: face_covering_work_or_education
   nullable: true
   type: string
@@ -510,87 +484,7 @@
     elementType: string
     type: array
 - metadata: {}
-<<<<<<< HEAD
-  name: blood_not_taken_could_not_reason_not_enough_blood
-  nullable: true
-  type: string
-- metadata: {}
-  name: blood_not_taken_could_not_reason_pot_spilled
-  nullable: true
-  type: string
-- metadata: {}
-  name: blood_not_taken_could_not_reason_had_bruising
-  nullable: true
-  type: string
-- metadata: {}
-  name: blood_not_taken_could_not_reason_unwell
-  nullable: true
-  type: string
-- metadata: {}
-  name: blood_not_taken_could_not_reason_other
-  nullable: true
-  type: string
-- metadata: {}
-  name: blood_not_taken_could_not_reason_issues_with_kit
-  nullable: true
-  type: string
-- metadata: {}
-  name: transport_shared_outside_household_last_28_days_underground_metro
-  nullable: true
-  type: string
-- metadata: {}
-  name: transport_shared_outside_household_last_28_days_train
-  nullable: true
-  type: string
-- metadata: {}
-  name: transport_shared_outside_household_last_28_days_bus_coach
-  nullable: true
-  type: string
-- metadata: {}
-  name: transport_shared_outside_household_last_28_days_car_van
-  nullable: true
-  type: string
-- metadata: {}
-  name: transport_shared_outside_household_last_28_days_taxi
-  nullable: true
-  type: string
-- metadata: {}
-  name: transport_shared_outside_household_last_28_days_plane
-  nullable: true
-  type: string
-- metadata: {}
-  name: transport_shared_outside_household_last_28_days_ferry_boat
-  nullable: true
-  type: string
-- metadata: {}
-  name: transport_shared_outside_household_last_28_days_other
-  nullable: true
-  type: string
-- metadata: {}
-  name: transport_shared_outside_household_last_28_days_none
-  nullable: true
-  type: string
-- metadata: {}
-  name: phm_think_had_covid
-  nullable: true
-  type: string
-- metadata: {}
-  name: phm_think_had_flu
-  nullable: true
-  type: string
-- metadata: {}
-  name: phm_think_had_other_infection
-  nullable: true
-  type: string
-- metadata: {}
-  name: phm_think_had_unknown
-  nullable: true
-  type: string
-- metadata: {}
-  name: think_have_covid_symptom_runny_nose_or_sneezing
-=======
   name: think_have_long_covid_symptom_list
->>>>>>> e1cc05e2
   nullable: true
   type:
     containsNull: true
@@ -694,568 +588,203 @@
   nullable: false
   type: string
 - metadata: {}
-<<<<<<< HEAD
-  name: think_have_symptoms_symptom_runny_nose_or_sneezing
-  nullable: true
-  type: string
-- metadata: {}
-  name: think_have_symptoms_symptom_loss_of_smell
-  nullable: true
-  type: string
-- metadata: {}
-  name: think_have_symptoms_symptom_loss_of_taste
-  nullable: true
-  type: string
-- metadata: {}
-  name: think_have_symptoms_symptom_sore_throat
-  nullable: true
-  type: string
-- metadata: {}
-  name: think_have_symptoms_symptom_cough
-  nullable: true
-  type: string
-- metadata: {}
-  name: think_have_symptoms_symptom_shortness_of_breath
-  nullable: true
-  type: string
-- metadata: {}
-  name: think_have_symptoms_symptom_noisy_breathing
-  nullable: true
-  type: string
-- metadata: {}
-  name: think_have_symptoms_symptom_abdominal_pain
-  nullable: true
-  type: string
-- metadata: {}
-  name: think_have_symptoms_symptom_nausea_or_vomiting
-  nullable: true
-  type: string
-- metadata: {}
-  name: think_have_symptoms_symptom_diarrhoea
-  nullable: true
-  type: string
-- metadata: {}
-  name: think_have_symptoms_symptom_loss_of_appetite
-  nullable: true
-  type: string
-- metadata: {}
-  name: think_have_symptoms_symptom_none_list_1
-  nullable: true
-  type: string
-- metadata: {}
-  name: think_have_symptoms_symptom_headache
-  nullable: true
-  type: string
-- metadata: {}
-  name: think_have_symptoms_symptom_muscle_ache
-  nullable: true
-  type: string
-- metadata: {}
-  name: think_have_symptoms_symptom_fatigue
-  nullable: true
-  type: string
-- metadata: {}
-  name: think_have_symptoms_symptom_fever
-  nullable: true
-  type: string
-- metadata: {}
-  name: think_have_symptoms_symptom_more_trouble_sleeping
-  nullable: true
-  type: string
-- metadata: {}
-  name: think_have_symptoms_symptom_memory_loss_or_confusion
-  nullable: true
-  type: string
-- metadata: {}
-  name: think_have_symptoms_symptom_difficulty_concentrating
-  nullable: true
-  type: string
-- metadata: {}
-  name: think_have_symptoms_symptom_anxiety
-  nullable: true
-  type: string
-- metadata: {}
-  name: think_have_symptoms_symptom_low_mood
-  nullable: true
-  type: string
-- metadata: {}
-  name: think_have_symptoms_symptom_none_list_2
-  nullable: true
+  name: think_have_symptoms_new_or_worse_memory_loss_or_confusion
+  nullable: false
+  type: string
+- metadata: {}
+  name: think_have_symptoms_new_or_worse_more_trouble_sleeping_than_usual
+  nullable: false
+  type: string
+- metadata: {}
+  name: think_have_symptoms_new_or_worse_muscle_ache
+  nullable: false
+  type: string
+- metadata: {}
+  name: think_have_symptoms_new_or_worse_nausea_or_vomiting
+  nullable: false
+  type: string
+- metadata: {}
+  name: think_have_symptoms_new_or_worse_noisy_breathing_or_wheezing
+  nullable: false
+  type: string
+- metadata: {}
+  name: think_have_symptoms_new_or_worse_runny_nose_or_sneezing
+  nullable: false
+  type: string
+- metadata: {}
+  name: think_have_symptoms_new_or_worse_sore_throat
+  nullable: false
+  type: string
+- metadata: {}
+  name: think_have_symptoms_new_or_worse_worry_or_anxiety
+  nullable: false
+  type: string
+- metadata: {}
+  name: think_have_long_covid_symptom_abdominal_pain
+  nullable: false
+  type: string
+- metadata: {}
+  name: think_have_long_covid_symptom_cough
+  nullable: false
+  type: string
+- metadata: {}
+  name: think_have_long_covid_symptom_difficulty_concentrating
+  nullable: false
+  type: string
+- metadata: {}
+  name: think_have_long_covid_symptom_fever_including_high_temperature
+  nullable: false
+  type: string
+- metadata: {}
+  name: think_have_long_covid_symptom_headache
+  nullable: false
+  type: string
+- metadata: {}
+  name: think_have_long_covid_symptom_loss_of_appetite_or_eating_less_than_usual
+  nullable: false
+  type: string
+- metadata: {}
+  name: think_have_long_covid_symptom_loss_of_smell
+  nullable: false
+  type: string
+- metadata: {}
+  name: think_have_long_covid_symptom_loss_of_taste
+  nullable: false
+  type: string
+- metadata: {}
+  name: think_have_long_covid_symptom_low_mood_or_not_enjoying_anything
+  nullable: false
+  type: string
+- metadata: {}
+  name: think_have_long_covid_symptom_memory_loss_or_confusion
+  nullable: false
+  type: string
+- metadata: {}
+  name: think_have_long_covid_symptom_more_trouble_sleeping_than_usual
+  nullable: false
+  type: string
+- metadata: {}
+  name: think_have_long_covid_symptom_nausea_or_vomiting
+  nullable: false
+  type: string
+- metadata: {}
+  name: think_have_long_covid_symptom_noisy_breathing_or_wheezing
+  nullable: false
   type: string
 - metadata: {}
   name: think_have_long_covid_symptom_runny_nose_or_sneezing
-  nullable: true
-  type: string
-- metadata: {}
-  name: think_have_long_covid_symptom_loss_of_smell
-  nullable: true
-  type: string
-- metadata: {}
-  name: think_have_long_covid_symptom_loss_of_taste
-  nullable: true
+  nullable: false
+  type: string
+- metadata: {}
+  name: think_have_long_covid_symptom_shortness_of_breath
+  nullable: false
   type: string
 - metadata: {}
   name: think_have_long_covid_symptom_sore_throat
-  nullable: true
-  type: string
-- metadata: {}
-  name: think_have_long_covid_symptom_cough
-  nullable: true
-  type: string
-- metadata: {}
-  name: think_have_long_covid_symptom_shortness_of_breath
-  nullable: true
-  type: string
-- metadata: {}
-  name: think_have_long_covid_symptom_noisy_breathing
-  nullable: true
-  type: string
-- metadata: {}
-  name: think_have_long_covid_symptom_abdominal_pain
-  nullable: true
-  type: string
-- metadata: {}
-  name: think_have_long_covid_symptom_nausea_or_vomiting
-  nullable: true
-  type: string
-- metadata: {}
-  name: think_have_long_covid_symptom_diarrhoea
-  nullable: true
-  type: string
-- metadata: {}
-  name: think_have_long_covid_symptom_loss_of_appetite
-  nullable: true
-  type: string
-- metadata: {}
-  name: think_have_long_covid_symptom_none_list_1
-  nullable: true
-  type: string
-- metadata: {}
-  name: think_have_long_covid_symptom_headache
-  nullable: true
-  type: string
-- metadata: {}
-  name: think_have_long_covid_symptom_muscle_ache
-  nullable: true
-  type: string
-- metadata: {}
-  name: think_have_long_covid_symptom_fatigue
-  nullable: true
-  type: string
-- metadata: {}
-  name: think_have_long_covid_symptom_fever
-  nullable: true
-  type: string
-- metadata: {}
-  name: think_have_long_covid_symptom_more_trouble_sleeping
-  nullable: true
-  type: string
-- metadata: {}
-  name: think_have_long_covid_symptom_memory_loss_or_confusion
-  nullable: true
-  type: string
-- metadata: {}
-  name: think_have_long_covid_symptom_difficulty_concentrating
-  nullable: true
-  type: string
-- metadata: {}
-  name: think_have_long_covid_symptom_anxiety
-  nullable: true
-  type: string
-- metadata: {}
-  name: think_have_long_covid_symptom_low_mood
-  nullable: true
-  type: string
-- metadata: {}
-  name: think_have_long_covid_symptom_none_list_2
-  nullable: true
-=======
-  name: think_have_symptoms_new_or_worse_memory_loss_or_confusion
-  nullable: false
->>>>>>> e1cc05e2
-  type: string
-- metadata: {}
-  name: think_have_symptoms_new_or_worse_more_trouble_sleeping_than_usual
-  nullable: false
-  type: string
-- metadata: {}
-  name: think_have_symptoms_new_or_worse_muscle_ache
-  nullable: false
-  type: string
-- metadata: {}
-  name: think_have_symptoms_new_or_worse_nausea_or_vomiting
-  nullable: false
-  type: string
-- metadata: {}
-  name: think_have_symptoms_new_or_worse_noisy_breathing_or_wheezing
-  nullable: false
-  type: string
-- metadata: {}
-  name: think_have_symptoms_new_or_worse_runny_nose_or_sneezing
-  nullable: false
-  type: string
-- metadata: {}
-  name: think_have_symptoms_new_or_worse_sore_throat
-  nullable: false
-  type: string
-- metadata: {}
-  name: think_have_symptoms_new_or_worse_worry_or_anxiety
-  nullable: false
-  type: string
-- metadata: {}
-  name: think_have_long_covid_symptom_abdominal_pain
-  nullable: false
-  type: string
-- metadata: {}
-  name: think_have_long_covid_symptom_cough
-  nullable: false
-  type: string
-- metadata: {}
-  name: think_have_long_covid_symptom_difficulty_concentrating
-  nullable: false
-  type: string
-- metadata: {}
-  name: think_have_long_covid_symptom_fever_including_high_temperature
-  nullable: false
-  type: string
-- metadata: {}
-  name: think_have_long_covid_symptom_headache
-  nullable: false
-  type: string
-- metadata: {}
-  name: think_have_long_covid_symptom_loss_of_appetite_or_eating_less_than_usual
-  nullable: false
-  type: string
-- metadata: {}
-  name: think_have_long_covid_symptom_loss_of_smell
-  nullable: false
-  type: string
-- metadata: {}
-  name: think_have_long_covid_symptom_loss_of_taste
-  nullable: false
-  type: string
-- metadata: {}
-  name: think_have_long_covid_symptom_low_mood_or_not_enjoying_anything
-  nullable: false
-  type: string
-- metadata: {}
-  name: think_have_long_covid_symptom_memory_loss_or_confusion
-  nullable: false
-  type: string
-- metadata: {}
-  name: think_have_long_covid_symptom_more_trouble_sleeping_than_usual
-  nullable: false
-  type: string
-- metadata: {}
-  name: think_have_long_covid_symptom_nausea_or_vomiting
-  nullable: false
-  type: string
-- metadata: {}
-  name: think_have_long_covid_symptom_noisy_breathing_or_wheezing
-  nullable: false
-  type: string
-- metadata: {}
-  name: think_have_long_covid_symptom_runny_nose_or_sneezing
-  nullable: false
-  type: string
-- metadata: {}
-  name: think_have_long_covid_symptom_shortness_of_breath
-  nullable: false
-  type: string
-- metadata: {}
-<<<<<<< HEAD
-  name: think_had_other_symptom_runny_nose_or_sneezing
-  nullable: true
-  type: string
-- metadata: {}
-  name: think_had_other_symptom_loss_of_smell
-  nullable: true
-  type: string
-- metadata: {}
-  name: think_had_other_symptom_loss_of_taste
-  nullable: true
-  type: string
-- metadata: {}
-  name: think_had_other_symptom_sore_throat
-  nullable: true
-  type: string
-- metadata: {}
-  name: think_had_other_symptom_cough
-  nullable: true
-  type: string
-- metadata: {}
-  name: think_had_other_symptom_shortness_of_breath
-  nullable: true
-  type: string
-- metadata: {}
-  name: think_had_other_symptom_noisy_breathing
-  nullable: true
-  type: string
-- metadata: {}
-  name: think_had_other_symptom_abdominal_pain
-  nullable: true
-  type: string
-- metadata: {}
-  name: think_had_other_symptom_nausea_or_vomiting
-  nullable: true
-  type: string
-- metadata: {}
-  name: think_had_other_symptom_diarrhoea
-  nullable: true
-  type: string
-- metadata: {}
-  name: think_had_other_symptom_loss_of_appetite
-  nullable: true
-  type: string
-- metadata: {}
-  name: think_had_other_symptom_none_list_1
-  nullable: true
-  type: string
-- metadata: {}
-  name: think_had_other_symptom_headache
-  nullable: true
-  type: string
-- metadata: {}
-  name: think_had_other_symptom_muscle_ache
-  nullable: true
-  type: string
-- metadata: {}
-  name: think_had_other_symptom_fatigue
-  nullable: true
-  type: string
-- metadata: {}
-  name: think_had_other_symptom_fever
-  nullable: true
-  type: string
-- metadata: {}
-  name: think_had_other_symptom_more_trouble_sleeping
-  nullable: true
-  type: string
-- metadata: {}
-  name: think_had_other_symptom_memory_loss_or_confusion
-  nullable: true
-  type: string
-- metadata: {}
-  name: think_had_other_symptom_difficulty_concentrating
-  nullable: true
-  type: string
-- metadata: {}
-  name: think_had_other_symptom_anxiety
-  nullable: true
-  type: string
-- metadata: {}
-  name: think_had_other_symptom_low_mood
-  nullable: true
-  type: string
-- metadata: {}
-  name: think_had_other_symptom_none_list_2
-  nullable: true
-  type: string
-- metadata: {}
-  name: think_had_flu_symptom_runny_nose_or_sneezing
-  nullable: true
+  nullable: false
+  type: string
+- metadata: {}
+  name: think_have_long_covid_symptom_weakness_or_tiredness
+  nullable: false
+  type: string
+- metadata: {}
+  name: think_have_long_covid_symptom_worry_or_anxiety
+  nullable: false
+  type: string
+- metadata: {}
+  name: think_had_covid_any_symptom_abdominal_pain
+  nullable: false
+  type: string
+- metadata: {}
+  name: think_had_covid_any_symptom_diarrhoea
+  nullable: false
+  type: string
+- metadata: {}
+  name: think_had_covid_any_symptom_difficulty_concentrating
+  nullable: false
+  type: string
+- metadata: {}
+  name: think_had_covid_any_symptom_headache
+  nullable: false
+  type: string
+- metadata: {}
+  name: think_had_covid_any_symptom_loss_of_appetite_or_eating_less_than_usual
+  nullable: false
+  type: string
+- metadata: {}
+  name: think_had_covid_any_symptom_loss_of_smell
+  nullable: false
+  type: string
+- metadata: {}
+  name: think_had_covid_any_symptom_loss_of_taste
+  nullable: false
+  type: string
+- metadata: {}
+  name: think_had_covid_any_symptom_low_mood_or_not_enjoying_anything
+  nullable: false
+  type: string
+- metadata: {}
+  name: think_had_covid_any_symptom_memory_loss_or_confusion
+  nullable: false
+  type: string
+- metadata: {}
+  name: think_had_covid_any_symptom_more_trouble_sleeping_than_usual
+  nullable: false
+  type: string
+- metadata: {}
+  name: think_had_covid_any_symptom_runny_nose_or_sneezing
+  nullable: false
+  type: string
+- metadata: {}
+  name: think_had_covid_any_symptom_sore_throat
+  nullable: false
+  type: string
+- metadata: {}
+  name: think_had_covid_any_symptom_weakness_or_tiredness
+  nullable: false
+  type: string
+- metadata: {}
+  name: think_had_covid_any_symptom_worry_or_anxiety
+  nullable: false
+  type: string
+- metadata: {}
+  name: think_had_flu_symptom_abdominal_pain
+  nullable: false
+  type: string
+- metadata: {}
+  name: think_had_flu_symptom_diarrhoea
+  nullable: false
+  type: string
+- metadata: {}
+  name: think_had_flu_symptom_headache
+  nullable: false
+  type: string
+- metadata: {}
+  name: think_had_flu_symptom_loss_of_appetite_or_eating_less_than_usual
+  nullable: false
   type: string
 - metadata: {}
   name: think_had_flu_symptom_loss_of_smell
-  nullable: true
+  nullable: false
   type: string
 - metadata: {}
   name: think_had_flu_symptom_loss_of_taste
-  nullable: true
-  type: string
-- metadata: {}
-  name: think_had_flu_symptom_sore_throat
-  nullable: true
-  type: string
-- metadata: {}
-  name: think_had_flu_symptom_cough
-  nullable: true
-  type: string
-- metadata: {}
-  name: think_had_flu_symptom_shortness_of_breath
-  nullable: true
-  type: string
-- metadata: {}
-  name: think_had_flu_symptom_noisy_breathing
-  nullable: true
-  type: string
-- metadata: {}
-  name: think_had_flu_symptom_abdominal_pain
-  nullable: true
+  nullable: false
+  type: string
+- metadata: {}
+  name: think_had_flu_symptom_memory_loss_or_confusion
+  nullable: false
+  type: string
+- metadata: {}
+  name: think_had_flu_symptom_more_trouble_sleeping_than_usual
+  nullable: false
+  type: string
+- metadata: {}
+  name: think_had_flu_symptom_muscle_ache
+  nullable: false
   type: string
 - metadata: {}
   name: think_had_flu_symptom_nausea_or_vomiting
-  nullable: true
-  type: string
-- metadata: {}
-  name: think_had_flu_symptom_diarrhoea
-  nullable: true
-  type: string
-- metadata: {}
-  name: think_had_flu_symptom_loss_of_appetite
-  nullable: true
-  type: string
-- metadata: {}
-  name: think_had_flu_symptom_none_list_1
-  nullable: true
-  type: string
-- metadata: {}
-  name: think_had_flu_symptom_headache
-  nullable: true
-  type: string
-- metadata: {}
-  name: think_had_flu_symptom_muscle_ache
-  nullable: true
-  type: string
-- metadata: {}
-  name: think_had_flu_symptom_fatigue
-  nullable: true
-  type: string
-- metadata: {}
-  name: think_had_flu_symptom_fever
-  nullable: true
-  type: string
-- metadata: {}
-  name: think_had_flu_symptom_more_trouble_sleeping
-  nullable: true
-  type: string
-- metadata: {}
-  name: think_had_flu_symptom_memory_loss_or_confusion
-  nullable: true
-  type: string
-- metadata: {}
-  name: think_had_flu_symptom_difficulty_concentrating
-  nullable: true
-  type: string
-- metadata: {}
-  name: think_had_flu_symptom_anxiety
-  nullable: true
-  type: string
-- metadata: {}
-  name: think_had_flu_symptom_low_mood
-  nullable: true
-  type: string
-- metadata: {}
-  name: think_had_flu_symptom_none_list_2
-  nullable: true
-  type: string
-- metadata: {}
-  name: think_have_covid_any_symptoms
-  nullable: false
-  type: string
-- metadata: {}
-  name: think_had_covid_any_symptoms
-  nullable: false
-  type: string
-- metadata: {}
-  name: think_had_other_infection_any_symptoms
-  nullable: false
-=======
-  name: think_have_long_covid_symptom_sore_throat
-  nullable: false
-  type: string
-- metadata: {}
-  name: think_have_long_covid_symptom_weakness_or_tiredness
-  nullable: false
-  type: string
-- metadata: {}
-  name: think_have_long_covid_symptom_worry_or_anxiety
-  nullable: false
-  type: string
-- metadata: {}
-  name: think_had_covid_any_symptom_abdominal_pain
-  nullable: false
-  type: string
-- metadata: {}
-  name: think_had_covid_any_symptom_diarrhoea
-  nullable: false
-  type: string
-- metadata: {}
-  name: think_had_covid_any_symptom_difficulty_concentrating
-  nullable: false
-  type: string
-- metadata: {}
-  name: think_had_covid_any_symptom_headache
-  nullable: false
-  type: string
-- metadata: {}
-  name: think_had_covid_any_symptom_loss_of_appetite_or_eating_less_than_usual
-  nullable: false
-  type: string
-- metadata: {}
-  name: think_had_covid_any_symptom_loss_of_smell
-  nullable: false
-  type: string
-- metadata: {}
-  name: think_had_covid_any_symptom_loss_of_taste
-  nullable: false
-  type: string
-- metadata: {}
-  name: think_had_covid_any_symptom_low_mood_or_not_enjoying_anything
-  nullable: false
-  type: string
-- metadata: {}
-  name: think_had_covid_any_symptom_memory_loss_or_confusion
-  nullable: false
-  type: string
-- metadata: {}
-  name: think_had_covid_any_symptom_more_trouble_sleeping_than_usual
-  nullable: false
-  type: string
-- metadata: {}
-  name: think_had_covid_any_symptom_runny_nose_or_sneezing
-  nullable: false
-  type: string
-- metadata: {}
-  name: think_had_covid_any_symptom_sore_throat
-  nullable: false
-  type: string
-- metadata: {}
-  name: think_had_covid_any_symptom_weakness_or_tiredness
-  nullable: false
-  type: string
-- metadata: {}
-  name: think_had_covid_any_symptom_worry_or_anxiety
-  nullable: false
-  type: string
-- metadata: {}
-  name: think_had_flu_symptom_abdominal_pain
-  nullable: false
-  type: string
-- metadata: {}
-  name: think_had_flu_symptom_diarrhoea
-  nullable: false
-  type: string
-- metadata: {}
-  name: think_had_flu_symptom_headache
-  nullable: false
-  type: string
-- metadata: {}
-  name: think_had_flu_symptom_loss_of_appetite_or_eating_less_than_usual
-  nullable: false
-  type: string
-- metadata: {}
-  name: think_had_flu_symptom_loss_of_smell
-  nullable: false
-  type: string
-- metadata: {}
-  name: think_had_flu_symptom_loss_of_taste
-  nullable: false
-  type: string
-- metadata: {}
-  name: think_had_flu_symptom_memory_loss_or_confusion
-  nullable: false
-  type: string
-- metadata: {}
-  name: think_had_flu_symptom_more_trouble_sleeping_than_usual
-  nullable: false
-  type: string
-- metadata: {}
-  name: think_had_flu_symptom_muscle_ache
-  nullable: false
-  type: string
-- metadata: {}
-  name: think_had_flu_symptom_nausea_or_vomiting
   nullable: false
   type: string
 - metadata: {}
@@ -1365,7 +894,6 @@
 - metadata: {}
   name: work_status_v0
   nullable: true
->>>>>>> e1cc05e2
   type: string
 - metadata: {}
   name: times_outside_shopping_or_socialising_last_7_days
