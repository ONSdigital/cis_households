--- conflicted
+++ resolved
@@ -1,5 +1,4 @@
 import pytest
-<<<<<<< HEAD
 from mimesis.schema import Schema
 
 from cishouseholds.pipeline.input_file_stages import generate_input_processing_function
@@ -20,8 +19,6 @@
     )
     processed_df = processing_function(resource_path=csv_file_path)
     return processed_df
-=======
->>>>>>> c0e7d198
 
 
 @pytest.mark.integration
