import pandas as pd
import pytest
from mimesis.schema import Schema

from cishouseholds.pipeline.swab_delta_ETL import extract_validate_transform_swab_delta
from dummy_data_generation.schemas import get_swab_data_description


@pytest.fixture
def swab_delta_ETL_output(mimesis_field, pandas_df_to_temporary_csv):
    """
    Generate lab swab file as pandas df.
    """
    schema = Schema(schema=get_swab_data_description(mimesis_field))
    pandas_df = pd.DataFrame(schema.create(iterations=5))
    csv_file_path = pandas_df_to_temporary_csv(pandas_df)
    processed_df = extract_validate_transform_swab_delta(csv_file_path.as_posix())

    return processed_df


@pytest.mark.integration
def test_swab_delta_ETL_df(swab_delta_ETL_output, regression_test_df):
<<<<<<< HEAD
    regression_test_df(swab_delta_ETL_output, "swab_sample_barcode", "processed_swab")
=======
    regression_test_df(
        swab_delta_ETL_output.drop("csv_filename"), "swab_sample_barcode", "processed_swab"
    )  # removes filename column to account for variation in filename caused by regression
>>>>>>> 97b02040


@pytest.mark.integration
def test_swab_delta_ETL_schema(swab_delta_ETL_output, regression_test_df_schema):
<<<<<<< HEAD
    regression_test_df_schema(swab_delta_ETL_output, "processed_swab")
=======
    regression_test_df_schema(
        swab_delta_ETL_output.drop("csv_filename"), "processed_swab"
    )  # removes filename column to account for variation in filename caused by regression


# comment
>>>>>>> 97b02040
<|MERGE_RESOLUTION|>--- conflicted
+++ resolved
@@ -21,24 +21,16 @@
 
 @pytest.mark.integration
 def test_swab_delta_ETL_df(swab_delta_ETL_output, regression_test_df):
-<<<<<<< HEAD
-    regression_test_df(swab_delta_ETL_output, "swab_sample_barcode", "processed_swab")
-=======
     regression_test_df(
         swab_delta_ETL_output.drop("csv_filename"), "swab_sample_barcode", "processed_swab"
     )  # removes filename column to account for variation in filename caused by regression
->>>>>>> 97b02040
 
 
 @pytest.mark.integration
 def test_swab_delta_ETL_schema(swab_delta_ETL_output, regression_test_df_schema):
-<<<<<<< HEAD
-    regression_test_df_schema(swab_delta_ETL_output, "processed_swab")
-=======
     regression_test_df_schema(
         swab_delta_ETL_output.drop("csv_filename"), "processed_swab"
     )  # removes filename column to account for variation in filename caused by regression
 
 
-# comment
->>>>>>> 97b02040
+# comment