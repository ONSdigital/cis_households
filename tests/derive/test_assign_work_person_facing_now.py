from chispa import assert_df_equality

from cishouseholds.derive import assign_work_person_facing_now


def test_assign_work_person_facing_now(spark_session):
    expected_df = spark_session.createDataFrame(
        data=[
            ("<=15y", 15, "Yes, care/residential home, resident-facing", "<=15y"),
            ("Yes", 27, "Yes, care/residential home, resident-facing", "Yes"),
            ("No", 49, "Yes, other social care, resident-facing", "Yes"),
            ("No", 33, "No", "No"),
            (">=75y", 80, "No", ">=75y"),
            (None, 80, "No", ">=75y"),
            (">=75y", 99, "Yes, care/residential home, non-resident-facing", ">=75y"),
        ],
        schema="work_patient string, age integer, work_social string, facing string",
    )
    output_df = assign_work_person_facing_now(
        df=expected_df.drop("facing"),
        column_name_to_assign="facing",
<<<<<<< HEAD
        work_patient_facing_now_column="work_patient",
        work_social_care_column="work_social",
        age_at_visit_column="age",
=======
        age_column="age",
        work_patient_facing_now_column="work_patient",
        work_social_care_column="work_social",
>>>>>>> 9566a062
    )
    assert_df_equality(output_df, expected_df)<|MERGE_RESOLUTION|>--- conflicted
+++ resolved
@@ -19,14 +19,8 @@
     output_df = assign_work_person_facing_now(
         df=expected_df.drop("facing"),
         column_name_to_assign="facing",
-<<<<<<< HEAD
-        work_patient_facing_now_column="work_patient",
-        work_social_care_column="work_social",
-        age_at_visit_column="age",
-=======
         age_column="age",
         work_patient_facing_now_column="work_patient",
         work_social_care_column="work_social",
->>>>>>> 9566a062
     )
     assert_df_equality(output_df, expected_df)