--- conflicted
+++ resolved
@@ -12,19 +12,12 @@
             ("Yes, care/residential home, resident-facing", "Furloughed (temporarily not working)", "Yes", "Yes"),
             (None, "Furloughed (temporarily not working)", None, None),
             ("Yes, other social care, resident-facing", "Furloughed (temporarily not working)", "No", "Yes"),
-<<<<<<< HEAD
-            (None, "Social care", "Yes", None),  # 4 "Yes, other social care, non-resident-facing"
-            (None, "Social care", None, "No"),  # 2 "Yes, other social care, resident-facing"
-            (None, "Social care", "Yes", "No"),  # 1 "Yes, care/residential home, resident-facing"
-            (None, "Social care", "Yes", None),  # 3 "Yes, care/residential home, non-resident-facing"
-=======
             ("Yes, care/residential home, non-resident-facing", "Social Care", "Yes", None),
             ("Yes, other social care, non-resident-facing", "Social Care", None, "No"),
             ("Yes, care/residential home, non-resident-facing", "Social Care", "Yes", "No"),
             ("Yes, care/residential home, non-resident-facing", "Social Care", "Yes", None),
             ("Yes, other social care, non-resident-facing", "Social Care", None, "No"),  # None
             ("Yes, care/residential home, non-resident-facing", "Social Care", "Yes", None),  # No
->>>>>>> a4926ac5
         ],
         schema="work_socialcare string , work_sector string, work_care_nursing_home string,	work_direct_contact string",
     )
