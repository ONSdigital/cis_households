--- conflicted
+++ resolved
@@ -1,15 +1,21 @@
-<<<<<<< HEAD
-# from chispa import assert_df_equality
-# from pyspark.sql import functions as F
-# from cishouseholds.dweights_1167 import calculate_non_response_factors
-# from cishouseholds.dweights_1167 import chose_scenario_of_dweight_for_antibody_different_household
-# from cishouseholds.dweights_1167 import create_calibration_var
-# from cishouseholds.dweights_1167 import derive_index_multiple_deprivation_group
-# from cishouseholds.dweights_1167 import derive_total_responded_and_sampled_households
-# from cishouseholds.dweights_1167 import function_1180
-# from cishouseholds.dweights_1167 import generate_datasets_to_be_weighted_for_calibration
-# from cishouseholds.dweights_1167 import precalibration_checkpoints
-# from cishouseholds.dweights_1167 import raw_dweight_for_AB_scenario_for_antibody
+from chispa import assert_df_equality
+from pyspark.sql import functions as F
+
+from cishouseholds.weights.pre_calibration import adjust_design_weight_by_non_response_factor
+from cishouseholds.weights.pre_calibration import adjusted_design_weights_to_population_totals
+from cishouseholds.weights.pre_calibration import calculate_non_response_factors
+from cishouseholds.weights.pre_calibration import create_calibration_var
+from cishouseholds.weights.pre_calibration import derive_index_multiple_deprivation_group
+from cishouseholds.weights.pre_calibration import derive_total_responded_and_sampled_households
+from cishouseholds.weights.pre_calibration import function_1180
+from cishouseholds.weights.pre_calibration import generate_datasets_to_be_weighted_for_calibration
+from cishouseholds.weights.pre_calibration import precalibration_checkpoints
+from cishouseholds.weights.pre_calibration import survey_extraction_household_data_response_factor
+
+# from cishouseholds.weights.pre_calibration  import chose_scenario_of_dweight_for_antibody_different_household
+# from cishouseholds.weights.pre_calibration  import raw_dweight_for_AB_scenario_for_antibody
+
+
 # def test_chose_scenario_of_dweight_for_antibody_different_household(spark_session):
 #     expected_df = spark_session.createDataFrame(
 #         data=[
@@ -26,19 +32,25 @@
 #             """,
 #     )
 #     input_df_scenario_AB = expected_df.filter(F.col("eligibility_pct") == 0.0).drop("eligibility_pct")
+
 #     scenario = chose_scenario_of_dweight_for_antibody_different_household(
 #         df=input_df_scenario_AB, tranche_eligible_indicator=False
 #     )
 #     assert scenario == "A"
+
 #     scenario = chose_scenario_of_dweight_for_antibody_different_household(
 #         df=input_df_scenario_AB, tranche_eligible_indicator=True
 #     )
 #     assert scenario == "B"
+
 #     input_df_scenario_C = expected_df.filter(F.col("eligibility_pct") == 50.0).drop("eligibility_pct")
+
 #     scenario = chose_scenario_of_dweight_for_antibody_different_household(
 #         df=input_df_scenario_C, tranche_eligible_indicator=True
 #     )
 #     assert scenario == "C"
+
+
 # def test_raw_dweight_for_AB_scenario_for_antibody(spark_session):
 #     schema_expected = """
 #                     """
@@ -49,358 +61,84 @@
 #     ]
 #     df_expected = spark_session.createDataFrame(data_expected_df, schema=schema_expected)
 #     df_input = df_expected.drop("")
+
 #     df_output = raw_dweight_for_AB_scenario_for_antibody(df_input)
+
 #     assert_df_equality(df_output, df_expected, ignore_row_order=True, ignore_column_order=True, ignore_nullable=True)
-# # Jamie
-# def test_derive_index_multiple_deprivation_group(spark_session):
-#     schema_expected = """country_name_12 string,
-#                         index_multiple_deprivation integer,
-#                         index_multiple_deprivation_group integer"""
-#     data_expected_df = [
+
+
+# def test_survey_extraction_household_data_response_factor(spark_session):
+#     schema_expected = """
+#                         ons_household_id integer,
+#                         participant_id integer,
+#                         sex string,
+#                         ethnicity_white integer,
+#                         age_at_visit integer,
+
+#                         country_12 string,
+#                         antibody integer,
+#                         swab integer,
+#                         longcovid integer,
+
+#                         response_indicator integer,
+#                         check_if_missing integer,
+#                         population_swab integer,
+#                         population_antibody integer
+#                     """
+#     data_expected = [
+#         (1, 1, "male", 1, 50, "england", 1, None, None, 1, None, None, 90),
+#         (1, 2, "female", 1, 40, "england", None, 1, 1, 1, None, 100, None),
+#         (2, 4, "female", 0, 30, "wales", None, 1, 1, 1, None, 33, None),
+#         (2, 5, "male", 1, 32, "wales", 1, None, None, 1, None, None, 15),
+#         (2, None, "male", 0, 5, "wales", 1, None, None, None, 1, None, 15),
+#         # country population swab join to work as swab OR longcovid flagging columns required
+#         (2, 7, "male", 0, 14, "wales", None, 1, None, 1, None, 33, None),
+#         # both antibody and swab/longcovid flags for datasets to pass
+#         (2, 8, "male", 0, 13, "wales", 1, 1, 1, 1, None, 33, 15),
+#     ]
+#     df_expected = spark_session.createDataFrame(data=data_expected, schema=schema_expected)
+
+#     df_input_survey = df_expected.drop(
+#         "response_indicator", "check_if_missing", "population_swab", "population_antibody"
+#     )
+
+#     # schema_households = """
+#     #                     participant_id integer,
+#     #                     response_indicator integer
+#     #                     """
+
+#     # data_households = [
+#     #     # fmt: off
+#     #         (1,     1),
+#     #         (2,     1),
+#     #         (3,     1),
+#     #     # fmt: on
+#     # ]
+#     # df_input_households = spark_session.createDataFrame(data=data_households, schema=schema_households)
+
+#     schema_country = """
+#                         country_12 string,
+#                         population_swab integer,
+#                         population_antibody integer
+#                         """
+#     data_country = [
 #         # fmt: off
-#         ("England", 6569,   1),
-#         ("engLAND", 15607,  3),
-#         ("england", 57579,  5),
-#         ("WALES",   383,    2),
-#         ("wales",   1042,   3),
-#         ("Wales",   1358,   4),
-#         ("Northern Ireland",   160,    1),
-#         ("NORTHERN ireland",   296,    2),
-#         ("northern ireland",   823,   5),
+#             ('england',             100,    90),
+#             ('wales',               33,     15),
+#             ('scotland',            60,     30),
+#             ('northern_ireland',    40,     60),
 #         # fmt: on
 #     ]
-#     df_expected = spark_session.createDataFrame(data_expected_df, schema=schema_expected)
-#     df_input = df_expected.drop("index_multiple_deprivation_group")
-#     df_output = derive_index_multiple_deprivation_group(df_input)
+#     df_input_country = spark_session.createDataFrame(data=data_country, schema=schema_country)
+
+#     df_output = survey_extraction_household_data_response_factor(
+#         df=df_input_survey,
+#         # hh_samples_df=df_input_households,
+#         df_extract_by_country=df_input_country,
+#         # table_name='',
+#         required_extracts_column_list=["ons_household_id", "participant_id", "sex", "ethnicity_white", "age_at_visit"],
+#     )
 #     assert_df_equality(df_output, df_expected, ignore_row_order=True, ignore_column_order=True, ignore_nullable=True)
-# def test_derive_total_responded_and_sampled_households(spark_session):
-#     schema_expected_df = """ons_household_id string,
-#                             sample_addressbase_indicator integer,
-#                             country_name_12 string,
-#                             cis_area_code_20 integer,
-#                             index_multiple_deprivation_group integer,
-#                             interim_participant_id integer,
-#                             total_sampled_households_cis_imd_addressbase integer,
-#                             total_responded_households_cis_imd_addressbase integer"""
-#     data_expected_df = [
-#         ("A1", 1, "england", 1, 1, 1, 5, 3),
-#         ("A2", 1, "england", 1, 1, 1, 5, 3),
-#         ("A3", 1, "england", 1, 1, 1, 5, 3),
-#         ("A4", 1, "england", 1, 1, 0, 5, 3),
-#         ("A5", 1, "england", 1, 1, 0, 5, 3),
-#         ("B1", 2, "NORTHERN IRELAND", 2, 2, 1, 4, 2),
-#         ("B2", 2, "Northern Ireland", 2, 2, 1, 4, 2),
-#         ("B3", 2, "NORThern irelAND", 2, 2, 0, 4, 2),
-#         ("B4", 2, "northern ireland", 2, 2, 0, 4, 2),
-#     ]
-#     df_expected = spark_session.createDataFrame(data_expected_df, schema=schema_expected_df)
-#     df_input = df_expected.drop(
-#         "total_sampled_households_cis_imd_addressbase", "total_responded_households_cis_imd_addressbase"
-#     )
-#     df_output = derive_total_responded_and_sampled_households(df_input)
-#     assert_df_equality(df_output, df_expected, ignore_row_order=True, ignore_column_order=True, ignore_nullable=True)
-# def test_calculate_non_response_factors(spark_session):
-#     schema_expected_df = """country_name_12 string,
-#                             total_sampled_households_cis_imd_addressbase integer,
-#                             total_responded_households_cis_imd_addressbase integer,
-#                             raw_non_response_factor double,
-#                             mean_raw_non_response_factor double,
-#                             scaled_non_response_factor double,
-#                             bounded_non_response_factor double"""
-#     data_expected_df = [
-#         ("England", 20, 6, 3.3, 5.0, 0.7, 0.7),
-#         ("England", 17, 12, 1.4, 5.0, 0.3, 0.6),
-#         ("England", 25, 19, 1.3, 5.0, 0.3, 0.6),
-#         ("England", 28, 2, 14.0, 5.0, 2.8, 1.8),
-#         ("Northern Ireland", 15, 10, 1.5, 3.2, 0.5, 0.5),
-#         ("Northern Ireland", 11, 2, 5.5, 3.2, 1.7, 1.7),
-#         ("Northern Ireland", 9, 7, 1.3, 3.2, 0.4, 0.6),
-#         ("Northern Ireland", 18, 4, 4.5, 3.2, 1.4, 1.4),
-#     ]
-#     df_expected = spark_session.createDataFrame(data_expected_df, schema=schema_expected_df)
-#     df_input = df_expected.drop("raw_non_response_factor")
-#     df_output = calculate_non_response_factors(df_input)
-#     assert_df_equality(df_output, df_expected, ignore_row_order=True, ignore_column_order=True, ignore_nullable=True)
-# def test_precalibration_checkpoints(spark_session):
-#     schema = """
-#                 number_of_households_population_by_cis double,
-#                 scaled_design_weight_adjusted_swab double,
-#                 dweight_1 double,
-#                 dweight_2 double,
-#                 not_positive_or_null integer
-#             """
-#     expected_df_not_pass = spark_session.createDataFrame(
-#         data=[
-#             # fmt: off
-#                 (3.0,     1.0,   2.5,    1.0,    1),
-#                 (3.0,     1.0,   -1.5,   1.2,    None),
-#                 (3.0,     1.0,   -1.5,   None,   None),
-#             # fmt: on
-#         ],
-#         schema=schema,
-#     )
-#     expected_df_pass = spark_session.createDataFrame(
-#         data=[
-#             # fmt: off
-#                 (3.0,     1.0,   2.5,   1.0,   None),
-#                 (3.0,     1.0,   1.5,   1.2,   None),
-#                 (3.0,     1.0,   1.5,   1.7,   None),
-#             # fmt: on
-#         ],
-#         schema=schema,
-#     )
-#     input_df_not_pass = expected_df_not_pass.drop("not_positive_or_null")
-#     check_1, check_2_3, check_4 = precalibration_checkpoints(
-#         df=input_df_not_pass, test_type="swab", dweight_list=["dweight_1", "dweight_2"]
-#     )
-#     assert check_1 is not True
-#     assert check_2_3 is not True
-#     assert check_4 is True
-#     input_df_pass = expected_df_pass.drop("not_positive_or_null")
-#     check_1, check_2_3, check_4 = precalibration_checkpoints(
-#         df=input_df_pass, test_type="swab", dweight_list=["dweight_1", "dweight_2"]
-#     )
-#     assert check_1 is True
-#     assert check_2_3 is True
-#     assert check_4 is True
-# def test_function_1180(spark_session):
-#     expected_df = spark_session.createDataFrame(
-#         data=[
-#             # fmt: off
-#                 ("E12000001", 1,    'male',     1,      2,  1,  None), # for swabs
-#                 ("E12000007", 7,    'female',   2,      25, 4,  2),
-#                 ("N99999999", 12,   None,       None,   70, 7,  5),
-#             # fmt: on
-#         ],
-#         schema="""
-#                 interim_region string,
-#                 interim_region_code integer,
-#                 sex string,
-#                 interim_sex integer,
-#                 age_at_visit integer,
-#                 age_group_swab integer,
-#                 age_group_antibodies integer
-#             """,
-#     )
-#     input_df = expected_df.drop("interim_region_code", "interim_sex", "age_group_swab", "age_group_antibodies")
-#     output_df = function_1180(df=input_df)
-#     assert_df_equality(output_df, expected_df, ignore_row_order=True, ignore_column_order=True, ignore_nullable=True)
-# def test_create_calibration_var(spark_session):
-#     expected_df = spark_session.createDataFrame(
-#         data=[
-#             # fmt: off
-#                 ('england',			    1,1,1,16, 3, 2,	3, 		None, 	2,		2, 		None,	2,		1, 		1,	1,		1,1, 1,1),
-#                 ('wales',				1,1,1,16, 3, 2, None,	3,		None, 	None,	2,		2, 		None, 	1, 	None,	1,1, 1,1),
-#                 ('northern_ireland',	2,1,1,16, 3, 2, None,	3,		None, 	None,	2, 		None, 	None, 	1, 	None,	1,1, 1,1),
-#                 ('scotland',			3,1,1,16, 3, 2, None,	3,		None, 	None,	2, 		None, 	None, 	1, 	None,	1,1, 1,1),
-#             # fmt: on
-#         ],
-#         schema="""
-#                 country_name string,
-#                 interim_region_code integer,
-#                 interim_sex integer,
-#                 ethnicity_white integer,
-#                 age_at_visit integer,
-#                 age_group_swab integer,
-#                 age_group_antibodies integer,
-#                 p1_swab_longcovid_england integer,
-#                 p1_swab_longcovid_wales_scot_ni integer,
-#                 p1_for_antibodies_evernever_engl integer,
-#                 p1_for_antibodies_28daysto_engl integer,
-#                 p1_for_antibodies_wales_scot_ni integer,
-#                 p2_for_antibodies integer,
-#                 p3_for_antibodies_28daysto_engl integer,
-#                 swab_evernever integer,
-#                 swab_14days integer,
-#                 long_covid_24days integer,
-#                 long_covid_42days integer,
-#                 antibodies_evernever integer,
-#                 antibodies_28daysto integer
-#             """,
-#     )
-#     input_df = expected_df.drop("")
-#     output_df = create_calibration_var(
-#         df=input_df,
-#     )
-#     assert_df_equality(output_df, expected_df, ignore_row_order=True, ignore_column_order=True, ignore_nullable=True)
-# def test_generate_datasets_to_be_weighted_for_calibration(spark_session):
-#     input_df = spark_session.createDataFrame(
-#         data=[
-#             # fmt: off
-#                 ('england',         1, 0.6,  1.0, 1.0, 1.0, 1.0, 1.0, 1.0, 1.0, 1.0),
-#                 ('england',         2, 0.6,  1.0, 1.0, 1.0, 1.0, 1.0, 1.0, 1.0, 1.0),
-#                 ('wales',           1, 0.7,  1.0, 1.0, 1.0, 1.0, 1.0, 1.0, 1.0, 1.0),
-#                 ('scotland',        1, 0.6,  1.0, 1.0, 1.0, 1.0, 1.0, 1.0, 1.0, 1.0),
-#                 ('northen_ireland', 1, 0.6,  1.0, 1.0, 1.0, 1.0, 1.0, 1.0, 1.0, 1.0),
-#             # fmt: on
-#         ],
-#         schema="""country_name string,
-#                 participant_id integer,
-#                 scaled_design_weight_adjusted_swab double,
-#                 p1_swab_longcovid_england double,
-#                 p1_swab_longcovid_wales_scot_ni double,
-#                 scaled_design_weight_adjusted_antibodies double,
-#                 p1_for_antibodies_evernever_engl double,
-#                 p2_for_antibodies double,
-#                 p1_for_antibodies_28daysto_engl double,
-#                 p3_for_antibodies double,
-#                 p1_for_antibodies_wales_scot_ni double""",
-#     )
-#     expected_df = spark_session.createDataFrame(
-#         data=[
-#             # fmt: off
-#             ('scotland',            1,      1.0,    1.0),
-#             ('northen_ireland',     1,      1.0,    1.0),
-#             # fmt: on
-#         ],
-#         schema="""country_name string,
-#                 participant_id integer,
-#                 scaled_design_weight_adjusted_antibodies double,
-#                 p1_for_antibodies_wales_scot_ni double""",
-#     )
-#     output_df = generate_datasets_to_be_weighted_for_calibration(df=input_df, processing_step=6)
-#     assert_df_equality(output_df, expected_df, ignore_row_order=True, ignore_column_order=True, ignore_nullable=True)
-=======
-from chispa import assert_df_equality
-from pyspark.sql import functions as F
-
-from cishouseholds.dweights_1167 import adjust_design_weight_by_non_response_factor
-from cishouseholds.dweights_1167 import adjusted_design_weights_to_population_totals
-from cishouseholds.dweights_1167 import calculate_non_response_factors
-from cishouseholds.dweights_1167 import chose_scenario_of_dweight_for_antibody_different_household
-from cishouseholds.dweights_1167 import create_calibration_var
-from cishouseholds.dweights_1167 import derive_index_multiple_deprivation_group
-from cishouseholds.dweights_1167 import derive_total_responded_and_sampled_households
-from cishouseholds.dweights_1167 import function_1180
-from cishouseholds.dweights_1167 import generate_datasets_to_be_weighted_for_calibration
-from cishouseholds.dweights_1167 import precalibration_checkpoints
-from cishouseholds.dweights_1167 import raw_dweight_for_AB_scenario_for_antibody
-from cishouseholds.dweights_1167 import survey_extraction_household_data_response_factor
-
-
-def test_chose_scenario_of_dweight_for_antibody_different_household(spark_session):
-    expected_df = spark_session.createDataFrame(
-        data=[
-            # fmt: off
-                (None,  None,   0.0), # scenario AB
-                (3.0,   2.0,    50.0),
-            # scenario C
-            # fmt: on
-        ],
-        schema="""
-                number_eligible_households_tranche_bystrata double,
-                number_sampled_households_tranche_bystrata double,
-                eligibility_pct double
-            """,
-    )
-    input_df_scenario_AB = expected_df.filter(F.col("eligibility_pct") == 0.0).drop("eligibility_pct")
-
-    scenario = chose_scenario_of_dweight_for_antibody_different_household(
-        df=input_df_scenario_AB, tranche_eligible_indicator=False
-    )
-    assert scenario == "A"
-
-    scenario = chose_scenario_of_dweight_for_antibody_different_household(
-        df=input_df_scenario_AB, tranche_eligible_indicator=True
-    )
-    assert scenario == "B"
-
-    input_df_scenario_C = expected_df.filter(F.col("eligibility_pct") == 50.0).drop("eligibility_pct")
-
-    scenario = chose_scenario_of_dweight_for_antibody_different_household(
-        df=input_df_scenario_C, tranche_eligible_indicator=True
-    )
-    assert scenario == "C"
-
-
-def test_raw_dweight_for_AB_scenario_for_antibody(spark_session):
-    schema_expected = """
-                    """
-    data_expected_df = [
-        # fmt: off
-        (),
-        # fmt: on
-    ]
-    df_expected = spark_session.createDataFrame(data_expected_df, schema=schema_expected)
-    df_input = df_expected.drop("")
-
-    df_output = raw_dweight_for_AB_scenario_for_antibody(df_input)
-
-    assert_df_equality(df_output, df_expected, ignore_row_order=True, ignore_column_order=True, ignore_nullable=True)
-
-
-def test_survey_extraction_household_data_response_factor(spark_session):
-    schema_expected = """
-                        ons_household_id integer,
-                        participant_id integer,
-                        sex string,
-                        ethnicity_white integer,
-                        age_at_visit integer,
-
-                        country_12 string,
-                        antibody integer,
-                        swab integer,
-                        longcovid integer,
-
-                        response_indicator integer,
-                        check_if_missing integer,
-                        population_swab integer,
-                        population_antibody integer
-                    """
-    data_expected = [
-        (1, 1, "male", 1, 50, "england", 1, None, None, 1, None, None, 90),
-        (1, 2, "female", 1, 40, "england", None, 1, 1, 1, None, 100, None),
-        (2, 4, "female", 0, 30, "wales", None, 1, 1, 1, None, 33, None),
-        (2, 5, "male", 1, 32, "wales", 1, None, None, 1, None, None, 15),
-        (2, None, "male", 0, 5, "wales", 1, None, None, None, 1, None, 15),
-        # country population swab join to work as swab OR longcovid flagging columns required
-        (2, 7, "male", 0, 14, "wales", None, 1, None, 1, None, 33, None),
-        # both antibody and swab/longcovid flags for datasets to pass
-        (2, 8, "male", 0, 13, "wales", 1, 1, 1, 1, None, 33, 15),
-    ]
-    df_expected = spark_session.createDataFrame(data=data_expected, schema=schema_expected)
-
-    df_input_survey = df_expected.drop(
-        "response_indicator", "check_if_missing", "population_swab", "population_antibody"
-    )
-
-    # schema_households = """
-    #                     participant_id integer,
-    #                     response_indicator integer
-    #                     """
-
-    # data_households = [
-    #     # fmt: off
-    #         (1,     1),
-    #         (2,     1),
-    #         (3,     1),
-    #     # fmt: on
-    # ]
-    # df_input_households = spark_session.createDataFrame(data=data_households, schema=schema_households)
-
-    schema_country = """
-                        country_12 string,
-                        population_swab integer,
-                        population_antibody integer
-                        """
-    data_country = [
-        # fmt: off
-            ('england',             100,    90),
-            ('wales',               33,     15),
-            ('scotland',            60,     30),
-            ('northern_ireland',    40,     60),
-        # fmt: on
-    ]
-    df_input_country = spark_session.createDataFrame(data=data_country, schema=schema_country)
-
-    df_output = survey_extraction_household_data_response_factor(
-        df=df_input_survey,
-        # hh_samples_df=df_input_households,
-        df_extract_by_country=df_input_country,
-        # table_name='',
-        required_extracts_column_list=["ons_household_id", "participant_id", "sex", "ethnicity_white", "age_at_visit"],
-    )
-    assert_df_equality(df_output, df_expected, ignore_row_order=True, ignore_column_order=True, ignore_nullable=True)
 
 
 def test_derive_index_multiple_deprivation_group(spark_session):
@@ -700,5 +438,4 @@
     )
     output_df = generate_datasets_to_be_weighted_for_calibration(df=input_df, processing_step=6)
 
-    assert_df_equality(output_df, expected_df, ignore_row_order=True, ignore_column_order=True, ignore_nullable=True)
->>>>>>> 6740a730
+    assert_df_equality(output_df, expected_df, ignore_row_order=True, ignore_column_order=True, ignore_nullable=True)