--- conflicted
+++ resolved
@@ -26,11 +26,7 @@
 
 setuptools.setup(
     name="cishouseholds",
-<<<<<<< HEAD
-    version="1.2.8-beta.15",
-=======
     version="1.2.8-beta.16",
->>>>>>> a56f33cd
     author="CIS development team",
     author_email="cis.dev@ons.gov.uk",
     description="Data engineering pipeline for the Office for National Statistics COVID-19 Infection Survey (CIS)",
