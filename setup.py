--- conflicted
+++ resolved
@@ -26,11 +26,7 @@
 
 setuptools.setup(
     name="cishouseholds",
-<<<<<<< HEAD
-    version="1.3.3-beta.30",
-=======
     version="1.3.3-beta.32",
->>>>>>> 08157f46
     author="CIS development team",
     author_email="cis.dev@ons.gov.uk",
     description="Data engineering pipeline for the Office for National Statistics COVID-19 Infection Survey (CIS)",
