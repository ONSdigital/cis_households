--- conflicted
+++ resolved
@@ -74,10 +74,6 @@
     unioned_survey_table: unioned_survey_responses
     valid_survey_table: validated_survey_responses
     invalid_survey_table: erroneous_survey_responses
-
-  - function: tables_to_csv
-    run: False
-
 
   - function: outer_join_blood_results
     run: False
@@ -164,12 +160,11 @@
 
   - function: generate_outputs
     run: False
-<<<<<<< HEAD
-=======
-    table_file_pairs:
+
+  - function : tables_to_csv
+    run: True
+    table_file_map:
       - [unioned_survey_responses, unioned_survey_responses]
-    category_map:
->>>>>>> 1609b1e4
 
 storage:
     database: covserolink_dev
