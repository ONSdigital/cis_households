exclusion_files:
  survey_responses: [

  ]
  blood: [

  ]
  swab: [

  ]


stages:
  - function: delete_tables
    run: False
    prefix: USER_
    table_names:
    pattern:

  - function: historical_blood_ETL
    run: False
    resource_path: "hdfs:///ons/covserolink/landing_zone/historical_bloods/historical_bloods_*.csv"
    include_invalid: True
    include_processed: True

  - function: blood_delta_ETL
    run: False
    resource_path: "hdfs:///ons/covserolink/landing_zone/bloods/Unioxf_medtest*.csv"
    include_invalid: True
    include_processed: True

  - function: swab_delta_ETL
    run: False
    resource_path: "hdfs:///ons/covserolink/landing_zone/swabs/ONS_GL_Report_*.csv"
    include_invalid: True
    include_processed: True

  - function: survey_responses_version_0_ETL
    run: False
    resource_path: "hdfs:///ons/covserolink/landing_zone/responses_v0/ONS_Datafile_*.csv"
    latest_only: True
    include_invalid: True
    include_processed: True
    end_date: 2028-12-31

  - function: survey_responses_version_1_ETL
    run: False
    resource_path: "hdfs:///ons/covserolink/landing_zone/responses_v1/ONSECRF4_Datafile_*.csv"
    latest_only: True
    include_invalid: True
    include_processed: True
    end_date: 2028-12-31

  - function: survey_responses_version_2_ETL
    run: False
    resource_path: "hdfs:///ons/covserolink/landing_zone/responses_v2/ONSECRF5_Datafile_*.csv"
    latest_only: True
    include_invalid: True
    include_processed: True
    end_date: 2028-12-31

  - function: union_survey_response_files
    run: False
    unioned_survey_table: unioned_survey_responses
    transformed_survey_table: transformed_survey_responses_v*_data

  - function: union_dependent_transformations
    run: False
    unioned_survey_table: unioned_survey_responses
    transformed_table: post_union_transformed_survey_responses

  - function: validate_survey_responses
    run: True
    unioned_survey_table: unioned_survey_responses
    valid_survey_table: validated_survey_responses
    invalid_survey_table: erroneous_survey_responses

  - function: outer_join_blood_results
    run: False
    blood_table: transformed_blood_test_data
    antibody_table: joined_blood_test_data
    failed_blood: failed_blood_test_join


  - function: merge_blood_ETL
    run: False
    antibody_table: joined_blood_test_data
    unioned_survey_table: post_union_transformed_survey_responses
    antibody_output_tables: [
      "merged_responses_antibody_data",
      "antibody_merge_residuals",
      "antibody_merge_failed_records",
    ]


  - function: merge_swab_ETL
    run: False
    swab_table: transformed_swab_test_data
    unioned_survey_table: merged_responses_antibody_data
    swab_output_tables: [
      "merged_responses_antibody_swab_data",
      "swab_merge_residuals",
      "swab_merge_failed_records",
    ]

  - funciton: join_vaccination_data
    run: False
    nims_table:
    participant_records_table: participant_level_key_records
    vaccination_data_table: participant_level_with_vaccination_data


  - function: process_post_merge
    run: False
    merged_antibody_swab_table: merged_responses_antibody_swab_data
    imputed_values_table: imputed_value_lookup
    participant_records_table: participant_level_key_records
    response_records_table: response_level_records
    invalid_response_records_table: invalid_response_records_future

  - function: record_level_interface
    run: False
    input_table:
    csv_editing_file:
    unique_id_column:
    unique_id_list: []
<<<<<<< HEAD
=======

  - function: sample_file_ETL
    run: False
    address_lookup: "hdfs:///ons/covserolink/landing_zone/weights_input/Address_lookup.csv"
    cis_lookup: "hdfs:///ons/covserolink/landing_zone/weights_input/cis_lookup.csv"
    country_lookup: "hdfs:///ons/covserolink/landing_zone/weights_input/country_lookup.csv"
    postcode_lookup: "hdfs:///ons/covserolink/landing_zone/weights_input/lookup.csv"
    new_sample_file: "hdfs:///ons/covserolink/landing_zone/weights_input/new_sample_file.csv"
    tranche: "hdfs:///ons/covserolink/landing_zone/weights_input/tranche.csv"
    table_or_path: path
    old_sample_file: "hdfs:///ons/covserolink/landing_zone/weights_input/old_sample_file.csv"
    design_weight_table: participant_geographies_design_weights

  - function: population_projection
    run: False
    population_projection_previous: "hdfs:///ons/covserolink/landing_zone/weights_input/population_projection_p.csv"
    population_projection_current: "hdfs:///ons/covserolink/landing_zone/weights_input/population_projection_c.csv"
    tranche: "hdfs:///ons/covserolink/landing_zone/weights_input/tranche.csv"
    month: 1
    aps_lookup: "hdfs:///ons/covserolink/landing_zone/weights_input/aps_lookup.csv"
    table_or_path: path
    population_totals_table: population_totals_for_calibration
    population_projections_table: population_projections

  - function: pre_calibration
    run: False
    design_weight_table: participant_geographies_design_weights
    survey_response_table: merged_responses_antibody_swab_data
    population_projections_table: population_projections
    responses_pre_calibration_table: responses_pre_calibration
    pre_calibration_config_path: /home/cdsw/precal_config.yaml


  - function: weight_calibration
    run: False
    population_totals_table: population_totals_for_calibration
    responses_pre_calibration_table: responses_pre_calibration
    base_output_table_name: calibrated_weights
    calibration_config_path: /home/cdsw/calibration_config.yaml
>>>>>>> fa2adaad

  - function: generate_outputs
    run: False

  - function: tables_to_csv
    run: True
    update_name_map: unioned_responses_update_map
    category_map: iqvia_raw_category_map
    table_file_pairs:
        - [unioned_survey_responses, unioned_survey_responses]
    outgoing_directory: hdfs:///ons/covserolink/output_data

storage:
    database: covserolink_dev
    table_prefix: USER_
    write_mode: append

pyspark_session_size: l<|MERGE_RESOLUTION|>--- conflicted
+++ resolved
@@ -124,8 +124,6 @@
     csv_editing_file:
     unique_id_column:
     unique_id_list: []
-<<<<<<< HEAD
-=======
 
   - function: sample_file_ETL
     run: False
@@ -165,7 +163,6 @@
     responses_pre_calibration_table: responses_pre_calibration
     base_output_table_name: calibrated_weights
     calibration_config_path: /home/cdsw/calibration_config.yaml
->>>>>>> fa2adaad
 
   - function: generate_outputs
     run: False
